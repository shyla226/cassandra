--- conflicted
+++ resolved
@@ -441,19 +441,15 @@
           <dependency groupId="org.caffinitas.ohc" artifactId="ohc-core-j8" version="0.4.4" />
           <dependency groupId="net.ju-n.compile-command-annotations" artifactId="compile-command-annotations" version="1.2.0" />
           <dependency groupId="org.fusesource" artifactId="sigar" version="1.6.4">
-<<<<<<< HEAD
-            <exclusion groupId="log4j" artifactId="log4j"/>
-=======
           <exclusion groupId="log4j" artifactId="log4j"/>
->>>>>>> 4f2abbf4
           </dependency>
           <dependency groupId="joda-time" artifactId="joda-time" version="2.4" />
           <dependency groupId="de.jflex" artifactId="jflex" version="1.6.0" />
           <dependency groupId="com.github.rholder" artifactId="snowball-stemmer" version="1.3.0.581.1" />
           <dependency groupId="com.googlecode.concurrent-trees" artifactId="concurrent-trees" version="2.4.0" />
-<<<<<<< HEAD
           <dependency groupId="com.github.ben-manes.caffeine" artifactId="caffeine" version="2.3.5" />
           <dependency groupId="org.jctools" artifactId="jctools-core" version="1.2.1"/>
+          <dependency groupId="com.carrotsearch" artifactId="hppc" version="0.5.4" />
           <dependency groupId="org.apache.ant" artifactId="ant-junit" version="1.9.4" />
           <!-- dependencies for the DSE test framework-->
           <dependency groupId="org.apache.velocity" artifactId="velocity" version="1.7" scope="test">
@@ -464,11 +460,6 @@
           <dependency groupId="org.bouncycastle" artifactId="bcprov-jdk15on" version="1.54" scope="test"/>
           <dependency groupId="com.googlecode.mobilityrpc" artifactId="mobility-rpc" version="1.2.1" scope="test"/>
           <!-- END of dependencies for the DSE test framework-->
-=======
-          <dependency groupId="com.github.ben-manes.caffeine" artifactId="caffeine" version="2.2.6" />
-          <dependency groupId="org.jctools" artifactId="jctools-core" version="1.2.1"/>
-          <dependency groupId="com.carrotsearch" artifactId="hppc" version="0.5.4" />
->>>>>>> 4f2abbf4
         </dependencyManagement>
         <developer id="adelapena" name="Andres de la Peña"/>
         <developer id="alakshman" name="Avinash Lakshman"/>
@@ -807,7 +798,6 @@
         <dependency groupId="org.fusesource" artifactId="sigar"/>
         <dependency groupId="org.eclipse.jdt.core.compiler" artifactId="ecj"/>
         <dependency groupId="org.caffinitas.ohc" artifactId="ohc-core"/>
-<<<<<<< HEAD
         <dependency groupId="org.caffinitas.ohc" artifactId="ohc-core-j8"/>
         <dependency groupId="de.jflex" artifactId="jflex">
           <exclusion groupId="org.apache.ant" artifactId="ant-launcher"/>
@@ -816,29 +806,7 @@
         <dependency groupId="com.googlecode.concurrent-trees" artifactId="concurrent-trees"/>
         <dependency groupId="com.github.ben-manes.caffeine" artifactId="caffeine" />
         <dependency groupId="org.jctools" artifactId="jctools-core"/>
-=======
-        <dependency groupId="com.github.ben-manes.caffeine" artifactId="caffeine" />
-        <dependency groupId="org.jctools" artifactId="jctools-core"/>
         <dependency groupId="com.carrotsearch" artifactId="hppc" version="0.5.4" />
-      </artifact:pom>
-      <artifact:pom id="thrift-pom"
-                    artifactId="cassandra-thrift"
-                    url="http://cassandra.apache.org"
-                    name="Apache Cassandra">
-        <parent groupId="org.apache.cassandra"
-                artifactId="cassandra-parent"
-                version="${version}"/>
-        <scm connection="${scm.connection}" developerConnection="${scm.developerConnection}" url="${scm.url}"/>
-        <dependency groupId="org.apache.commons" artifactId="commons-lang3"/>
-        <dependency groupId="org.slf4j" artifactId="slf4j-api"/>
-        <dependency groupId="org.slf4j" artifactId="log4j-over-slf4j"/>
-        <dependency groupId="org.slf4j" artifactId="jcl-over-slf4j"/>
-        <dependency groupId="org.apache.thrift" artifactId="libthrift"/>
-        <dependency groupId="com.carrotsearch" artifactId="hppc" version="0.5.4" />
-        <dependency groupId="de.jflex" artifactId="jflex" version="1.6.0" />
-        <dependency groupId="com.github.rholder" artifactId="snowball-stemmer" version="1.3.0.581.1" />
-        <dependency groupId="com.googlecode.concurrent-trees" artifactId="concurrent-trees" version="2.4.0" />
->>>>>>> 4f2abbf4
       </artifact:pom>
       <artifact:pom id="dist-pom"
                     artifactId="apache-cassandra"
