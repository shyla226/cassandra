<?xml version="1.0" encoding="UTF-8" standalone="no"?>
<!--
 ~ Licensed to the Apache Software Foundation (ASF) under one
 ~ or more contributor license agreements.  See the NOTICE file
 ~ distributed with this work for additional information
 ~ regarding copyright ownership.  The ASF licenses this file
 ~ to you under the Apache License, Version 2.0 (the
 ~ "License"); you may not use this file except in compliance
 ~ with the License.  You may obtain a copy of the License at
 ~
 ~    http://www.apache.org/licenses/LICENSE-2.0
 ~
 ~ Unless required by applicable law or agreed to in writing,
 ~ software distributed under the License is distributed on an
 ~ "AS IS" BASIS, WITHOUT WARRANTIES OR CONDITIONS OF ANY
 ~ KIND, either express or implied.  See the License for the
 ~ specific language governing permissions and limitations
 ~ under the License.
 -->
<project basedir="." default="jar" name="apache-cassandra"
         xmlns:artifact="antlib:org.apache.maven.artifact.ant">
    <property environment="env"/>
    <property file="build.properties" />
    <property file="build.properties.default" />
    <property name="debuglevel" value="source,lines,vars"/>

    <!-- default version and SCM information -->
    <property name="base.version" value="4.0"/>
    <property name="scm.connection" value="scm:git://git.apache.org/cassandra.git"/>
    <property name="scm.developerConnection" value="scm:git://git.apache.org/cassandra.git"/>
    <property name="scm.url" value="http://git-wip-us.apache.org/repos/asf?p=cassandra.git;a=tree"/>

    <!-- directory details -->
    <property name="basedir" value="."/>
    <property name="build.src" value="${basedir}/src"/>
    <property name="build.src.java" value="${basedir}/src/java"/>
    <property name="build.src.antlr" value="${basedir}/src/antlr"/>
    <property name="build.src.jdkoverride" value="${basedir}/src/jdkoverride" />
    <property name="build.src.resources" value="${basedir}/src/resources"/>
    <property name="build.src.gen-java" value="${basedir}/src/gen-java"/>
    <property name="build.lib" value="${basedir}/lib"/>
    <property name="build.dir" value="${basedir}/build"/>
    <property name="build.dir.lib" value="${basedir}/build/lib"/>
    <property name="build.test.dir" value="${build.dir}/test"/>
    <property name="build.classes" value="${build.dir}/classes"/>
    <property name="build.classes.main" value="${build.classes}/main" />
    <property name="javadoc.dir" value="${build.dir}/javadoc"/>
    <property name="javadoc.jars.dir" value="${build.dir}/javadocs"/>
    <property name="interface.dir" value="${basedir}/interface"/>
    <property name="test.dir" value="${basedir}/test"/>
    <property name="test.resources" value="${test.dir}/resources"/>
    <property name="test.lib" value="${build.dir}/test/lib"/>
    <property name="test.classes" value="${build.dir}/test/classes"/>
    <property name="test.conf" value="${test.dir}/conf"/>
    <property name="test.data" value="${test.dir}/data"/>
    <property name="test.name" value="*Test"/>
    <property name="test.classlistfile" value="testlist.txt"/>
    <property name="benchmark.name" value=""/>
    <property name="test.methods" value=""/>
    <property name="test.runners" value="1"/>
    <property name="test.unit.src" value="${test.dir}/unit"/>
    <property name="test.long.src" value="${test.dir}/long"/>
    <property name="test.burn.src" value="${test.dir}/burn"/>
    <property name="test.microbench.src" value="${test.dir}/microbench"/>
    <property name="dist.dir" value="${build.dir}/dist"/>
    <property name="tmp.dir" value="${java.io.tmpdir}"/>

    <property name="doc.dir" value="${basedir}/doc"/>

    <property name="source.version" value="1.8"/>
    <property name="target.version" value="1.8"/>

    <condition property="version" value="${base.version}">
      <isset property="release"/>
    </condition>
    <property name="version" value="${base.version}-SNAPSHOT"/>
    <property name="version.properties.dir"
              value="${build.src.resources}/org/apache/cassandra/config/" />
    <property name="final.name" value="${ant.project.name}-${version}"/>

    <!-- details of what version of Maven ANT Tasks to fetch -->
    <property name="maven-ant-tasks.version" value="2.1.3" />
    <property name="maven-ant-tasks.local" value="${user.home}/.m2/repository/org/apache/maven/maven-ant-tasks"/>
    <property name="maven-ant-tasks.url"
              value="http://repo2.maven.org/maven2/org/apache/maven/maven-ant-tasks" />
    <!-- details of how and which Maven repository we publish to -->
    <property name="maven.version" value="3.0.3" />
    <condition property="maven-repository-url" value="https://repository.apache.org/service/local/staging/deploy/maven2">
      <isset property="release"/>
    </condition>
    <condition property="maven-repository-id" value="apache.releases.https">
      <isset property="release"/>
    </condition>
    <property name="maven-repository-url" value="https://repository.apache.org/content/repositories/snapshots"/>
    <property name="maven-repository-id" value="apache.snapshots.https"/>

    <property name="test.timeout" value="240000" />
    <property name="test.long.timeout" value="600000" />
    <property name="test.burn.timeout" value="600000" />

    <!-- default for cql tests. Can be override by -Dcassandra.test.use_prepared=false -->
    <property name="cassandra.test.use_prepared" value="true" />

    <!-- skip flushing schema tables during tests -->
    <property name="cassandra.test.flush_local_schema_changes" value="false" />

    <!-- http://www.eclemma.org/jacoco/ -->
    <property name="jacoco.export.dir" value="${build.dir}/jacoco/" />
    <property name="jacoco.partials.dir" value="${jacoco.export.dir}/partials" />
    <property name="jacoco.partialexecfile" value="${jacoco.partials.dir}/partial.exec" />
    <property name="jacoco.finalexecfile" value="${jacoco.export.dir}/jacoco.exec" />
    <property name="jacoco.version" value="0.7.5.201505241946"/>

    <property name="byteman.version" value="3.0.3"/>

    <property name="ecj.version" value="4.4.2"/>

    <condition property="maven-ant-tasks.jar.exists">
      <available file="${build.dir}/maven-ant-tasks-${maven-ant-tasks.version}.jar" />
    </condition>

    <condition property="maven-ant-tasks.jar.local">
      <available file="${maven-ant-tasks.local}/${maven-ant-tasks.version}/maven-ant-tasks-${maven-ant-tasks.version}.jar" />
    </condition>

    <condition property="is.source.artifact">
      <available file="${build.src.java}" type="dir" />
    </condition>

    <tstamp>
      <format property="YEAR" pattern="yyyy"/>
    </tstamp>

    <!-- Check if all tests are being run or just one. If it's all tests don't spam the console with test output.
         If it's an individual test print the output from the test under the assumption someone is debugging the test
         and wants to know what is going on without having to context switch to the log file that is generated.
         Debug level output still needs to be retrieved from the log file.  -->
    <script language="javascript">
        if (project.getProperty("cassandra.keepBriefBrief") == null)
        {
            if (project.getProperty("test.name").equals("*Test"))
                project.setProperty("cassandra.keepBriefBrief", "true");
            else
                project.setProperty("cassandra.keepBriefBrief", "false");
        }
    </script>

    <!--
         Add all the dependencies.
    -->
    <path id="maven-ant-tasks.classpath" path="${build.dir}/maven-ant-tasks-${maven-ant-tasks.version}.jar" />
    <path id="cassandra.classpath">
        <pathelement location="${build.classes.main}" />
        <fileset dir="${build.lib}">
            <include name="**/*.jar" />
            <exclude name="**/*-sources.jar"/>
            <exclude name="**/ant-*.jar"/>
        </fileset>
        <fileset dir="${build.dir.lib}">
            <include name="**/*.jar" />
            <exclude name="**/*-sources.jar"/>
            <exclude name="**/ant-*.jar"/>
        </fileset>
    </path>

  <macrodef name="create-javadoc">
    <attribute name="destdir"/>
    <element name="filesets"/>
    <sequential>
      <javadoc destdir="@{destdir}" author="true" version="true" use="true"
        windowtitle="${ant.project.name} API" classpathref="cassandra.classpath"
        bottom="Copyright &amp;copy; ${YEAR} The Apache Software Foundation"
        useexternalfile="yes"
        maxmemory="256m">
        <filesets/>
      </javadoc>
    </sequential>
  </macrodef>

    <!--
        Setup the output directories.
    -->
    <target name="init">
        <fail unless="is.source.artifact"
            message="Not a source artifact, stopping here." />
        <mkdir dir="${build.classes.main}"/>
        <mkdir dir="${test.lib}"/>
        <mkdir dir="${test.classes}"/>
        <mkdir dir="${stress.test.classes}"/>
        <mkdir dir="${build.src.gen-java}"/>
        <mkdir dir="${build.dir.lib}"/>
        <mkdir dir="${jacoco.export.dir}"/>
        <mkdir dir="${jacoco.partials.dir}"/>
    </target>

    <target name="clean" description="Remove all locally created artifacts">
        <delete dir="${build.test.dir}" />
        <delete dir="${build.classes}" />
        <delete dir="${build.src.gen-java}" />
        <delete dir="${version.properties.dir}" />
        <delete dir="${jacoco.export.dir}" />
        <delete dir="${jacoco.partials.dir}"/>
    </target>
    <target depends="clean" name="cleanall"/>

    <target name="realclean" depends="clean" description="Remove the entire build directory and all downloaded artifacts">
        <delete dir="${build.dir}" />
    </target>

    <!--
       This generates the CQL grammar files from Cql.g
    -->
    <target name="check-gen-cql3-grammar">
        <uptodate property="cql3current"
                targetfile="${build.src.gen-java}/org/apache/cassandra/cql3/Cql.tokens">
            <srcfiles dir="${build.src.antlr}">
                <include name="*.g"/>
            </srcfiles>
        </uptodate>
    </target>

    <target name="gen-cql3-grammar" depends="check-gen-cql3-grammar" unless="cql3current">
      <echo>Building Grammar ${build.src.antlr}/Cql.g  ...</echo>
      <java classname="org.antlr.Tool"
            classpath="${build.dir.lib}/jars/antlr-3.5.2.jar;${build.lib}/antlr-runtime-3.5.2.jar;${build.lib}/ST4-4.0.8.jar"
            fork="true"
            failonerror="true">
         <jvmarg value="-Xmx512M" />
         <arg value="-Xconversiontimeout" />
         <arg value="10000" />
         <arg value="${build.src.antlr}/Cql.g" />
         <arg value="-fo" />
         <arg value="${build.src.gen-java}/org/apache/cassandra/cql3/" />
         <arg value="-Xmaxinlinedfastates"/>
         <arg value="10"/> <!-- default is 60 -->
      </java>
    </target>

    <target name="generate-cql-html" depends="maven-ant-tasks-init" description="Generate HTML from textile source">
        <artifact:dependencies pathId="wikitext.classpath">
            <remoteRepository refid="central"/>
            <dependency groupId="com.datastax.wikitext" artifactId="wikitext-core-ant" version="1.3"/>
            <dependency groupId="org.fusesource.wikitext" artifactId="textile-core" version="1.3"/>
        </artifact:dependencies>
        <taskdef classpathref="wikitext.classpath" resource="wikitexttasks.properties" />
        <wikitext-to-html markupLanguage="Textile">
            <fileset dir="${basedir}">
                <include name="doc/cql3/*.textile"/>
            </fileset>
        </wikitext-to-html>
    </target>

    <target name="gen-doc" depends="maven-ant-tasks-init" description="Generate documentation">
        <exec executable="make" osfamily="unix" dir="${doc.dir}">
            <arg value="html"/>
        </exec>
        <exec executable="cmd" osfamily="dos" dir="${doc.dir}">
            <arg value="/c"/>
            <arg value="make.bat"/>
            <arg value="html"/>
        </exec>
    </target>

    <!--
        Generates Java sources for tokenization support from jflex
        grammar files
    -->
    <target name="generate-jflex-java" description="Generate Java from jflex grammar">
        <taskdef classname="jflex.anttask.JFlexTask" classpath="${build.lib}/jflex-1.6.0.jar" name="jflex" />
        <jflex file="${build.src.java}/org/apache/cassandra/index/sasi/analyzer/StandardTokenizerImpl.jflex" destdir="${build.src.gen-java}/" />
    </target>

    <!--
       Fetch Maven Ant Tasks and Cassandra's dependencies
       These targets are intentionally free of dependencies so that they
       can be run stand-alone from a binary release artifact.
    -->
    <target name="maven-ant-tasks-localrepo" unless="maven-ant-tasks.jar.exists" if="maven-ant-tasks.jar.local"
            depends="init" description="Fetch Maven ANT Tasks from Maven Local Repository">
      <copy file="${maven-ant-tasks.local}/${maven-ant-tasks.version}/maven-ant-tasks-${maven-ant-tasks.version}.jar"
           tofile="${build.dir}/maven-ant-tasks-${maven-ant-tasks.version}.jar"/>
      <property name="maven-ant-tasks.jar.exists" value="true"/>
    </target>

    <target name="maven-ant-tasks-download" depends="init,maven-ant-tasks-localrepo" unless="maven-ant-tasks.jar.exists"
            description="Fetch Maven ANT Tasks from Maven Central Repositroy">
      <echo>Downloading Maven ANT Tasks...</echo>
      <get src="${maven-ant-tasks.url}/${maven-ant-tasks.version}/maven-ant-tasks-${maven-ant-tasks.version}.jar"
           dest="${build.dir}/maven-ant-tasks-${maven-ant-tasks.version}.jar" usetimestamp="true" />
      <copy file="${build.dir}/maven-ant-tasks-${maven-ant-tasks.version}.jar"
            tofile="${maven-ant-tasks.local}/${maven-ant-tasks.version}/maven-ant-tasks-${maven-ant-tasks.version}.jar"/>
    </target>

    <target name="maven-ant-tasks-init" depends="init,maven-ant-tasks-download" unless="maven-ant-tasks.initialized"
            description="Initialize Maven ANT Tasks">
      <typedef uri="antlib:org.apache.maven.artifact.ant" classpathref="maven-ant-tasks.classpath" />

      <!-- define the remote repositories we use -->
      <artifact:remoteRepository id="central"   url="${artifact.remoteRepository.central}"/>
      <artifact:remoteRepository id="apache"    url="${artifact.remoteRepository.apache}"/>

      <macrodef name="install">
        <attribute name="pomFile"/>
        <attribute name="file"/>
        <attribute name="classifier" default=""/>
        <attribute name="packaging" default="jar"/>
        <sequential>
          <artifact:mvn mavenVersion="${maven.version}" fork="true" failonerror="true">
            <arg value="org.apache.maven.plugins:maven-install-plugin:2.3.1:install-file" />
            <arg value="-DpomFile=@{pomFile}" />
            <arg value="-Dfile=@{file}" />
            <arg value="-Dclassifier=@{classifier}" />
            <arg value="-Dpackaging=@{packaging}" />
          </artifact:mvn>
        </sequential>
      </macrodef>

      <macrodef name="deploy">
        <attribute name="pomFile"/>
        <attribute name="file"/>
        <attribute name="classifier" default=""/>
        <attribute name="packaging" default="jar"/>
        <sequential>
          <artifact:mvn mavenVersion="${maven.version}" fork="true" failonerror="true">
            <jvmarg value="-Xmx512m"/>
            <arg value="org.apache.maven.plugins:maven-gpg-plugin:1.4:sign-and-deploy-file" />
            <arg value="-DretryFailedDeploymentCount=5" />
            <arg value="-Durl=${maven-repository-url}" />
            <arg value="-DrepositoryId=${maven-repository-id}" />
            <arg value="-DpomFile=@{pomFile}" />
            <arg value="-Dfile=@{file}" />
            <arg value="-Dclassifier=@{classifier}" />
            <arg value="-Dpackaging=@{packaging}" />
            <arg value="-Papache-release" />
          </artifact:mvn>
        </sequential>
      </macrodef>

      <property name="maven-ant-tasks.initialized" value="true"/>
    </target>

    <!-- this task defines the dependencies that will be fetched by Maven ANT Tasks
         the dependencies are re-used for publishing artifacts to Maven Central
         in order to keep everything consistent -->
    <target name="maven-declare-dependencies" depends="maven-ant-tasks-init"
            description="Define dependencies and dependency versions">
      <!-- The parent pom defines the versions of all dependencies -->
      <artifact:pom id="parent-pom"
                    groupId="org.apache.cassandra"
                    artifactId="cassandra-parent"
                    packaging="pom"
                    version="${version}"
                    url="http://cassandra.apache.org"
                    name="Apache Cassandra"
                    inceptionYear="2009"
                    description="The Apache Cassandra Project develops a highly scalable second-generation distributed database, bringing together Dynamo's fully distributed design and Bigtable's ColumnFamily-based data model.">
        <license name="The Apache Software License, Version 2.0" url="http://www.apache.org/licenses/LICENSE-2.0.txt"/>
        <scm connection="${scm.connection}" developerConnection="${scm.developerConnection}" url="${scm.url}"/>
        <dependencyManagement>
          <dependency groupId="org.xerial.snappy" artifactId="snappy-java" version="1.1.1.7"/>
          <dependency groupId="net.jpountz.lz4" artifactId="lz4" version="1.3.0"/>
          <dependency groupId="com.ning" artifactId="compress-lzf" version="0.8.4"/>
          <dependency groupId="com.google.guava" artifactId="guava" version="18.0">
            <exclusion groupId="com.google.code.findbugs" artifactId="jsr305"/>
          </dependency>
          <dependency groupId="com.google.guava" artifactId="guava-testlib" version="19.0">
            <exclusion groupId="com.google.code.findbugs" artifactId="jsr305"/>
          </dependency>
          <dependency groupId="com.google.code.findbugs" artifactId="jsr305" version="2.0.3" />
          <dependency groupId="org.hdrhistogram" artifactId="HdrHistogram" version="2.1.9"/>
          <dependency groupId="commons-cli" artifactId="commons-cli" version="1.1"/>
          <dependency groupId="commons-codec" artifactId="commons-codec" version="1.9"/>
          <dependency groupId="org.apache.commons" artifactId="commons-lang3" version="3.1"/>
          <dependency groupId="org.apache.commons" artifactId="commons-math3" version="3.2"/>
          <dependency groupId="org.antlr" artifactId="antlr" version="3.5.2">
            <exclusion groupId="org.antlr" artifactId="stringtemplate"/>
          </dependency>
          <dependency groupId="org.antlr" artifactId="antlr-runtime" version="3.5.2">
            <exclusion groupId="org.antlr" artifactId="stringtemplate"/>
          </dependency>
          <dependency groupId="org.slf4j" artifactId="slf4j-api" version="1.7.7"/>
          <dependency groupId="org.slf4j" artifactId="log4j-over-slf4j" version="1.7.7"/>
          <dependency groupId="org.slf4j" artifactId="jcl-over-slf4j" version="1.7.7" />
          <dependency groupId="ch.qos.logback" artifactId="logback-core" version="1.1.3"/>
          <dependency groupId="ch.qos.logback" artifactId="logback-classic" version="1.1.3"/>
          <dependency groupId="org.codehaus.jackson" artifactId="jackson-core-asl" version="1.9.2"/>
          <dependency groupId="org.codehaus.jackson" artifactId="jackson-mapper-asl" version="1.9.2"/>
          <dependency groupId="com.googlecode.json-simple" artifactId="json-simple" version="1.1"/>
          <dependency groupId="com.boundary" artifactId="high-scale-lib" version="1.0.6"/>
          <dependency groupId="com.github.jbellis" artifactId="jamm" version="0.3.0"/>

<<<<<<< HEAD
          <dependency groupId="org.yaml" artifactId="snakeyaml" version="1.11">
            <exclusion groupId="org.springframework" artifactId="spring"/>
            <exclusion groupId="org.apache.velocity" artifactId="velocity"/>
          </dependency>
          <dependency groupId="junit" artifactId="junit" version="4.6" />
=======
          <dependency groupId="org.yaml" artifactId="snakeyaml" version="1.11"/>
          <dependency groupId="junit" artifactId="junit" version="4.12" />
>>>>>>> 9330409a
          <dependency groupId="org.apache.rat" artifactId="apache-rat" version="0.10">
             <exclusion groupId="commons-lang" artifactId="commons-lang"/>
          </dependency>
          <dependency groupId="org.apache.hadoop" artifactId="hadoop-core" version="1.0.3">
            <exclusion groupId="org.mortbay.jetty" artifactId="servlet-api"/>
            <exclusion groupId="commons-logging" artifactId="commons-logging"/>
            <exclusion groupId="org.eclipse.jdt" artifactId="core"/>
            <exclusion groupId="ant" artifactId="ant"/>
            <exclusion groupId="junit" artifactId="junit"/>
          </dependency>
          <dependency groupId="org.apache.hadoop" artifactId="hadoop-minicluster" version="1.0.3">
            <exclusion groupId="asm" artifactId="asm"/> <!-- this is the outdated version 3.1 -->
          </dependency>
          <dependency groupId="net.java.dev.jna" artifactId="jna" version="4.0.0"/>

          <dependency groupId="org.jacoco" artifactId="org.jacoco.agent" version="${jacoco.version}"/>
          <dependency groupId="org.jacoco" artifactId="org.jacoco.ant" version="${jacoco.version}"/>

          <dependency groupId="org.jboss.byteman" artifactId="byteman-install" version="${byteman.version}"/>
          <dependency groupId="org.jboss.byteman" artifactId="byteman" version="${byteman.version}"/>
          <dependency groupId="org.jboss.byteman" artifactId="byteman-submit" version="${byteman.version}"/>
          <dependency groupId="org.jboss.byteman" artifactId="byteman-bmunit" version="${byteman.version}"/>

          <dependency groupId="org.openjdk.jmh" artifactId="jmh-core" version="1.17.3"/>
          <dependency groupId="org.openjdk.jmh" artifactId="jmh-generator-annprocess" version="1.17.3"/>

          <dependency groupId="org.apache.cassandra" artifactId="cassandra-all" version="${version}" />
          <dependency groupId="io.dropwizard.metrics" artifactId="metrics-core" version="3.1.0" />
          <dependency groupId="io.dropwizard.metrics" artifactId="metrics-jvm" version="3.1.0" />
          <dependency groupId="com.addthis.metrics" artifactId="reporter-config3" version="3.0.3" />
          <dependency groupId="org.mindrot" artifactId="jbcrypt" version="0.3m" />
          <dependency groupId="io.airlift" artifactId="airline" version="0.6" />
          <dependency groupId="io.netty" artifactId="netty-all" version="4.0.44.Final" />
          <dependency groupId="com.clearspring.analytics" artifactId="stream" version="2.5.2" />
          <dependency groupId="com.datastax.cassandra" artifactId="cassandra-driver-core" version="3.0.1" classifier="shaded">
            <exclusion groupId="io.netty" artifactId="netty-buffer"/>
            <exclusion groupId="io.netty" artifactId="netty-codec"/>
            <exclusion groupId="io.netty" artifactId="netty-handler"/>
            <exclusion groupId="io.netty" artifactId="netty-transport"/>
          </dependency>
          <dependency groupId="org.eclipse.jdt.core.compiler" artifactId="ecj" version="4.4.2" />
          <dependency groupId="org.caffinitas.ohc" artifactId="ohc-core" version="0.4.4" />
          <dependency groupId="org.caffinitas.ohc" artifactId="ohc-core-j8" version="0.4.4" />
          <dependency groupId="net.ju-n.compile-command-annotations" artifactId="compile-command-annotations" version="1.2.0" />
          <dependency groupId="org.fusesource" artifactId="sigar" version="1.6.4">
            <exclusion groupId="log4j" artifactId="log4j"/>
          </dependency>
          <dependency groupId="joda-time" artifactId="joda-time" version="2.4" />
          <dependency groupId="com.carrotsearch" artifactId="hppc" version="0.5.4" />
          <dependency groupId="de.jflex" artifactId="jflex" version="1.6.0" />
          <dependency groupId="com.github.rholder" artifactId="snowball-stemmer" version="1.3.0.581.1" />
          <dependency groupId="com.googlecode.concurrent-trees" artifactId="concurrent-trees" version="2.4.0" />
          <dependency groupId="com.github.ben-manes.caffeine" artifactId="caffeine" version="2.3.5" />
          <dependency groupId="org.jctools" artifactId="jctools-core" version="1.2.1"/>
          <dependency groupId="org.apache.ant" artifactId="ant-junit" version="1.9.4" />
        </dependencyManagement>
        <developer id="adelapena" name="Andres de la Peña"/>
        <developer id="alakshman" name="Avinash Lakshman"/>
        <developer id="aleksey" name="Aleksey Yeschenko"/>
        <developer id="amorton" name="Aaron Morton"/>
        <developer id="aweisberg" name="Ariel Weisberg"/>
        <developer id="bdeggleston" name="Blake Eggleston"/>
        <developer id="benedict" name="Benedict Elliott Smith"/>
        <developer id="benjamin" name="Benjamin Lerer"/>
        <developer id="blambov" name="Branimir Lambov"/>
        <developer id="brandonwilliams" name="Brandon Williams"/>
        <developer id="carl" name="Carl Yeksigian"/>
        <developer id="dbrosius" name="David Brosiusd"/>
        <developer id="dikang" name="Dikang Gu"/>
        <developer id="eevans" name="Eric Evans"/>
        <developer id="gdusbabek" name="Gary Dusbabek"/>
        <developer id="goffinet" name="Chris Goffinet"/>
        <developer id="ifesdjeen" name="Alex Petrov"/>
        <developer id="jaakko" name="Laine Jaakko Olavi"/>
        <developer id="jake" name="T Jake Luciani"/>
        <developer id="jasonbrown" name="Jason Brown"/>
        <developer id="jbellis" name="Jonathan Ellis"/>
        <developer id="jfarrell" name="Jake Farrell"/>
        <developer id="jjirsa" name="Jeff Jirsa"/>
        <developer id="jkni" name="Joel Knighton"/>
        <developer id="jmckenzie" name="Josh McKenzie"/>
        <developer id="johan" name="Johan Oskarsson"/>
        <developer id="junrao" name="Jun Rao"/>
        <developer id="kohlisankalp" name="Sankalp Kohli"/>
        <developer id="marcuse" name="Marcus Eriksson"/>
        <developer id="mck" name="Michael Semb Wever"/>
        <developer id="mishail" name="Mikhail Stepura"/>
        <developer id="mshuler" name="Michael Shuler"/>
        <developer id="paulo" name="Paulo Motta"/>
        <developer id="pmalik" name="Prashant Malik"/>
        <developer id="rstupp" name="Robert Stupp"/>
        <developer id="scode" name="Peter Schuller"/>
        <developer id="beobal" name="Sam Tunnicliffe"/>
        <developer id="slebresne" name="Sylvain Lebresne"/>
        <developer id="stefania" name="Stefania Alborghetti"/>
        <developer id="tylerhobbs" name="Tyler Hobbs"/>
        <developer id="vijay" name="Vijay Parthasarathy"/>
        <developer id="xedin" name="Pavel Yaskevich"/>
        <developer id="yukim" name="Yuki Morishita"/>
        <developer id="zznate" name="Nate McCall"/>
      </artifact:pom>

      <!-- each dependency set then defines the subset of the dependencies for that dependency set -->
      <artifact:pom id="build-deps-pom"
                    artifactId="cassandra-build-deps">
        <parent groupId="org.apache.cassandra"
                artifactId="cassandra-parent"
                version="${version}"/>
        <dependency groupId="org.xerial.snappy" artifactId="snappy-java"/>
        <dependency groupId="net.jpountz.lz4" artifactId="lz4"/>
        <dependency groupId="com.ning" artifactId="compress-lzf"/>
        <dependency groupId="com.google.guava" artifactId="guava"/>
        <dependency groupId="com.google.guava" artifactId="guava-testlib" scope="test"/>
        <dependency groupId="com.google.code.findbugs" artifactId="jsr305" scope="test"/>
        <dependency groupId="org.hdrhistogram" artifactId="HdrHistogram"/>
        <dependency groupId="commons-cli" artifactId="commons-cli"/>
        <dependency groupId="commons-codec" artifactId="commons-codec"/>
        <dependency groupId="org.apache.commons" artifactId="commons-lang3"/>
        <dependency groupId="org.apache.commons" artifactId="commons-math3"/>
        <dependency groupId="org.antlr" artifactId="antlr">
          <exclusion groupId="org.antlr" artifactId="stringtemplate"/>
        </dependency>
        <dependency groupId="org.antlr" artifactId="antlr-runtime">
          <exclusion groupId="org.antlr" artifactId="stringtemplate"/>
        </dependency>
        <dependency groupId="org.slf4j" artifactId="slf4j-api"/>
        <dependency groupId="org.slf4j" artifactId="log4j-over-slf4j"/>
        <dependency groupId="org.slf4j" artifactId="jcl-over-slf4j"/>
        <dependency groupId="ch.qos.logback" artifactId="logback-core"/>
        <dependency groupId="ch.qos.logback" artifactId="logback-classic"/>
        <dependency groupId="org.codehaus.jackson" artifactId="jackson-core-asl"/>
        <dependency groupId="org.codehaus.jackson" artifactId="jackson-mapper-asl"/>
        <dependency groupId="com.googlecode.json-simple" artifactId="json-simple"/>
        <dependency groupId="com.boundary" artifactId="high-scale-lib"/>
        <dependency groupId="com.github.jbellis" artifactId="jamm"/>

        <dependency groupId="org.yaml" artifactId="snakeyaml">
          <exclusion groupId="org.springframework" artifactId="spring"/>
          <exclusion groupId="org.apache.velocity" artifactId="velocity"/>
        </dependency>
        <dependency groupId="junit" artifactId="junit" scope="test"/>
        <dependency groupId="org.apache.ant" artifactId="ant-junit" scope="test"/>
        <dependency groupId="com.google.guava" artifactId="guava-testlib" scope="test"/>
        <dependency groupId="org.apache.rat" artifactId="apache-rat">
         <exclusion groupId="commons-lang" artifactId="commons-lang"/>
        </dependency>
        <dependency groupId="org.apache.hadoop" artifactId="hadoop-core">
          <exclusion groupId="org.mortbay.jetty" artifactId="servlet-api"/>
          <exclusion groupId="commons-logging" artifactId="commons-logging"/>
          <exclusion groupId="org.eclipse.jdt" artifactId="core"/>
          <exclusion groupId="ant" artifactId="ant"/>
          <exclusion groupId="junit" artifactId="junit"/>
        </dependency>
        <dependency groupId="org.apache.hadoop" artifactId="hadoop-minicluster">
          <exclusion groupId="asm" artifactId="asm"/> <!-- this is the outdated version 3.1 -->
        </dependency>
        <dependency groupId="net.java.dev.jna" artifactId="jna"/>

        <dependency groupId="org.jacoco" artifactId="org.jacoco.agent" scope="test"/>
        <dependency groupId="org.jacoco" artifactId="org.jacoco.ant" scope="test"/>

        <dependency groupId="org.jboss.byteman" artifactId="byteman-install" scope="test"/>
        <dependency groupId="org.jboss.byteman" artifactId="byteman" scope="test"/>
        <dependency groupId="org.jboss.byteman" artifactId="byteman-submit" scope="test"/>
        <dependency groupId="org.jboss.byteman" artifactId="byteman-bmunit" scope="test"/>

        <dependency groupId="org.openjdk.jmh" artifactId="jmh-core" scope="test"/>
        <dependency groupId="org.openjdk.jmh" artifactId="jmh-generator-annprocess" scope="test"/>

        <dependency groupId="io.dropwizard.metrics" artifactId="metrics-core"/>
        <dependency groupId="io.dropwizard.metrics" artifactId="metrics-jvm"/>
        <dependency groupId="com.addthis.metrics" artifactId="reporter-config3"/>
        <dependency groupId="org.mindrot" artifactId="jbcrypt"/>
        <dependency groupId="io.airlift" artifactId="airline"/>
        <dependency groupId="io.netty" artifactId="netty-all"/>
        <dependency groupId="com.clearspring.analytics" artifactId="stream"/>
        <dependency groupId="com.datastax.cassandra" artifactId="cassandra-driver-core" classifier="shaded">
          <exclusion groupId="io.netty" artifactId="netty-buffer"/>
          <exclusion groupId="io.netty" artifactId="netty-codec"/>
          <exclusion groupId="io.netty" artifactId="netty-handler"/>
          <exclusion groupId="io.netty" artifactId="netty-transport"/>
        </dependency>
        <dependency groupId="org.eclipse.jdt.core.compiler" artifactId="ecj"/>
        <dependency groupId="org.caffinitas.ohc" artifactId="ohc-core"/>
        <dependency groupId="org.caffinitas.ohc" artifactId="ohc-core-j8"/>
        <dependency groupId="net.ju-n.compile-command-annotations" artifactId="compile-command-annotations"/>
        <dependency groupId="org.fusesource" artifactId="sigar">
          <exclusion groupId="log4j" artifactId="log4j"/>
        </dependency>
        <dependency groupId="joda-time" artifactId="joda-time"/>
        <dependency groupId="com.carrotsearch" artifactId="hppc"/>
        <dependency groupId="de.jflex" artifactId="jflex">
          <exclusion groupId="org.apache.ant" artifactId="ant-launcher"/>
        </dependency>
        <dependency groupId="com.github.rholder" artifactId="snowball-stemmer"/>
        <dependency groupId="com.googlecode.concurrent-trees" artifactId="concurrent-trees"/>
        <dependency groupId="com.github.ben-manes.caffeine" artifactId="caffeine"/>
        <dependency groupId="org.jctools" artifactId="jctools-core"/>
      </artifact:pom>
      <!-- this build-deps-pom-sources "artifact" is the same as build-deps-pom but only with those
           artifacts that have "-source.jar" files -->
      <artifact:pom id="build-deps-pom-sources"
                    artifactId="cassandra-build-deps">
        <parent groupId="org.apache.cassandra"
                artifactId="cassandra-parent"
                version="${version}"/>
        <dependency groupId="org.xerial.snappy" artifactId="snappy-java"/>
        <dependency groupId="net.jpountz.lz4" artifactId="lz4"/>
        <dependency groupId="com.ning" artifactId="compress-lzf"/>
        <dependency groupId="com.google.guava" artifactId="guava"/>
        <dependency groupId="com.google.guava" artifactId="guava-testlib" scope="test"/>
        <dependency groupId="com.google.code.findbugs" artifactId="jsr305" scope="test"/>
        <dependency groupId="org.hdrhistogram" artifactId="HdrHistogram"/>
        <dependency groupId="commons-cli" artifactId="commons-cli"/>
        <dependency groupId="commons-codec" artifactId="commons-codec"/>
        <dependency groupId="org.apache.commons" artifactId="commons-lang3"/>
        <dependency groupId="org.apache.commons" artifactId="commons-math3"/>
        <!-- sources for particular version don't exist
        <dependency groupId="org.antlr" artifactId="antlr">
          <exclusion groupId="org.antlr" artifactId="stringtemplate"/>
        </dependency>
        <dependency groupId="org.antlr" artifactId="antlr-runtime">
          <exclusion groupId="org.antlr" artifactId="stringtemplate"/>
        </dependency>-->
        <dependency groupId="org.slf4j" artifactId="slf4j-api"/>
        <dependency groupId="org.slf4j" artifactId="log4j-over-slf4j"/>
        <dependency groupId="org.slf4j" artifactId="jcl-over-slf4j"/>
        <dependency groupId="ch.qos.logback" artifactId="logback-core"/>
        <dependency groupId="ch.qos.logback" artifactId="logback-classic"/>
        <dependency groupId="org.codehaus.jackson" artifactId="jackson-core-asl"/>
        <dependency groupId="org.codehaus.jackson" artifactId="jackson-mapper-asl"/>
        <dependency groupId="com.googlecode.json-simple" artifactId="json-simple"/>
        <dependency groupId="com.boundary" artifactId="high-scale-lib"/>
        <dependency groupId="com.github.jbellis" artifactId="jamm"/>

        <dependency groupId="org.yaml" artifactId="snakeyaml">
          <exclusion groupId="org.springframework" artifactId="spring"/>
          <exclusion groupId="org.apache.velocity" artifactId="velocity"/>
        </dependency>
        <dependency groupId="junit" artifactId="junit" scope="test"/>
        <dependency groupId="org.apache.ant" artifactId="ant-junit" scope="test"/>
        <dependency groupId="com.google.guava" artifactId="guava-testlib" scope="test"/>
        <!-- sources for particular version don't exist
        <dependency groupId="org.apache.rat" artifactId="apache-rat">
         <exclusion groupId="commons-lang" artifactId="commons-lang"/>
        </dependency>-->
        <!-- sources for particular version don't exist
        <dependency groupId="org.apache.hadoop" artifactId="hadoop-core">
          <exclusion groupId="org.mortbay.jetty" artifactId="servlet-api"/>
          <exclusion groupId="commons-logging" artifactId="commons-logging"/>
          <exclusion groupId="org.eclipse.jdt" artifactId="core"/>
          <exclusion groupId="ant" artifactId="ant"/>
          <exclusion groupId="junit" artifactId="junit"/>
        </dependency>-->
        <!-- sources for particular version don't exist
        <dependency groupId="org.apache.hadoop" artifactId="hadoop-minicluster">
          <exclusion groupId="asm" artifactId="asm"/>  this is the outdated version 3.1
        </dependency>-->
        <dependency groupId="net.java.dev.jna" artifactId="jna"/>

        <dependency groupId="org.jacoco" artifactId="org.jacoco.agent" scope="test"/>
        <dependency groupId="org.jacoco" artifactId="org.jacoco.ant" scope="test"/>

        <dependency groupId="org.jboss.byteman" artifactId="byteman-install" scope="test"/>
        <dependency groupId="org.jboss.byteman" artifactId="byteman" scope="test"/>
        <dependency groupId="org.jboss.byteman" artifactId="byteman-submit" scope="test"/>
        <dependency groupId="org.jboss.byteman" artifactId="byteman-bmunit" scope="test"/>

        <dependency groupId="org.openjdk.jmh" artifactId="jmh-core" scope="test"/>
        <dependency groupId="org.openjdk.jmh" artifactId="jmh-generator-annprocess" scope="test"/>

        <dependency groupId="io.dropwizard.metrics" artifactId="metrics-core"/>
        <dependency groupId="io.dropwizard.metrics" artifactId="metrics-jvm"/>
        <dependency groupId="com.addthis.metrics" artifactId="reporter-config3"/>
        <dependency groupId="org.mindrot" artifactId="jbcrypt"/>
        <dependency groupId="io.airlift" artifactId="airline"/>
        <dependency groupId="io.netty" artifactId="netty-all"/>
        <dependency groupId="com.clearspring.analytics" artifactId="stream"/>
        <dependency groupId="com.datastax.cassandra" artifactId="cassandra-driver-core" classifier="shaded">
          <exclusion groupId="io.netty" artifactId="netty-buffer"/>
          <exclusion groupId="io.netty" artifactId="netty-codec"/>
          <exclusion groupId="io.netty" artifactId="netty-handler"/>
          <exclusion groupId="io.netty" artifactId="netty-transport"/>
        </dependency>
        <dependency groupId="org.eclipse.jdt.core.compiler" artifactId="ecj"/>
        <dependency groupId="org.caffinitas.ohc" artifactId="ohc-core"/>
        <dependency groupId="org.caffinitas.ohc" artifactId="ohc-core-j8"/>
        <dependency groupId="net.ju-n.compile-command-annotations" artifactId="compile-command-annotations"/>
        <dependency groupId="org.fusesource" artifactId="sigar">
          <exclusion groupId="log4j" artifactId="log4j"/>
        </dependency>
        <dependency groupId="joda-time" artifactId="joda-time"/>
        <dependency groupId="com.carrotsearch" artifactId="hppc"/>
        <dependency groupId="de.jflex" artifactId="jflex">
          <exclusion groupId="org.apache.ant" artifactId="ant-launcher"/>
        </dependency>
        <dependency groupId="com.github.rholder" artifactId="snowball-stemmer"/>
        <dependency groupId="com.googlecode.concurrent-trees" artifactId="concurrent-trees"/>
        <dependency groupId="com.github.ben-manes.caffeine" artifactId="caffeine"/>
        <dependency groupId="org.jctools" artifactId="jctools-core"/>
      </artifact:pom>

      <artifact:pom id="coverage-deps-pom"
                    artifactId="cassandra-coverage-deps">
        <parent groupId="org.apache.cassandra"
                artifactId="cassandra-parent"
                version="${version}"/>
        <dependency groupId="org.jacoco" artifactId="org.jacoco.agent"/>
        <dependency groupId="org.jacoco" artifactId="org.jacoco.ant" />
        <dependency groupId="org.jboss.byteman" artifactId="byteman-install"/>
        <dependency groupId="org.jboss.byteman" artifactId="byteman"/>
        <dependency groupId="org.jboss.byteman" artifactId="byteman-submit"/>
        <dependency groupId="org.jboss.byteman" artifactId="byteman-bmunit"/>
      </artifact:pom>

      <artifact:pom id="test-deps-pom"
                    artifactId="cassandra-test-deps">
        <parent groupId="org.apache.cassandra"
                artifactId="cassandra-parent"
                version="${version}"/>
        <dependency groupId="joda-time" artifactId="joda-time"/>
      </artifact:pom>

      <!-- now the pom's for artifacts being deployed to Maven Central -->

      <artifact:pom id="all-pom"
                    artifactId="cassandra-all"
                    url="http://cassandra.apache.org"
                    name="Apache Cassandra">
        <parent groupId="org.apache.cassandra"
                artifactId="cassandra-parent"
                version="${version}"/>
        <scm connection="${scm.connection}" developerConnection="${scm.developerConnection}" url="${scm.url}"/>
        <dependency groupId="org.xerial.snappy" artifactId="snappy-java"/>
        <dependency groupId="net.jpountz.lz4" artifactId="lz4"/>
        <dependency groupId="com.ning" artifactId="compress-lzf"/>
        <dependency groupId="com.google.guava" artifactId="guava"/>
        <dependency groupId="commons-cli" artifactId="commons-cli"/>
        <dependency groupId="commons-codec" artifactId="commons-codec"/>
        <dependency groupId="org.apache.commons" artifactId="commons-lang3"/>
        <dependency groupId="org.apache.commons" artifactId="commons-math3"/>
        <dependency groupId="org.antlr" artifactId="antlr"/>
        <dependency groupId="org.antlr" artifactId="antlr-runtime"/>
        <dependency groupId="org.slf4j" artifactId="slf4j-api"/>
        <dependency groupId="org.slf4j" artifactId="log4j-over-slf4j"/>
        <dependency groupId="org.slf4j" artifactId="jcl-over-slf4j"/>
        <dependency groupId="org.codehaus.jackson" artifactId="jackson-core-asl"/>
        <dependency groupId="org.codehaus.jackson" artifactId="jackson-mapper-asl"/>
        <dependency groupId="com.googlecode.json-simple" artifactId="json-simple"/>
        <dependency groupId="com.boundary" artifactId="high-scale-lib"/>
        <dependency groupId="org.yaml" artifactId="snakeyaml"/>
        <dependency groupId="org.mindrot" artifactId="jbcrypt"/>
        <dependency groupId="io.dropwizard.metrics" artifactId="metrics-core"/>
        <dependency groupId="io.dropwizard.metrics" artifactId="metrics-jvm"/>
        <dependency groupId="com.addthis.metrics" artifactId="reporter-config3"/>
        <dependency groupId="com.clearspring.analytics" artifactId="stream"/>

        <dependency groupId="ch.qos.logback" artifactId="logback-core"/>
        <dependency groupId="ch.qos.logback" artifactId="logback-classic"/>

        <!-- don't need hadoop classes to run, but if you use the hadoop stuff -->
        <dependency groupId="org.apache.hadoop" artifactId="hadoop-core" optional="true"/>
        <dependency groupId="org.apache.hadoop" artifactId="hadoop-minicluster" optional="true"/>

        <!-- don't need the Java Driver to run, but if you use the hadoop stuff or UDFs -->
        <dependency groupId="com.datastax.cassandra" artifactId="cassandra-driver-core" classifier="shaded" optional="true">
          <exclusion groupId="io.netty" artifactId="netty-buffer"/>
          <exclusion groupId="io.netty" artifactId="netty-codec"/>
          <exclusion groupId="io.netty" artifactId="netty-handler"/>
          <exclusion groupId="io.netty" artifactId="netty-transport"/>
        </dependency>

        <!-- don't need jna to run, but nice to have -->
        <dependency groupId="net.java.dev.jna" artifactId="jna"/>

        <!-- don't need jamm unless running a server in which case it needs to be a -javagent to be used anyway -->
        <dependency groupId="com.github.jbellis" artifactId="jamm"/>

        <dependency groupId="io.netty" artifactId="netty-all"/>
        <dependency groupId="joda-time" artifactId="joda-time"/>
        <dependency groupId="org.fusesource" artifactId="sigar"/>
        <dependency groupId="org.eclipse.jdt.core.compiler" artifactId="ecj"/>
        <dependency groupId="org.caffinitas.ohc" artifactId="ohc-core"/>
        <dependency groupId="org.caffinitas.ohc" artifactId="ohc-core-j8"/>
        <dependency groupId="de.jflex" artifactId="jflex">
          <exclusion groupId="org.apache.ant" artifactId="ant-launcher"/>
        </dependency>
        <dependency groupId="com.github.rholder" artifactId="snowball-stemmer"/>
        <dependency groupId="com.googlecode.concurrent-trees" artifactId="concurrent-trees"/>
        <dependency groupId="com.github.ben-manes.caffeine" artifactId="caffeine" />
        <dependency groupId="org.jctools" artifactId="jctools-core"/>
      </artifact:pom>
      <artifact:pom id="dist-pom"
                    artifactId="apache-cassandra"
                    packaging="pom"
                    url="http://cassandra.apache.org"
                    name="Apache Cassandra">
        <parent groupId="org.apache.cassandra"
                artifactId="cassandra-parent"
                version="${version}"/>
        <scm connection="${scm.connection}" developerConnection="${scm.developerConnection}" url="${scm.url}"/>
      </artifact:pom>
    </target>

    <target name="maven-ant-tasks-retrieve-build" depends="maven-declare-dependencies" unless="without.maven">
      <!-- retrieve artifacts -->
      <artifact:dependencies pomRefId="build-deps-pom"
                             filesetId="build-dependency-jars"
                             cacheDependencyRefs="true"
                             dependencyRefsBuildFile="${build.dir}/build-dependencies.xml">
          <remoteRepository refid="central"/>
      </artifact:dependencies>
      <copy todir="${build.dir.lib}/jars">
          <fileset refid="build-dependency-jars"/>
          <mapper type="flatten"/>
      </copy>
      <!-- code coverage tools -->
      <artifact:dependencies pomRefId="coverage-deps-pom"
                             filesetId="coverage-dependency-jars">
          <remoteRepository refid="central"/>
      </artifact:dependencies>
      <copy todir="${build.dir.lib}/jars">
          <fileset refid="coverage-dependency-jars"/>
          <mapper type="flatten"/>
      </copy>
      <!-- jacoco agent jar comes wrapped in a jar -->
      <unzip src="${build.dir.lib}/jars/org.jacoco.agent-${jacoco.version}.jar" dest="${build.dir.lib}/jars">
        <patternset>
            <include name="*.jar"/>
        </patternset>
        <mapper type="flatten"/>
      </unzip>
    </target>

    <target name="maven-ant-tasks-retrieve-sources" depends="maven-ant-tasks-retrieve-build" unless="without.sources">
      <!-- retrieve -source.jar artifacts using the reference-pom with the artifacts that have these -->
      <artifact:dependencies pomRefId="build-deps-pom-sources"
                             sourcesFilesetId="build-dependency-sources"
                             cacheDependencyRefs="true"
                             dependencyRefsBuildFile="${build.dir}/build-dependencies-sources.xml">
          <remoteRepository refid="central"/>
      </artifact:dependencies>
      <copy todir="${build.dir.lib}/sources">
          <fileset refid="build-dependency-sources"/>
          <mapper type="flatten"/>
      </copy>
    </target>

    <target name="maven-ant-tasks-retrieve-test" depends="maven-ant-tasks-init">
      <artifact:dependencies pomRefId="test-deps-pom"
                             filesetId="test-dependency-jars"
                             sourcesFilesetId="test-dependency-sources"
                             cacheDependencyRefs="true"
                             dependencyRefsBuildFile="${build.dir}/test-dependencies.xml">
        <remoteRepository refid="central"/>
      </artifact:dependencies>
      <copy todir="${test.lib}/jars">
        <fileset refid="test-dependency-jars"/>
        <mapper type="flatten"/>
      </copy>
      <copy todir="${test.lib}/sources">
        <fileset refid="test-dependency-sources"/>
        <mapper type="flatten"/>
      </copy>
    </target>

    <target name="echo-base-version">
        <echo message="${base.version}" />
    </target>

    <!-- create properties file with C version -->
    <target name="createVersionPropFile">
      <taskdef name="propertyfile" classname="org.apache.tools.ant.taskdefs.optional.PropertyFile"/>
      <mkdir dir="${version.properties.dir}"/>
      <propertyfile file="${version.properties.dir}/version.properties">
        <entry key="CassandraVersion" value="${version}"/>
      </propertyfile>
    </target>

    <target name="test-run" depends="build"
            description="Run in test mode.  Not for production use!">
      <java classname="org.apache.cassandra.service.CassandraDaemon" fork="true">
        <classpath>
          <path refid="cassandra.classpath"/>
          <pathelement location="${test.conf}"/>
        </classpath>
        <jvmarg value="-Dstorage-config=${test.conf}"/>
        <jvmarg value="-javaagent:${basedir}/lib/jamm-0.3.0.jar" />
        <jvmarg value="-ea"/>
      </java>
    </target>

    <!--
        The build target builds all the .class files
    -->
    <target name="build"
        depends="maven-ant-tasks-retrieve-build,maven-ant-tasks-retrieve-sources,build-project" description="Compile Cassandra classes"/>
    <target name="codecoverage" depends="jacoco-run,jacoco-report" description="Create code coverage report"/>

    <target depends="init,gen-cql3-grammar,generate-cql-html,generate-jflex-java"
            name="build-project">
        <echo message="${ant.project.name}: ${ant.file}"/>
        <!-- Order matters! -->
        <javac fork="true"
               debug="true" debuglevel="${debuglevel}" encoding="utf-8"
               destdir="${build.classes.main}" includeantruntime="false" source="${source.version}" target="${target.version}"
               memorymaximumsize="512M">
            <src path="${build.src.java}"/>
            <src path="${build.src.gen-java}"/>
            <compilerarg value="-XDignore.symbol.file"/>
            <compilerarg value="-Xbootclasspath/p:${build.src.jdkoverride}"/>
            <classpath refid="cassandra.classpath"/>
        </javac>
        <antcall target="createVersionPropFile"/>
        <copy todir="${build.classes.main}">
            <fileset dir="${build.src.resources}" />
        </copy>
	<copy todir="${basedir}/conf" file="${build.classes.main}/META-INF/hotspot_compiler"/>
    </target>

    <!-- Stress build file -->
    <property name="stress.build.src" value="${basedir}/tools/stress/src" />
    <property name="stress.test.src" value="${basedir}/tools/stress/test/unit" />
    <property name="stress.build.classes" value="${build.classes}/stress" />
    <property name="stress.test.classes" value="${build.dir}/test/stress-classes" />
	<property name="stress.manifest" value="${stress.build.classes}/MANIFEST.MF" />
    <path id="cassandra.classes">
        <pathelement location="${basedir}/build/classes/main" />
    </path>

    <target name="stress-build-test" depends="stress-build" description="Compile stress tests">
        <javac debug="true" debuglevel="${debuglevel}" destdir="${stress.test.classes}"
               includeantruntime="false"
               source="${source.version}"
               target="${target.version}"
               encoding="utf-8">
            <classpath>
                <path refid="cassandra.classpath"/>
                <pathelement location="${stress.build.classes}" />
            </classpath>
            <src path="${stress.test.src}"/>
        </javac>
    </target>

    <target name="stress-build" depends="build" description="build stress tool">
    	<mkdir dir="${stress.build.classes}" />
        <javac compiler="modern" debug="true" debuglevel="${debuglevel}" encoding="utf-8" destdir="${stress.build.classes}" includeantruntime="true" source="${source.version}" target="${target.version}">
            <src path="${stress.build.src}" />
            <classpath>
                <path refid="cassandra.classes" />
                <path>
                    <fileset dir="${build.lib}">
                        <include name="**/*.jar" />
                    </fileset>
                </path>
            </classpath>
        </javac>
        <copy todir="${stress.build.classes}">
            <fileset dir="${stress.build.src}/resources" />
        </copy>
    </target>

    <target name="stress-test" depends="stress-build-test, build-test" description="Runs stress tests">
        <testmacro inputdir="${stress.test.src}"
                       timeout="${test.timeout}">
        </testmacro>
    </target>

	<target name="_write-poms" depends="maven-declare-dependencies">
	    <artifact:writepom pomRefId="parent-pom" file="${build.dir}/${final.name}-parent.pom"/>
	    <artifact:writepom pomRefId="all-pom" file="${build.dir}/${final.name}.pom"/>
	</target>

	<target name="write-poms" unless="without.maven">
	    <antcall target="_write-poms" />
	</target>

    <!--
        The jar target makes cassandra.jar output.
    -->
    <target name="jar"
            depends="build, build-test, stress-build, write-poms"
            description="Assemble Cassandra JAR files">
      <mkdir dir="${build.classes.main}/META-INF" />
      <copy file="LICENSE.txt"
            tofile="${build.classes.main}/META-INF/LICENSE.txt"/>
      <copy file="NOTICE.txt"
            tofile="${build.classes.main}/META-INF/NOTICE.txt"/>

      <!-- Main Jar -->
      <jar jarfile="${build.dir}/${final.name}.jar">
        <fileset dir="${build.classes.main}">
        </fileset>
        <manifest>
        <!-- <section name="org/apache/cassandra/infrastructure"> -->
          <attribute name="Implementation-Title" value="Cassandra"/>
          <attribute name="Implementation-Version" value="${version}"/>
          <attribute name="Implementation-Vendor" value="Apache"/>
          <attribute name="Premain-Class"
                     value="org.apache.cassandra.infrastructure.continuations.CAgent"/>
        <!-- </section> -->
        </manifest>
      </jar>

      <!-- Stress jar -->
      <manifest file="${stress.manifest}">
        <attribute name="Built-By" value="Pavel Yaskevich"/>
        <attribute name="Main-Class" value="org.apache.cassandra.stress.Stress"/>
      </manifest>
      <mkdir dir="${stress.build.classes}/META-INF" />
      <mkdir dir="${build.dir}/tools/lib/" />
      <jar destfile="${build.dir}/tools/lib/stress.jar" manifest="${stress.manifest}">
        <fileset dir="${stress.build.classes}"/>
      </jar>
    </target>

    <!--
        The javadoc-jar target makes cassandra-javadoc.jar output required for publishing to Maven central repository.
    -->
    <target name="javadoc-jar" description="Assemble Cassandra JavaDoc JAR file">
      <mkdir dir="${javadoc.jars.dir}"/>
      <create-javadoc destdir="${javadoc.jars.dir}/main">
        <filesets>
          <fileset dir="${build.src.java}" defaultexcludes="yes">
            <include name="org/apache/**/*.java"/>
          </fileset>
          <fileset dir="${build.src.gen-java}" defaultexcludes="yes">
            <include name="org/apache/**/*.java"/>
          </fileset>
        </filesets>
      </create-javadoc>
      <jar jarfile="${build.dir}/${final.name}-javadoc.jar"
           basedir="${javadoc.jars.dir}/main"/>

      <!-- javadoc task always rebuilds so might as well remove the generated docs to prevent
           being pulled into the distribution by accident -->
      <delete quiet="true" dir="${javadoc.jars.dir}"/>
    </target>

    <!--
        The sources-jar target makes cassandra-sources.jar output required for publishing to Maven central repository.
    -->
    <target name="sources-jar" depends="init" description="Assemble Cassandra Sources JAR file">
      <jar jarfile="${build.dir}/${final.name}-sources.jar">
        <fileset dir="${build.src.java}" defaultexcludes="yes">
          <include name="org/apache/**/*.java"/>
        </fileset>
        <fileset dir="${build.src.gen-java}" defaultexcludes="yes">
          <include name="org/apache/**/*.java"/>
        </fileset>
      </jar>
    </target>

    <!-- creates release tarballs -->
    <target name="artifacts" depends="jar,javadoc,gen-doc"
            description="Create Cassandra release artifacts">
      <mkdir dir="${dist.dir}"/>
      <!-- fix the control linefeed so that builds on windows works on linux -->
      <fixcrlf srcdir="bin" includes="**/*" excludes="**/*.bat, **/*.ps1" eol="lf" eof="remove" />
      <fixcrlf srcdir="conf" includes="**/*" excludes="**/*.bat, **/*.ps1" eol="lf" eof="remove" />
      <fixcrlf srcdir="tools/bin" includes="**/*" excludes="**/*.bat, **/*.ps1" eol="lf" eof="remove" />
      <copy todir="${dist.dir}/lib">
        <fileset dir="${build.lib}"/>
        <fileset dir="${build.dir}">
          <include name="${final.name}.jar" />
        </fileset>
      </copy>
      <copy todir="${dist.dir}/javadoc">
        <fileset dir="${javadoc.dir}"/>
      </copy>
      <copy todir="${dist.dir}/doc">
        <fileset dir="doc">
          <include name="cql3/CQL.html" />
          <include name="cql3/CQL.css" />
          <include name="SASI.md" />
        </fileset>
      </copy>
      <copy todir="${dist.dir}/doc/html">
        <fileset dir="doc" />
        <globmapper from="build/html/*" to="*"/>
      </copy>
      <copy todir="${dist.dir}/bin">
        <fileset dir="bin"/>
      </copy>
      <copy todir="${dist.dir}/conf">
        <fileset dir="conf"/>
      </copy>
      <copy todir="${dist.dir}/pylib">
        <fileset dir="pylib">
          <include name="**" />
          <exclude name="**/*.pyc" />
        </fileset>
      </copy>
      <copy todir="${dist.dir}/">
        <fileset dir="${basedir}">
          <include name="*.txt" />
        </fileset>
      </copy>
      <copy todir="${dist.dir}/tools/bin">
        <fileset dir="${basedir}/tools/bin"/>
      </copy>
      <copy todir="${dist.dir}/tools/">
        <fileset dir="${basedir}/tools/">
            <include name="*.yaml"/>
	</fileset>
      </copy>
      <copy todir="${dist.dir}/tools/lib">
        <fileset dir="${build.dir}/tools/lib/">
            <include name="*.jar" />
        </fileset>
      </copy>
      <artifact:writepom pomRefId="dist-pom"
            file="${build.dir}/${final.name}-dist.pom"/>
      <tar compression="gzip" longfile="gnu"
        destfile="${build.dir}/${final.name}-bin.tar.gz">

        <!-- Everything but bin/ (default mode) -->
        <tarfileset dir="${dist.dir}" prefix="${final.name}">
          <include name="**"/>
          <exclude name="bin/*" />
        </tarfileset>
        <!-- Shell includes in bin/ (default mode) -->
        <tarfileset dir="${dist.dir}" prefix="${final.name}">
          <include name="bin/*.in.sh" />
        </tarfileset>
        <!-- Executable scripts in bin/ -->
        <tarfileset dir="${dist.dir}" prefix="${final.name}" mode="755">
          <include name="bin/*"/>
          <include name="tools/bin/*"/>
          <not>
                <filename name="bin/*.in.sh" />
          </not>
        </tarfileset>
      </tar>

      <tar compression="gzip" longfile="gnu"
           destfile="${build.dir}/${final.name}-src.tar.gz">

        <tarfileset dir="${basedir}"
                    prefix="${final.name}-src">
          <include name="**"/>
          <exclude name="build/**" />
          <exclude name="src/gen-java/**" />
          <exclude name=".git/**" />
          <exclude name="bin/*" /> <!-- handled separately below -->
          <!-- exclude Eclipse files -->
          <exclude name=".project" />
          <exclude name=".classpath" />
          <exclude name=".settings/**" />
          <exclude name=".externalToolBuilders/**" />
        </tarfileset>

        <!-- Shell includes and batch files in bin/ -->
        <tarfileset dir="${basedir}" prefix="${final.name}-src">
          <include name="bin/*.in.sh" />
          <include name="bin/*.bat" />
        </tarfileset>
        <!-- Everything else (assumed to be scripts), is executable -->
        <tarfileset dir="${basedir}" prefix="${final.name}-src" mode="755">
          <include name="bin/*"/>
          <exclude name="bin/*.in.sh" />
          <exclude name="bin/*.bat" />
        </tarfileset>
      </tar>
    </target>

    <target name="release" depends="eclipse-warnings,artifacts,rat-init"
            description="Create and QC release artifacts">
      <checksum forceOverwrite="yes" todir="${build.dir}" fileext=".md5"
                algorithm="MD5">
        <fileset dir="${build.dir}">
          <include name="*.tar.gz" />
        </fileset>
      </checksum>
      <checksum forceOverwrite="yes" todir="${build.dir}" fileext=".sha"
                algorithm="SHA">
        <fileset dir="${build.dir}">
          <include name="*.tar.gz" />
        </fileset>
      </checksum>

      <rat:report xmlns:rat="antlib:org.apache.rat.anttasks"
                  reportFile="${build.dir}/${final.name}-bin.rat.txt">
        <tarfileset>
          <gzipresource>
            <file file="${build.dir}/${final.name}-bin.tar.gz" />
          </gzipresource>
        </tarfileset>
      </rat:report>

      <rat:report xmlns:rat="antlib:org.apache.rat.anttasks"
                  reportFile="${build.dir}/${final.name}-src.rat.txt">
        <tarfileset>
          <gzipresource>
            <file file="${build.dir}/${final.name}-src.tar.gz" />
          </gzipresource>
        </tarfileset>
      </rat:report>
    </target>

  <target name="build-jmh" depends="build-test" description="Create JMH uber jar">
      <jar jarfile="${build.test.dir}/deps.jar">
          <zipgroupfileset dir="${build.dir.lib}/jars">
              <include name="*jmh*.jar"/>
              <include name="jopt*.jar"/>
              <include name="commons*.jar"/>
          </zipgroupfileset>
          <zipgroupfileset dir="${build.lib}" includes="*.jar"/>
      </jar>
      <jar jarfile="${build.test.dir}/benchmarks.jar">
          <manifest>
              <attribute name="Main-Class" value="org.openjdk.jmh.Main"/>
          </manifest>
          <zipfileset src="${build.test.dir}/deps.jar" excludes="META-INF/*.SF" />
          <fileset dir="${build.classes.main}"/>
          <fileset dir="${test.classes}"/>
      </jar>
  </target>

    <!-- use https://github.com/krummas/jstackjunit to get thread dumps when unit tests time out -->
  <taskdef name="junit" classname="org.krummas.junit.JStackJUnitTask" classpath="lib/jstackjunit-0.0.1.jar"/>

  <target name="build-test" depends="build" description="Compile test classes">
    <javac
     compiler="modern"
     debug="true"
     debuglevel="${debuglevel}"
     destdir="${test.classes}"
     includeantruntime="true"
     source="${source.version}"
     target="${target.version}"
     encoding="utf-8">
     <classpath>
        <path refid="cassandra.classpath"/>
     </classpath>
     <compilerarg value="-XDignore.symbol.file"/>
     <src path="${test.unit.src}"/>
     <src path="${test.long.src}"/>
     <src path="${test.burn.src}"/>
     <src path="${test.microbench.src}"/>
    </javac>

    <!-- Non-java resources needed by the test suite -->
    <copy todir="${test.classes}">
      <fileset dir="${test.resources}"/>
    </copy>
  </target>

  <!-- Defines how to run a set of tests. If you change the defaults for attributes
       you should also update them in testmacro.,
       The two are split because the helper doesn't generate
       a junit report or fail on errors, since this is called in parallel to run tests
       when we choose to run tests in parallel -->
  <macrodef name="testmacrohelper">
    <attribute name="inputdir" />
    <attribute name="timeout" default="${test.timeout}" />
    <attribute name="forkmode" default="perTest"/>
    <element name="optjvmargs" implicit="true" optional="true" />
    <attribute name="filter" default="**/${test.name}.java"/>
    <attribute name="exclude" default="" />
    <attribute name="filelist" default="" />
    <attribute name="poffset" default="0"/>
    <attribute name="testtag" default=""/>
    <attribute name="usejacoco" default="no"/>

    <sequential>
      <condition property="additionalagent"
                 value="-javaagent:${build.dir.lib}/jars/jacocoagent.jar=destfile=${jacoco.partialexecfile}"
                 else="">
        <istrue value="${usejacoco}"/>
      </condition>
      <mkdir dir="${build.test.dir}/cassandra"/>
      <mkdir dir="${build.test.dir}/output"/>
      <mkdir dir="${build.test.dir}/output/@{testtag}"/>
      <junit fork="on" forkmode="@{forkmode}" failureproperty="testfailed" maxmemory="1024m" timeout="@{timeout}">
        <formatter classname="org.apache.cassandra.CassandraXMLJUnitResultFormatter" extension=".xml" usefile="true"/>
        <formatter classname="org.apache.cassandra.CassandraBriefJUnitResultFormatter" usefile="false"/>
        <jvmarg value="-Dstorage-config=${test.conf}"/>
        <jvmarg value="-Djava.awt.headless=true"/>
        <!-- Cassandra 3.0+ needs <jvmarg line="... ${additionalagent}" /> here! (not value=) -->
        <jvmarg line="-javaagent:${basedir}/lib/jamm-0.3.0.jar ${additionalagent}" />
        <jvmarg value="-ea"/>
        <jvmarg value="-Dcassandra.debugrefcount=true"/>
        <jvmarg value="-Xss256k"/>
        <jvmarg value="-Dcassandra.memtable_row_overhead_computation_step=100"/>
        <jvmarg value="-Dcassandra.test.use_prepared=${cassandra.test.use_prepared}"/>
        <jvmarg value="-Dcassandra.test.offsetseed=@{poffset}"/>
        <jvmarg value="-Dcassandra.test.sstableformatdevelopment=true"/>
        <!-- The first time SecureRandom initializes can be slow if it blocks on /dev/random -->
        <jvmarg value="-Djava.security.egd=file:/dev/urandom" />
        <jvmarg value="-Dcassandra.testtag=@{testtag}"/>
        <jvmarg value="-Dcassandra.keepBriefBrief=${cassandra.keepBriefBrief}" />
	<optjvmargs/>
        <classpath>
          <pathelement path="${java.class.path}"/>
          <pathelement location="${stress.build.classes}"/>
          <path refid="cassandra.classpath" />
          <pathelement location="${test.classes}"/>
          <pathelement location="${stress.test.classes}"/>
          <pathelement location="${test.conf}"/>
          <fileset dir="${test.lib}">
            <include name="**/*.jar" />
          </fileset>
        </classpath>
        <batchtest todir="${build.test.dir}/output/@{testtag}">
            <fileset dir="@{inputdir}" includes="@{filter}" excludes="@{exclude}"/>
            <filelist dir="@{inputdir}" files="@{filelist}"/>
        </batchtest>
      </junit>

      <condition property="fileSep" value=";">
        <os family="windows"/>
      </condition>
      <condition property="fileSep" else=":">
        <isset property="fileSep"/>
      </condition>
      <fail unless="fileSep">Failed to set File Separator. This shouldn't happen.</fail>

      <delete quiet="true" failonerror="false" dir="${build.test.dir}/cassandra/commitlog${fileSep}@{poffset}"/>
      <delete quiet="true" failonerror="false" dir="${build.test.dir}/cassandra/cdc_raw${fileSep}@{poffset}"/>
      <delete quiet="true" failonerror="false" dir="${build.test.dir}/cassandra/data${fileSep}@{poffset}"/>
      <delete quiet="true" failonerror="false" dir="${build.test.dir}/cassandra/saved_caches${fileSep}@{poffset}"/>
      <delete quiet="true" failonerror="false" dir="${build.test.dir}/cassandra/hints${fileSep}@{poffset}"/>
    </sequential>
  </macrodef>

  <target name="testold" depends="build-test" description="Execute unit tests">
    <testmacro inputdir="${test.unit.src}" timeout="${test.timeout}">
      <jvmarg value="-Dlegacy-sstable-root=${test.data}/legacy-sstables"/>
      <jvmarg value="-Dinvalid-legacy-sstable-root=${test.data}/invalid-legacy-sstables"/>
      <jvmarg value="-Dmigration-sstable-root=${test.data}/migration-sstables"/>
      <jvmarg value="-Dcassandra.ring_delay_ms=1000"/>
      <jvmarg value="-Dcassandra.tolerate_sstable_size=true"/>
      <jvmarg value="-Djava.io.tmpdir=${tmp.dir}"/>
      <jvmarg value="-Dcassandra.skip_sync=true" />
    </testmacro>
    <fileset dir="${test.unit.src}" />
  </target>

  <!-- Will not generate a junit report or fail on error since it is called in parallel for test-compression
       That is taken care of by testparallel -->
  <macrodef name="testlist">
    <attribute name="test.file.list"/>
    <attribute name="testlist.offset"/>
    <sequential>
      <testmacrohelper inputdir="${test.unit.src}" filelist="@{test.file.list}" poffset="@{testlist.offset}" exclude="**/*.java" timeout="${test.timeout}">
        <jvmarg value="-Dlegacy-sstable-root=${test.data}/legacy-sstables"/>
        <jvmarg value="-Dinvalid-legacy-sstable-root=${test.data}/invalid-legacy-sstables"/>
        <jvmarg value="-Dmigration-sstable-root=${test.data}/migration-sstables"/>
        <jvmarg value="-Dcassandra.ring_delay_ms=1000"/>
        <jvmarg value="-Dcassandra.tolerate_sstable_size=true"/>
        <jvmarg value="-Dcassandra.config.loader=org.apache.cassandra.OffsetAwareConfigurationLoader"/>
        <jvmarg value="-Dcassandra.skip_sync=true" />
      </testmacrohelper>
    </sequential>
  </macrodef>

  <!-- Will not generate a junit report or fail on error since it is called in parallel for test-compression
       That is taken care of by testparallel -->
  <macrodef name="testlist-compression">
    <attribute name="test.file.list" />
    <attribute name="testlist.offset" />
    <sequential>
      <property name="compressed_yaml" value="${build.test.dir}/cassandra.compressed.yaml"/>
      <testmacrohelper inputdir="${test.unit.src}" filelist="@{test.file.list}" poffset="@{testlist.offset}"
                       exclude="**/*.java" timeout="${test.timeout}" testtag="compression">
        <jvmarg value="-Dlegacy-sstable-root=${test.data}/legacy-sstables"/>
        <jvmarg value="-Dinvalid-legacy-sstable-root=${test.data}/invalid-legacy-sstables"/>
        <jvmarg value="-Dmigration-sstable-root=${test.data}/migration-sstables"/>
        <jvmarg value="-Dcassandra.test.compression=true"/>
        <jvmarg value="-Dcassandra.ring_delay_ms=1000"/>
        <jvmarg value="-Dcassandra.tolerate_sstable_size=true"/>
        <jvmarg value="-Dcassandra.config=file:///${compressed_yaml}"/>
        <jvmarg value="-Dcassandra.skip_sync=true" />
        <jvmarg value="-Dcassandra.config.loader=org.apache.cassandra.OffsetAwareConfigurationLoader"/>
      </testmacrohelper>
    </sequential>
  </macrodef>

  <macrodef name="testlist-cdc">
    <attribute name="test.file.list" />
    <attribute name="testlist.offset" />
    <sequential>
      <property name="cdc_yaml" value="${build.test.dir}/cassandra.cdc.yaml"/>
      <testmacrohelper inputdir="${test.unit.src}" filelist="@{test.file.list}" poffset="@{testlist.offset}"
                       exclude="**/*.java" timeout="${test.timeout}" testtag="cdc">
        <jvmarg value="-Dlegacy-sstable-root=${test.data}/legacy-sstables"/>
        <jvmarg value="-Dinvalid-legacy-sstable-root=${test.data}/invalid-legacy-sstables"/>
        <jvmarg value="-Dmigration-sstable-root=${test.data}/migration-sstables"/>
        <jvmarg value="-Dcassandra.ring_delay_ms=1000"/>
        <jvmarg value="-Dcassandra.tolerate_sstable_size=true"/>
        <jvmarg value="-Dcassandra.config=file:///${cdc_yaml}"/>
        <jvmarg value="-Dcassandra.skip_sync=true" />
        <jvmarg value="-Dcassandra.config.loader=org.apache.cassandra.OffsetAwareConfigurationLoader"/>
      </testmacrohelper>
    </sequential>
  </macrodef>

  <!--
    Run named ant task with jacoco, such as "ant jacoco-run -Dtaskname=test"
    the target run must enable the jacoco agent if usejacoco is 'yes' -->
  <target name="jacoco-run" description="run named task with jacoco instrumentation">
    <condition property="runtask" value="${taskname}" else="test">
      <isset property="taskname"/>
    </condition>
    <antcall target="${runtask}">
      <param name="usejacoco" value="yes"/>
    </antcall>
  </target>

  <!-- Use this with an FQDN for test class, and a csv list of methods like this:
    ant testsome -Dtest.name=org.apache.cassandra.service.StorageServiceServerTest -Dtest.methods=testRegularMode,testGetAllRangesEmpty
  -->
  <target name="testsome" depends="build-test" description="Execute specific unit tests" >
    <testmacro inputdir="${test.unit.src}" timeout="${test.timeout}">
      <test name="${test.name}" methods="${test.methods}"/>
      <jvmarg value="-Dlegacy-sstable-root=${test.data}/legacy-sstables"/>
      <jvmarg value="-Dinvalid-legacy-sstable-root=${test.data}/invalid-legacy-sstables"/>
      <jvmarg value="-Dmigration-sstable-root=${test.data}/migration-sstables"/>
      <jvmarg value="-Dcassandra.ring_delay_ms=1000"/>
      <jvmarg value="-Dcassandra.tolerate_sstable_size=true"/>
      <jvmarg value="-Dcassandra.skip_sync=true" />
    </testmacro>
  </target>

  <target name="test-compression" depends="build-test" description="Execute unit tests with sstable compression enabled">
    <property name="compressed_yaml" value="${build.test.dir}/cassandra.compressed.yaml"/>
    <concat destfile="${compressed_yaml}">
      <fileset file="${test.conf}/cassandra.yaml"/>
      <fileset file="${test.conf}/commitlog_compression.yaml"/>
    </concat>
    <path id="all-test-classes-path">
      <fileset dir="${test.unit.src}" includes="**/${test.name}.java" />
    </path>
    <property name="all-test-classes" refid="all-test-classes-path"/>
    <testparallel testdelegate="testlist-compression" />
  </target>

  <target name="test-cdc" depends="build-test" description="Execute unit tests with change-data-capture enabled">
    <property name="cdc_yaml" value="${build.test.dir}/cassandra.cdc.yaml"/>
    <concat destfile="${cdc_yaml}">
      <fileset file="${test.conf}/cassandra.yaml"/>
      <fileset file="${test.conf}/cdc.yaml"/>
    </concat>
    <path id="all-test-classes-path">
      <fileset dir="${test.unit.src}" includes="**/${test.name}.java" />
    </path>
    <property name="all-test-classes" refid="all-test-classes-path"/>
    <testparallel testdelegate="testlist-cdc" />
  </target>

  <target name="msg-ser-gen-test" depends="build-test" description="Generates message serializations">
    <testmacro inputdir="${test.unit.src}"
        timeout="${test.timeout}" filter="**/SerializationsTest.java">
      <jvmarg value="-Dcassandra.test-serialization-writes=True"/>
    </testmacro>
  </target>

  <target name="msg-ser-test" depends="build-test" description="Tests message serializations">
      <testmacro inputdir="${test.unit.src}" timeout="${test.timeout}"
               filter="**/SerializationsTest.java"/>
  </target>

  <target name="msg-ser-test-7" depends="build-test" description="Generates message serializations">
    <testmacro inputdir="${test.unit.src}"
        timeout="${test.timeout}" filter="**/SerializationsTest.java">
      <jvmarg value="-Dcassandra.version=0.7"/>
    </testmacro>
  </target>

  <target name="msg-ser-test-10" depends="build-test" description="Tests message serializations on 1.0 messages">
    <testmacro inputdir="${test.unit.src}"
        timeout="${test.timeout}" filter="**/SerializationsTest.java">
      <jvmarg value="-Dcassandra.version=1.0"/>
    </testmacro>
  </target>

  <target name="test-burn" depends="build-test" description="Execute functional tests">
    <testmacro inputdir="${test.burn.src}"
               timeout="${test.burn.timeout}">
    </testmacro>
  </target>

  <target name="long-test" depends="build-test" description="Execute functional tests">
    <testmacro inputdir="${test.long.src}"
               timeout="${test.long.timeout}">
      <jvmarg value="-Dcassandra.ring_delay_ms=1000"/>
      <jvmarg value="-Dcassandra.tolerate_sstable_size=true"/>
    </testmacro>
  </target>

  <target name="cql-test" depends="build-test" description="Execute CQL tests">
    <sequential>
      <echo message="running CQL tests"/>
      <mkdir dir="${build.test.dir}/cassandra"/>
      <mkdir dir="${build.test.dir}/output"/>
      <junit fork="on" forkmode="once" failureproperty="testfailed" maxmemory="1024m" timeout="${test.timeout}">
        <formatter type="brief" usefile="false"/>
        <jvmarg value="-Dstorage-config=${test.conf}"/>
        <jvmarg value="-Djava.awt.headless=true"/>
        <jvmarg value="-javaagent:${basedir}/lib/jamm-0.3.0.jar" />
        <jvmarg value="-ea"/>
        <jvmarg value="-Xss256k"/>
        <jvmarg value="-Dcassandra.memtable_row_overhead_computation_step=100"/>
        <jvmarg value="-Dcassandra.test.use_prepared=${cassandra.test.use_prepared}"/>
        <jvmarg value="-Dcassandra.skip_sync=true" />
        <classpath>
          <path refid="cassandra.classpath" />
          <pathelement location="${test.classes}"/>
          <pathelement location="${test.conf}"/>
          <fileset dir="${test.lib}">
            <include name="**/*.jar" />
          </fileset>
        </classpath>
        <batchtest todir="${build.test.dir}/output">
            <fileset dir="${test.unit.src}" includes="**/cql3/*Test.java">
                <contains text="CQLTester" casesensitive="yes"/>
            </fileset>
        </batchtest>
      </junit>
      <fail message="Some CQL test(s) failed.">
        <condition>
            <and>
            <isset property="testfailed"/>
            <not>
              <isset property="ant.test.failure.ignore"/>
            </not>
          </and>
        </condition>
      </fail>
    </sequential>
  </target>

  <target name="cql-test-some" depends="build-test" description="Execute specific CQL tests" >
    <sequential>
      <echo message="running ${test.methods} tests from ${test.name}"/>
      <mkdir dir="${build.test.dir}/cassandra"/>
      <mkdir dir="${build.test.dir}/output"/>
      <junit fork="on" forkmode="once" failureproperty="testfailed" maxmemory="1024m" timeout="${test.timeout}">
        <formatter type="brief" usefile="false"/>
        <jvmarg value="-Dstorage-config=${test.conf}"/>
        <jvmarg value="-Djava.awt.headless=true"/>
        <jvmarg value="-javaagent:${basedir}/lib/jamm-0.3.0.jar" />
        <jvmarg value="-ea"/>
        <jvmarg value="-Xss256k"/>
        <jvmarg value="-Dcassandra.test.use_prepared=${cassandra.test.use_prepared}"/>
        <jvmarg value="-Dcassandra.memtable_row_overhead_computation_step=100"/>
        <jvmarg value="-Dcassandra.skip_sync=true" />
        <classpath>
          <path refid="cassandra.classpath" />
          <pathelement location="${test.classes}"/>
          <pathelement location="${test.conf}"/>
          <fileset dir="${test.lib}">
            <include name="**/*.jar" />
          </fileset>
        </classpath>
        <test name="org.apache.cassandra.cql3.${test.name}" methods="${test.methods}" todir="${build.test.dir}/output"/>
      </junit>
    </sequential>
  </target>

  <target name="test-all"
          depends="eclipse-warnings,test,long-test,test-compression,stress-test"
          description="Run all tests except for those under test-burn" />

  <!-- Use JaCoCo ant extension without needing externally saved lib -->
  <target name="jacoco-init" depends="maven-ant-tasks-init">
    <artifact:dependencies pathId="jacocoant.classpath">
      <remoteRepository refid="central"/>
      <dependency groupId="org.jacoco" artifactId="org.jacoco.ant" version="${jacoco.version}" />
    </artifact:dependencies>
    <typedef uri="antlib:org.jacoco.ant" classpathref="jacocoant.classpath"/>
  </target>

  <target name="jacoco-merge" depends="jacoco-init">
    <jacoco:merge destfile="${jacoco.finalexecfile}" xmlns:jacoco="antlib:org.jacoco.ant">
        <fileset dir="${jacoco.export.dir}" includes="*.exec,**/*.exec"/>
    </jacoco:merge>
  </target>

  <target name="jacoco-report" depends="jacoco-merge">
    <jacoco:report xmlns:jacoco="antlib:org.jacoco.ant">
      <executiondata>
        <file file="${jacoco.finalexecfile}" />
      </executiondata>
      <structure name="JaCoCo Cassandara Coverage Report">
        <classfiles>
          <fileset dir="${build.classes.main}">
            <include name="**/*.class"/>
          </fileset>
        </classfiles>
        <sourcefiles encoding="UTF-8">
          <dirset dir="${build.src}">
            <include name="java"/>
            <include name="gen-java"/>
          </dirset>
        </sourcefiles>
      </structure>
      <!-- to produce reports in different formats. -->
      <html destdir="${jacoco.export.dir}" />
      <csv destfile="${jacoco.export.dir}/report.csv" />
      <xml destfile="${jacoco.export.dir}/report.xml" />
    </jacoco:report>
  </target>

  <target name="jacoco-cleanup" description="Destroy JaCoCo exec data and reports">
    <delete file="${jacoco.partialexecfile}"/>
    <delete dir="${jacoco.export.dir}"/>
  </target>

  <!--
    License audit tool
  -->
  <target name="rat-init" depends="maven-ant-tasks-init">
    <artifact:dependencies pathId="rat.classpath">
      <remoteRepository refid="central"/>
      <dependency groupId="org.apache.rat" artifactId="apache-rat-tasks" version="0.6" />
    </artifact:dependencies>
    <typedef uri="antlib:org.apache.rat.anttasks" classpathref="rat.classpath"/>
  </target>

  <target name="rat-check" depends="rat-init">
    <rat:report xmlns:rat="antlib:org.apache.rat.anttasks"
                reportFile="${build.dir}/rat-report.log">
      <fileset dir="."  excludesfile=".rat-excludes" />
    </rat:report>
    <condition property="rat.passed">
      <isfileselected file="${build.dir}/rat-report.log">
        <containsregexp expression="^0 Unknown Licenses"/>
      </isfileselected>
    </condition>
    <fail unless="rat.passed">Unknown licenses: See build/rat-report.log.</fail>
  </target>

  <target name="rat-write" depends="rat-init">
    <echo>RAT: invoking addLicense to write missing headers</echo>
    <java classname="org.apache.rat.Report" fork="true"
          output="${build.dir}/rat-report.log">
      <classpath refid="rat.classpath" />
      <arg value="-a" />
      <arg value="--force" />
      <arg value="." />
    </java>
  </target>

  <target name="javadoc" depends="init" description="Create javadoc" unless="no-javadoc">
    <create-javadoc destdir="${javadoc.dir}">
      <filesets>
        <fileset dir="${build.src.java}" defaultexcludes="yes">
          <include name="org/apache/**/*.java"/>
        </fileset>
      </filesets>
    </create-javadoc>
   </target>

  <!-- Run tests not in parallel and reports errors and generates a junit report after -->
  <macrodef name="testmacro">
    <attribute name="inputdir" />
    <attribute name="timeout" default="${test.timeout}" />
    <attribute name="forkmode" default="perTest"/>
    <element name="optjvmargs" implicit="true" optional="true" />
    <attribute name="filter" default="**/${test.name}.java"/>
    <attribute name="exclude" default="" />
    <attribute name="filelist" default="" />
    <attribute name="poffset" default="0"/>
    <attribute name="testtag" default=""/>

    <sequential>
      <testmacrohelper inputdir="@{inputdir}" timeout="@{timeout}"
                       forkmode="@{forkmode}" filter="@{filter}"
                       exclude="@{exclude}" filelist="@{filelist}" poffset="@{poffset}"
                       testtag="@{testtag}" >
          <optjvmargs/>
      </testmacrohelper>
      <junitreport todir="${build.test.dir}">
        <fileset dir="${build.test.dir}/output">
          <include name="**/TEST-*.xml"/>
        </fileset>
        <report format="frames" todir="${build.test.dir}/junitreport"/>
      </junitreport>
      <fail message="Some test(s) failed.">
        <condition>
            <and>
            <isset property="testfailed"/>
            <not>
              <isset property="ant.test.failure.ignore"/>
            </not>
          </and>
        </condition>
      </fail>
    </sequential>
  </macrodef>

  <!-- Run tests in parallel and report errors after and generate a junit report -->
  <macrodef name="testparallel">
    <attribute name="testdelegate"/>
    <sequential>
      <testparallelhelper testdelegate="@{testdelegate}"/>
      <junitreport todir="${build.test.dir}">
        <fileset dir="${build.test.dir}/output">
          <include name="**/TEST-*.xml"/>
        </fileset>
        <report format="frames" todir="${build.test.dir}/junitreport"/>
      </junitreport>
      <fail message="Some test(s) failed.">
        <condition>
            <and>
            <isset property="testfailed"/>
            <not>
              <isset property="ant.test.failure.ignore"/>
            </not>
          </and>
        </condition>
      </fail>
    </sequential>
  </macrodef>

  <!-- Run multiple junit tasks in parallel, but don't track errors or generate a report after
       If a test fails the testfailed property will be set. All the tests are run using te testdelegate
       macro that is specified as an attribute and they will be run concurrently in this ant process -->
  <scriptdef name="testparallelhelper" language="javascript">
    <attribute name="testdelegate"/>
    <![CDATA[
        var Integer = java.lang.Integer;
        sep = project.getProperty("path.separator");
        all = project.getProperty("all-test-classes").split(sep);
        dir = project.getProperty("test.unit.src");

        numRunners = parseInt(project.getProperty("test.runners"));

        var p = project.createTask('parallel');
        p.setThreadCount(numRunners);

        for (i = 0; i < all.length; i++) {

            if (all[i] == undefined) continue;

            task = project.createTask( attributes.get("testdelegate") );

            task.setDynamicAttribute( "test.file.list", "" + all[i]);

            task.setDynamicAttribute( "testlist.offset", "" + i );

            p.addTask(task);
        }

        p.perform();
    ]]>
  </scriptdef>

  <target name="test" depends="build-test" description="Parallel Test Runner">
    <path id="all-test-classes-path">
      <fileset dir="${test.unit.src}" includes="**/${test.name}.java" />
    </path>
    <property name="all-test-classes" refid="all-test-classes-path"/>
    <testparallel testdelegate="testlist"/>
  </target>

  <!-- run a list of tests as provided in -Dtest.classlistfile (or default of 'testnames.txt')
  The class list file should be one test class per line, with the path starting after test/unit
  e.g. org/apache/cassandra/hints/HintMessageTest.java -->
  <target name="testclasslist" depends="build-test" description="Parallel-run tests given in file -Dtest.classlistfile (one-class-per-line, e.g. org/apache/cassandra/db/SomeTest.java)">
    <path id="all-test-classes-path">
      <fileset dir="${test.unit.src}" includesfile="${test.classlistfile}"/>
    </path>
    <property name="all-test-classes" refid="all-test-classes-path"/>
    <testparallel testdelegate="testlist"/>
  </target>

  <!-- run microbenchmarks suite -->
  <target name="microbench" depends="build-jmh">
      <java classname="org.openjdk.jmh.Main"
            fork="true"
            failonerror="true">
          <classpath>
              <path refid="cassandra.classpath" />
              <pathelement location="${test.classes}"/>
              <pathelement location="${test.conf}"/>
              <fileset dir="${test.lib}">
                  <include name="**/*.jar" />
              </fileset>
          </classpath>
          <!--<arg value="-lprof"/>-->
          <arg value="-prof"/>
          <arg value="gc"/>
          <!--<arg value="-prof"/>-->
          <!--<arg value="hs_gc"/>-->
          <!--<arg value="-prof"/>-->
          <!--<arg value="hs_rt"/>-->
          <arg value=".*microbench.*${benchmark.name}"/>
      </java>
  </target>

  <!-- Generate IDEA project description files -->
  <target name="generate-idea-files" depends="build-test" description="Generate IDEA files">
    <mkdir dir=".idea"/>
    <mkdir dir=".idea/libraries"/>
    <copy todir=".idea">
        <fileset dir="ide/idea"/>
    </copy>
    <copy tofile="${eclipse.project.name}.iml" file="ide/idea-iml-file.xml"/>
    <echo file=".idea/.name">Apache Cassandra ${eclipse.project.name}</echo>
    <echo file=".idea/modules.xml"><![CDATA[<?xml version="1.0" encoding="UTF-8"?>
<project version="4">
  <component name="ProjectModuleManager">
    <modules>
      <module fileurl="file://$PROJECT_DIR$/]]>${eclipse.project.name}<![CDATA[.iml" filepath="$PROJECT_DIR$/]]>${eclipse.project.name}<![CDATA[.iml" />
    </modules>
  </component>
</project>]]></echo>
  </target>

  <!-- Generate Eclipse project description files -->
  <target name="generate-eclipse-files" depends="build-test" description="Generate eclipse files">
    <echo file=".project"><![CDATA[<?xml version="1.0" encoding="UTF-8"?>
<projectDescription>
  <name>${eclipse.project.name}</name>
  <comment></comment>
  <projects>
  </projects>
  <buildSpec>
    <buildCommand>
      <name>org.eclipse.jdt.core.javabuilder</name>
    </buildCommand>
  </buildSpec>
  <natures>
    <nature>org.eclipse.jdt.core.javanature</nature>
  </natures>
</projectDescription>]]>
    </echo>
	<echo file=".classpath"><![CDATA[<?xml version="1.0" encoding="UTF-8"?>
<classpath>
  <classpathentry kind="src" path="src/java"/>
  <classpathentry kind="src" path="src/resources"/>
  <classpathentry kind="src" path="src/gen-java"/>
  <classpathentry kind="src" path="conf" including="hotspot_compiler"/>
  <classpathentry kind="src" output="build/test/classes" path="test/unit"/>
  <classpathentry kind="src" output="build/test/classes" path="test/long"/>
  <classpathentry kind="src" output="build/test/classes" path="test/resources" />
  <classpathentry kind="src" path="tools/stress/src"/>
  <classpathentry kind="src" output="build/test/stress-classes" path="tools/stress/test/unit" />
  <classpathentry kind="con" path="org.eclipse.jdt.launching.JRE_CONTAINER"/>
  <classpathentry kind="output" path="build/classes/eclipse"/>
  <classpathentry kind="lib" path="test/conf"/>
  <classpathentry kind="lib" path="${java.home}/../lib/tools.jar"/>
]]>
	</echo>
  	<path id="eclipse-project-libs-path">
  	 <fileset dir="lib">
  	    <include name="**/*.jar" />
     </fileset>
 	 <fileset dir="build/lib/jars">
  	    <include name="**/*.jar" />
  	 </fileset>
  	</path>
  	<property name="eclipse-project-libs" refid="eclipse-project-libs-path"/>
  	<script language="javascript" classpathref="cassandra.classpath"> <![CDATA[
  		var File = java.io.File;
  		var FilenameUtils = Packages.org.apache.commons.io.FilenameUtils;
  		jars = project.getProperty("eclipse-project-libs").split(project.getProperty("path.separator"));

  		cp = "";
  	    for (i=0; i< jars.length; i++) {
  	       srcjar = FilenameUtils.getBaseName(jars[i]) + '-sources.jar';
  		   srcdir = FilenameUtils.concat(project.getProperty("build.dir.lib"), 'sources');
  		   srcfile = new File(FilenameUtils.concat(srcdir, srcjar));

  		   cp += ' <classpathentry kind="lib" path="' + jars[i] + '"';
  		   if (srcfile.exists()) {
  		      cp += ' sourcepath="' + srcfile.getAbsolutePath() + '"';
  		   }
  		   cp += '/>\n';
  		}

  		cp += '</classpath>';

  		echo = project.createTask("echo");
  	    echo.setMessage(cp);
  		echo.setFile(new File(".classpath"));
  		echo.setAppend(true);
  	    echo.perform();
  	]]> </script>
    <mkdir dir=".settings" />
  </target>

  <pathconvert property="eclipse.project.name">
    <path path="${basedir}" />
    <regexpmapper from="^.*/([^/]+)$$" to="\1" handledirsep="yes" />
  </pathconvert>

  <!-- Clean Eclipse project description files -->
  <target name="clean-eclipse-files">
    <delete file=".project" />
    <delete file=".classpath" />
    <delete dir=".settings" />
  	<delete dir=".externalToolBuilders" />
  	<delete dir="build/eclipse-classes" />
  </target>


  <target name="eclipse-warnings" depends="build" description="Run eclipse compiler code analysis">
        <property name="ecj.log.dir" value="${build.dir}/ecj" />
        <property name="ecj.warnings.file" value="${ecj.log.dir}/eclipse_compiler_checks.txt"/>
        <mkdir  dir="${ecj.log.dir}" />

        <property name="ecj.properties" value="${basedir}/eclipse_compiler.properties" />

        <echo message="Running Eclipse Code Analysis.  Output logged to ${ecj.warnings.file}" />

	<java
	    jar="${build.dir.lib}/jars/ecj-${ecj.version}.jar"
            fork="true"
	    failonerror="true"
            maxmemory="512m">
            <arg value="-source"/>
	    <arg value="${source.version}" />
	    <arg value="-target"/>
	    <arg value="${target.version}" />
	    <arg value="-d" />
            <arg value="none" />
	    <arg value="-proc:none" />
            <arg value="-log" />
            <arg value="${ecj.warnings.file}" />
            <arg value="-properties" />
            <arg value="${ecj.properties}" />
            <arg value="-cp" />
            <arg value="${toString:cassandra.classpath}" />
            <arg value="${build.src.java}" />
        </java>
  </target>


  <!-- Publish artifacts to Maven repositories -->
  <target name="mvn-install"
          depends="maven-declare-dependencies,artifacts,jar,sources-jar,javadoc-jar"
          description="Installs the artifacts in the Maven Local Repository">

    <!-- the parent -->
    <install pomFile="${build.dir}/${final.name}-parent.pom"
             file="${build.dir}/${final.name}-parent.pom"
             packaging="pom"/>

    <!-- the distribution -->
    <install pomFile="${build.dir}/${final.name}-dist.pom"
             file="${build.dir}/${final.name}-dist.pom"
             packaging="pom"/>
    <install pomFile="${build.dir}/${final.name}-dist.pom"
             file="${build.dir}/${final.name}-bin.tar.gz"
             packaging="tar.gz"
             classifier="bin"/>
    <install pomFile="${build.dir}/${final.name}-dist.pom"
             file="${build.dir}/${final.name}-src.tar.gz"
             packaging="tar.gz"
             classifier="src"/>

    <!-- the cassandra-all jar -->
    <install pomFile="${build.dir}/${final.name}.pom"
             file="${build.dir}/${final.name}.jar"/>
    <install pomFile="${build.dir}/${final.name}.pom"
             file="${build.dir}/${final.name}-sources.jar"
             classifier="sources"/>
    <install pomFile="${build.dir}/${final.name}.pom"
             file="${build.dir}/${final.name}-javadoc.jar"
             classifier="javadoc"/>
  </target>

  <target name="publish"
          depends="mvn-install"
          if="release"
          description="Publishes the artifacts to the Maven repository">

    <!-- the parent -->
    <deploy pomFile="${build.dir}/${final.name}-parent.pom"
            file="${build.dir}/${final.name}-parent.pom"
            packaging="pom"/>

    <!-- the distribution -->
    <deploy pomFile="${build.dir}/${final.name}-dist.pom"
            file="${build.dir}/${final.name}-dist.pom"
            packaging="pom"/>
    <deploy pomFile="${build.dir}/${final.name}-dist.pom"
            file="${build.dir}/${final.name}-bin.tar.gz"
            packaging="tar.gz"
            classifier="bin"/>
    <deploy pomFile="${build.dir}/${final.name}-dist.pom"
            file="${build.dir}/${final.name}-src.tar.gz"
            packaging="tar.gz"
            classifier="src"/>

    <!-- the cassandra-all jar -->
    <deploy pomFile="${build.dir}/${final.name}.pom"
            file="${build.dir}/${final.name}.jar"/>
    <deploy pomFile="${build.dir}/${final.name}.pom"
            file="${build.dir}/${final.name}-sources.jar"
            classifier="sources"/>
    <deploy pomFile="${build.dir}/${final.name}.pom"
            file="${build.dir}/${final.name}-javadoc.jar"
            classifier="javadoc"/>
  </target>
</project><|MERGE_RESOLUTION|>--- conflicted
+++ resolved
@@ -389,16 +389,11 @@
           <dependency groupId="com.boundary" artifactId="high-scale-lib" version="1.0.6"/>
           <dependency groupId="com.github.jbellis" artifactId="jamm" version="0.3.0"/>
 
-<<<<<<< HEAD
           <dependency groupId="org.yaml" artifactId="snakeyaml" version="1.11">
             <exclusion groupId="org.springframework" artifactId="spring"/>
             <exclusion groupId="org.apache.velocity" artifactId="velocity"/>
           </dependency>
-          <dependency groupId="junit" artifactId="junit" version="4.6" />
-=======
-          <dependency groupId="org.yaml" artifactId="snakeyaml" version="1.11"/>
           <dependency groupId="junit" artifactId="junit" version="4.12" />
->>>>>>> 9330409a
           <dependency groupId="org.apache.rat" artifactId="apache-rat" version="0.10">
              <exclusion groupId="commons-lang" artifactId="commons-lang"/>
           </dependency>
