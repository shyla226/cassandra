--- conflicted
+++ resolved
@@ -21,13 +21,9 @@
 import java.io.FileOutputStream;
 import java.io.IOException;
 import java.nio.ByteBuffer;
-<<<<<<< HEAD
-import java.util.*;
-=======
 import java.util.Collection;
 import java.util.Map;
 import java.util.Optional;
->>>>>>> 96d67b10
 
 import org.slf4j.Logger;
 import org.slf4j.LoggerFactory;
@@ -167,13 +163,7 @@
             return null;
 
         long startPosition = beforeAppend(key);
-<<<<<<< HEAD
-        observers.forEach((o) -> {
-            o.startPartition(key, iwriter.indexFile.position());
-        });
-=======
         observers.forEach((o) -> o.startPartition(key, iwriter.indexFile.position()));
->>>>>>> 96d67b10
 
         //Reuse the writer for each row
         columnIndexWriter.reset();
