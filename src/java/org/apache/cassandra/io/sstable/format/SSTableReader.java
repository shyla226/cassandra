--- conflicted
+++ resolved
@@ -2183,11 +2183,7 @@
 
             // Don't track read rates for tables in the system keyspace and don't bother trying to load or persist
             // the read meter when in client mode.
-<<<<<<< HEAD
-            if (Schema.isSystemKeyspace(desc.ksname))
-=======
-            if (SystemKeyspace.NAME.equals(desc.ksname) || !DatabaseDescriptor.isDaemonInitialized())
->>>>>>> 66f1aaf8
+            if (Schema.isSystemKeyspace(desc.ksname) || !DatabaseDescriptor.isDaemonInitialized())
             {
                 readMeter = null;
                 readMeterSyncFuture = NULL;
@@ -2222,19 +2218,10 @@
         public void tidy()
         {
             lookup.remove(desc);
-<<<<<<< HEAD
 
             if (obsoletion != null)
                 obsoletion.run();
 
-=======
-            if (readMeterSyncFuture != null)
-            {
-                readMeterSyncFuture.cancel(true);
-                if (isCompacted.get())
-                    SystemKeyspace.clearSSTableReadMeter(desc.ksname, desc.cfname, desc.generation);
-            }
->>>>>>> 66f1aaf8
             // don't ideally want to dropPageCache for the file until all instances have been released
             CLibrary.trySkipCache(desc.filenameFor(Component.DATA), 0, 0);
             CLibrary.trySkipCache(desc.filenameFor(Component.PRIMARY_INDEX), 0, 0);
