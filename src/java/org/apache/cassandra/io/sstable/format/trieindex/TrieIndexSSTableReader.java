--- conflicted
+++ resolved
@@ -186,11 +186,7 @@
                                           boolean reversed,
                                           SSTableReadsListener listener)
     {
-<<<<<<< HEAD
-        RowIndexEntry rie = getExactPosition(key, Rebufferer.ReaderConstraint.NONE);
-=======
-        RowIndexEntry rie = getExactPosition(key, listener);
->>>>>>> 3a2e4d8c
+        RowIndexEntry rie = getExactPosition(key, listener, Rebufferer.ReaderConstraint.NONE);
         return iterator(null, key, rie, slices, selectedColumns, reversed);
     }
 
@@ -203,7 +199,6 @@
              : new SSTableIterator(this, file, key, indexEntry, slices, selectedColumns);
     }
 
-<<<<<<< HEAD
     public AbstractSSTableIterator iterator(FileDataInput file, DecoratedKey key, RowIndexEntry indexEntry, Slices slices, ColumnFilter selectedColumns, boolean reversed, DeletionTime partitionLevelDeletion, Row staticRow)
     {
         assert indexEntry != null;
@@ -212,30 +207,12 @@
                : new SSTableIterator(this, file, key, indexEntry, slices, selectedColumns, partitionLevelDeletion, staticRow);
     }
 
-    /**
-     * @param key The key to apply as the rhs to the given Operator. A 'fake' key is allowed to
-     * allow key selection by token bounds but only if op != * EQ
-     * @param op The Operator defining matching keys: the nearest key to the target matching the operator wins.
-     * @return The index entry corresponding to the key, or null if the key is not present
-     */
-    public RowIndexEntry getPosition(PartitionPosition key, Operator op, Rebufferer.ReaderConstraint rc)
+    @Override
+    public RowIndexEntry getPosition(PartitionPosition key, Operator op, SSTableReadsListener listener, Rebufferer.ReaderConstraint rc)
     {
         if (op == Operator.EQ)
         {
-            return getExactPosition((DecoratedKey) key, rc);
-=======
-    public FlowableUnfilteredPartition flow(DecoratedKey key, Slices slices, ColumnFilter selectedColumns, boolean reversed, SSTableReadsListener listener)
-    {
-        return FlowablePartitions.fromIterator(iterator(key, slices, selectedColumns, reversed, listener), Schedulers.io());
-    }
-
-    @Override
-    public RowIndexEntry getPosition(PartitionPosition key, Operator op, SSTableReadsListener listener)
-    {
-        if (op == Operator.EQ)
-        {
-            return getExactPosition((DecoratedKey) key, listener);
->>>>>>> 3a2e4d8c
+            return getExactPosition((DecoratedKey) key, listener, rc);
         }
         else
         {
@@ -349,22 +326,18 @@
         return key;
     }
 
-<<<<<<< HEAD
     protected FileHandle getIndexFile()
     {
         return null;
     }
 
+    @Override
     public RowIndexEntry getExactPosition(DecoratedKey dk, Rebufferer.ReaderConstraint rc)
-=======
-    @Override
-    public RowIndexEntry getExactPosition(DecoratedKey dk)
->>>>>>> 3a2e4d8c
-    {
-        return getExactPosition(dk, SSTableReadsListener.NOOP_LISTENER);
-    }
-
-    private RowIndexEntry getExactPosition(DecoratedKey dk, SSTableReadsListener listener)
+    {
+        return getExactPosition(dk, SSTableReadsListener.NOOP_LISTENER, rc);
+    }
+
+    private RowIndexEntry getExactPosition(DecoratedKey dk, SSTableReadsListener listener, Rebufferer.ReaderConstraint rc)
     {
         if (!bf.isPresent(dk))
         {
