--- conflicted
+++ resolved
@@ -111,21 +111,9 @@
         {
             super(channel, metadata);
 
-<<<<<<< HEAD
             bufferSize = Suppliers.memoize(() -> {
                 int size = Math.min(maxCompressedLength,
                                     metadata.compressor().initialCompressedBufferLength(metadata.chunkLength()));
-=======
-        public ByteBuffer allocateBuffer()
-        {
-            int compressedLength = Math.min(maxCompressedLength,
-                                            metadata.compressor().initialCompressedBufferLength(metadata.chunkLength()));
-
-            int checksumLength = Integer.BYTES;
-
-            return allocateBuffer(compressedLength + checksumLength);
-        }
->>>>>>> 0b16546f
 
                 // O_DIRECT requires position and length to be aligned to page size.
 
@@ -149,7 +137,6 @@
 
             try
             {
-<<<<<<< HEAD
                 doReadChunk(position, uncompressed, ret, bufferHandle);
             }
             catch (Throwable t)
@@ -201,41 +188,6 @@
             {
                 public void completed(Integer result, ByteBuffer attachment)
                 {
-=======
-                // accesses must always be aligned
-                assert (position & -uncompressed.capacity()) == position;
-                assert position <= fileLength;
-
-                CompressionMetadata.Chunk chunk = metadata.chunkFor(position);
-                boolean shouldCheckCrc = shouldCheckCrc();
-                int length = shouldCheckCrc ? chunk.length + Integer.BYTES // compressed length + checksum length
-                                            : chunk.length;
-
-                if (chunk.length < maxCompressedLength)
-                {
-                    ByteBuffer compressed = compressedHolder.get();
-
-                    assert compressed.capacity() >= length;
-                    compressed.clear().limit(length);
-                    if (channel.read(compressed, chunk.offset) != length)
-                        throw new CorruptBlockException(channel.filePath(), chunk);
-
-                    compressed.flip();
-                    compressed.limit(chunk.length);
-                    uncompressed.clear();
-
-                    if (shouldCheckCrc)
-                    {
-                        int checksum = (int) ChecksumType.CRC32.of(compressed);
-
-                        compressed.limit(length);
-                        if (compressed.getInt() != checksum)
-                            throw new CorruptBlockException(channel.filePath(), chunk);
-
-                        compressed.position(0).limit(chunk.length);
-                    }
-
->>>>>>> 0b16546f
                     try
                     {
                         if (result < chunk.length + alignmentShift + CHECKSUM_BYTES)
@@ -244,6 +196,18 @@
                         compressed.limit(chunk.length + alignmentShift);
                         compressed.position(alignmentShift);
                         uncompressed.clear();
+
+                        if (shouldCheckCrc())
+                        {
+                            int checksum = (int) ChecksumType.CRC32.of(compressed);
+
+                            //Change the limit to include the checksum
+                            compressed.limit(compressed.capacity());
+                            if (compressed.getInt() != checksum)
+                                throw new CorruptBlockException(channel.filePath(), chunk);
+
+                            compressed.limit(chunk.length + alignmentShift).position(alignmentShift);
+                        }
 
                         //CASSANDRA-10520 adds this threshold where we skip decompressing if
                         //the compression ratio is not enough of a win to be worth it.
@@ -264,17 +228,6 @@
                         }
                         uncompressed.flip();
 
-                        if (shouldCheckCrc())
-                        {
-                            compressed.limit(chunk.length + alignmentShift).position(alignmentShift);
-                            int checksum = (int) ChecksumType.CRC32.of(compressed);
-
-                            //Change the limit to include the checksum
-                            compressed.limit(compressed.capacity());
-                            if (compressed.getInt() != checksum)
-                                throw new CorruptBlockException(channel.filePath(), chunk);
-                        }
-
                     }
                     catch (Throwable t)
                     {
@@ -285,42 +238,19 @@
 
                         return;
                     }
-<<<<<<< HEAD
 
                     // Pass control outside the try..finally block as we don't want to catch processing exceptions.
                     bufferHandle.recycle();
                     if (!futureBuffer.complete(uncompressed))
                         logger.warn("Failed to complete read from {}, already timed out.", channel.filePath);
-=======
->>>>>>> 0b16546f
                 }
 
                 public void failed(Throwable t, ByteBuffer attachment)
                 {
-<<<<<<< HEAD
                     error(t, uncompressed, futureBuffer, bufferHandle);
-=======
-                    uncompressed.position(0).limit(chunk.length);
-                    if (channel.read(uncompressed, chunk.offset) != chunk.length)
-                        throw new CorruptBlockException(channel.filePath(), chunk);
-
-                    if (shouldCheckCrc)
-                    {
-                        uncompressed.flip();
-                        int checksum = (int) ChecksumType.CRC32.of(uncompressed);
-
-                        ByteBuffer scratch = compressedHolder.get();
-                        scratch.clear().limit(Integer.BYTES);
-
-                        if (channel.read(scratch, chunk.offset + chunk.length) != Integer.BYTES
-                                || scratch.getInt(0) != checksum)
-                            throw new CorruptBlockException(channel.filePath(), chunk);
-                    }
->>>>>>> 0b16546f
                 }
             });
         }
-<<<<<<< HEAD
 
         void error(Throwable t, ByteBuffer uncompressed, CompletableFuture<ByteBuffer> futureBuffer, BufferHandle bufferHandle)
         {
@@ -342,8 +272,6 @@
         {
             return new Standard(channel, metadata);
         }
-=======
->>>>>>> 0b16546f
     }
 
     public static class Mmap extends CompressedChunkReader
@@ -430,22 +358,8 @@
                     throw new CorruptBlockException(channel.filePath(), chunk, e);
                 }
                 uncompressed.flip();
-<<<<<<< HEAD
-
-                if (shouldCheckCrc())
-                {
-                    compressedChunk.position(chunkOffset).limit(chunkOffset + chunk.length);
-
-                    int checksum = (int) ChecksumType.CRC32.of(compressedChunk);
-
-                    compressedChunk.limit(compressedChunk.capacity());
-                    if (compressedChunk.getInt() != checksum)
-                        throw new CorruptBlockException(channel.filePath(), chunk);
-                }
 
                 return uncompressed;
-=======
->>>>>>> 0b16546f
             }
             catch (CorruptBlockException ex)
             {
