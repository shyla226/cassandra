--- conflicted
+++ resolved
@@ -69,15 +69,11 @@
 
     public String toString(BigDecimal value)
     {
-<<<<<<< HEAD
-        return value == null ? "" : value.toString();
-=======
         if (value == null)
             return "";
         if (Math.abs(value.scale()) <= maxScale)
             return value.toPlainString();
         return value.toString();
->>>>>>> 93ea1fdd
     }
 
     public Class<BigDecimal> getType()
