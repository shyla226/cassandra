--- conflicted
+++ resolved
@@ -29,7 +29,7 @@
 import com.google.common.primitives.Ints;
 
 import org.apache.cassandra.db.*;
-<<<<<<< HEAD
+
 import org.apache.cassandra.hints.HintsVerbs.HintsVersion;
 import org.apache.cassandra.io.util.DataInputPlus;
 import org.apache.cassandra.io.util.DataOutputPlus;
@@ -37,14 +37,8 @@
 import org.apache.cassandra.utils.Serializer;
 import org.apache.cassandra.utils.versioning.VersionDependent;
 import org.apache.cassandra.utils.versioning.Versioned;
-=======
-import org.apache.cassandra.io.IVersionedSerializer;
 import org.apache.cassandra.io.util.DataInputBuffer;
-import org.apache.cassandra.io.util.DataInputPlus;
-import org.apache.cassandra.io.util.DataOutputPlus;
-import org.apache.cassandra.schema.TableId;
 import org.apache.cassandra.utils.vint.VIntCoding;
->>>>>>> f8159ac5
 
 import static org.apache.cassandra.db.TypeSizes.sizeof;
 import static org.apache.cassandra.db.TypeSizes.sizeofUnsignedVInt;
@@ -66,12 +60,9 @@
  */
 public final class Hint
 {
-<<<<<<< HEAD
     public static final Versioned<HintsVersion, HintSerializer> serializers = HintsVersion.versioned(HintSerializer::new);
-=======
-    public static final Serializer serializer = new Serializer();
+
     static final int maxHintTTL = Integer.getInteger("cassandra.maxHintTTL", Integer.MAX_VALUE);
->>>>>>> f8159ac5
 
     final Mutation mutation;
     final long creationTime;  // time of hint creation (in milliseconds)
@@ -200,14 +191,14 @@
          * @return null if the hint is definitely dead, a Hint instance if it's likely live
          */
         @Nullable
-        Hint deserializeIfLive(DataInputPlus in, long now, long size, int version) throws IOException
+        Hint deserializeIfLive(DataInputPlus in, long now, long size) throws IOException
         {
             long creationTime = in.readLong();
             int gcgs = (int) in.readUnsignedVInt();
             int bytesRead = sizeof(creationTime) + sizeofUnsignedVInt(gcgs);
 
             if (isLive(creationTime, now, gcgs))
-                return new Hint(Mutation.serializer.deserialize(in, version), creationTime, gcgs);
+                return new Hint(Mutation.rawSerializers.get(version.encodingVersion).deserialize(in), creationTime, gcgs);
 
             in.skipBytesFully(Ints.checkedCast(size) - bytesRead);
             return null;
@@ -222,7 +213,7 @@
          * @return null if the hint is definitely dead, a ByteBuffer instance if it's likely live
          */
         @Nullable
-        ByteBuffer readBufferIfLive(DataInputPlus in, long now, int size, int version) throws IOException
+        ByteBuffer readBufferIfLive(DataInputPlus in, long now, int size) throws IOException
         {
             int maxHeaderSize = Math.min(sizeof(Long.MAX_VALUE) + VIntCoding.MAX_SIZE, size);
             byte[] header = new byte[maxHeaderSize];
