--- conflicted
+++ resolved
@@ -561,11 +561,7 @@
             {
                 try (ReadExecutionController controller = cmd.executionController();
                      OpOrder.Group writeGroup = Keyspace.writeOrder.start();
-<<<<<<< HEAD
-                     UnfilteredPartitionIterator page = pager.fetchPageUnfiltered(pageSize, controller, baseCfs.metadata))
-=======
-                     UnfilteredPartitionIterator page = pager.fetchPageUnfiltered(baseCfs.metadata(), pageSize, controller))
->>>>>>> 03662bb3
+                     UnfilteredPartitionIterator page = pager.fetchPageUnfiltered(pageSize, controller, baseCfs.metadata()))
                 {
                     if (!page.hasNext())
                         break;
