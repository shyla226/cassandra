--- conflicted
+++ resolved
@@ -25,8 +25,6 @@
 import org.slf4j.LoggerFactory;
 
 import org.apache.cassandra.db.SystemKeyspace;
-import org.apache.cassandra.dht.Murmur3Partitioner;
-import org.apache.cassandra.dht.RandomPartitioner;
 import org.apache.cassandra.dht.Range;
 import org.apache.cassandra.dht.Token;
 import org.apache.cassandra.net.MessagingService;
@@ -67,20 +65,13 @@
     {
         InetAddress dest = request.dst;
         InetAddress preferred = SystemKeyspace.getPreferredIP(dest);
-<<<<<<< HEAD
-        logger.info("[streaming task #{}] Performing streaming repair of {} ranges with {}", desc.sessionId, request.ranges.size(), request.dst);
-=======
 
->>>>>>> dddd3430
         boolean isIncremental = false;
         if (desc.parentSessionId != null)
         {
             ActiveRepairService.ParentRepairSession prs = ActiveRepairService.instance.getParentRepairSession(desc.parentSessionId);
             isIncremental = prs.isIncremental;
         }
-<<<<<<< HEAD
-        new StreamPlan("Repair", repairedAt, 1, false, isIncremental, false).listeners(this)
-=======
 
         List<Range<Token>> toRequest = new LinkedList<>();
         List<Range<Token>> toTransfer = new LinkedList<>();
@@ -105,14 +96,13 @@
         logger.info(String.format("[streaming task #%s] Performing streaming repair of %d ranges to and %d ranges from %s.",
                                   desc.sessionId, toTransfer.size(), toRequest.size(), request.dst));
 
-        new StreamPlan("Repair", repairedAt, 1, false, isIncremental).listeners(this)
->>>>>>> dddd3430
-                                            .flushBeforeTransfer(true)
-                                            // request ranges from the remote node
-                                            .requestRanges(dest, preferred, desc.keyspace, toRequest, desc.columnFamily)
-                                            // send ranges to the remote node
-                                            .transferRanges(dest, preferred, desc.keyspace, toTransfer, desc.columnFamily)
-                                            .execute();
+        new StreamPlan("Repair", repairedAt, 1, false, isIncremental, false).listeners(this)
+                                    .flushBeforeTransfer(true)
+                                    // request ranges from the remote node
+                                    .requestRanges(dest, preferred, desc.keyspace, toRequest, desc.columnFamily)
+                                    // send ranges to the remote node
+                                    .transferRanges(dest, preferred, desc.keyspace, toTransfer, desc.columnFamily)
+                                    .execute();
     }
 
     public void handleStreamEvent(StreamEvent event)
