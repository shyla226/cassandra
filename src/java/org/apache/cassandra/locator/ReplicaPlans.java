/*
 * Licensed to the Apache Software Foundation (ASF) under one
 * or more contributor license agreements.  See the NOTICE file
 * distributed with this work for additional information
 * regarding copyright ownership.  The ASF licenses this file
 * to you under the Apache License, Version 2.0 (the
 * "License"); you may not use this file except in compliance
 * with the License.  You may obtain a copy of the License at
 *
 *     http://www.apache.org/licenses/LICENSE-2.0
 *
 * Unless required by applicable law or agreed to in writing, software
 * distributed under the License is distributed on an "AS IS" BASIS,
 * WITHOUT WARRANTIES OR CONDITIONS OF ANY KIND, either express or implied.
 * See the License for the specific language governing permissions and
 * limitations under the License.
 */

package org.apache.cassandra.locator;

import com.carrotsearch.hppc.ObjectIntHashMap;
import com.carrotsearch.hppc.cursors.ObjectIntCursor;
import com.carrotsearch.hppc.cursors.ObjectObjectCursor;
import com.google.common.annotations.VisibleForTesting;
import com.google.common.collect.ArrayListMultimap;
import com.google.common.collect.HashMultimap;
import com.google.common.collect.Iterables;
import com.google.common.collect.ListMultimap;
import com.google.common.collect.Lists;
import com.google.common.collect.Multimap;

import org.apache.cassandra.config.DatabaseDescriptor;
import org.apache.cassandra.db.ConsistencyLevel;
import org.apache.cassandra.db.DecoratedKey;
import org.apache.cassandra.db.Keyspace;
import org.apache.cassandra.db.PartitionPosition;
import org.apache.cassandra.dht.AbstractBounds;
import org.apache.cassandra.dht.Token;
import org.apache.cassandra.exceptions.UnavailableException;
import org.apache.cassandra.gms.FailureDetector;
import org.apache.cassandra.index.Index;
import org.apache.cassandra.index.SecondaryIndexManager;
import org.apache.cassandra.schema.SchemaConstants;
import org.apache.cassandra.service.StorageService;
import org.apache.cassandra.service.reads.AlwaysSpeculativeRetryPolicy;
import org.apache.cassandra.service.reads.SpeculativeRetryPolicy;

import org.apache.cassandra.utils.FBUtilities;
import org.slf4j.Logger;
import org.slf4j.LoggerFactory;

import java.util.ArrayList;
import java.util.Collection;
import java.util.Collections;
import java.util.List;
import java.util.Map;
import java.util.concurrent.ThreadLocalRandom;
import java.util.function.Consumer;
import java.util.function.Function;
import java.util.function.Predicate;

import static com.google.common.collect.Iterables.any;
import static com.google.common.collect.Iterables.filter;
import static org.apache.cassandra.db.ConsistencyLevel.EACH_QUORUM;
import static org.apache.cassandra.db.ConsistencyLevel.eachQuorumForRead;
import static org.apache.cassandra.db.ConsistencyLevel.eachQuorumForWrite;
import static org.apache.cassandra.db.ConsistencyLevel.localQuorumFor;
import static org.apache.cassandra.db.ConsistencyLevel.localQuorumForOurDc;
import static org.apache.cassandra.locator.Replicas.addToCountPerDc;
import static org.apache.cassandra.locator.Replicas.countInOurDc;
import static org.apache.cassandra.locator.Replicas.countPerDc;

public class ReplicaPlans
{
    private static final Logger logger = LoggerFactory.getLogger(ReplicaPlans.class);

    public static boolean isSufficientLiveReplicasForRead(AbstractReplicationStrategy replicationStrategy, ConsistencyLevel consistencyLevel, Endpoints<?> liveReplicas)
    {
        switch (consistencyLevel)
        {
            case ANY:
                // local hint is acceptable, and local node is always live
                return true;
            case LOCAL_ONE:
                return countInOurDc(liveReplicas).hasAtleast(1, 1);
            case LOCAL_QUORUM:
                return countInOurDc(liveReplicas).hasAtleast(localQuorumForOurDc(replicationStrategy), 1);
            case EACH_QUORUM:
                if (replicationStrategy instanceof NetworkTopologyStrategy)
                {
                    int fullCount = 0;
                    Collection<String> dcs = ((NetworkTopologyStrategy) replicationStrategy).getDatacenters();
                    for (ObjectObjectCursor<String, Replicas.ReplicaCount> entry : countPerDc(dcs, liveReplicas))
                    {
                        Replicas.ReplicaCount count = entry.value;
                        if (!count.hasAtleast(localQuorumFor(replicationStrategy, entry.key), 0))
                            return false;
                        fullCount += count.fullReplicas();
                    }
                    return fullCount > 0;
                }
                // Fallthough on purpose for SimpleStrategy
            default:
                return liveReplicas.size() >= consistencyLevel.blockFor(replicationStrategy)
                        && Replicas.countFull(liveReplicas) > 0;
        }
    }

    static void assureSufficientLiveReplicasForRead(AbstractReplicationStrategy replicationStrategy, ConsistencyLevel consistencyLevel, Endpoints<?> liveReplicas) throws UnavailableException
    {
        assureSufficientLiveReplicas(replicationStrategy, consistencyLevel, liveReplicas, consistencyLevel.blockFor(replicationStrategy), 1);
    }
    static void assureSufficientLiveReplicasForWrite(AbstractReplicationStrategy replicationStrategy, ConsistencyLevel consistencyLevel, Endpoints<?> allLive, Endpoints<?> pendingWithDown) throws UnavailableException
    {
        assureSufficientLiveReplicas(replicationStrategy, consistencyLevel, allLive, consistencyLevel.blockForWrite(replicationStrategy, pendingWithDown), 0);
    }
    static void assureSufficientLiveReplicas(AbstractReplicationStrategy replicationStrategy, ConsistencyLevel consistencyLevel, Endpoints<?> allLive, int blockFor, int blockForFullReplicas) throws UnavailableException
    {
        switch (consistencyLevel)
        {
            case ANY:
                // local hint is acceptable, and local node is always live
                break;
            case LOCAL_ONE:
            {
                Replicas.ReplicaCount localLive = countInOurDc(allLive);
                if (!localLive.hasAtleast(blockFor, blockForFullReplicas))
                    throw UnavailableException.create(consistencyLevel, 1, blockForFullReplicas, localLive.allReplicas(), localLive.fullReplicas());
                break;
            }
            case LOCAL_QUORUM:
            {
                Replicas.ReplicaCount localLive = countInOurDc(allLive);
                if (!localLive.hasAtleast(blockFor, blockForFullReplicas))
                {
                    if (logger.isTraceEnabled())
                    {
                        logger.trace(String.format("Local replicas %s are insufficient to satisfy LOCAL_QUORUM requirement of %d live replicas and %d full replicas in '%s'",
                                allLive.filter(InOurDcTester.replicas()), blockFor, blockForFullReplicas, DatabaseDescriptor.getLocalDataCenter()));
                    }
                    throw UnavailableException.create(consistencyLevel, blockFor, blockForFullReplicas, localLive.allReplicas(), localLive.fullReplicas());
                }
                break;
            }
            case EACH_QUORUM:
                if (replicationStrategy instanceof NetworkTopologyStrategy)
                {
                    int total = 0;
                    int totalFull = 0;
                    Collection<String> dcs = ((NetworkTopologyStrategy) replicationStrategy).getDatacenters();
                    for (ObjectObjectCursor<String, Replicas.ReplicaCount> entry : countPerDc(dcs, allLive))
                    {
                        int dcBlockFor = localQuorumFor(replicationStrategy, entry.key);
                        Replicas.ReplicaCount dcCount = entry.value;
                        if (!dcCount.hasAtleast(dcBlockFor, 0))
                            throw UnavailableException.create(consistencyLevel, entry.key, dcBlockFor, dcCount.allReplicas(), 0, dcCount.fullReplicas());
                        totalFull += dcCount.fullReplicas();
                        total += dcCount.allReplicas();
                    }
                    if (totalFull < blockForFullReplicas)
                        throw UnavailableException.create(consistencyLevel, blockFor, total, blockForFullReplicas, totalFull);
                    break;
                }
                // Fallthough on purpose for SimpleStrategy
            default:
                int live = allLive.size();
                int full = Replicas.countFull(allLive);
                if (live < blockFor || full < blockForFullReplicas)
                {
                    if (logger.isTraceEnabled())
                        logger.trace("Live nodes {} do not satisfy ConsistencyLevel ({} required)", Iterables.toString(allLive), blockFor);
                    throw UnavailableException.create(consistencyLevel, blockFor, blockForFullReplicas, live, full);
                }
                break;
        }
    }

    /**
     * Construct a ReplicaPlan for writing to exactly one node, with CL.ONE. This node is *assumed* to be alive.
     */
    public static ReplicaPlan.ForTokenWrite forSingleReplicaWrite(Keyspace keyspace, Token token, Replica replica)
    {
        EndpointsForToken one = EndpointsForToken.of(token, replica);
        EndpointsForToken empty = EndpointsForToken.empty(token);
        return new ReplicaPlan.ForTokenWrite(keyspace, keyspace.getReplicationStrategy(), ConsistencyLevel.ONE, empty, one, one, one);
    }

    /**
     * A forwarding counter write is always sent to a single owning coordinator for the range, by the original coordinator
     * (if it is not itself an owner)
     */
    public static ReplicaPlan.ForTokenWrite forForwardingCounterWrite(Keyspace keyspace, Token token, Replica replica)
    {
        return forSingleReplicaWrite(keyspace, token, replica);
    }

    public static ReplicaPlan.ForTokenWrite forLocalBatchlogWrite()
    {
        Token token = DatabaseDescriptor.getPartitioner().getMinimumToken();
        Keyspace systemKeypsace = Keyspace.open(SchemaConstants.SYSTEM_KEYSPACE_NAME);
        Replica localSystemReplica = SystemReplicas.getSystemReplica(FBUtilities.getBroadcastAddressAndPort());

        ReplicaLayout.ForTokenWrite liveAndDown = ReplicaLayout.forTokenWrite(
                systemKeypsace.getReplicationStrategy(),
                EndpointsForToken.of(token, localSystemReplica),
                EndpointsForToken.empty(token)
        );
        return forWrite(systemKeypsace, ConsistencyLevel.ONE, liveAndDown, liveAndDown, writeAll);
    }

    /**
     * Requires that the provided endpoints are alive.  Converts them to their relevant system replicas.
     * Note that the liveAndDown collection and live are equal to the provided endpoints.
     *
     * @param isAny if batch consistency level is ANY, in which case a local node will be picked
     */
    public static ReplicaPlan.ForTokenWrite forBatchlogWrite(boolean isAny) throws UnavailableException
    {
        // A single case we write not for range or token, but multiple mutations to many tokens
        Token token = DatabaseDescriptor.getPartitioner().getMinimumToken();

        TokenMetadata.Topology topology = StorageService.instance.getTokenMetadata().cachedOnlyTokenMap().getTopology();
        IEndpointSnitch snitch = DatabaseDescriptor.getEndpointSnitch();
        Multimap<String, InetAddressAndPort> localEndpoints = HashMultimap.create(topology.getDatacenterRacks()
                                                                                          .get(snitch.getLocalDatacenter()));
        // Replicas are picked manually:
        //  - replicas should be alive according to the failure detector
        //  - replicas should be in the local datacenter
        //  - choose min(2, number of qualifying candiates above)
        //  - allow the local node to be the only replica only if it's a single-node DC
        Collection<InetAddressAndPort> chosenEndpoints = filterBatchlogEndpoints(snitch.getLocalRack(), localEndpoints);

        if (chosenEndpoints.isEmpty() && isAny)
            chosenEndpoints = Collections.singleton(FBUtilities.getBroadcastAddressAndPort());

        Keyspace systemKeypsace = Keyspace.open(SchemaConstants.SYSTEM_KEYSPACE_NAME);
        ReplicaLayout.ForTokenWrite liveAndDown = ReplicaLayout.forTokenWrite(
                systemKeypsace.getReplicationStrategy(),
                SystemReplicas.getSystemReplicas(chosenEndpoints).forToken(token),
                EndpointsForToken.empty(token)
        );
        // Batchlog is hosted by either one node or two nodes from different racks.
        ConsistencyLevel consistencyLevel = liveAndDown.all().size() == 1 ? ConsistencyLevel.ONE : ConsistencyLevel.TWO;
        // assume that we have already been given live endpoints, and skip applying the failure detector
        return forWrite(systemKeypsace, consistencyLevel, liveAndDown, liveAndDown, writeAll);
    }

    private static Collection<InetAddressAndPort> filterBatchlogEndpoints(String localRack,
                                                                          Multimap<String, InetAddressAndPort> endpoints)
    {
        return filterBatchlogEndpoints(localRack,
                                       endpoints,
                                       Collections::shuffle,
                                       FailureDetector.isEndpointAlive,
                                       ThreadLocalRandom.current()::nextInt);
    }

    // Collect a list of candidates for batchlog hosting. If possible these will be two nodes from different racks.
    @VisibleForTesting
    public static Collection<InetAddressAndPort> filterBatchlogEndpoints(String localRack,
                                                                         Multimap<String, InetAddressAndPort> endpoints,
                                                                         Consumer<List<?>> shuffle,
                                                                         Predicate<InetAddressAndPort> isAlive,
                                                                         Function<Integer, Integer> indexPicker)
    {
        // special case for single-node data centers
        if (endpoints.values().size() == 1)
            return endpoints.values();

        // strip out dead endpoints and localhost
        ListMultimap<String, InetAddressAndPort> validated = ArrayListMultimap.create();
        for (Map.Entry<String, InetAddressAndPort> entry : endpoints.entries())
        {
            InetAddressAndPort addr = entry.getValue();
            if (!addr.equals(FBUtilities.getBroadcastAddressAndPort()) && isAlive.test(addr))
                validated.put(entry.getKey(), entry.getValue());
        }

        if (validated.size() <= 2)
            return validated.values();

        if (validated.size() - validated.get(localRack).size() >= 2)
        {
            // we have enough endpoints in other racks
            validated.removeAll(localRack);
        }

        if (validated.keySet().size() == 1)
        {
            /*
             * we have only 1 `other` rack to select replicas from (whether it be the local rack or a single non-local rack)
             * pick two random nodes from there; we are guaranteed to have at least two nodes in the single remaining rack
             * because of the preceding if block.
             */
            List<InetAddressAndPort> otherRack = Lists.newArrayList(validated.values());
            shuffle.accept(otherRack);
            return otherRack.subList(0, 2);
        }

        // randomize which racks we pick from if more than 2 remaining
        Collection<String> racks;
        if (validated.keySet().size() == 2)
        {
            racks = validated.keySet();
        }
        else
        {
            racks = Lists.newArrayList(validated.keySet());
            shuffle.accept((List<?>) racks);
        }

        // grab a random member of up to two racks
        List<InetAddressAndPort> result = new ArrayList<>(2);
        for (String rack : Iterables.limit(racks, 2))
        {
            List<InetAddressAndPort> rackMembers = validated.get(rack);
            result.add(rackMembers.get(indexPicker.apply(rackMembers.size())));
        }

        return result;
    }

    public static ReplicaPlan.ForTokenWrite forReadRepair(Token token, ReplicaPlan.ForRead<?> readPlan) throws UnavailableException
    {
        return forWrite(readPlan.keyspace, readPlan.consistencyLevel, token, writeReadRepair(readPlan));
    }

    public static ReplicaPlan.ForTokenWrite forWrite(Keyspace keyspace, ConsistencyLevel consistencyLevel, Token token, Selector selector) throws UnavailableException
    {
        return forWrite(keyspace, consistencyLevel, ReplicaLayout.forTokenWriteLiveAndDown(keyspace, token), selector);
    }

    @VisibleForTesting
    public static ReplicaPlan.ForTokenWrite forWrite(Keyspace keyspace, ConsistencyLevel consistencyLevel, EndpointsForToken natural, EndpointsForToken pending, Predicate<Replica> isAlive, Selector selector) throws UnavailableException
    {
        return forWrite(keyspace, consistencyLevel, ReplicaLayout.forTokenWrite(keyspace.getReplicationStrategy(), natural, pending), isAlive, selector);
    }

    public static ReplicaPlan.ForTokenWrite forWrite(Keyspace keyspace, ConsistencyLevel consistencyLevel, ReplicaLayout.ForTokenWrite liveAndDown, Selector selector) throws UnavailableException
    {
        return forWrite(keyspace, consistencyLevel, liveAndDown, FailureDetector.isReplicaAlive, selector);
    }

    private static ReplicaPlan.ForTokenWrite forWrite(Keyspace keyspace, ConsistencyLevel consistencyLevel, ReplicaLayout.ForTokenWrite liveAndDown, Predicate<Replica> isAlive, Selector selector) throws UnavailableException
    {
        ReplicaLayout.ForTokenWrite live = liveAndDown.filter(isAlive);
        return forWrite(keyspace, consistencyLevel, liveAndDown, live, selector);
    }

    public static ReplicaPlan.ForTokenWrite forWrite(Keyspace keyspace, ConsistencyLevel consistencyLevel, ReplicaLayout.ForTokenWrite liveAndDown, ReplicaLayout.ForTokenWrite live, Selector selector) throws UnavailableException
    {
        assert liveAndDown.replicationStrategy() == live.replicationStrategy()
               : "ReplicaLayout liveAndDown and live should be derived from the same replication strategy.";
        AbstractReplicationStrategy replicationStrategy = liveAndDown.replicationStrategy();
        EndpointsForToken contacts = selector.select(consistencyLevel, liveAndDown, live);
        assureSufficientLiveReplicasForWrite(replicationStrategy, consistencyLevel, live.all(), liveAndDown.pending());
        return new ReplicaPlan.ForTokenWrite(keyspace, replicationStrategy, consistencyLevel, liveAndDown.pending(), liveAndDown.all(), live.all(), contacts);
    }

    public interface Selector
    {
        /**
         * Select the {@code Endpoints} from {@param liveAndDown} and {@param live} to contact according to the consistency level.
         */
        <E extends Endpoints<E>, L extends ReplicaLayout.ForWrite<E>>
        E select(ConsistencyLevel consistencyLevel, L liveAndDown, L live);
    }

    /**
     * Select all nodes, transient or otherwise, as targets for the operation.
     *
     * This is may no longer be useful once we finish implementing transient replication support, however
     * it can be of value to stipulate that a location writes to all nodes without regard to transient status.
     */
    public static final Selector writeAll = new Selector()
    {
        @Override
        public <E extends Endpoints<E>, L extends ReplicaLayout.ForWrite<E>>
        E select(ConsistencyLevel consistencyLevel, L liveAndDown, L live)
        {
            return liveAndDown.all();
        }
    };

    /**
     * Select all full nodes, live or down, as write targets.  If there are insufficient nodes to complete the write,
     * but there are live transient nodes, select a sufficient number of these to reach our consistency level.
     *
     * Pending nodes are always contacted, whether or not they are full.  When a transient replica is undergoing
     * a pending move to a new node, if we write (transiently) to it, this write would not be replicated to the
     * pending transient node, and so when completing the move, the write could effectively have not reached the
     * promised consistency level.
     */
    public static final Selector writeNormal = new Selector()
    {
        @Override
        public <E extends Endpoints<E>, L extends ReplicaLayout.ForWrite<E>>
        E select(ConsistencyLevel consistencyLevel, L liveAndDown, L live)
        {
            if (!any(liveAndDown.all(), Replica::isTransient))
                return liveAndDown.all();

            ReplicaCollection.Builder<E> contacts = liveAndDown.all().newBuilder(liveAndDown.all().size());
            contacts.addAll(filter(liveAndDown.natural(), Replica::isFull));
            contacts.addAll(liveAndDown.pending());

            /**
             * Per CASSANDRA-14768, we ensure we write to at least a QUORUM of nodes in every DC,
             * regardless of how many responses we need to wait for and our requested consistencyLevel.
             * This is to minimally surprise users with transient replication; with normal writes, we
             * soft-ensure that we reach QUORUM in all DCs we are able to, by writing to every node;
             * even if we don't wait for ACK, we have in both cases sent sufficient messages.
              */
            ObjectIntHashMap<String> requiredPerDc = eachQuorumForWrite(liveAndDown.replicationStrategy(), liveAndDown.pending());
            addToCountPerDc(requiredPerDc, live.natural().filter(Replica::isFull), -1);
            addToCountPerDc(requiredPerDc, live.pending(), -1);

            IEndpointSnitch snitch = DatabaseDescriptor.getEndpointSnitch();
            for (Replica replica : filter(live.natural(), Replica::isTransient))
            {
                String dc = snitch.getDatacenter(replica);
                if (requiredPerDc.addTo(dc, -1) >= 0)
                    contacts.add(replica);
            }
            return contacts.build();
        }
    };

    /**
     * TODO: Transient Replication C-14404/C-14665
     * TODO: We employ this even when there is no monotonicity to guarantee,
     *          e.g. in case of CL.TWO, CL.ONE with speculation, etc.
     *
     * Construct a read-repair write plan to provide monotonicity guarantees on any data we return as part of a read.
     *
     * Since this is not a regular write, this is just to guarantee future reads will read this data, we select only
     * the minimal number of nodes to meet the consistency level, and prefer nodes we contacted on read to minimise
     * data transfer.
     */
    public static Selector writeReadRepair(ReplicaPlan.ForRead<?> readPlan)
    {
        return new Selector()
        {
            @Override
            public <E extends Endpoints<E>, L extends ReplicaLayout.ForWrite<E>>
            E select(ConsistencyLevel consistencyLevel, L liveAndDown, L live)
            {
                assert !any(liveAndDown.all(), Replica::isTransient);

                ReplicaCollection.Builder<E> contacts = live.all().newBuilder(live.all().size());
                // add all live nodes we might write to that we have already contacted on read
                contacts.addAll(filter(live.all(), r -> readPlan.contacts().endpoints().contains(r.endpoint())));

                // finally, add sufficient nodes to achieve our consistency level
                if (consistencyLevel != EACH_QUORUM)
                {
                    int add = consistencyLevel.blockForWrite(liveAndDown.replicationStrategy(), liveAndDown.pending()) - contacts.size();
                    if (add > 0)
                    {
                        for (Replica replica : filter(live.all(), r -> !contacts.contains(r)))
                        {
                            contacts.add(replica);
                            if (--add == 0)
                                break;
                        }
                    }
                }
                else
                {
                    ObjectIntHashMap<String> requiredPerDc = eachQuorumForWrite(liveAndDown.replicationStrategy(), liveAndDown.pending());
                    addToCountPerDc(requiredPerDc, contacts.snapshot(), -1);
                    IEndpointSnitch snitch = DatabaseDescriptor.getEndpointSnitch();
                    for (Replica replica : filter(live.all(), r -> !contacts.contains(r)))
                    {
                        String dc = snitch.getDatacenter(replica);
                        if (requiredPerDc.addTo(dc, -1) >= 0)
                            contacts.add(replica);
                    }
                }
                return contacts.build();
            }
        };
    }

    /**
     * Construct the plan for a paxos round - NOT the write or read consistency level for either the write or comparison,
     * but for the paxos linearisation agreement.
     *
     * This will select all live nodes as the candidates for the operation.  Only the required number of participants
     */
    public static ReplicaPlan.ForPaxosWrite forPaxos(Keyspace keyspace, DecoratedKey key, ConsistencyLevel consistencyForPaxos) throws UnavailableException
    {
        Token tk = key.getToken();

        ReplicaLayout.ForTokenWrite liveAndDown = ReplicaLayout.forTokenWriteLiveAndDown(keyspace, tk);

        Replicas.temporaryAssertFull(liveAndDown.all()); // TODO CASSANDRA-14547

        if (consistencyForPaxos == ConsistencyLevel.LOCAL_SERIAL)
        {
            // TODO: we should cleanup our semantics here, as we're filtering ALL nodes to localDC which is unexpected for ReplicaPlan
            // Restrict natural and pending to node in the local DC only
            liveAndDown = liveAndDown.filter(InOurDcTester.replicas());
        }

        ReplicaLayout.ForTokenWrite live = liveAndDown.filter(FailureDetector.isReplicaAlive);

        // TODO: this should use assureSufficientReplicas
        int participants = liveAndDown.all().size();
        int requiredParticipants = participants / 2 + 1; // See CASSANDRA-8346, CASSANDRA-833

        EndpointsForToken contacts = live.all();
        if (contacts.size() < requiredParticipants)
            throw UnavailableException.create(consistencyForPaxos, requiredParticipants, contacts.size());

        // We cannot allow CAS operations with 2 or more pending endpoints, see #8346.
        // Note that we fake an impossible number of required nodes in the unavailable exception
        // to nail home the point that it's an impossible operation no matter how many nodes are live.
        if (liveAndDown.pending().size() > 1)
            throw new UnavailableException(String.format("Cannot perform LWT operation as there is more than one (%d) pending range movement", liveAndDown.all().size()),
                    consistencyForPaxos,
                    participants + 1,
                    contacts.size());

        return new ReplicaPlan.ForPaxosWrite(keyspace, consistencyForPaxos, liveAndDown.pending(), liveAndDown.all(), live.all(), contacts, requiredParticipants);
    }


    private static <E extends Endpoints<E>> E candidatesForRead(Keyspace keyspace, Index.QueryPlan indexQueryPlan, ConsistencyLevel consistencyLevel, E liveNaturalReplicas)
    {
        E replicas = consistencyLevel.isDatacenterLocal() ? liveNaturalReplicas.filter(InOurDcTester.replicas()) : liveNaturalReplicas;

        return indexQueryPlan != null ? SecondaryIndexManager.filterForQuery(replicas, keyspace, indexQueryPlan, consistencyLevel) : replicas;
    }

    private static <E extends Endpoints<E>> E contactForEachQuorumRead(NetworkTopologyStrategy replicationStrategy, E candidates)
    {
        ObjectIntHashMap<String> perDc = eachQuorumForRead(replicationStrategy);

        final IEndpointSnitch snitch = DatabaseDescriptor.getEndpointSnitch();
        return candidates.filter(replica -> {
            String dc = snitch.getDatacenter(replica);
            return perDc.addTo(dc, -1) >= 0;
        });
    }

    private static <E extends Endpoints<E>> E contactForRead(AbstractReplicationStrategy replicationStrategy, ConsistencyLevel consistencyLevel, boolean alwaysSpeculate, E candidates)
    {
        /*
         * If we are doing an each quorum query, we have to make sure that the endpoints we select
         * provide a quorum for each data center. If we are not using a NetworkTopologyStrategy,
         * we should fall through and grab a quorum in the replication strategy.
         *
         * We do not speculate for EACH_QUORUM.
         *
         * TODO: this is still very inconistently managed between {LOCAL,EACH}_QUORUM and other consistency levels - should address this in a follow-up
         */
        if (consistencyLevel == EACH_QUORUM && replicationStrategy instanceof NetworkTopologyStrategy)
            return contactForEachQuorumRead((NetworkTopologyStrategy) replicationStrategy, candidates);

        int count = consistencyLevel.blockFor(replicationStrategy) + (alwaysSpeculate ? 1 : 0);
        return candidates.subList(0, Math.min(count, candidates.size()));
    }


    /**
     * Construct a plan for reading from a single node - this permits no speculation or read-repair
     */
    public static ReplicaPlan.ForTokenRead forSingleReplicaRead(Keyspace keyspace, Token token, Replica replica)
    {
        EndpointsForToken one = EndpointsForToken.of(token, replica);
        return new ReplicaPlan.ForTokenRead(keyspace, keyspace.getReplicationStrategy(), ConsistencyLevel.ONE, one, one);
    }

    /**
     * Construct a plan for reading from a single node - this permits no speculation or read-repair
     */
    public static ReplicaPlan.ForRangeRead forSingleReplicaRead(Keyspace keyspace, AbstractBounds<PartitionPosition> range, Replica replica, int vnodeCount)
    {
        // TODO: this is unsafe, as one.range() may be inconsistent with our supplied range; should refactor Range/AbstractBounds to single class
        EndpointsForRange one = EndpointsForRange.of(replica);
        return new ReplicaPlan.ForRangeRead(keyspace, keyspace.getReplicationStrategy(), ConsistencyLevel.ONE, range, one, one, vnodeCount);
    }

    /**
     * Construct a plan for reading the provided token at the provided consistency level.  This translates to a collection of
     *   - candidates who are: alive, replicate the token, and are sorted by their snitch scores
     *   - contacts who are: the first blockFor + (retry == ALWAYS ? 1 : 0) candidates
     *
     * The candidate collection can be used for speculation, although at present
     * it would break EACH_QUORUM to do so without further filtering
     */
    public static ReplicaPlan.ForTokenRead forRead(Keyspace keyspace, Token token, Index.QueryPlan indexQueryPlan, ConsistencyLevel consistencyLevel, SpeculativeRetryPolicy retry)
    {
<<<<<<< HEAD
        EndpointsForToken candidates = candidatesForRead(keyspace, indexQueryPlan, consistencyLevel, ReplicaLayout.forTokenReadLiveSorted(keyspace, token).natural());
        EndpointsForToken contacts = contactForRead(keyspace, consistencyLevel, retry.equals(AlwaysSpeculativeRetryPolicy.INSTANCE), candidates);
=======
        AbstractReplicationStrategy replicationStrategy = keyspace.getReplicationStrategy();
        EndpointsForToken candidates = candidatesForRead(consistencyLevel, ReplicaLayout.forTokenReadLiveSorted(replicationStrategy, token).natural());
        EndpointsForToken contacts = contactForRead(replicationStrategy, consistencyLevel, retry.equals(AlwaysSpeculativeRetryPolicy.INSTANCE), candidates);
>>>>>>> 98b449f3

        assureSufficientLiveReplicasForRead(replicationStrategy, consistencyLevel, contacts);
        return new ReplicaPlan.ForTokenRead(keyspace, replicationStrategy, consistencyLevel, candidates, contacts);
    }

    /**
     * Construct a plan for reading the provided range at the provided consistency level.  This translates to a collection of
     *   - candidates who are: alive, replicate the range, and are sorted by their snitch scores
     *   - contacts who are: the first blockFor candidates
     *
     * There is no speculation for range read queries at present, so we never 'always speculate' here, and a failed response fails the query.
     */
    public static ReplicaPlan.ForRangeRead forRangeRead(Keyspace keyspace, Index.QueryPlan indexQueryPlan, ConsistencyLevel consistencyLevel, AbstractBounds<PartitionPosition> range, int vnodeCount)
    {
<<<<<<< HEAD
        EndpointsForRange candidates = candidatesForRead(keyspace, indexQueryPlan, consistencyLevel, ReplicaLayout.forRangeReadLiveSorted(keyspace, range).natural());
        EndpointsForRange contacts = contactForRead(keyspace, consistencyLevel, false, candidates);
=======
        AbstractReplicationStrategy replicationStrategy = keyspace.getReplicationStrategy();
        EndpointsForRange candidates = candidatesForRead(consistencyLevel, ReplicaLayout.forRangeReadLiveSorted(replicationStrategy, range).natural());
        EndpointsForRange contacts = contactForRead(replicationStrategy, consistencyLevel, false, candidates);
>>>>>>> 98b449f3

        assureSufficientLiveReplicasForRead(replicationStrategy, consistencyLevel, contacts);
        return new ReplicaPlan.ForRangeRead(keyspace, replicationStrategy, consistencyLevel, range, candidates, contacts, vnodeCount);
    }

    /**
     * Take two range read plans for adjacent ranges, and check if it is OK (and worthwhile) to combine them into a single plan
     */
    public static ReplicaPlan.ForRangeRead maybeMerge(Keyspace keyspace, ConsistencyLevel consistencyLevel, ReplicaPlan.ForRangeRead left, ReplicaPlan.ForRangeRead right)
    {
        // TODO: should we be asserting that the ranges are adjacent?
        AbstractBounds<PartitionPosition> newRange = left.range().withNewRight(right.range().right);
        EndpointsForRange mergedCandidates = left.candidates().keep(right.candidates().endpoints());
        AbstractReplicationStrategy replicationStrategy = keyspace.getReplicationStrategy();

        // Check if there are enough shared endpoints for the merge to be possible.
        if (!isSufficientLiveReplicasForRead(replicationStrategy, consistencyLevel, mergedCandidates))
            return null;

        EndpointsForRange contacts = contactForRead(replicationStrategy, consistencyLevel, false, mergedCandidates);

        // Estimate whether merging will be a win or not
        if (!DatabaseDescriptor.getEndpointSnitch().isWorthMergingForRangeQuery(contacts, left.contacts(), right.contacts()))
            return null;

        // If we get there, merge this range and the next one
        return new ReplicaPlan.ForRangeRead(keyspace, replicationStrategy, consistencyLevel, newRange, mergedCandidates, contacts, left.vnodeCount() + right.vnodeCount());
    }
}<|MERGE_RESOLUTION|>--- conflicted
+++ resolved
@@ -582,6 +582,11 @@
         return new ReplicaPlan.ForRangeRead(keyspace, keyspace.getReplicationStrategy(), ConsistencyLevel.ONE, range, one, one, vnodeCount);
     }
 
+    public static ReplicaPlan.ForTokenRead forRead(Keyspace keyspace, Token token, ConsistencyLevel consistencyLevel, SpeculativeRetryPolicy retry)
+    {
+        return forRead(keyspace, token, null, consistencyLevel, retry);
+    }
+
     /**
      * Construct a plan for reading the provided token at the provided consistency level.  This translates to a collection of
      *   - candidates who are: alive, replicate the token, and are sorted by their snitch scores
@@ -592,14 +597,9 @@
      */
     public static ReplicaPlan.ForTokenRead forRead(Keyspace keyspace, Token token, Index.QueryPlan indexQueryPlan, ConsistencyLevel consistencyLevel, SpeculativeRetryPolicy retry)
     {
-<<<<<<< HEAD
-        EndpointsForToken candidates = candidatesForRead(keyspace, indexQueryPlan, consistencyLevel, ReplicaLayout.forTokenReadLiveSorted(keyspace, token).natural());
-        EndpointsForToken contacts = contactForRead(keyspace, consistencyLevel, retry.equals(AlwaysSpeculativeRetryPolicy.INSTANCE), candidates);
-=======
         AbstractReplicationStrategy replicationStrategy = keyspace.getReplicationStrategy();
-        EndpointsForToken candidates = candidatesForRead(consistencyLevel, ReplicaLayout.forTokenReadLiveSorted(replicationStrategy, token).natural());
+        EndpointsForToken candidates = candidatesForRead(keyspace, indexQueryPlan, consistencyLevel, ReplicaLayout.forTokenReadLiveSorted(replicationStrategy, token).natural());
         EndpointsForToken contacts = contactForRead(replicationStrategy, consistencyLevel, retry.equals(AlwaysSpeculativeRetryPolicy.INSTANCE), candidates);
->>>>>>> 98b449f3
 
         assureSufficientLiveReplicasForRead(replicationStrategy, consistencyLevel, contacts);
         return new ReplicaPlan.ForTokenRead(keyspace, replicationStrategy, consistencyLevel, candidates, contacts);
@@ -614,14 +614,9 @@
      */
     public static ReplicaPlan.ForRangeRead forRangeRead(Keyspace keyspace, Index.QueryPlan indexQueryPlan, ConsistencyLevel consistencyLevel, AbstractBounds<PartitionPosition> range, int vnodeCount)
     {
-<<<<<<< HEAD
-        EndpointsForRange candidates = candidatesForRead(keyspace, indexQueryPlan, consistencyLevel, ReplicaLayout.forRangeReadLiveSorted(keyspace, range).natural());
-        EndpointsForRange contacts = contactForRead(keyspace, consistencyLevel, false, candidates);
-=======
         AbstractReplicationStrategy replicationStrategy = keyspace.getReplicationStrategy();
-        EndpointsForRange candidates = candidatesForRead(consistencyLevel, ReplicaLayout.forRangeReadLiveSorted(replicationStrategy, range).natural());
+        EndpointsForRange candidates = candidatesForRead(keyspace, indexQueryPlan, consistencyLevel, ReplicaLayout.forRangeReadLiveSorted(replicationStrategy, range).natural());
         EndpointsForRange contacts = contactForRead(replicationStrategy, consistencyLevel, false, candidates);
->>>>>>> 98b449f3
 
         assureSufficientLiveReplicasForRead(replicationStrategy, consistencyLevel, contacts);
         return new ReplicaPlan.ForRangeRead(keyspace, replicationStrategy, consistencyLevel, range, candidates, contacts, vnodeCount);
