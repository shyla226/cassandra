/*
 * Licensed to the Apache Software Foundation (ASF) under one
 * or more contributor license agreements.  See the NOTICE file
 * distributed with this work for additional information
 * regarding copyright ownership.  The ASF licenses this file
 * to you under the Apache License, Version 2.0 (the
 * "License"); you may not use this file except in compliance
 * with the License.  You may obtain a copy of the License at
 *
 *     http://www.apache.org/licenses/LICENSE-2.0
 *
 * Unless required by applicable law or agreed to in writing, software
 * distributed under the License is distributed on an "AS IS" BASIS,
 * WITHOUT WARRANTIES OR CONDITIONS OF ANY KIND, either express or implied.
 * See the License for the specific language governing permissions and
 * limitations under the License.
 */
package org.apache.cassandra.config;

import java.io.File;
import java.io.IOException;
import java.net.Inet4Address;
import java.net.Inet6Address;
import java.net.InetAddress;
import java.net.NetworkInterface;
import java.net.SocketException;
import java.net.UnknownHostException;
import java.lang.reflect.Constructor;
import java.nio.file.FileStore;
import java.nio.file.Files;
import java.nio.file.NoSuchFileException;
import java.nio.file.Path;
import java.nio.file.Paths;
import java.util.ArrayList;
import java.util.Collection;
import java.util.Comparator;
import java.util.Enumeration;
import java.util.List;
import java.util.Map;
import java.util.Set;
import java.util.UUID;

import com.google.common.annotations.VisibleForTesting;
import com.google.common.base.Preconditions;
import com.google.common.collect.ImmutableSet;
import com.google.common.primitives.Ints;
import com.google.common.primitives.Longs;
import org.apache.commons.lang3.StringUtils;
import org.slf4j.Logger;
import org.slf4j.LoggerFactory;

import org.apache.cassandra.auth.AllowAllInternodeAuthenticator;
import org.apache.cassandra.auth.AuthConfig;
import org.apache.cassandra.auth.IAuthenticator;
import org.apache.cassandra.auth.IAuthorizer;
import org.apache.cassandra.auth.IInternodeAuthenticator;
import org.apache.cassandra.auth.IRoleManager;
import org.apache.cassandra.config.Config.CommitLogSync;
import org.apache.cassandra.db.ConsistencyLevel;
import org.apache.cassandra.dht.IPartitioner;
import org.apache.cassandra.exceptions.ConfigurationException;
import org.apache.cassandra.io.FSWriteError;
import org.apache.cassandra.io.util.DiskOptimizationStrategy;
import org.apache.cassandra.io.util.FileUtils;
import org.apache.cassandra.io.util.SpinningDiskOptimizationStrategy;
import org.apache.cassandra.io.util.SsdDiskOptimizationStrategy;
import org.apache.cassandra.locator.DynamicEndpointSnitch;
import org.apache.cassandra.locator.EndpointSnitchInfo;
import org.apache.cassandra.locator.IEndpointSnitch;
import org.apache.cassandra.locator.SeedProvider;
import org.apache.cassandra.net.BackPressureStrategy;
import org.apache.cassandra.net.RateBasedBackPressure;
import org.apache.cassandra.security.EncryptionContext;
import org.apache.cassandra.service.CacheService.CacheType;
import org.apache.cassandra.utils.FBUtilities;

import org.apache.commons.lang3.StringUtils;

public class DatabaseDescriptor
{
    private static final Logger logger = LoggerFactory.getLogger(DatabaseDescriptor.class);

    /**
     * Tokens are serialized in a Gossip VersionedValue String.  VV are restricted to 64KB
     * when we send them over the wire, which works out to about 1700 tokens.
     */
    private static final int MAX_NUM_TOKENS = 1536;

    private static Config conf;

    private static IEndpointSnitch snitch;
    private static InetAddress listenAddress; // leave null so we can fall through to getLocalHost
    private static InetAddress broadcastAddress;
    private static InetAddress rpcAddress;
    private static InetAddress broadcastRpcAddress;
    private static SeedProvider seedProvider;
    private static IInternodeAuthenticator internodeAuthenticator = new AllowAllInternodeAuthenticator();

    /* Hashing strategy Random or OPHF */
    private static IPartitioner partitioner;
    private static String paritionerName;

    private static Config.DiskAccessMode indexAccessMode;

    private static IAuthenticator authenticator;
    private static IAuthorizer authorizer;
    // Don't initialize the role manager until applying config. The options supported by CassandraRoleManager
    // depend on the configured IAuthenticator, so defer creating it until that's been set.
    private static IRoleManager roleManager;

    private static long preparedStatementsCacheSizeInMB;

    private static long keyCacheSizeInMB;
    private static long counterCacheSizeInMB;
    private static long indexSummaryCapacityInMB;

    private static String localDC;
    private static Comparator<InetAddress> localComparator;
    private static EncryptionContext encryptionContext;
    private static boolean hasLoggedConfig;

    private static BackPressureStrategy backPressureStrategy;
    private static DiskOptimizationStrategy diskOptimizationStrategy;

    private static boolean clientInitialized;
    private static boolean toolInitialized;
    private static boolean daemonInitialized;

    private static final int searchConcurrencyFactor = Integer.parseInt(System.getProperty(Config.PROPERTY_PREFIX + "search_concurrency_factor", "1"));

    private static final boolean disableSTCSInL0 = Boolean.getBoolean(Config.PROPERTY_PREFIX + "disable_stcs_in_l0");
    private static final boolean unsafeSystem = Boolean.getBoolean(Config.PROPERTY_PREFIX + "unsafesystem");

    public static void daemonInitialization() throws ConfigurationException
    {
        if (toolInitialized)
            throw new AssertionError("toolInitialization() already called");
        if (clientInitialized)
            throw new AssertionError("clientInitialization() already called");

        // Some unit tests require this :(
        if (daemonInitialized)
            return;
        daemonInitialized = true;

        setConfig(loadConfig());
        applyAll();
        AuthConfig.applyAuth();
    }

    /**
     * Equivalent to {@link #toolInitialization(boolean) toolInitialization(true)}.
     */
    public static void toolInitialization()
    {
        toolInitialization(true);
    }

    /**
     * Initializes this class as a tool, which means that the configuration is loaded
     * using {@link #loadConfig()} and all non-daemon configuration parts will be setup.
     *
     * @param failIfDaemonOrClient if {@code true} and a call to {@link #daemonInitialization()} or
     *                             {@link #clientInitialization()} has been performed before, an
     *                             {@link AssertionError} will be thrown.
     */
    public static void toolInitialization(boolean failIfDaemonOrClient)
    {
        if (!failIfDaemonOrClient && (daemonInitialized || clientInitialized))
        {
            return;
        }
        else
        {
            if (daemonInitialized)
                throw new AssertionError("daemonInitialization() already called");
            if (clientInitialized)
                throw new AssertionError("clientInitialization() already called");
        }

        if (toolInitialized)
            return;
        toolInitialized = true;

        setConfig(loadConfig());

        applySimpleConfig();

        applyPartitioner();

        applySnitch();

        applyEncryptionContext();
    }

    /**
     * Equivalent to {@link #clientInitialization(boolean) clientInitialization(true)}.
     */
    public static void clientInitialization()
    {
        clientInitialization(true);
    }

    /**
     * Initializes this class as a client, which means that just an empty configuration will
     * be used.
     *
     * @param failIfDaemonOrTool if {@code true} and a call to {@link #daemonInitialization()} or
     *                           {@link #toolInitialization()} has been performed before, an
     *                           {@link AssertionError} will be thrown.
     */
    public static void clientInitialization(boolean failIfDaemonOrTool)
    {
        if (!failIfDaemonOrTool && (daemonInitialized || toolInitialized))
        {
            return;
        }
        else
        {
            if (daemonInitialized)
                throw new AssertionError("daemonInitialization() already called");
            if (toolInitialized)
                throw new AssertionError("toolInitialization() already called");
        }

        if (clientInitialized)
            return;
        clientInitialized = true;

        Config.setClientMode(true);
        conf = new Config();
        diskOptimizationStrategy = new SpinningDiskOptimizationStrategy();
    }

    public static boolean isClientInitialized()
    {
        return clientInitialized;
    }

    public static boolean isToolInitialized()
    {
        return toolInitialized;
    }

    public static boolean isClientOrToolInitialized()
    {
        return clientInitialized || toolInitialized;
    }

    public static boolean isDaemonInitialized()
    {
        return daemonInitialized;
    }

    public static Config getRawConfig()
    {
        return conf;
    }

    @VisibleForTesting
    public static Config loadConfig() throws ConfigurationException
    {
        String loaderClass = System.getProperty(Config.PROPERTY_PREFIX + "config.loader");
        ConfigurationLoader loader = loaderClass == null
                                   ? new YamlConfigurationLoader()
                                   : FBUtilities.<ConfigurationLoader>construct(loaderClass, "configuration loading");
        Config config = loader.loadConfig();

        if (!hasLoggedConfig)
        {
            hasLoggedConfig = true;
            Config.log(config);
        }

        return config;
    }

    private static InetAddress getNetworkInterfaceAddress(String intf, String configName, boolean preferIPv6) throws ConfigurationException
    {
        try
        {
            NetworkInterface ni = NetworkInterface.getByName(intf);
            if (ni == null)
                throw new ConfigurationException("Configured " + configName + " \"" + intf + "\" could not be found", false);
            Enumeration<InetAddress> addrs = ni.getInetAddresses();
            if (!addrs.hasMoreElements())
                throw new ConfigurationException("Configured " + configName + " \"" + intf + "\" was found, but had no addresses", false);

            /*
             * Try to return the first address of the preferred type, otherwise return the first address
             */
            InetAddress retval = null;
            while (addrs.hasMoreElements())
            {
                InetAddress temp = addrs.nextElement();
                if (preferIPv6 && temp instanceof Inet6Address) return temp;
                if (!preferIPv6 && temp instanceof Inet4Address) return temp;
                if (retval == null) retval = temp;
            }
            return retval;
        }
        catch (SocketException e)
        {
            throw new ConfigurationException("Configured " + configName + " \"" + intf + "\" caused an exception", e);
        }
    }

    private static void setConfig(Config config)
    {
        conf = config;
    }

    private static void applyAll() throws ConfigurationException
    {
        applySimpleConfig();

        applyPartitioner();

        applyAddressConfig();

        applySnitch();

        applyInitialTokens();

        applySeedProvider();

        applyEncryptionContext();
    }

    private static void applySimpleConfig()
    {

        if (conf.commitlog_sync == null)
        {
            throw new ConfigurationException("Missing required directive CommitLogSync", false);
        }

        if (conf.commitlog_sync == Config.CommitLogSync.batch)
        {
            if (Double.isNaN(conf.commitlog_sync_batch_window_in_ms) || conf.commitlog_sync_batch_window_in_ms <= 0d)
            {
                throw new ConfigurationException("Missing value for commitlog_sync_batch_window_in_ms: positive double value expected.", false);
            }
            else if (conf.commitlog_sync_period_in_ms != 0)
            {
                throw new ConfigurationException("Batch sync specified, but commitlog_sync_period_in_ms found. Only specify commitlog_sync_batch_window_in_ms when using batch sync", false);
            }
            logger.debug("Syncing log with a batch window of {}", conf.commitlog_sync_batch_window_in_ms);
        }
        else
        {
            if (conf.commitlog_sync_period_in_ms <= 0)
            {
                throw new ConfigurationException("Missing value for commitlog_sync_period_in_ms: positive integer expected", false);
            }
            else if (!Double.isNaN(conf.commitlog_sync_batch_window_in_ms))
            {
                throw new ConfigurationException("commitlog_sync_period_in_ms specified, but commitlog_sync_batch_window_in_ms found.  Only specify commitlog_sync_period_in_ms when using periodic sync.", false);
            }
            logger.debug("Syncing log with a period of {}", conf.commitlog_sync_period_in_ms);
        }

        /* evaluate the DiskAccessMode Config directive, which also affects indexAccessMode selection */
        if (conf.disk_access_mode == Config.DiskAccessMode.auto)
        {
            conf.disk_access_mode = hasLargeAddressSpace() ? Config.DiskAccessMode.mmap : Config.DiskAccessMode.standard;
            indexAccessMode = conf.disk_access_mode;
            logger.info("DiskAccessMode 'auto' determined to be {}, indexAccessMode is {}", conf.disk_access_mode, indexAccessMode);
        }
        else if (conf.disk_access_mode == Config.DiskAccessMode.mmap_index_only)
        {
            conf.disk_access_mode = Config.DiskAccessMode.standard;
            indexAccessMode = Config.DiskAccessMode.mmap;
            logger.info("DiskAccessMode is {}, indexAccessMode is {}", conf.disk_access_mode, indexAccessMode);
        }
        else
        {
            indexAccessMode = conf.disk_access_mode;
            logger.info("DiskAccessMode is {}, indexAccessMode is {}", conf.disk_access_mode, indexAccessMode);
        }

        if (conf.gc_warn_threshold_in_ms < 0)
        {
            throw new ConfigurationException("gc_warn_threshold_in_ms must be a positive integer");
        }

        /* phi convict threshold for FailureDetector */
        if (conf.phi_convict_threshold < 5 || conf.phi_convict_threshold > 16)
        {
            throw new ConfigurationException("phi_convict_threshold must be between 5 and 16, but was " + conf.phi_convict_threshold, false);
        }

        /* Thread per pool */
        if (conf.concurrent_reads < 2)
        {
            throw new ConfigurationException("concurrent_reads must be at least 2, but was " + conf.concurrent_reads, false);
        }

        if (conf.concurrent_writes < 2 && System.getProperty("cassandra.test.fail_mv_locks_count", "").isEmpty())
        {
            throw new ConfigurationException("concurrent_writes must be at least 2, but was " + conf.concurrent_writes, false);
        }

        if (conf.concurrent_counter_writes < 2)
            throw new ConfigurationException("concurrent_counter_writes must be at least 2, but was " + conf.concurrent_counter_writes, false);

        if (conf.concurrent_replicates != null)
            logger.warn("concurrent_replicates has been deprecated and should be removed from cassandra.yaml");

        if (conf.file_cache_size_in_mb == null)
            conf.file_cache_size_in_mb = Math.min(512, (int) (Runtime.getRuntime().maxMemory() / (4 * 1048576)));

        if (conf.memtable_offheap_space_in_mb == null)
            conf.memtable_offheap_space_in_mb = (int) (Runtime.getRuntime().maxMemory() / (4 * 1048576));
        if (conf.memtable_offheap_space_in_mb < 0)
            throw new ConfigurationException("memtable_offheap_space_in_mb must be positive, but was " + conf.memtable_offheap_space_in_mb, false);
        // for the moment, we default to twice as much on-heap space as off-heap, as heap overhead is very large
        if (conf.memtable_heap_space_in_mb == null)
            conf.memtable_heap_space_in_mb = (int) (Runtime.getRuntime().maxMemory() / (4 * 1048576));
        if (conf.memtable_heap_space_in_mb <= 0)
            throw new ConfigurationException("memtable_heap_space_in_mb must be positive, but was " + conf.memtable_heap_space_in_mb, false);
        logger.info("Global memtable on-heap threshold is enabled at {}MB", conf.memtable_heap_space_in_mb);
        if (conf.memtable_offheap_space_in_mb == 0)
            logger.info("Global memtable off-heap threshold is disabled, HeapAllocator will be used instead");
        else
            logger.info("Global memtable off-heap threshold is enabled at {}MB", conf.memtable_offheap_space_in_mb);

        if (conf.native_transport_max_frame_size_in_mb <= 0)
            throw new ConfigurationException("native_transport_max_frame_size_in_mb must be positive, but was " + conf.native_transport_max_frame_size_in_mb, false);

        // if data dirs, commitlog dir, or saved caches dir are set in cassandra.yaml, use that.  Otherwise,
        // use -Dcassandra.storagedir (set in cassandra-env.sh) as the parent dir for data/, commitlog/, and saved_caches/
        if (conf.commitlog_directory == null)
            conf.commitlog_directory = storagedirFor("commitlog");

        if (conf.hints_directory == null)
            conf.hints_directory = storagedirFor("hints");

        if (conf.cdc_raw_directory == null)
            conf.cdc_raw_directory = storagedirFor("cdc_raw");

        if (conf.commitlog_total_space_in_mb == null)
        {
            int preferredSize = 8192;
            int minSize = 0;
            try
            {
                // use 1/4 of available space.  See discussion on #10013 and #10199
                minSize = Ints.checkedCast((guessFileStore(conf.commitlog_directory).getTotalSpace() / 1048576) / 4);
            }
            catch (IOException e)
            {
                logger.debug("Error checking disk space", e);
                throw new ConfigurationException(String.format("Unable to check disk space available to %s. Perhaps the Cassandra user does not have the necessary permissions",
                                                               conf.commitlog_directory), e);
            }
            if (minSize < preferredSize)
            {
                logger.warn("Small commitlog volume detected at {}; setting commitlog_total_space_in_mb to {}.  You can override this in cassandra.yaml",
                            conf.commitlog_directory, minSize);
                conf.commitlog_total_space_in_mb = minSize;
            }
            else
            {
                conf.commitlog_total_space_in_mb = preferredSize;
            }
        }

        if (conf.cdc_total_space_in_mb == 0)
        {
            int preferredSize = 4096;
            int minSize = 0;
            try
            {
                // use 1/8th of available space.  See discussion on #10013 and #10199 on the CL, taking half that for CDC
                minSize = Ints.checkedCast((guessFileStore(conf.cdc_raw_directory).getTotalSpace() / 1048576) / 8);
            }
            catch (IOException e)
            {
                logger.debug("Error checking disk space", e);
                throw new ConfigurationException(String.format("Unable to check disk space available to %s. Perhaps the Cassandra user does not have the necessary permissions",
                                                               conf.cdc_raw_directory), e);
            }
            if (minSize < preferredSize)
            {
                logger.warn("Small cdc volume detected at {}; setting cdc_total_space_in_mb to {}.  You can override this in cassandra.yaml",
                            conf.cdc_raw_directory, minSize);
                conf.cdc_total_space_in_mb = minSize;
            }
            else
            {
                conf.cdc_total_space_in_mb = preferredSize;
            }
        }

        if (conf.cdc_enabled)
        {
            logger.info("cdc_enabled is true. Starting casssandra node with Change-Data-Capture enabled.");
        }

        if (conf.saved_caches_directory == null)
            conf.saved_caches_directory = storagedirFor("saved_caches");

        if (conf.data_file_directories == null || conf.data_file_directories.length == 0)
            conf.data_file_directories = new String[]{ storagedir("data_file_directories") + File.separator + "data" };

        long dataFreeBytes = 0;
        /* data file and commit log directories. they get created later, when they're needed. */
        for (String datadir : conf.data_file_directories)
        {
            if (datadir.equals(conf.commitlog_directory))
                throw new ConfigurationException("commitlog_directory must not be the same as any data_file_directories", false);
            if (datadir.equals(conf.hints_directory))
                throw new ConfigurationException("hints_directory must not be the same as any data_file_directories", false);
            if (datadir.equals(conf.saved_caches_directory))
                throw new ConfigurationException("saved_caches_directory must not be the same as any data_file_directories", false);

            try
            {
                dataFreeBytes += guessFileStore(datadir).getUnallocatedSpace();
            }
            catch (IOException e)
            {
                logger.debug("Error checking disk space", e);
                throw new ConfigurationException(String.format("Unable to check disk space available to %s. Perhaps the Cassandra user does not have the necessary permissions",
                                                               datadir), e);
            }
        }
        if (dataFreeBytes < 64L * 1024 * 1048576) // 64 GB
            logger.warn("Only {} free across all data volumes. Consider adding more capacity to your cluster or removing obsolete snapshots",
                        FBUtilities.prettyPrintMemory(dataFreeBytes));


        if (conf.commitlog_directory.equals(conf.saved_caches_directory))
            throw new ConfigurationException("saved_caches_directory must not be the same as the commitlog_directory", false);
        if (conf.commitlog_directory.equals(conf.hints_directory))
            throw new ConfigurationException("hints_directory must not be the same as the commitlog_directory", false);
        if (conf.hints_directory.equals(conf.saved_caches_directory))
            throw new ConfigurationException("saved_caches_directory must not be the same as the hints_directory", false);

        if (conf.memtable_flush_writers == 0)
        {
            conf.memtable_flush_writers = conf.data_file_directories.length == 1 ? 2 : 1;
        }

        if (conf.memtable_flush_writers < 1)
            throw new ConfigurationException("memtable_flush_writers must be at least 1, but was " + conf.memtable_flush_writers, false);

        if (conf.memtable_cleanup_threshold == null)
        {
            conf.memtable_cleanup_threshold = (float) (1.0 / (1 + conf.memtable_flush_writers));
        }
        else
        {
            logger.warn("memtable_cleanup_threshold has been deprecated and should be removed from cassandra.yaml");
        }

        if (conf.memtable_cleanup_threshold < 0.01f)
            throw new ConfigurationException("memtable_cleanup_threshold must be >= 0.01, but was " + conf.memtable_cleanup_threshold, false);
        if (conf.memtable_cleanup_threshold > 0.99f)
            throw new ConfigurationException("memtable_cleanup_threshold must be <= 0.99, but was " + conf.memtable_cleanup_threshold, false);
        if (conf.memtable_cleanup_threshold < 0.1f)
            logger.warn("memtable_cleanup_threshold is set very low [{}], which may cause performance degradation", conf.memtable_cleanup_threshold);

        if (conf.concurrent_compactors == null)
            conf.concurrent_compactors = Math.min(8, Math.max(2, Math.min(FBUtilities.getAvailableProcessors(), conf.data_file_directories.length)));

        if (conf.concurrent_compactors <= 0)
            throw new ConfigurationException("concurrent_compactors should be strictly greater than 0, but was " + conf.concurrent_compactors, false);

        if (conf.sstable_preemptive_open_interval_in_mb > 0 && conf.sstable_preemptive_open_interval_in_mb < 4)
        {
            logger.warn("Setting sstable_preemptive_open_interval_in_mb to a very low value ({}) will increase GC pressure " +
                        "significantly during compactions, and will likely have an adverse effect on performance.",
                        conf.sstable_preemptive_open_interval_in_mb);
        }

        if (conf.num_tokens > MAX_NUM_TOKENS)
            throw new ConfigurationException(String.format("A maximum number of %d tokens per node is supported", MAX_NUM_TOKENS), false);

        try
        {
            // if prepared_statements_cache_size_mb option was set to "auto" then size of the cache should be "max(1/256 of Heap (in MB), 10MB)"
            preparedStatementsCacheSizeInMB = (conf.prepared_statements_cache_size_mb == null)
                                              ? Math.max(10, (int) (Runtime.getRuntime().maxMemory() / 1024 / 1024 / 256))
                                              : conf.prepared_statements_cache_size_mb;

            if (preparedStatementsCacheSizeInMB <= 0)
                throw new NumberFormatException(); // to escape duplicating error message
        }
        catch (NumberFormatException e)
        {
            throw new ConfigurationException("prepared_statements_cache_size_mb option was set incorrectly to '"
                                             + conf.prepared_statements_cache_size_mb + "', supported values are <integer> >= 0.", false);
        }

        try
        {
            // if key_cache_size_in_mb option was set to "auto" then size of the cache should be "min(5% of Heap (in MB), 100MB)
            keyCacheSizeInMB = (conf.key_cache_size_in_mb == null)
                               ? Math.min(Math.max(1, (int) (Runtime.getRuntime().totalMemory() * 0.05 / 1024 / 1024)), 100)
                               : conf.key_cache_size_in_mb;

            if (keyCacheSizeInMB < 0)
                throw new NumberFormatException(); // to escape duplicating error message
        }
        catch (NumberFormatException e)
        {
            throw new ConfigurationException("key_cache_size_in_mb option was set incorrectly to '"
                                             + conf.key_cache_size_in_mb + "', supported values are <integer> >= 0.", false);
        }

        try
        {
            // if counter_cache_size_in_mb option was set to "auto" then size of the cache should be "min(2.5% of Heap (in MB), 50MB)
            counterCacheSizeInMB = (conf.counter_cache_size_in_mb == null)
                                   ? Math.min(Math.max(1, (int) (Runtime.getRuntime().totalMemory() * 0.025 / 1024 / 1024)), 50)
                                   : conf.counter_cache_size_in_mb;

            if (counterCacheSizeInMB < 0)
                throw new NumberFormatException(); // to escape duplicating error message
        }
        catch (NumberFormatException e)
        {
            throw new ConfigurationException("counter_cache_size_in_mb option was set incorrectly to '"
                                             + conf.counter_cache_size_in_mb + "', supported values are <integer> >= 0.", false);
        }

        // if set to empty/"auto" then use 5% of Heap size
        indexSummaryCapacityInMB = (conf.index_summary_capacity_in_mb == null)
                                   ? Math.max(1, (int) (Runtime.getRuntime().totalMemory() * 0.05 / 1024 / 1024))
                                   : conf.index_summary_capacity_in_mb;

        if (indexSummaryCapacityInMB < 0)
            throw new ConfigurationException("index_summary_capacity_in_mb option was set incorrectly to '"
                                             + conf.index_summary_capacity_in_mb + "', it should be a non-negative integer.", false);

        if(conf.encryption_options != null)
        {
            logger.warn("Please rename encryption_options as server_encryption_options in the yaml");
            //operate under the assumption that server_encryption_options is not set in yaml rather than both
            conf.server_encryption_options = conf.encryption_options;
        }

        if (conf.user_defined_function_fail_timeout < 0)
            throw new ConfigurationException("user_defined_function_fail_timeout must not be negative", false);
        if (conf.user_defined_function_warn_timeout < 0)
            throw new ConfigurationException("user_defined_function_warn_timeout must not be negative", false);

        if (conf.user_defined_function_fail_timeout < conf.user_defined_function_warn_timeout)
            throw new ConfigurationException("user_defined_function_warn_timeout must less than user_defined_function_fail_timeout", false);

        if (conf.max_mutation_size_in_kb == null)
            conf.max_mutation_size_in_kb = conf.commitlog_segment_size_in_mb * 1024 / 2;
        else if (conf.commitlog_segment_size_in_mb * 1024 < 2 * conf.max_mutation_size_in_kb)
            throw new ConfigurationException("commitlog_segment_size_in_mb must be at least twice the size of max_mutation_size_in_kb / 1024", false);

        // native transport encryption options
        if (conf.native_transport_port_ssl != null
            && conf.native_transport_port_ssl != conf.native_transport_port
            && !conf.client_encryption_options.enabled)
        {
            throw new ConfigurationException("Encryption must be enabled in client_encryption_options for native_transport_port_ssl", false);
        }

        if (conf.max_value_size_in_mb <= 0)
            throw new ConfigurationException("max_value_size_in_mb must be positive", false);

        switch (conf.disk_optimization_strategy)
        {
            case ssd:
                diskOptimizationStrategy = new SsdDiskOptimizationStrategy(conf.disk_optimization_page_cross_chance);
                break;
            case spinning:
                diskOptimizationStrategy = new SpinningDiskOptimizationStrategy();
                break;
        }

        if (conf.max_memory_to_lock_mb < 0)
            throw new ConfigurationException("max_memory_to_lock_mb must be be >= 0");

        if (conf.max_memory_to_lock_fraction < 0.0 || conf.max_memory_to_lock_fraction > 1.0)
            throw new ConfigurationException("max_memory_to_lock_fraction must be 0.0 <= max_memory_to_lock_fraction <= 1.0");


        try
        {
            ParameterizedClass strategy = conf.back_pressure_strategy != null ? conf.back_pressure_strategy : RateBasedBackPressure.withDefaultParams();
            Class<?> clazz = Class.forName(strategy.class_name);
            if (!BackPressureStrategy.class.isAssignableFrom(clazz))
                throw new ConfigurationException(strategy + " is not an instance of " + BackPressureStrategy.class.getCanonicalName(), false);

            Constructor<?> ctor = clazz.getConstructor(Map.class);
            BackPressureStrategy instance = (BackPressureStrategy) ctor.newInstance(strategy.parameters);
            logger.info("Back-pressure is {} with strategy {}.", backPressureEnabled() ? "enabled" : "disabled", conf.back_pressure_strategy);
            backPressureStrategy = instance;
        }
        catch (ConfigurationException ex)
        {
            throw ex;
        }
        catch (Exception ex)
        {
            throw new ConfigurationException("Error configuring back-pressure strategy: " + conf.back_pressure_strategy, ex);
        }

        if (conf.otc_coalescing_enough_coalesced_messages > 128)
            throw new ConfigurationException("otc_coalescing_enough_coalesced_messages must be smaller than 128", false);

        if (conf.otc_coalescing_enough_coalesced_messages <= 0)
            throw new ConfigurationException("otc_coalescing_enough_coalesced_messages must be positive", false);
    }

    private static String storagedirFor(String type)
    {
        return storagedir(type + "_directory") + File.separator + type;
    }

    private static String storagedir(String errMsgType)
    {
        String storagedir = System.getProperty(Config.PROPERTY_PREFIX + "storagedir", null);
        if (storagedir == null)
            throw new ConfigurationException(errMsgType + " is missing and -Dcassandra.storagedir is not set", false);
        return storagedir;
    }

    public static void applyAddressConfig() throws ConfigurationException
    {
        applyAddressConfig(conf);
    }

    public static void applyAddressConfig(Config config) throws ConfigurationException
    {
        listenAddress = null;
        rpcAddress = null;
        broadcastAddress = null;
        broadcastRpcAddress = null;

        /* Local IP, hostname or interface to bind services to */
        if (config.listen_address != null && config.listen_interface != null)
        {
            throw new ConfigurationException("Set listen_address OR listen_interface, not both", false);
        }
        else if (config.listen_address != null)
        {
            try
            {
                listenAddress = InetAddress.getByName(config.listen_address);
            }
            catch (UnknownHostException e)
            {
                throw new ConfigurationException("Unknown listen_address '" + config.listen_address + "'", false);
            }

            if (listenAddress.isAnyLocalAddress())
                throw new ConfigurationException("listen_address cannot be a wildcard address (" + config.listen_address + ")!", false);
        }
        else if (config.listen_interface != null)
        {
            listenAddress = getNetworkInterfaceAddress(config.listen_interface, "listen_interface", config.listen_interface_prefer_ipv6);
        }

        /* Gossip Address to broadcast */
        if (config.broadcast_address != null)
        {
            try
            {
                broadcastAddress = InetAddress.getByName(config.broadcast_address);
            }
            catch (UnknownHostException e)
            {
                throw new ConfigurationException("Unknown broadcast_address '" + config.broadcast_address + "'", false);
            }

            if (broadcastAddress.isAnyLocalAddress())
                throw new ConfigurationException("broadcast_address cannot be a wildcard address (" + config.broadcast_address + ")!", false);
        }

        /* Local IP, hostname or interface to bind RPC server to */
        if (config.rpc_address != null && config.rpc_interface != null)
        {
            throw new ConfigurationException("Set rpc_address OR rpc_interface, not both", false);
        }
        else if (config.rpc_address != null)
        {
            try
            {
                rpcAddress = InetAddress.getByName(config.rpc_address);
            }
            catch (UnknownHostException e)
            {
                throw new ConfigurationException("Unknown host in rpc_address " + config.rpc_address, false);
            }
        }
        else if (config.rpc_interface != null)
        {
            rpcAddress = getNetworkInterfaceAddress(config.rpc_interface, "rpc_interface", config.rpc_interface_prefer_ipv6);
        }
        else
        {
            rpcAddress = FBUtilities.getLocalAddress();
        }

        /* RPC address to broadcast */
        if (config.broadcast_rpc_address != null)
        {
            try
            {
                broadcastRpcAddress = InetAddress.getByName(config.broadcast_rpc_address);
            }
            catch (UnknownHostException e)
            {
                throw new ConfigurationException("Unknown broadcast_rpc_address '" + config.broadcast_rpc_address + "'", false);
            }

            if (broadcastRpcAddress.isAnyLocalAddress())
                throw new ConfigurationException("broadcast_rpc_address cannot be a wildcard address (" + config.broadcast_rpc_address + ")!", false);
        }
        else
        {
            if (rpcAddress.isAnyLocalAddress())
                throw new ConfigurationException("If rpc_address is set to a wildcard address (" + config.rpc_address + "), then " +
                                                 "you must set broadcast_rpc_address to a value other than " + config.rpc_address, false);
        }
    }

    public static void applyEncryptionContext()
    {
        // always attempt to load the cipher factory, as we could be in the situation where the user has disabled encryption,
        // but has existing commitlogs and sstables on disk that are still encrypted (and still need to be read)
        encryptionContext = new EncryptionContext(conf.transparent_data_encryption_options);
    }

    public static void applySeedProvider()
    {
        // load the seeds for node contact points
        if (conf.seed_provider == null)
        {
            throw new ConfigurationException("seeds configuration is missing; a minimum of one seed is required.", false);
        }
        try
        {
            Class<?> seedProviderClass = Class.forName(conf.seed_provider.class_name);
            seedProvider = (SeedProvider)seedProviderClass.getConstructor(Map.class).newInstance(conf.seed_provider.parameters);
        }
        // there are about 5 checked exceptions that could be thrown here.
        catch (Exception e)
        {
            throw new ConfigurationException(e.getMessage() + "\nFatal configuration error; unable to start server.  See log for stacktrace.", true);
        }
        if (seedProvider.getSeeds().size() == 0)
            throw new ConfigurationException("The seed provider lists no seeds.", false);
    }

    public static void applyInitialTokens()
    {
        if (conf.initial_token != null)
        {
            Collection<String> tokens = tokensFromString(conf.initial_token);
            if (tokens.size() != conf.num_tokens)
                throw new ConfigurationException("The number of initial tokens (by initial_token) specified is different from num_tokens value", false);

            for (String token : tokens)
                partitioner.getTokenFactory().validate(token);
        }
    }

    // definitely not safe for tools + clients - implicitly instantiates StorageService
    public static void applySnitch()
    {
        /* end point snitch */
        if (conf.endpoint_snitch == null)
        {
            throw new ConfigurationException("Missing endpoint_snitch directive", false);
        }
        snitch = createEndpointSnitch(conf.dynamic_snitch, conf.endpoint_snitch);
        EndpointSnitchInfo.create();

        localDC = snitch.getDatacenter(FBUtilities.getBroadcastAddress());
        localComparator = new Comparator<InetAddress>()
        {
            public int compare(InetAddress endpoint1, InetAddress endpoint2)
            {
                boolean local1 = localDC.equals(snitch.getDatacenter(endpoint1));
                boolean local2 = localDC.equals(snitch.getDatacenter(endpoint2));
                if (local1 && !local2)
                    return -1;
                if (local2 && !local1)
                    return 1;
                return 0;
            }
        };
    }

    // definitely not safe for tools + clients - implicitly instantiates schema
    public static void applyPartitioner()
    {
        /* Hashing strategy */
        if (conf.partitioner == null)
        {
            throw new ConfigurationException("Missing directive: partitioner", false);
        }
        try
        {
            partitioner = FBUtilities.newPartitioner(System.getProperty(Config.PROPERTY_PREFIX + "partitioner", conf.partitioner));
        }
        catch (Exception e)
        {
            throw new ConfigurationException("Invalid partitioner class " + conf.partitioner, false);
        }

        paritionerName = partitioner.getClass().getCanonicalName();
    }

    private static FileStore guessFileStore(String dir) throws IOException
    {
        Path path = Paths.get(dir);
        while (true)
        {
            try
            {
                return Files.getFileStore(path);
            }
            catch (IOException e)
            {
                if (e instanceof NoSuchFileException)
                    path = path.getParent();
                else
                    throw e;
            }
        }
    }

    public static IEndpointSnitch createEndpointSnitch(boolean dynamic, String snitchClassName) throws ConfigurationException
    {
        if (!snitchClassName.contains("."))
            snitchClassName = "org.apache.cassandra.locator." + snitchClassName;
        IEndpointSnitch snitch = FBUtilities.construct(snitchClassName, "snitch");
        return dynamic ? new DynamicEndpointSnitch(snitch) : snitch;
    }

    public static IAuthenticator getAuthenticator()
    {
        return authenticator;
    }

    public static void setAuthenticator(IAuthenticator authenticator)
    {
        DatabaseDescriptor.authenticator = authenticator;
    }

    public static IAuthorizer getAuthorizer()
    {
        return authorizer;
    }

    public static void setAuthorizer(IAuthorizer authorizer)
    {
        DatabaseDescriptor.authorizer = authorizer;
    }

    public static IRoleManager getRoleManager()
    {
        return roleManager;
    }

    public static void setRoleManager(IRoleManager roleManager)
    {
        DatabaseDescriptor.roleManager = roleManager;
    }

    public static int getPermissionsValidity()
    {
        return conf.permissions_validity_in_ms;
    }

    public static void setPermissionsValidity(int timeout)
    {
        conf.permissions_validity_in_ms = timeout;
    }

    public static int getPermissionsUpdateInterval()
    {
        return conf.permissions_update_interval_in_ms == -1
             ? conf.permissions_validity_in_ms
             : conf.permissions_update_interval_in_ms;
    }

    public static void setPermissionsUpdateInterval(int updateInterval)
    {
        conf.permissions_update_interval_in_ms = updateInterval;
    }

    public static int getPermissionsCacheMaxEntries()
    {
        return conf.permissions_cache_max_entries;
    }

    public static int setPermissionsCacheMaxEntries(int maxEntries)
    {
        return conf.permissions_cache_max_entries = maxEntries;
    }

    public static int getRolesValidity()
    {
        return conf.roles_validity_in_ms;
    }

    public static void setRolesValidity(int validity)
    {
        conf.roles_validity_in_ms = validity;
    }

    public static int getRolesUpdateInterval()
    {
        return conf.roles_update_interval_in_ms == -1
             ? conf.roles_validity_in_ms
             : conf.roles_update_interval_in_ms;
    }

    public static void setRolesUpdateInterval(int interval)
    {
        conf.roles_update_interval_in_ms = interval;
    }

    public static int getRolesCacheMaxEntries()
    {
        return conf.roles_cache_max_entries;
    }

    public static int setRolesCacheMaxEntries(int maxEntries)
    {
        return conf.roles_cache_max_entries = maxEntries;
    }

    public static int getCredentialsValidity()
    {
        return conf.credentials_validity_in_ms;
    }

    public static void setCredentialsValidity(int timeout)
    {
        conf.credentials_validity_in_ms = timeout;
    }

    public static int getCredentialsUpdateInterval()
    {
        return conf.credentials_update_interval_in_ms == -1
               ? conf.credentials_validity_in_ms
               : conf.credentials_update_interval_in_ms;
    }

    public static void setCredentialsUpdateInterval(int updateInterval)
    {
        conf.credentials_update_interval_in_ms = updateInterval;
    }

    public static int getCredentialsCacheMaxEntries()
    {
        return conf.credentials_cache_max_entries;
    }

    public static int setCredentialsCacheMaxEntries(int maxEntries)
    {
        return conf.credentials_cache_max_entries = maxEntries;
    }

    public static int getMaxValueSize()
    {
        return conf.max_value_size_in_mb * 1024 * 1024;
    }

    public static void setMaxValueSize(int maxValueSizeInBytes)
    {
        conf.max_value_size_in_mb = maxValueSizeInBytes / 1024 / 1024;
    }

    /**
     * Creates all storage-related directories.
     */
    public static void createAllDirectories()
    {
        try
        {
            if (conf.data_file_directories.length == 0)
                throw new ConfigurationException("At least one DataFileDirectory must be specified", false);

            for (String dataFileDirectory : conf.data_file_directories)
                FileUtils.createDirectory(dataFileDirectory);

            if (conf.commitlog_directory == null)
                throw new ConfigurationException("commitlog_directory must be specified", false);
            FileUtils.createDirectory(conf.commitlog_directory);

            if (conf.hints_directory == null)
                throw new ConfigurationException("hints_directory must be specified", false);
            FileUtils.createDirectory(conf.hints_directory);

            if (conf.saved_caches_directory == null)
                throw new ConfigurationException("saved_caches_directory must be specified", false);
            FileUtils.createDirectory(conf.saved_caches_directory);

            if (conf.cdc_enabled)
            {
                if (conf.cdc_raw_directory == null)
                    throw new ConfigurationException("cdc_raw_directory must be specified", false);
                FileUtils.createDirectory(conf.cdc_raw_directory);
            }
        }
        catch (ConfigurationException e)
        {
            throw new IllegalArgumentException("Bad configuration; unable to start server: "+e.getMessage());
        }
        catch (FSWriteError e)
        {
            throw new IllegalStateException(e.getCause().getMessage() + "; unable to start server");
        }
    }

    public static IPartitioner getPartitioner()
    {
        return partitioner;
    }

    public static String getPartitionerName()
    {
        return paritionerName;
    }

    /* For tests ONLY, don't use otherwise or all hell will break loose. Tests should restore value at the end. */
    public static IPartitioner setPartitionerUnsafe(IPartitioner newPartitioner)
    {
        IPartitioner old = partitioner;
        partitioner = newPartitioner;
        return old;
    }

    public static IEndpointSnitch getEndpointSnitch()
    {
        return snitch;
    }
    public static void setEndpointSnitch(IEndpointSnitch eps)
    {
        snitch = eps;
    }

    public static int getColumnIndexSize()
    {
        return conf.column_index_size_in_kb * 1024;
    }

    @VisibleForTesting
    public static void setColumnIndexSize(int val)
    {
        conf.column_index_size_in_kb = val;
    }

    public static int getColumnIndexCacheSize()
    {
        return conf.column_index_cache_size_in_kb * 1024;
    }

    @VisibleForTesting
    public static void setColumnIndexCacheSize(int val)
    {
        conf.column_index_cache_size_in_kb = val;
    }

    public static int getBatchSizeWarnThreshold()
    {
        return conf.batch_size_warn_threshold_in_kb * 1024;
    }

    public static long getBatchSizeFailThreshold()
    {
        return conf.batch_size_fail_threshold_in_kb * 1024L;
    }

    public static int getBatchSizeFailThresholdInKB()
    {
        return conf.batch_size_fail_threshold_in_kb;
    }

    public static int getUnloggedBatchAcrossPartitionsWarnThreshold()
    {
        return conf.unlogged_batch_across_partitions_warn_threshold;
    }

    public static void setBatchSizeWarnThresholdInKB(int threshold)
    {
        conf.batch_size_warn_threshold_in_kb = threshold;
    }

    public static void setBatchSizeFailThresholdInKB(int threshold)
    {
        conf.batch_size_fail_threshold_in_kb = threshold;
    }

    public static Collection<String> getInitialTokens()
    {
        return tokensFromString(System.getProperty(Config.PROPERTY_PREFIX + "initial_token", conf.initial_token));
    }

    public static String getAllocateTokensForKeyspace()
    {
        return System.getProperty(Config.PROPERTY_PREFIX + "allocate_tokens_for_keyspace", conf.allocate_tokens_for_keyspace);
    }

    public static Integer getAllocateTokensForLocalReplicationFactor()
    {
        String propValue = System.getProperty(Config.PROPERTY_PREFIX + "allocate_tokens_for_local_replication_factor");
        if (propValue != null)
            return Integer.parseInt(propValue);
        return conf.allocate_tokens_for_local_replication_factor;
    }

    public static Collection<String> tokensFromString(String tokenString)
    {
        List<String> tokens = new ArrayList<String>();
        if (tokenString != null)
            for (String token : StringUtils.split(tokenString, ','))
                tokens.add(token.trim());
        return tokens;
    }

    public static int getNumTokens()
    {
        return conf.num_tokens;
    }

    public static InetAddress getReplaceAddress()
    {
        try
        {
            if (System.getProperty(Config.PROPERTY_PREFIX + "replace_address", null) != null)
                return InetAddress.getByName(System.getProperty(Config.PROPERTY_PREFIX + "replace_address", null));
            else if (System.getProperty(Config.PROPERTY_PREFIX + "replace_address_first_boot", null) != null)
                return InetAddress.getByName(System.getProperty(Config.PROPERTY_PREFIX + "replace_address_first_boot", null));
            return null;
        }
        catch (UnknownHostException e)
        {
            throw new RuntimeException("Replacement host name could not be resolved or scope_id was specified for a global IPv6 address", e);
        }
    }

    public static Collection<String> getReplaceTokens()
    {
        return tokensFromString(System.getProperty(Config.PROPERTY_PREFIX + "replace_token", null));
    }

    public static UUID getReplaceNode()
    {
        try
        {
            return UUID.fromString(System.getProperty(Config.PROPERTY_PREFIX + "replace_node", null));
        } catch (NullPointerException e)
        {
            return null;
        }
    }

    public static String getClusterName()
    {
        return conf.cluster_name;
    }

    public static int getStoragePort()
    {
        return Integer.parseInt(System.getProperty(Config.PROPERTY_PREFIX + "storage_port", Integer.toString(conf.storage_port)));
    }

    public static int getSSLStoragePort()
    {
        return Integer.parseInt(System.getProperty(Config.PROPERTY_PREFIX + "ssl_storage_port", Integer.toString(conf.ssl_storage_port)));
    }

    public static long getRpcTimeout()
    {
        return conf.request_timeout_in_ms;
    }

    public static void setRpcTimeout(long timeOutInMillis)
    {
        conf.request_timeout_in_ms = timeOutInMillis;
    }

    public static long getReadRpcTimeout()
    {
        return conf.read_request_timeout_in_ms;
    }

    public static void setReadRpcTimeout(long timeOutInMillis)
    {
        conf.read_request_timeout_in_ms = timeOutInMillis;
    }

    public static long getRangeRpcTimeout()
    {
        return conf.range_request_timeout_in_ms;
    }

    public static void setRangeRpcTimeout(long timeOutInMillis)
    {
        conf.range_request_timeout_in_ms = timeOutInMillis;
    }

    public static long getWriteRpcTimeout()
    {
        return conf.write_request_timeout_in_ms;
    }

    public static void setWriteRpcTimeout(long timeOutInMillis)
    {
        conf.write_request_timeout_in_ms = timeOutInMillis;
    }

    public static long getCounterWriteRpcTimeout()
    {
        return conf.counter_write_request_timeout_in_ms;
    }

    public static void setCounterWriteRpcTimeout(long timeOutInMillis)
    {
        conf.counter_write_request_timeout_in_ms = timeOutInMillis;
    }

    public static long getCasContentionTimeout()
    {
        return conf.cas_contention_timeout_in_ms;
    }

    public static void setCasContentionTimeout(long timeOutInMillis)
    {
        conf.cas_contention_timeout_in_ms = timeOutInMillis;
    }

    public static long getTruncateRpcTimeout()
    {
        return conf.truncate_request_timeout_in_ms;
    }

    public static void setTruncateRpcTimeout(long timeOutInMillis)
    {
        conf.truncate_request_timeout_in_ms = timeOutInMillis;
    }

    public static boolean hasCrossNodeTimeout()
    {
        return conf.cross_node_timeout;
    }

    public static long getSlowQueryTimeout()
    {
        return conf.slow_query_log_timeout_in_ms;
    }

    /**
     * @return the minimum configured {read, write, range, truncate, misc} timeout
     */
    public static long getMinRpcTimeout()
    {
        return Longs.min(getRpcTimeout(),
                         getReadRpcTimeout(),
                         getRangeRpcTimeout(),
                         getWriteRpcTimeout(),
                         getCounterWriteRpcTimeout(),
                         getTruncateRpcTimeout());
    }

    public static double getPhiConvictThreshold()
    {
        return conf.phi_convict_threshold;
    }

    public static void setPhiConvictThreshold(double phiConvictThreshold)
    {
        conf.phi_convict_threshold = phiConvictThreshold;
    }

    public static int getConcurrentReaders()
    {
        return conf.concurrent_reads;
    }

    public static int getContinuousPagingThreads()
    {
        return conf.continuous_paging.max_threads;
    }

    public static int getConcurrentWriters()
    {
        return conf.concurrent_writes;
    }

    public static int getConcurrentCounterWriters()
    {
        return conf.concurrent_counter_writes;
    }

    public static int getConcurrentViewWriters()
    {
        return conf.concurrent_materialized_view_writes;
    }

    public static int getFlushWriters()
    {
            return conf.memtable_flush_writers;
    }

    public static int getConcurrentCompactors()
    {
        return conf.concurrent_compactors;
    }

    public static void setConcurrentCompactors(int value)
    {
        conf.concurrent_compactors = value;
    }

    public static int getCompactionThroughputMbPerSec()
    {
        return conf.compaction_throughput_mb_per_sec;
    }

    public static void setCompactionThroughputMbPerSec(int value)
    {
        conf.compaction_throughput_mb_per_sec = value;
    }

    public static int getCompactionLargePartitionWarningThreshold() { return conf.compaction_large_partition_warning_threshold_mb * 1024 * 1024; }

    public static long getMinFreeSpacePerDriveInBytes()
    {
        return conf.min_free_space_per_drive_in_mb * 1024L * 1024L;
    }

    public static boolean getDisableSTCSInL0()
    {
        return disableSTCSInL0;
    }

    public static int getStreamThroughputOutboundMegabitsPerSec()
    {
        return conf.stream_throughput_outbound_megabits_per_sec;
    }

    public static void setStreamThroughputOutboundMegabitsPerSec(int value)
    {
        conf.stream_throughput_outbound_megabits_per_sec = value;
    }

    public static int getInterDCStreamThroughputOutboundMegabitsPerSec()
    {
        return conf.inter_dc_stream_throughput_outbound_megabits_per_sec;
    }

    public static void setInterDCStreamThroughputOutboundMegabitsPerSec(int value)
    {
        conf.inter_dc_stream_throughput_outbound_megabits_per_sec = value;
    }

    public static String[] getAllDataFileLocations()
    {
        return conf.data_file_directories;
    }

    public static String getCommitLogLocation()
    {
        return conf.commitlog_directory;
    }

    @VisibleForTesting
    public static void setCommitLogLocation(String value)
    {
        conf.commitlog_directory = value;
    }

    public static ParameterizedClass getCommitLogCompression()
    {
        return conf.commitlog_compression;
    }

    public static void setCommitLogCompression(ParameterizedClass compressor)
    {
        conf.commitlog_compression = compressor;
    }

   /**
    * Maximum number of buffers in the compression pool. The default value is 3, it should not be set lower than that
    * (one segment in compression, one written to, one in reserve); delays in compression may cause the log to use
    * more, depending on how soon the sync policy stops all writing threads.
    */
    public static int getCommitLogMaxCompressionBuffersInPool()
    {
        return conf.commitlog_max_compression_buffers_in_pool;
    }

    public static void setCommitLogMaxCompressionBuffersPerPool(int buffers)
    {
        conf.commitlog_max_compression_buffers_in_pool = buffers;
    }

    public static int getMaxMutationSize()
    {
        return conf.max_mutation_size_in_kb * 1024;
    }

    public static int getTombstoneWarnThreshold()
    {
        return conf.tombstone_warn_threshold;
    }

    public static void setTombstoneWarnThreshold(int threshold)
    {
        conf.tombstone_warn_threshold = threshold;
    }

    public static int getTombstoneFailureThreshold()
    {
        return conf.tombstone_failure_threshold;
    }

    public static void setTombstoneFailureThreshold(int threshold)
    {
        conf.tombstone_failure_threshold = threshold;
    }

    /**
     * size of commitlog segments to allocate
     */
    public static int getCommitLogSegmentSize()
    {
        return conf.commitlog_segment_size_in_mb * 1024 * 1024;
    }

    public static void setCommitLogSegmentSize(int sizeMegabytes)
    {
        conf.commitlog_segment_size_in_mb = sizeMegabytes;
    }

    public static String getSavedCachesLocation()
    {
        return conf.saved_caches_directory;
    }

    public static Set<InetAddress> getSeeds()
    {
        return ImmutableSet.<InetAddress>builder().addAll(seedProvider.getSeeds()).build();
    }

    public static InetAddress getListenAddress()
    {
        return listenAddress;
    }

    public static InetAddress getBroadcastAddress()
    {
        return broadcastAddress;
    }

    public static boolean shouldListenOnBroadcastAddress()
    {
        return conf.listen_on_broadcast_address;
    }

    public static IInternodeAuthenticator getInternodeAuthenticator()
    {
        return internodeAuthenticator;
    }

    public static void setInternodeAuthenticator(IInternodeAuthenticator internodeAuthenticator)
    {
        Preconditions.checkNotNull(internodeAuthenticator);
        DatabaseDescriptor.internodeAuthenticator = internodeAuthenticator;
    }

    public static void setBroadcastAddress(InetAddress broadcastAdd)
    {
        broadcastAddress = broadcastAdd;
    }

    public static InetAddress getRpcAddress()
    {
        return rpcAddress;
    }

    public static void setBroadcastRpcAddress(InetAddress broadcastRPCAddr)
    {
        broadcastRpcAddress = broadcastRPCAddr;
    }

    /**
     * May be null, please use {@link FBUtilities#getBroadcastRpcAddress()} instead.
     */
    public static InetAddress getBroadcastRpcAddress()
    {
        return broadcastRpcAddress;
    }

    public static boolean getRpcKeepAlive()
    {
        return conf.rpc_keepalive;
    }

    public static int getInternodeSendBufferSize()
    {
        return conf.internode_send_buff_size_in_bytes;
    }

    public static int getInternodeRecvBufferSize()
    {
        return conf.internode_recv_buff_size_in_bytes;
    }

    public static boolean startNativeTransport()
    {
        return conf.start_native_transport;
    }

    public static int getNativeTransportPort()
    {
        return Integer.parseInt(System.getProperty(Config.PROPERTY_PREFIX + "native_transport_port", Integer.toString(conf.native_transport_port)));
    }

    @VisibleForTesting
    public static void setNativeTransportPort(int port)
    {
        conf.native_transport_port = port;
    }

    public static int getNativeTransportPortSSL()
    {
        return conf.native_transport_port_ssl == null ? getNativeTransportPort() : conf.native_transport_port_ssl;
    }

    @VisibleForTesting
    public static void setNativeTransportPortSSL(Integer port)
    {
        conf.native_transport_port_ssl = port;
    }

    public static int getNativeTransportMaxThreads()
    {
        return conf.native_transport_max_threads;
    }

    public static int getNativeTransportMaxFrameSize()
    {
        return conf.native_transport_max_frame_size_in_mb * 1024 * 1024;
    }

    @VisibleForTesting
    public static int setNativeTransportMaxFrameSizeInMb(int size)
    {
        int ret = conf.native_transport_max_frame_size_in_mb;
        conf.native_transport_max_frame_size_in_mb = size;
        return ret;
    }

    public static long getNativeTransportMaxConcurrentConnections()
    {
        return conf.native_transport_max_concurrent_connections;
    }

    public static void setNativeTransportMaxConcurrentConnections(long nativeTransportMaxConcurrentConnections)
    {
        conf.native_transport_max_concurrent_connections = nativeTransportMaxConcurrentConnections;
    }

    public static long getNativeTransportMaxConcurrentConnectionsPerIp()
    {
        return conf.native_transport_max_concurrent_connections_per_ip;
    }

    public static void setNativeTransportMaxConcurrentConnectionsPerIp(long native_transport_max_concurrent_connections_per_ip)
    {
        conf.native_transport_max_concurrent_connections_per_ip = native_transport_max_concurrent_connections_per_ip;
    }

    public static double getCommitLogSyncBatchWindow()
    {
        return conf.commitlog_sync_batch_window_in_ms;
    }

    public static void setCommitLogSyncBatchWindow(double windowMillis)
    {
        conf.commitlog_sync_batch_window_in_ms = windowMillis;
    }

    public static int getCommitLogSyncPeriod()
    {
        return conf.commitlog_sync_period_in_ms;
    }

    public static void setCommitLogSyncPeriod(int periodMillis)
    {
        conf.commitlog_sync_period_in_ms = periodMillis;
    }

    public static Config.CommitLogSync getCommitLogSync()
    {
        return conf.commitlog_sync;
    }

    public static void setCommitLogSync(CommitLogSync sync)
    {
        conf.commitlog_sync = sync;
    }

    public static Config.DiskAccessMode getDiskAccessMode()
    {
        return conf.disk_access_mode;
    }

    // Do not use outside unit tests.
    @VisibleForTesting
    public static void setDiskAccessMode(Config.DiskAccessMode mode)
    {
        conf.disk_access_mode = mode;
    }

    public static Config.DiskAccessMode getIndexAccessMode()
    {
        return indexAccessMode;
    }

    // Do not use outside unit tests.
    @VisibleForTesting
    public static void setIndexAccessMode(Config.DiskAccessMode mode)
    {
        indexAccessMode = mode;
    }

    public static void setDiskFailurePolicy(Config.DiskFailurePolicy policy)
    {
        conf.disk_failure_policy = policy;
    }

    public static Config.DiskFailurePolicy getDiskFailurePolicy()
    {
        return conf.disk_failure_policy;
    }

    public static void setCommitFailurePolicy(Config.CommitFailurePolicy policy)
    {
        conf.commit_failure_policy = policy;
    }

    public static Config.CommitFailurePolicy getCommitFailurePolicy()
    {
        return conf.commit_failure_policy;
    }

    public static boolean isSnapshotBeforeCompaction()
    {
        return conf.snapshot_before_compaction;
    }

    public static boolean isAutoSnapshot()
    {
        return conf.auto_snapshot;
    }

    @VisibleForTesting
    public static void setAutoSnapshot(boolean autoSnapshot)
    {
        conf.auto_snapshot = autoSnapshot;
    }
    @VisibleForTesting
    public static boolean getAutoSnapshot()
    {
        return conf.auto_snapshot;
    }

    public static boolean isAutoBootstrap()
    {
        return Boolean.parseBoolean(System.getProperty(Config.PROPERTY_PREFIX + "auto_bootstrap", Boolean.toString(conf.auto_bootstrap)));
    }

    public static void setHintedHandoffEnabled(boolean hintedHandoffEnabled)
    {
        conf.hinted_handoff_enabled = hintedHandoffEnabled;
    }

    public static boolean hintedHandoffEnabled()
    {
        return conf.hinted_handoff_enabled;
    }

    public static Set<String> hintedHandoffDisabledDCs()
    {
        return conf.hinted_handoff_disabled_datacenters;
    }

    public static void enableHintsForDC(String dc)
    {
        conf.hinted_handoff_disabled_datacenters.remove(dc);
    }

    public static void disableHintsForDC(String dc)
    {
        conf.hinted_handoff_disabled_datacenters.add(dc);
    }

    public static void setMaxHintWindow(int ms)
    {
        conf.max_hint_window_in_ms = ms;
    }

    public static int getMaxHintWindow()
    {
        return conf.max_hint_window_in_ms;
    }

    public static File getHintsDirectory()
    {
        return new File(conf.hints_directory);
    }

    public static File getSerializedCachePath(CacheType cacheType, String version, String extension)
    {
        String name = cacheType.toString()
                + (version == null ? "" : "-" + version + "." + extension);
        return new File(conf.saved_caches_directory, name);
    }

    public static int getDynamicUpdateInterval()
    {
        return conf.dynamic_snitch_update_interval_in_ms;
    }
    public static void setDynamicUpdateInterval(int dynamicUpdateInterval)
    {
        conf.dynamic_snitch_update_interval_in_ms = dynamicUpdateInterval;
    }

    public static int getDynamicResetInterval()
    {
        return conf.dynamic_snitch_reset_interval_in_ms;
    }
    public static void setDynamicResetInterval(int dynamicResetInterval)
    {
        conf.dynamic_snitch_reset_interval_in_ms = dynamicResetInterval;
    }

    public static double getDynamicBadnessThreshold()
    {
        return conf.dynamic_snitch_badness_threshold;
    }

    public static void setDynamicBadnessThreshold(double dynamicBadnessThreshold)
    {
        conf.dynamic_snitch_badness_threshold = dynamicBadnessThreshold;
    }

    public static EncryptionOptions.ServerEncryptionOptions getServerEncryptionOptions()
    {
        return conf.server_encryption_options;
    }

    public static EncryptionOptions.ClientEncryptionOptions getClientEncryptionOptions()
    {
        return conf.client_encryption_options;
    }

    public static int getHintedHandoffThrottleInKB()
    {
        return conf.hinted_handoff_throttle_in_kb;
    }

    public static int getBatchlogReplayThrottleInKB()
    {
        return conf.batchlog_replay_throttle_in_kb;
    }

    public static void setHintedHandoffThrottleInKB(int throttleInKB)
    {
        conf.hinted_handoff_throttle_in_kb = throttleInKB;
    }

    public static int getMaxHintsDeliveryThreads()
    {
        return conf.max_hints_delivery_threads;
    }

    public static int getHintsFlushPeriodInMS()
    {
        return conf.hints_flush_period_in_ms;
    }

    public static long getMaxHintsFileSize()
    {
        return conf.max_hints_file_size_in_mb * 1024L * 1024L;
    }

    public static ParameterizedClass getHintsCompression()
    {
        return conf.hints_compression;
    }

    public static void setHintsCompression(ParameterizedClass parameterizedClass)
    {
        conf.hints_compression = parameterizedClass;
    }

    public static boolean isIncrementalBackupsEnabled()
    {
        return conf.incremental_backups;
    }

    public static void setIncrementalBackupsEnabled(boolean value)
    {
        conf.incremental_backups = value;
    }

    public static int getFileCacheSizeInMB()
    {
        if (conf.file_cache_size_in_mb == null)
        {
            // In client mode the value is not set.
            assert DatabaseDescriptor.isClientInitialized();
            return 0;
        }

        return conf.file_cache_size_in_mb;
    }

    public static boolean getBufferPoolUseHeapIfExhausted()
    {
        return conf.buffer_pool_use_heap_if_exhausted;
    }

    public static DiskOptimizationStrategy getDiskOptimizationStrategy()
    {
        return diskOptimizationStrategy;
    }

    public static double getDiskOptimizationEstimatePercentile()
    {
        return conf.disk_optimization_estimate_percentile;
    }

    public static long getTotalCommitlogSpaceInMB()
    {
        return conf.commitlog_total_space_in_mb;
    }

    public static int getSSTablePreempiveOpenIntervalInMB()
    {
        return FBUtilities.isWindows ? -1 : conf.sstable_preemptive_open_interval_in_mb;
    }
    public static void setSSTablePreempiveOpenIntervalInMB(int mb)
    {
        conf.sstable_preemptive_open_interval_in_mb = mb;
    }

    public static boolean getTrickleFsync()
    {
        return conf.trickle_fsync;
    }

    public static int getTrickleFsyncIntervalInKb()
    {
        return conf.trickle_fsync_interval_in_kb;
    }

    public static long getKeyCacheSizeInMB()
    {
        return keyCacheSizeInMB;
    }

    public static long getIndexSummaryCapacityInMB()
    {
        return indexSummaryCapacityInMB;
    }

    public static int getKeyCacheSavePeriod()
    {
        return conf.key_cache_save_period;
    }

    public static void setKeyCacheSavePeriod(int keyCacheSavePeriod)
    {
        conf.key_cache_save_period = keyCacheSavePeriod;
    }

    public static int getKeyCacheKeysToSave()
    {
        return conf.key_cache_keys_to_save;
    }

    public static void setKeyCacheKeysToSave(int keyCacheKeysToSave)
    {
        conf.key_cache_keys_to_save = keyCacheKeysToSave;
    }

    public static String getRowCacheClassName()
    {
        return conf.row_cache_class_name;
    }

    public static long getRowCacheSizeInMB()
    {
        return conf.row_cache_size_in_mb;
    }

    @VisibleForTesting
    public static void setRowCacheSizeInMB(long val)
    {
        conf.row_cache_size_in_mb = val;
    }

    public static int getRowCacheSavePeriod()
    {
        return conf.row_cache_save_period;
    }

    public static void setRowCacheSavePeriod(int rowCacheSavePeriod)
    {
        conf.row_cache_save_period = rowCacheSavePeriod;
    }

    public static int getRowCacheKeysToSave()
    {
        return conf.row_cache_keys_to_save;
    }

    public static long getCounterCacheSizeInMB()
    {
        return counterCacheSizeInMB;
    }

    public static void setRowCacheKeysToSave(int rowCacheKeysToSave)
    {
        conf.row_cache_keys_to_save = rowCacheKeysToSave;
    }

    public static int getCounterCacheSavePeriod()
    {
        return conf.counter_cache_save_period;
    }

    public static void setCounterCacheSavePeriod(int counterCacheSavePeriod)
    {
        conf.counter_cache_save_period = counterCacheSavePeriod;
    }

    public static int getCounterCacheKeysToSave()
    {
        return conf.counter_cache_keys_to_save;
    }

    public static void setCounterCacheKeysToSave(int counterCacheKeysToSave)
    {
        conf.counter_cache_keys_to_save = counterCacheKeysToSave;
    }

    public static void setStreamingSocketTimeout(int value)
    {
        conf.streaming_socket_timeout_in_ms = value;
    }

    /**
     * @deprecated use {@link #getStreamingKeepAlivePeriod()} instead
     * @return streaming_socket_timeout_in_ms property
     */
    @Deprecated
    public static int getStreamingSocketTimeout()
    {
        return conf.streaming_socket_timeout_in_ms;
    }

    public static int getStreamingKeepAlivePeriod()
    {
        return conf.streaming_keep_alive_period_in_secs;
    }

    public static int getStreamingConnectionsPerHost()
    {
        return conf.streaming_connections_per_host;
    }

    public static String getLocalDataCenter()
    {
        return localDC;
    }

    public static Comparator<InetAddress> getLocalComparator()
    {
        return localComparator;
    }

    public static Config.InternodeCompression internodeCompression()
    {
        return conf.internode_compression;
    }

    public static boolean getInterDCTcpNoDelay()
    {
        return conf.inter_dc_tcp_nodelay;
    }

    public static long getMemtableHeapSpaceInMb()
    {
        return conf.memtable_heap_space_in_mb;
    }

    public static long getMemtableOffheapSpaceInMb()
    {
        return conf.memtable_offheap_space_in_mb;
    }

    public static Config.MemtableAllocationType getMemtableAllocationType()
    {
        return conf.memtable_allocation_type;
    }

    public static Float getMemtableCleanupThreshold()
    {
        return conf.memtable_cleanup_threshold;
    }

    public static int getIndexSummaryResizeIntervalInMinutes()
    {
        return conf.index_summary_resize_interval_in_minutes;
    }

    public static boolean hasLargeAddressSpace()
    {
        // currently we just check if it's a 64bit arch, but any we only really care if the address space is large
        String datamodel = System.getProperty("sun.arch.data.model");
        if (datamodel != null)
        {
            switch (datamodel)
            {
                case "64": return true;
                case "32": return false;
            }
        }
        String arch = System.getProperty("os.arch");
        return arch.contains("64") || arch.contains("sparcv9");
    }

    public static int getTracetypeRepairTTL()
    {
        return conf.tracetype_repair_ttl;
    }

    public static int getTracetypeQueryTTL()
    {
        return conf.tracetype_query_ttl;
    }

    public static String getOtcCoalescingStrategy()
    {
        return conf.otc_coalescing_strategy;
    }

    public static int getOtcCoalescingWindow()
    {
        return conf.otc_coalescing_window_us;
    }

    public static int getOtcCoalescingEnoughCoalescedMessages()
    {
        return conf.otc_coalescing_enough_coalesced_messages;
    }

    public static void setOtcCoalescingEnoughCoalescedMessages(int otc_coalescing_enough_coalesced_messages)
    {
        conf.otc_coalescing_enough_coalesced_messages = otc_coalescing_enough_coalesced_messages;
    }

    public static int getWindowsTimerInterval()
    {
        return conf.windows_timer_interval;
    }

    public static long getPreparedStatementsCacheSizeMB()
    {
        return preparedStatementsCacheSizeInMB;
    }

    public static boolean enableUserDefinedFunctions()
    {
        return conf.enable_user_defined_functions;
    }

    public static boolean enableScriptedUserDefinedFunctions()
    {
        return conf.enable_scripted_user_defined_functions;
    }

    public static void enableScriptedUserDefinedFunctions(boolean enableScriptedUserDefinedFunctions)
    {
        conf.enable_scripted_user_defined_functions = enableScriptedUserDefinedFunctions;
    }

    public static boolean enableUserDefinedFunctionsThreads()
    {
        return conf.enable_user_defined_functions_threads;
    }

    public static long getUserDefinedFunctionWarnTimeout()
    {
        return conf.user_defined_function_warn_timeout;
    }

    public static void setUserDefinedFunctionWarnTimeout(long userDefinedFunctionWarnTimeout)
    {
        conf.user_defined_function_warn_timeout = userDefinedFunctionWarnTimeout;
    }

    public static long getUserDefinedFunctionFailTimeout()
    {
        return conf.user_defined_function_fail_timeout;
    }

    public static void setUserDefinedFunctionFailTimeout(long userDefinedFunctionFailTimeout)
    {
        conf.user_defined_function_fail_timeout = userDefinedFunctionFailTimeout;
    }

    public static Config.UserFunctionTimeoutPolicy getUserFunctionTimeoutPolicy()
    {
        return conf.user_function_timeout_policy;
    }

    public static void setUserFunctionTimeoutPolicy(Config.UserFunctionTimeoutPolicy userFunctionTimeoutPolicy)
    {
        conf.user_function_timeout_policy = userFunctionTimeoutPolicy;
    }

    public static long getGCLogThreshold()
    {
        return conf.gc_log_threshold_in_ms;
    }

    public static EncryptionContext getEncryptionContext()
    {
        return encryptionContext;
    }

    public static long getGCWarnThreshold()
    {
        return conf.gc_warn_threshold_in_ms;
    }

    public static boolean isCDCEnabled()
    {
        return conf.cdc_enabled;
    }

    public static String getCDCLogLocation()
    {
        return conf.cdc_raw_directory;
    }

    public static int getCDCSpaceInMB()
    {
        return conf.cdc_total_space_in_mb;
    }

    @VisibleForTesting
    public static void setCDCSpaceInMB(int input)
    {
        conf.cdc_total_space_in_mb = input;
    }

    public static int getCDCDiskCheckInterval()
    {
        return conf.cdc_free_space_check_interval_ms;
    }

    @VisibleForTesting
    public static void setEncryptionContext(EncryptionContext ec)
    {
        encryptionContext = ec;
    }

    public static int searchConcurrencyFactor()
    {
        return searchConcurrencyFactor;
    }

    public static boolean isUnsafeSystem()
    {
        return unsafeSystem;
    }

    public static void setBackPressureEnabled(boolean backPressureEnabled)
    {
        conf.back_pressure_enabled = backPressureEnabled;
    }

    public static boolean backPressureEnabled()
    {
        return conf.back_pressure_enabled;
    }

    @VisibleForTesting
    public static void setBackPressureStrategy(BackPressureStrategy strategy)
    {
        backPressureStrategy = strategy;
    }

    public static BackPressureStrategy getBackPressureStrategy()
    {
        return backPressureStrategy;
    }

    public static ContinuousPagingConfig getContinuousPaging()
    {
        return conf.continuous_paging;
    }

    public static ConsistencyLevel getIdealConsistencyLevel()
    {
        return conf.ideal_consistency_level;
    }

    public static void setIdealConsistencyLevel(ConsistencyLevel cl)
    {
        conf.ideal_consistency_level = cl;
    }

<<<<<<< HEAD
    public static int getMetricsHistogramUpdateTimeMillis()
    {
        return conf.metrics_histogram_update_interval_millis;
    }

    @VisibleForTesting
    public static void setMetricsHistogramUpdateTimeMillis(int interval)
    {
        conf.metrics_histogram_update_interval_millis = interval;
=======
    public static long getMaxMemoryToLockBytes()
    {
        if (conf.max_memory_to_lock_mb > 0)
        {
            return ((long) conf.max_memory_to_lock_mb) * 1024 * 1024;
        }

        long system_memory_in_mb = Long.getLong("dse.system_memory_in_mb", -1); // backward compatibility for when this feature was in DSE
        if (system_memory_in_mb == -1)
        {
            system_memory_in_mb = Long.getLong("system_memory_in_mb", 2048); // calculated and set in cassandra-env.sh
        }
        return (long) (conf.max_memory_to_lock_fraction * (system_memory_in_mb * 1024 * 1024));
>>>>>>> db893e33
    }
}<|MERGE_RESOLUTION|>--- conflicted
+++ resolved
@@ -2324,7 +2324,21 @@
         conf.ideal_consistency_level = cl;
     }
 
-<<<<<<< HEAD
+    public static long getMaxMemoryToLockBytes()
+    {
+        if (conf.max_memory_to_lock_mb > 0)
+        {
+            return ((long) conf.max_memory_to_lock_mb) * 1024 * 1024;
+        }
+
+        long system_memory_in_mb = Long.getLong("dse.system_memory_in_mb", -1); // backward compatibility for when this feature was in DSE
+        if (system_memory_in_mb == -1)
+        {
+            system_memory_in_mb = Long.getLong("system_memory_in_mb", 2048); // calculated and set in cassandra-env.sh
+        }
+        return (long) (conf.max_memory_to_lock_fraction * (system_memory_in_mb * 1024 * 1024));
+    }
+
     public static int getMetricsHistogramUpdateTimeMillis()
     {
         return conf.metrics_histogram_update_interval_millis;
@@ -2334,20 +2348,5 @@
     public static void setMetricsHistogramUpdateTimeMillis(int interval)
     {
         conf.metrics_histogram_update_interval_millis = interval;
-=======
-    public static long getMaxMemoryToLockBytes()
-    {
-        if (conf.max_memory_to_lock_mb > 0)
-        {
-            return ((long) conf.max_memory_to_lock_mb) * 1024 * 1024;
-        }
-
-        long system_memory_in_mb = Long.getLong("dse.system_memory_in_mb", -1); // backward compatibility for when this feature was in DSE
-        if (system_memory_in_mb == -1)
-        {
-            system_memory_in_mb = Long.getLong("system_memory_in_mb", 2048); // calculated and set in cassandra-env.sh
-        }
-        return (long) (conf.max_memory_to_lock_fraction * (system_memory_in_mb * 1024 * 1024));
->>>>>>> db893e33
     }
 }