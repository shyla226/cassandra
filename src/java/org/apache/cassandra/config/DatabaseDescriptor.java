/*
 * Licensed to the Apache Software Foundation (ASF) under one
 * or more contributor license agreements.  See the NOTICE file
 * distributed with this work for additional information
 * regarding copyright ownership.  The ASF licenses this file
 * to you under the Apache License, Version 2.0 (the
 * "License"); you may not use this file except in compliance
 * with the License.  You may obtain a copy of the License at
 *
 *     http://www.apache.org/licenses/LICENSE-2.0
 *
 * Unless required by applicable law or agreed to in writing, software
 * distributed under the License is distributed on an "AS IS" BASIS,
 * WITHOUT WARRANTIES OR CONDITIONS OF ANY KIND, either express or implied.
 * See the License for the specific language governing permissions and
 * limitations under the License.
 */
package org.apache.cassandra.config;

import java.io.File;
import java.io.IOException;
import java.lang.reflect.Constructor;
import java.net.*;
import java.nio.file.*;
import java.util.*;

import com.google.common.annotations.VisibleForTesting;
import com.google.common.collect.ImmutableSet;
import com.google.common.primitives.Ints;
import com.google.common.primitives.Longs;
import org.apache.commons.lang3.StringUtils;
import org.slf4j.Logger;
import org.slf4j.LoggerFactory;

import org.apache.cassandra.auth.*;
import org.apache.cassandra.config.Config.CommitLogSync;
import org.apache.cassandra.config.Config.RequestSchedulerId;
import org.apache.cassandra.dht.IPartitioner;
import org.apache.cassandra.exceptions.ConfigurationException;
import org.apache.cassandra.io.FSWriteError;
import org.apache.cassandra.io.util.*;
import org.apache.cassandra.locator.*;
import org.apache.cassandra.net.BackPressureStrategy;
import org.apache.cassandra.net.RateBasedBackPressure;
import org.apache.cassandra.scheduler.IRequestScheduler;
import org.apache.cassandra.scheduler.NoScheduler;
import org.apache.cassandra.security.EncryptionContext;
import org.apache.cassandra.service.CacheService.CacheType;
import org.apache.cassandra.thrift.ThriftServer.ThriftServerType;
import org.apache.cassandra.utils.FBUtilities;

import static org.apache.cassandra.io.util.FileUtils.ONE_GB;

public class DatabaseDescriptor
{
    private static final Logger logger = LoggerFactory.getLogger(DatabaseDescriptor.class);

    /**
     * Tokens are serialized in a Gossip VersionedValue String.  VV are restricted to 64KB
     * when we send them over the wire, which works out to about 1700 tokens.
     */
    private static final int MAX_NUM_TOKENS = 1536;

    private static Config conf;

    private static IEndpointSnitch snitch;
    private static InetAddress listenAddress; // leave null so we can fall through to getLocalHost
    private static InetAddress broadcastAddress;
    private static InetAddress rpcAddress;
    private static InetAddress broadcastRpcAddress;
    private static SeedProvider seedProvider;
    private static IInternodeAuthenticator internodeAuthenticator;

    /* Hashing strategy Random or OPHF */
    private static IPartitioner partitioner;
    private static String paritionerName;

    private static Config.DiskAccessMode indexAccessMode;

    private static IAuthenticator authenticator;
    private static IAuthorizer authorizer;
    // Don't initialize the role manager until applying config. The options supported by CassandraRoleManager
    // depend on the configured IAuthenticator, so defer creating it until that's been set.
    private static IRoleManager roleManager;

    private static IRequestScheduler requestScheduler;
    private static RequestSchedulerId requestSchedulerId;
    private static RequestSchedulerOptions requestSchedulerOptions;

    private static long preparedStatementsCacheSizeInMB;
    private static long thriftPreparedStatementsCacheSizeInMB;

    private static long keyCacheSizeInMB;
    private static long counterCacheSizeInMB;
    private static long indexSummaryCapacityInMB;

    private static String localDC;
    private static Comparator<InetAddress> localComparator;
    private static EncryptionContext encryptionContext;
    private static boolean hasLoggedConfig;

    private static BackPressureStrategy backPressureStrategy;
    private static DiskOptimizationStrategy diskOptimizationStrategy;

    private static boolean clientInitialized;
    private static boolean toolInitialized;
    private static boolean daemonInitialized;

    private static final int searchConcurrencyFactor = Integer.parseInt(System.getProperty(Config.PROPERTY_PREFIX + "search_concurrency_factor", "1"));

    private static final boolean disableSTCSInL0 = Boolean.getBoolean(Config.PROPERTY_PREFIX + "disable_stcs_in_l0");
    private static final boolean unsafeSystem = Boolean.getBoolean(Config.PROPERTY_PREFIX + "unsafesystem");

    public static void daemonInitialization() throws ConfigurationException
    {
        if (toolInitialized)
            throw new AssertionError("toolInitialization() already called");
        if (clientInitialized)
            throw new AssertionError("clientInitialization() already called");

        // Some unit tests require this :(
        if (daemonInitialized)
            return;
        daemonInitialized = true;

        setConfig(loadConfig());
        applyAll();
        AuthConfig.applyAuth();
    }

    /**
     * Equivalent to {@link #toolInitialization(boolean) toolInitialization(true)}.
     */
    public static void toolInitialization()
    {
        toolInitialization(true);
    }

    /**
     * Initializes this class as a tool, which means that the configuration is loaded
     * using {@link #loadConfig()} and all non-daemon configuration parts will be setup.
     *
     * @param failIfDaemonOrClient if {@code true} and a call to {@link #daemonInitialization()} or
     *                             {@link #clientInitialization()} has been performed before, an
     *                             {@link AssertionError} will be thrown.
     */
    public static void toolInitialization(boolean failIfDaemonOrClient)
    {
        if (!failIfDaemonOrClient && (daemonInitialized || clientInitialized))
        {
            return;
        }
        else
        {
            if (daemonInitialized)
                throw new AssertionError("daemonInitialization() already called");
            if (clientInitialized)
                throw new AssertionError("clientInitialization() already called");
        }

        if (toolInitialized)
            return;
        toolInitialized = true;

        setConfig(loadConfig());

        applySimpleConfig();

        applyPartitioner();

        applySnitch();

        applyEncryptionContext();
    }

    /**
     * Equivalent to {@link #clientInitialization(boolean) clientInitialization(true)}.
     */
    public static void clientInitialization()
    {
        clientInitialization(true);
    }

    /**
     * Initializes this class as a client, which means that just an empty configuration will
     * be used.
     *
     * @param failIfDaemonOrTool if {@code true} and a call to {@link #daemonInitialization()} or
     *                           {@link #toolInitialization()} has been performed before, an
     *                           {@link AssertionError} will be thrown.
     */
    public static void clientInitialization(boolean failIfDaemonOrTool)
    {
        if (!failIfDaemonOrTool && (daemonInitialized || toolInitialized))
        {
            return;
        }
        else
        {
            if (daemonInitialized)
                throw new AssertionError("daemonInitialization() already called");
            if (toolInitialized)
                throw new AssertionError("toolInitialization() already called");
        }

        if (clientInitialized)
            return;
        clientInitialized = true;

        Config.setClientMode(true);
        conf = new Config();
        diskOptimizationStrategy = new SpinningDiskOptimizationStrategy();
    }

    public static boolean isClientInitialized()
    {
        return clientInitialized;
    }

    public static boolean isToolInitialized()
    {
        return toolInitialized;
    }

    public static boolean isClientOrToolInitialized()
    {
        return clientInitialized || toolInitialized;
    }

    public static boolean isDaemonInitialized()
    {
        return daemonInitialized;
    }

    public static Config getRawConfig()
    {
        return conf;
    }

    @VisibleForTesting
    public static Config loadConfig() throws ConfigurationException
    {
        String loaderClass = System.getProperty(Config.PROPERTY_PREFIX + "config.loader");
        ConfigurationLoader loader = loaderClass == null
                                   ? new YamlConfigurationLoader()
                                   : FBUtilities.<ConfigurationLoader>construct(loaderClass, "configuration loading");
        Config config = loader.loadConfig();

        if (!hasLoggedConfig)
        {
            hasLoggedConfig = true;
            Config.log(config);
        }

        return config;
    }

    private static InetAddress getNetworkInterfaceAddress(String intf, String configName, boolean preferIPv6) throws ConfigurationException
    {
        try
        {
            NetworkInterface ni = NetworkInterface.getByName(intf);
            if (ni == null)
                throw new ConfigurationException("Configured " + configName + " \"" + intf + "\" could not be found", false);
            Enumeration<InetAddress> addrs = ni.getInetAddresses();
            if (!addrs.hasMoreElements())
                throw new ConfigurationException("Configured " + configName + " \"" + intf + "\" was found, but had no addresses", false);

            /*
             * Try to return the first address of the preferred type, otherwise return the first address
             */
            InetAddress retval = null;
            while (addrs.hasMoreElements())
            {
                InetAddress temp = addrs.nextElement();
                if (preferIPv6 && temp instanceof Inet6Address) return temp;
                if (!preferIPv6 && temp instanceof Inet4Address) return temp;
                if (retval == null) retval = temp;
            }
            return retval;
        }
        catch (SocketException e)
        {
            throw new ConfigurationException("Configured " + configName + " \"" + intf + "\" caused an exception", e);
        }
    }

    @VisibleForTesting
    public static void setConfig(Config config)
    {
        conf = config;
    }

    private static void applyAll() throws ConfigurationException
    {
        applySimpleConfig();

        applyPartitioner();

        applyAddressConfig();

        applyThriftHSHA();

        applySnitch();

        applyRequestScheduler();

        applyInitialTokens();

        applySeedProvider();

        applyEncryptionContext();
    }

    private static void applySimpleConfig()
    {

        if (conf.commitlog_sync == null)
        {
            throw new ConfigurationException("Missing required directive CommitLogSync", false);
        }

        if (conf.commitlog_sync == Config.CommitLogSync.batch)
        {
            if (Double.isNaN(conf.commitlog_sync_batch_window_in_ms) || conf.commitlog_sync_batch_window_in_ms <= 0d)
            {
                throw new ConfigurationException("Missing value for commitlog_sync_batch_window_in_ms: positive double value expected.", false);
            }
            else if (conf.commitlog_sync_period_in_ms != 0)
            {
                throw new ConfigurationException("Batch sync specified, but commitlog_sync_period_in_ms found. Only specify commitlog_sync_batch_window_in_ms when using batch sync", false);
            }
            logger.debug("Syncing log with a batch window of {}", conf.commitlog_sync_batch_window_in_ms);
        }
        else
        {
            if (conf.commitlog_sync_period_in_ms <= 0)
            {
                throw new ConfigurationException("Missing value for commitlog_sync_period_in_ms: positive integer expected", false);
            }
            else if (!Double.isNaN(conf.commitlog_sync_batch_window_in_ms))
            {
                throw new ConfigurationException("commitlog_sync_period_in_ms specified, but commitlog_sync_batch_window_in_ms found.  Only specify commitlog_sync_period_in_ms when using periodic sync.", false);
            }
            logger.debug("Syncing log with a period of {}", conf.commitlog_sync_period_in_ms);
        }

        /* evaluate the DiskAccessMode Config directive, which also affects indexAccessMode selection */
        if (conf.disk_access_mode == Config.DiskAccessMode.auto)
        {
            conf.disk_access_mode = hasLargeAddressSpace() ? Config.DiskAccessMode.mmap : Config.DiskAccessMode.standard;
            indexAccessMode = conf.disk_access_mode;
            logger.info("DiskAccessMode 'auto' determined to be {}, indexAccessMode is {}", conf.disk_access_mode, indexAccessMode);
        }
        else if (conf.disk_access_mode == Config.DiskAccessMode.mmap_index_only)
        {
            conf.disk_access_mode = Config.DiskAccessMode.standard;
            indexAccessMode = Config.DiskAccessMode.mmap;
            logger.info("DiskAccessMode is {}, indexAccessMode is {}", conf.disk_access_mode, indexAccessMode);
        }
        else
        {
            indexAccessMode = conf.disk_access_mode;
            logger.info("DiskAccessMode is {}, indexAccessMode is {}", conf.disk_access_mode, indexAccessMode);
        }

        if (conf.gc_warn_threshold_in_ms < 0)
        {
            throw new ConfigurationException("gc_warn_threshold_in_ms must be a positive integer");
        }

        /* phi convict threshold for FailureDetector */
        if (conf.phi_convict_threshold < 5 || conf.phi_convict_threshold > 16)
        {
            throw new ConfigurationException("phi_convict_threshold must be between 5 and 16, but was " + conf.phi_convict_threshold, false);
        }

        /* Thread per pool */
        if (conf.concurrent_reads < 2)
        {
            throw new ConfigurationException("concurrent_reads must be at least 2, but was " + conf.concurrent_reads, false);
        }

        if (conf.concurrent_writes < 2 && System.getProperty("cassandra.test.fail_mv_locks_count", "").isEmpty())
        {
            throw new ConfigurationException("concurrent_writes must be at least 2, but was " + conf.concurrent_writes, false);
        }

        if (conf.concurrent_counter_writes < 2)
            throw new ConfigurationException("concurrent_counter_writes must be at least 2, but was " + conf.concurrent_counter_writes, false);

        if (conf.concurrent_replicates != null)
            logger.warn("concurrent_replicates has been deprecated and should be removed from cassandra.yaml");

        if (conf.file_cache_size_in_mb == null)
            conf.file_cache_size_in_mb = Math.min(512, (int) (Runtime.getRuntime().maxMemory() / (4 * 1048576)));

        // round down for SSDs and round up for spinning disks
        if (conf.file_cache_round_up == null)
            conf.file_cache_round_up = conf.disk_optimization_strategy == Config.DiskOptimizationStrategy.spinning;

        if (conf.memtable_offheap_space_in_mb == null)
            conf.memtable_offheap_space_in_mb = (int) (Runtime.getRuntime().maxMemory() / (4 * 1048576));
        if (conf.memtable_offheap_space_in_mb < 0)
            throw new ConfigurationException("memtable_offheap_space_in_mb must be positive, but was " + conf.memtable_offheap_space_in_mb, false);
        // for the moment, we default to twice as much on-heap space as off-heap, as heap overhead is very large
        if (conf.memtable_heap_space_in_mb == null)
            conf.memtable_heap_space_in_mb = (int) (Runtime.getRuntime().maxMemory() / (4 * 1048576));
        if (conf.memtable_heap_space_in_mb <= 0)
            throw new ConfigurationException("memtable_heap_space_in_mb must be positive, but was " + conf.memtable_heap_space_in_mb, false);
        logger.info("Global memtable on-heap threshold is enabled at {}MB", conf.memtable_heap_space_in_mb);
        if (conf.memtable_offheap_space_in_mb == 0)
            logger.info("Global memtable off-heap threshold is disabled, HeapAllocator will be used instead");
        else
            logger.info("Global memtable off-heap threshold is enabled at {}MB", conf.memtable_offheap_space_in_mb);

        if (conf.thrift_framed_transport_size_in_mb <= 0)
            throw new ConfigurationException("thrift_framed_transport_size_in_mb must be positive, but was " + conf.thrift_framed_transport_size_in_mb, false);

        if (conf.native_transport_max_frame_size_in_mb <= 0)
            throw new ConfigurationException("native_transport_max_frame_size_in_mb must be positive, but was " + conf.native_transport_max_frame_size_in_mb, false);
        else if (conf.native_transport_max_frame_size_in_mb >= 2048)
            throw new ConfigurationException("native_transport_max_frame_size_in_mb must be smaller than 2048, but was "
                    + conf.native_transport_max_frame_size_in_mb, false);

        // if data dirs, commitlog dir, or saved caches dir are set in cassandra.yaml, use that.  Otherwise,
        // use -Dcassandra.storagedir (set in cassandra-env.sh) as the parent dir for data/, commitlog/, and saved_caches/
        if (conf.commitlog_directory == null)
        {
            conf.commitlog_directory = storagedirFor("commitlog");
        }

        if (conf.hints_directory == null)
        {
            conf.hints_directory = storagedirFor("hints");
        }

        if (conf.cdc_raw_directory == null)
        {
            conf.cdc_raw_directory = storagedirFor("cdc_raw");
        }

        if (conf.commitlog_total_space_in_mb == null)
        {
            int preferredSize = 8192;
            int minSize = 0;
            try
            {
                // use 1/4 of available space.  See discussion on #10013 and #10199
                minSize = Ints.saturatedCast((guessFileStore(conf.commitlog_directory).getTotalSpace() / 1048576) / 4);
            }
            catch (IOException e)
            {
                logger.debug("Error checking disk space", e);
                throw new ConfigurationException(String.format("Unable to check disk space available to %s. Perhaps the Cassandra user does not have the necessary permissions",
                                                               conf.commitlog_directory), e);
            }
            if (minSize < preferredSize)
            {
                logger.warn("Small commitlog volume detected at {}; setting commitlog_total_space_in_mb to {}.  You can override this in cassandra.yaml",
                            conf.commitlog_directory, minSize);
                conf.commitlog_total_space_in_mb = minSize;
            }
            else
            {
                conf.commitlog_total_space_in_mb = preferredSize;
            }
<<<<<<< HEAD
=======
        }
        else
        {
            requestScheduler = new NoScheduler();
        }

        if (conf.request_scheduler_id == RequestSchedulerId.keyspace)
        {
            requestSchedulerId = conf.request_scheduler_id;
        }
        else
        {
            // Default to Keyspace
            requestSchedulerId = RequestSchedulerId.keyspace;
        }

        // if data dirs, commitlog dir, or saved caches dir are set in cassandra.yaml, use that.  Otherwise,
        // use -Dcassandra.storagedir (set in cassandra-env.sh) as the parent dir for data/, commitlog/, and saved_caches/
        if (conf.commitlog_directory == null)
        {
            conf.commitlog_directory = System.getProperty("cassandra.storagedir", null);
            if (conf.commitlog_directory == null)
                throw new ConfigurationException("commitlog_directory is missing and -Dcassandra.storagedir is not set", false);
            conf.commitlog_directory += File.separator + "commitlog";
        }
        conf.commitlog_directory = resolveAndCheckDirectory("commitlog", conf.commitlog_directory);

        if (conf.hints_directory == null)
        {
            conf.hints_directory = System.getProperty("cassandra.storagedir", null);
            if (conf.hints_directory == null)
                throw new ConfigurationException("hints_directory is missing and -Dcassandra.storagedir is not set", false);
            conf.hints_directory += File.separator + "hints";
>>>>>>> 0dfb6869
        }
        conf.hints_directory = resolveAndCheckDirectory("hints", conf.hints_directory);

        if (conf.cdc_total_space_in_mb == 0)
        {
            int preferredSize = 4096;
            int minSize = 0;
            try
            {
                // use 1/8th of available space.  See discussion on #10013 and #10199 on the CL, taking half that for CDC
                minSize = Ints.saturatedCast((guessFileStore(conf.cdc_raw_directory).getTotalSpace() / 1048576) / 8);
            }
            catch (IOException e)
            {
                logger.debug("Error checking disk space", e);
                throw new ConfigurationException(String.format("Unable to check disk space available to %s. Perhaps the Cassandra user does not have the necessary permissions",
                                                               conf.cdc_raw_directory), e);
            }
            if (minSize < preferredSize)
            {
                logger.warn("Small cdc volume detected at {}; setting cdc_total_space_in_mb to {}.  You can override this in cassandra.yaml",
                            conf.cdc_raw_directory, minSize);
                conf.cdc_total_space_in_mb = minSize;
            }
            else
            {
                conf.cdc_total_space_in_mb = preferredSize;
            }
        }

        if (conf.cdc_enabled)
        {
            logger.info("cdc_enabled is true. Starting casssandra node with Change-Data-Capture enabled.");
        }

        if (conf.saved_caches_directory == null)
        {
            conf.saved_caches_directory = storagedirFor("saved_caches");
        }
        conf.saved_caches_directory = resolveAndCheckDirectory("saved-caches", conf.saved_caches_directory);

        if (conf.data_file_directories == null || conf.data_file_directories.length == 0)
        {
            conf.data_file_directories = new String[]{ storagedir("data_file_directories") + File.separator + "data" };
        }
        for (int i = 0; i < conf.data_file_directories.length; i++)
        {
            conf.data_file_directories[i] = resolveAndCheckDirectory("data", conf.data_file_directories[i]);
        }

        long dataFreeBytes = 0;
        /* data file and commit log directories. they get created later, when they're needed. */
        for (String datadir : conf.data_file_directories)
        {
            if (datadir == null)
                throw new ConfigurationException("data_file_directories must not contain empty entry", false);
            if (datadir.equals(conf.commitlog_directory))
                throw new ConfigurationException("commitlog_directory must not be the same as any data_file_directories", false);
            if (datadir.equals(conf.hints_directory))
                throw new ConfigurationException("hints_directory must not be the same as any data_file_directories", false);
            if (datadir.equals(conf.saved_caches_directory))
                throw new ConfigurationException("saved_caches_directory must not be the same as any data_file_directories", false);

            try
            {
                dataFreeBytes = saturatedSum(dataFreeBytes, guessFileStore(datadir).getUnallocatedSpace());
            }
            catch (IOException e)
            {
                logger.debug("Error checking disk space", e);
                throw new ConfigurationException(String.format("Unable to check disk space available to %s. Perhaps the Cassandra user does not have the necessary permissions",
                                                               datadir), e);
            }
        }
        if (dataFreeBytes < 64 * ONE_GB) // 64 GB
            logger.warn("Only {} free across all data volumes. Consider adding more capacity to your cluster or removing obsolete snapshots",
                        FBUtilities.prettyPrintMemory(dataFreeBytes));

        if (conf.commitlog_directory.equals(conf.saved_caches_directory))
            throw new ConfigurationException("saved_caches_directory must not be the same as the commitlog_directory", false);
        if (conf.commitlog_directory.equals(conf.hints_directory))
            throw new ConfigurationException("hints_directory must not be the same as the commitlog_directory", false);
        if (conf.hints_directory.equals(conf.saved_caches_directory))
            throw new ConfigurationException("saved_caches_directory must not be the same as the hints_directory", false);

        if (conf.memtable_flush_writers == 0)
        {
            conf.memtable_flush_writers = conf.data_file_directories.length == 1 ? 2 : 1;
        }

        if (conf.memtable_flush_writers < 1)
            throw new ConfigurationException("memtable_flush_writers must be at least 1, but was " + conf.memtable_flush_writers, false);

        if (conf.memtable_cleanup_threshold == null)
        {
            conf.memtable_cleanup_threshold = (float) (1.0 / (1 + conf.memtable_flush_writers));
        }
        else
        {
            logger.warn("memtable_cleanup_threshold has been deprecated and should be removed from cassandra.yaml");
        }

        if (conf.memtable_cleanup_threshold < 0.01f)
            throw new ConfigurationException("memtable_cleanup_threshold must be >= 0.01, but was " + conf.memtable_cleanup_threshold, false);
        if (conf.memtable_cleanup_threshold > 0.99f)
            throw new ConfigurationException("memtable_cleanup_threshold must be <= 0.99, but was " + conf.memtable_cleanup_threshold, false);
        if (conf.memtable_cleanup_threshold < 0.1f)
            logger.warn("memtable_cleanup_threshold is set very low [{}], which may cause performance degradation", conf.memtable_cleanup_threshold);

        if (conf.concurrent_compactors == null)
            conf.concurrent_compactors = Math.min(8, Math.max(2, Math.min(FBUtilities.getAvailableProcessors(), conf.data_file_directories.length)));

        if (conf.concurrent_compactors <= 0)
            throw new ConfigurationException("concurrent_compactors should be strictly greater than 0, but was " + conf.concurrent_compactors, false);

        if (conf.seed_gossip_probability < 0.01 || conf.seed_gossip_probability > 1.0)
            throw new ConfigurationException("seed_gossip_probability must be between 0.01 and 1.0", false);

        if (conf.sstable_preemptive_open_interval_in_mb > 0 && conf.sstable_preemptive_open_interval_in_mb < 4)
        {
            logger.warn("Setting sstable_preemptive_open_interval_in_mb to a very low value ({}) will increase GC pressure " +
                        "significantly during compactions, and will likely have an adverse effect on performance.",
                        conf.sstable_preemptive_open_interval_in_mb);
        }

        if (conf.num_tokens > MAX_NUM_TOKENS)
            throw new ConfigurationException(String.format("A maximum number of %d tokens per node is supported", MAX_NUM_TOKENS), false);

        try
        {
            // if prepared_statements_cache_size_mb option was set to "auto" then size of the cache should be "max(1/256 of Heap (in MB), 10MB)"
            preparedStatementsCacheSizeInMB = (conf.prepared_statements_cache_size_mb == null)
                                              ? Math.max(10, (int) (Runtime.getRuntime().maxMemory() / 1024 / 1024 / 256))
                                              : conf.prepared_statements_cache_size_mb;

            if (preparedStatementsCacheSizeInMB <= 0)
                throw new NumberFormatException(); // to escape duplicating error message
        }
        catch (NumberFormatException e)
        {
            throw new ConfigurationException("prepared_statements_cache_size_mb option was set incorrectly to '"
                                             + conf.prepared_statements_cache_size_mb + "', supported values are <integer> >= 0.", false);
        }

        try
        {
            // if thrift_prepared_statements_cache_size_mb option was set to "auto" then size of the cache should be "max(1/256 of Heap (in MB), 10MB)"
            thriftPreparedStatementsCacheSizeInMB = (conf.thrift_prepared_statements_cache_size_mb == null)
                                                    ? Math.max(10, (int) (Runtime.getRuntime().maxMemory() / 1024 / 1024 / 256))
                                                    : conf.thrift_prepared_statements_cache_size_mb;

            if (thriftPreparedStatementsCacheSizeInMB <= 0)
                throw new NumberFormatException(); // to escape duplicating error message
        }
        catch (NumberFormatException e)
        {
            throw new ConfigurationException("thrift_prepared_statements_cache_size_mb option was set incorrectly to '"
                                             + conf.thrift_prepared_statements_cache_size_mb + "', supported values are <integer> >= 0.", false);
        }

        try
        {
            // if key_cache_size_in_mb option was set to "auto" then size of the cache should be "min(5% of Heap (in MB), 100MB)
            keyCacheSizeInMB = (conf.key_cache_size_in_mb == null)
                               ? Math.min(Math.max(1, (int) (Runtime.getRuntime().totalMemory() * 0.05 / 1024 / 1024)), 100)
                               : conf.key_cache_size_in_mb;

            if (keyCacheSizeInMB < 0)
                throw new NumberFormatException(); // to escape duplicating error message
        }
        catch (NumberFormatException e)
        {
            throw new ConfigurationException("key_cache_size_in_mb option was set incorrectly to '"
                                             + conf.key_cache_size_in_mb + "', supported values are <integer> >= 0.", false);
        }

        try
        {
            // if counter_cache_size_in_mb option was set to "auto" then size of the cache should be "min(2.5% of Heap (in MB), 50MB)
            counterCacheSizeInMB = (conf.counter_cache_size_in_mb == null)
                                   ? Math.min(Math.max(1, (int) (Runtime.getRuntime().totalMemory() * 0.025 / 1024 / 1024)), 50)
                                   : conf.counter_cache_size_in_mb;

            if (counterCacheSizeInMB < 0)
                throw new NumberFormatException(); // to escape duplicating error message
        }
        catch (NumberFormatException e)
        {
            throw new ConfigurationException("counter_cache_size_in_mb option was set incorrectly to '"
                                             + conf.counter_cache_size_in_mb + "', supported values are <integer> >= 0.", false);
        }

        // if set to empty/"auto" then use 5% of Heap size
        indexSummaryCapacityInMB = (conf.index_summary_capacity_in_mb == null)
                                   ? Math.max(1, (int) (Runtime.getRuntime().totalMemory() * 0.05 / 1024 / 1024))
                                   : conf.index_summary_capacity_in_mb;

        if (indexSummaryCapacityInMB < 0)
            throw new ConfigurationException("index_summary_capacity_in_mb option was set incorrectly to '"
                                             + conf.index_summary_capacity_in_mb + "', it should be a non-negative integer.", false);

        if (conf.index_interval != null)
            logger.warn("index_interval has been deprecated and should be removed from cassandra.yaml");

        if(conf.encryption_options != null)
        {
            logger.warn("Please rename encryption_options as server_encryption_options in the yaml");
            //operate under the assumption that server_encryption_options is not set in yaml rather than both
            conf.server_encryption_options = conf.encryption_options;
        }

        if (conf.user_defined_function_fail_timeout < 0)
            throw new ConfigurationException("user_defined_function_fail_timeout must not be negative", false);
        if (conf.user_defined_function_warn_timeout < 0)
            throw new ConfigurationException("user_defined_function_warn_timeout must not be negative", false);

        if (conf.user_defined_function_fail_timeout < conf.user_defined_function_warn_timeout)
            throw new ConfigurationException("user_defined_function_warn_timeout must less than user_defined_function_fail_timeout", false);

        if (conf.commitlog_segment_size_in_mb <= 0)
            throw new ConfigurationException("commitlog_segment_size_in_mb must be positive, but was "
                    + conf.commitlog_segment_size_in_mb, false);
        else if (conf.commitlog_segment_size_in_mb >= 2048)
            throw new ConfigurationException("commitlog_segment_size_in_mb must be smaller than 2048, but was "
                    + conf.commitlog_segment_size_in_mb, false);

        if (conf.max_mutation_size_in_kb == null)
            conf.max_mutation_size_in_kb = conf.commitlog_segment_size_in_mb * 1024 / 2;
        else if (conf.commitlog_segment_size_in_mb * 1024 < 2 * conf.max_mutation_size_in_kb)
            throw new ConfigurationException("commitlog_segment_size_in_mb must be at least twice the size of max_mutation_size_in_kb / 1024", false);

        // native transport encryption options
        if (conf.native_transport_port_ssl != null
            && conf.native_transport_port_ssl != conf.native_transport_port
            && !conf.client_encryption_options.enabled)
        {
            throw new ConfigurationException("Encryption must be enabled in client_encryption_options for native_transport_port_ssl", false);
        }

        if (conf.max_value_size_in_mb <= 0)
            throw new ConfigurationException("max_value_size_in_mb must be positive", false);
        else if (conf.max_value_size_in_mb >= 2048)
            throw new ConfigurationException("max_value_size_in_mb must be smaller than 2048, but was "
                    + conf.max_value_size_in_mb, false);

        switch (conf.disk_optimization_strategy)
        {
            case ssd:
                diskOptimizationStrategy = new SsdDiskOptimizationStrategy(conf.disk_optimization_page_cross_chance);
                break;
            case spinning:
                diskOptimizationStrategy = new SpinningDiskOptimizationStrategy();
                break;
        }

        try
        {
            ParameterizedClass strategy = conf.back_pressure_strategy != null ? conf.back_pressure_strategy : RateBasedBackPressure.withDefaultParams();
            Class<?> clazz = Class.forName(strategy.class_name);
            if (!BackPressureStrategy.class.isAssignableFrom(clazz))
                throw new ConfigurationException(strategy + " is not an instance of " + BackPressureStrategy.class.getCanonicalName(), false);

            Constructor<?> ctor = clazz.getConstructor(Map.class);
            BackPressureStrategy instance = (BackPressureStrategy) ctor.newInstance(strategy.parameters);
            logger.info("Back-pressure is {} with strategy {}.", backPressureEnabled() ? "enabled" : "disabled", conf.back_pressure_strategy);
            backPressureStrategy = instance;
        }
        catch (ConfigurationException ex)
        {
            throw ex;
        }
        catch (Exception ex)
        {
            throw new ConfigurationException("Error configuring back-pressure strategy: " + conf.back_pressure_strategy, ex);
        }

        if (conf.otc_coalescing_enough_coalesced_messages > 128)
            throw new ConfigurationException("otc_coalescing_enough_coalesced_messages must be smaller than 128", false);

        if (conf.otc_coalescing_enough_coalesced_messages <= 0)
            throw new ConfigurationException("otc_coalescing_enough_coalesced_messages must be positive", false);
    }

    private static String storagedirFor(String type)
    {
        return storagedir(type + "_directory") + File.separator + type;
    }

    private static String storagedir(String errMsgType)
    {
        String storagedir = System.getProperty(Config.PROPERTY_PREFIX + "storagedir", null);
        if (storagedir == null)
            throw new ConfigurationException(errMsgType + " is missing and -Dcassandra.storagedir is not set", false);
        return storagedir;
    }

    public static void applyAddressConfig() throws ConfigurationException
    {
        applyAddressConfig(conf);
    }

    public static void applyAddressConfig(Config config) throws ConfigurationException
    {
        listenAddress = null;
        rpcAddress = null;
        broadcastAddress = null;
        broadcastRpcAddress = null;

        /* Local IP, hostname or interface to bind services to */
        if (config.listen_address != null && config.listen_interface != null)
        {
            throw new ConfigurationException("Set listen_address OR listen_interface, not both", false);
        }
        else if (config.listen_address != null)
        {
            try
            {
                listenAddress = InetAddress.getByName(config.listen_address);
            }
            catch (UnknownHostException e)
            {
                throw new ConfigurationException("Unknown listen_address '" + config.listen_address + "'", false);
            }

            if (listenAddress.isAnyLocalAddress())
                throw new ConfigurationException("listen_address cannot be a wildcard address (" + config.listen_address + ")!", false);
        }
        else if (config.listen_interface != null)
        {
            listenAddress = getNetworkInterfaceAddress(config.listen_interface, "listen_interface", config.listen_interface_prefer_ipv6);
        }

        /* Gossip Address to broadcast */
        if (config.broadcast_address != null)
        {
            try
            {
                broadcastAddress = InetAddress.getByName(config.broadcast_address);
            }
            catch (UnknownHostException e)
            {
                throw new ConfigurationException("Unknown broadcast_address '" + config.broadcast_address + "'", false);
            }

            if (broadcastAddress.isAnyLocalAddress())
                throw new ConfigurationException("broadcast_address cannot be a wildcard address (" + config.broadcast_address + ")!", false);
        }

        /* Local IP, hostname or interface to bind RPC server to */
        if (config.rpc_address != null && config.rpc_interface != null)
        {
            throw new ConfigurationException("Set rpc_address OR rpc_interface, not both", false);
        }
        else if (config.rpc_address != null)
        {
            try
            {
                rpcAddress = InetAddress.getByName(config.rpc_address);
            }
            catch (UnknownHostException e)
            {
                throw new ConfigurationException("Unknown host in rpc_address " + config.rpc_address, false);
            }
        }
        else if (config.rpc_interface != null)
        {
            rpcAddress = getNetworkInterfaceAddress(config.rpc_interface, "rpc_interface", config.rpc_interface_prefer_ipv6);
        }
        else
        {
            rpcAddress = FBUtilities.getLocalAddress();
        }

        /* RPC address to broadcast */
        if (config.broadcast_rpc_address != null)
        {
            try
            {
                broadcastRpcAddress = InetAddress.getByName(config.broadcast_rpc_address);
            }
            catch (UnknownHostException e)
            {
                throw new ConfigurationException("Unknown broadcast_rpc_address '" + config.broadcast_rpc_address + "'", false);
            }

            if (broadcastRpcAddress.isAnyLocalAddress())
                throw new ConfigurationException("broadcast_rpc_address cannot be a wildcard address (" + config.broadcast_rpc_address + ")!", false);
        }
        else
        {
            if (rpcAddress.isAnyLocalAddress())
                throw new ConfigurationException("If rpc_address is set to a wildcard address (" + config.rpc_address + "), then " +
                                                 "you must set broadcast_rpc_address to a value other than " + config.rpc_address, false);
        }
    }

    public static void applyThriftHSHA()
    {
        // fail early instead of OOMing (see CASSANDRA-8116)
        if (ThriftServerType.HSHA.equals(conf.rpc_server_type) && conf.rpc_max_threads == Integer.MAX_VALUE)
            throw new ConfigurationException("The hsha rpc_server_type is not compatible with an rpc_max_threads " +
                                             "setting of 'unlimited'.  Please see the comments in cassandra.yaml " +
                                             "for rpc_server_type and rpc_max_threads.",
                                             false);
        if (ThriftServerType.HSHA.equals(conf.rpc_server_type) && conf.rpc_max_threads > (FBUtilities.getAvailableProcessors() * 2 + 1024))
            logger.warn("rpc_max_threads setting of {} may be too high for the hsha server and cause unnecessary thread contention, reducing performance", conf.rpc_max_threads);
    }

    public static void applyEncryptionContext()
    {
        // always attempt to load the cipher factory, as we could be in the situation where the user has disabled encryption,
        // but has existing commitlogs and sstables on disk that are still encrypted (and still need to be read)
        encryptionContext = new EncryptionContext(conf.transparent_data_encryption_options);
    }

    public static void applySeedProvider()
    {
        // load the seeds for node contact points
        if (conf.seed_provider == null)
        {
            throw new ConfigurationException("seeds configuration is missing; a minimum of one seed is required.", false);
        }
        try
        {
            Class<?> seedProviderClass = Class.forName(conf.seed_provider.class_name);
            seedProvider = (SeedProvider)seedProviderClass.getConstructor(Map.class).newInstance(conf.seed_provider.parameters);
        }
        // there are about 5 checked exceptions that could be thrown here.
        catch (Exception e)
        {
            throw new ConfigurationException(e.getMessage() + "\nFatal configuration error; unable to start server.  See log for stacktrace.", true);
        }
        if (seedProvider.getSeeds().size() == 0)
            throw new ConfigurationException("The seed provider lists no seeds.", false);
    }

    public static void applyInitialTokens()
    {
        if (conf.initial_token != null)
        {
            Collection<String> tokens = tokensFromString(conf.initial_token);
            if (tokens.size() != conf.num_tokens)
                throw new ConfigurationException("The number of initial tokens (by initial_token) specified is different from num_tokens value", false);

            for (String token : tokens)
                partitioner.getTokenFactory().validate(token);
        }
    }

    // Maybe safe for clients + tools
    public static void applyRequestScheduler()
    {
        /* Request Scheduler setup */
        requestSchedulerOptions = conf.request_scheduler_options;
        if (conf.request_scheduler != null)
        {
            try
            {
                if (requestSchedulerOptions == null)
                {
                    requestSchedulerOptions = new RequestSchedulerOptions();
                }
                Class<?> cls = Class.forName(conf.request_scheduler);
                requestScheduler = (IRequestScheduler) cls.getConstructor(RequestSchedulerOptions.class).newInstance(requestSchedulerOptions);
            }
            catch (ClassNotFoundException e)
            {
                throw new ConfigurationException("Invalid Request Scheduler class " + conf.request_scheduler, false);
            }
            catch (Exception e)
            {
                throw new ConfigurationException("Unable to instantiate request scheduler", e);
            }
        }
        else
        {
            requestScheduler = new NoScheduler();
        }

        if (conf.request_scheduler_id == RequestSchedulerId.keyspace)
        {
            requestSchedulerId = conf.request_scheduler_id;
        }
        else
        {
            // Default to Keyspace
            requestSchedulerId = RequestSchedulerId.keyspace;
        }
    }

    // definitely not safe for tools + clients - implicitly instantiates StorageService
    public static void applySnitch()
    {
        /* end point snitch */
        if (conf.endpoint_snitch == null)
        {
            throw new ConfigurationException("Missing endpoint_snitch directive", false);
        }
        snitch = createEndpointSnitch(conf.dynamic_snitch, conf.endpoint_snitch);
        EndpointSnitchInfo.create();

        localDC = snitch.getDatacenter(FBUtilities.getBroadcastAddress());
        localComparator = new Comparator<InetAddress>()
        {
            public int compare(InetAddress endpoint1, InetAddress endpoint2)
            {
                boolean local1 = localDC.equals(snitch.getDatacenter(endpoint1));
                boolean local2 = localDC.equals(snitch.getDatacenter(endpoint2));
                if (local1 && !local2)
                    return -1;
                if (local2 && !local1)
                    return 1;
                return 0;
            }
        };

        if (conf.cross_dc_rtt_in_ms < 0)
        {
            throw new ConfigurationException("cross_dc_rtt_in_ms must be non-negative, use 0 to disable or positive value to enable.",
                                             false);
        }
    }

    // definitely not safe for tools + clients - implicitly instantiates schema
    public static void applyPartitioner()
    {
        /* Hashing strategy */
        if (conf.partitioner == null)
        {
            throw new ConfigurationException("Missing directive: partitioner", false);
        }
        try
        {
            partitioner = FBUtilities.newPartitioner(System.getProperty(Config.PROPERTY_PREFIX + "partitioner", conf.partitioner));
        }
        catch (Exception e)
        {
            throw new ConfigurationException("Invalid partitioner class " + conf.partitioner, false);
        }

        paritionerName = partitioner.getClass().getCanonicalName();
    }

    /**
     * Resolves a possibly relative path specification, warns on relative paths and throws a
     * {@link ConfigurationException}, if the path (or the nearest existing directory) is not readable and writeable.
     */
    public static String resolveAndCheckDirectory(String type, String path)
    {
        try
        {
            File dir = new File(path);
            if (!dir.isAbsolute())
            {
                dir = dir.getAbsoluteFile();
                logger.warn("{} directory '{}' is a relative path that has been resolved to '{}'. Specify absolute path names in the configuration to prevent this warning.", type, path, dir.getPath());
                path = dir.getPath();
            }
            for (File checkDir = dir; checkDir != null; checkDir = checkDir.getParentFile())
            {
                if (checkDir.exists())
                {
                    if (!checkDir.canWrite() || !checkDir.canRead())
                        throw new ConfigurationException(String.format("%s directory '%s' or, if it does not already exist, an existing parent directory of it, " +
                                                                       "is not readable and writable for the DSE. Check file system and configuration.", type, path));
                    break;
                }
            }
            return path;
        }
        catch (ConfigurationException e)
        {
            throw e;
        }
        catch (Exception e)
        {
            throw new ConfigurationException(String.format("Path for %s directory '%s' cannot be resolved (%s). Check configuration.", type, path, e.toString()));
        }
    }

    /**
     * Computes the sum of the 2 specified positive values returning {@code Long.MAX_VALUE} if the sum overflow.
     *
     * @param left the left operand
     * @param right the right operand
     * @return the sum of the 2 specified positive values of {@code Long.MAX_VALUE} if the sum overflow.
     */
    private static long saturatedSum(long left, long right)
    {
        assert left >= 0 && right >= 0;
        long sum = left + right;
        return sum < 0 ? Long.MAX_VALUE : sum;
    }

    static FileStore guessFileStore(String dir) throws IOException
    {
        Path path = Paths.get(dir);
        while (true)
        {
            try
            {
                return FileUtils.getFileStore(path);
            }
            catch (IOException e)
            {
                if (e instanceof NoSuchFileException)
                {
                    Path parent = path.getParent();
                    if (parent == null)
                        throw new ConfigurationException(String.format("Cannot resolve probably relative directory '%s' as it does not exist.", dir));
                    path = parent;
                }
                else
                    throw e;
            }
        }
    }

    public static IEndpointSnitch createEndpointSnitch(boolean dynamic, String snitchClassName) throws ConfigurationException
    {
        if (!snitchClassName.contains("."))
            snitchClassName = "org.apache.cassandra.locator." + snitchClassName;
        IEndpointSnitch snitch = FBUtilities.construct(snitchClassName, "snitch");
        return dynamic ? new DynamicEndpointSnitch(snitch) : snitch;
    }

    public static IAuthenticator getAuthenticator()
    {
        return authenticator;
    }

    public static void setAuthenticator(IAuthenticator authenticator)
    {
        DatabaseDescriptor.authenticator = authenticator;
    }

    public static IAuthorizer getAuthorizer()
    {
        return authorizer;
    }

    public static void setAuthorizer(IAuthorizer authorizer)
    {
        DatabaseDescriptor.authorizer = authorizer;
    }

    public static IRoleManager getRoleManager()
    {
        return roleManager;
    }

    public static void setRoleManager(IRoleManager roleManager)
    {
        DatabaseDescriptor.roleManager = roleManager;
    }

    public static int getPermissionsValidity()
    {
        return conf.permissions_validity_in_ms;
    }

    public static void setPermissionsValidity(int timeout)
    {
        conf.permissions_validity_in_ms = timeout;
    }

    public static int getPermissionsUpdateInterval()
    {
        return conf.permissions_update_interval_in_ms == -1
             ? conf.permissions_validity_in_ms
             : conf.permissions_update_interval_in_ms;
    }

    public static void setPermissionsUpdateInterval(int updateInterval)
    {
        conf.permissions_update_interval_in_ms = updateInterval;
    }

    public static int getPermissionsCacheMaxEntries()
    {
        return conf.permissions_cache_max_entries;
    }

    public static int setPermissionsCacheMaxEntries(int maxEntries)
    {
        return conf.permissions_cache_max_entries = maxEntries;
    }

    public static int getRolesValidity()
    {
        return conf.roles_validity_in_ms;
    }

    public static void setRolesValidity(int validity)
    {
        conf.roles_validity_in_ms = validity;
    }

    public static int getRolesUpdateInterval()
    {
        return conf.roles_update_interval_in_ms == -1
             ? conf.roles_validity_in_ms
             : conf.roles_update_interval_in_ms;
    }

    public static void setRolesUpdateInterval(int interval)
    {
        conf.roles_update_interval_in_ms = interval;
    }

    public static int getRolesCacheMaxEntries()
    {
        return conf.roles_cache_max_entries;
    }

    public static int setRolesCacheMaxEntries(int maxEntries)
    {
        return conf.roles_cache_max_entries = maxEntries;
    }

    public static int getCredentialsValidity()
    {
        return conf.credentials_validity_in_ms;
    }

    public static void setCredentialsValidity(int timeout)
    {
        conf.credentials_validity_in_ms = timeout;
    }

    public static int getCredentialsUpdateInterval()
    {
        return conf.credentials_update_interval_in_ms == -1
               ? conf.credentials_validity_in_ms
               : conf.credentials_update_interval_in_ms;
    }

    public static void setCredentialsUpdateInterval(int updateInterval)
    {
        conf.credentials_update_interval_in_ms = updateInterval;
    }

    public static int getCredentialsCacheMaxEntries()
    {
        return conf.credentials_cache_max_entries;
    }

    public static int setCredentialsCacheMaxEntries(int maxEntries)
    {
        return conf.credentials_cache_max_entries = maxEntries;
    }

    public static int getThriftFramedTransportSize()
    {
        return conf.thrift_framed_transport_size_in_mb * 1024 * 1024;
    }

    public static int getMaxValueSize()
    {
        return conf.max_value_size_in_mb * 1024 * 1024;
    }

    public static void setMaxValueSize(int maxValueSizeInBytes)
    {
        conf.max_value_size_in_mb = maxValueSizeInBytes / 1024 / 1024;
    }

    /**
     * Creates all storage-related directories.
     */
    public static void createAllDirectories()
    {
        try
        {
            if (conf.data_file_directories.length == 0)
                throw new ConfigurationException("At least one DataFileDirectory must be specified", false);

            for (String dataFileDirectory : conf.data_file_directories)
                FileUtils.createDirectory(dataFileDirectory);

            if (conf.commitlog_directory == null)
                throw new ConfigurationException("commitlog_directory must be specified", false);
            FileUtils.createDirectory(conf.commitlog_directory);

            if (conf.hints_directory == null)
                throw new ConfigurationException("hints_directory must be specified", false);
            FileUtils.createDirectory(conf.hints_directory);

            if (conf.saved_caches_directory == null)
                throw new ConfigurationException("saved_caches_directory must be specified", false);
            FileUtils.createDirectory(conf.saved_caches_directory);

            if (conf.cdc_enabled)
            {
                if (conf.cdc_raw_directory == null)
                    throw new ConfigurationException("cdc_raw_directory must be specified", false);
                FileUtils.createDirectory(conf.cdc_raw_directory);
            }
        }
        catch (ConfigurationException e)
        {
            throw new IllegalArgumentException("Bad configuration; unable to start server: "+e.getMessage());
        }
        catch (FSWriteError e)
        {
            throw new IllegalStateException(e.getCause().getMessage() + "; unable to start server");
        }
    }

    public static IPartitioner getPartitioner()
    {
        return partitioner;
    }

    public static String getPartitionerName()
    {
        return paritionerName;
    }

    /* For tests ONLY, don't use otherwise or all hell will break loose. Tests should restore value at the end. */
    public static IPartitioner setPartitionerUnsafe(IPartitioner newPartitioner)
    {
        IPartitioner old = partitioner;
        partitioner = newPartitioner;
        return old;
    }

    public static IEndpointSnitch getEndpointSnitch()
    {
        return snitch;
    }
    public static void setEndpointSnitch(IEndpointSnitch eps)
    {
        snitch = eps;
    }

    public static IRequestScheduler getRequestScheduler()
    {
        return requestScheduler;
    }

    public static RequestSchedulerOptions getRequestSchedulerOptions()
    {
        return requestSchedulerOptions;
    }

    public static RequestSchedulerId getRequestSchedulerId()
    {
        return requestSchedulerId;
    }

    public static int getColumnIndexSize()
    {
        return conf.column_index_size_in_kb * 1024;
    }

    @VisibleForTesting
    public static void setColumnIndexSize(int val)
    {
        conf.column_index_size_in_kb = val;
    }

    public static int getColumnIndexCacheSize()
    {
        return conf.column_index_cache_size_in_kb * 1024;
    }

    @VisibleForTesting
    public static void setColumnIndexCacheSize(int val)
    {
        conf.column_index_cache_size_in_kb = val;
    }

    public static int getBatchSizeWarnThreshold()
    {
        return conf.batch_size_warn_threshold_in_kb * 1024;
    }

    public static long getBatchSizeFailThreshold()
    {
        return conf.batch_size_fail_threshold_in_kb * 1024L;
    }

    public static int getBatchSizeFailThresholdInKB()
    {
        return conf.batch_size_fail_threshold_in_kb;
    }

    public static int getUnloggedBatchAcrossPartitionsWarnThreshold()
    {
        return conf.unlogged_batch_across_partitions_warn_threshold;
    }

    public static void setBatchSizeWarnThresholdInKB(int threshold)
    {
        conf.batch_size_warn_threshold_in_kb = threshold;
    }

    public static void setBatchSizeFailThresholdInKB(int threshold)
    {
        conf.batch_size_fail_threshold_in_kb = threshold;
    }

    public static Collection<String> getInitialTokens()
    {
        return tokensFromString(System.getProperty(Config.PROPERTY_PREFIX + "initial_token", conf.initial_token));
    }

    public static String getAllocateTokensForKeyspace()
    {
        return System.getProperty(Config.PROPERTY_PREFIX + "allocate_tokens_for_keyspace", conf.allocate_tokens_for_keyspace);
    }

    public static Integer getAllocateTokensForLocalReplicationFactor()
    {
        String propValue = System.getProperty(Config.PROPERTY_PREFIX + "allocate_tokens_for_local_replication_factor");
        if (propValue != null)
            return Integer.parseInt(propValue);
        return conf.allocate_tokens_for_local_replication_factor;
    }

    public static Collection<String> tokensFromString(String tokenString)
    {
        List<String> tokens = new ArrayList<String>();
        if (tokenString != null)
            for (String token : StringUtils.split(tokenString, ','))
                tokens.add(token.trim());
        return tokens;
    }

    public static int getNumTokens()
    {
        return conf.num_tokens;
    }

    public static InetAddress getReplaceAddress()
    {
        try
        {
            if (System.getProperty("cassandra.replace_address", null) != null)
                return InetAddress.getByName(System.getProperty("cassandra.replace_address", null));
            else if (System.getProperty("cassandra.replace_address_first_boot", null) != null)
                return InetAddress.getByName(System.getProperty("cassandra.replace_address_first_boot", null));
            return null;
        }
        catch (UnknownHostException e)
        {
            throw new RuntimeException("Replacement host name could not be resolved or scope_id was specified for a global IPv6 address", e);
        }
    }

    public static Collection<String> getReplaceTokens()
    {
        return tokensFromString(System.getProperty(Config.PROPERTY_PREFIX + "replace_token", null));
    }

    public static UUID getReplaceNode()
    {
        try
        {
            return UUID.fromString(System.getProperty(Config.PROPERTY_PREFIX + "replace_node", null));
        } catch (NullPointerException e)
        {
            return null;
        }
    }

    public static String getClusterName()
    {
        return conf.cluster_name;
    }

    public static int getStoragePort()
    {
        return Integer.parseInt(System.getProperty(Config.PROPERTY_PREFIX + "storage_port", Integer.toString(conf.storage_port)));
    }

    public static int getSSLStoragePort()
    {
        return Integer.parseInt(System.getProperty(Config.PROPERTY_PREFIX + "ssl_storage_port", Integer.toString(conf.ssl_storage_port)));
    }

    public static int getRpcPort()
    {
        return Integer.parseInt(System.getProperty(Config.PROPERTY_PREFIX + "rpc_port", Integer.toString(conf.rpc_port)));
    }

    public static int getRpcListenBacklog()
    {
        return conf.rpc_listen_backlog;
    }

    public static long getRpcTimeout()
    {
        return conf.request_timeout_in_ms;
    }

    public static void setRpcTimeout(long timeOutInMillis)
    {
        conf.request_timeout_in_ms = timeOutInMillis;
    }

    public static long getReadRpcTimeout()
    {
        return conf.read_request_timeout_in_ms;
    }

    public static void setReadRpcTimeout(long timeOutInMillis)
    {
        conf.read_request_timeout_in_ms = timeOutInMillis;
    }

    public static long getRangeRpcTimeout()
    {
        return conf.range_request_timeout_in_ms;
    }

    public static void setRangeRpcTimeout(long timeOutInMillis)
    {
        conf.range_request_timeout_in_ms = timeOutInMillis;
    }

    public static long getAggregatedQueryTimeout()
    {
        return conf.aggregated_request_timeout_in_ms;
    }

    public static void setAggregatedQueryTimeout(long timeOutInMillis)
    {
        conf.aggregated_request_timeout_in_ms = timeOutInMillis;
    }

    public static long getWriteRpcTimeout()
    {
        return conf.write_request_timeout_in_ms;
    }

    public static void setWriteRpcTimeout(long timeOutInMillis)
    {
        conf.write_request_timeout_in_ms = timeOutInMillis;
    }

    public static long getCrossDCRttLatency()
    {
        return conf.cross_dc_rtt_in_ms;
    }

    public static void setCrossDCRttLatency(long timeOutInMillis)
    {
        conf.cross_dc_rtt_in_ms = timeOutInMillis;
    }

    public static long getCounterWriteRpcTimeout()
    {
        return conf.counter_write_request_timeout_in_ms;
    }

    public static void setCounterWriteRpcTimeout(long timeOutInMillis)
    {
        conf.counter_write_request_timeout_in_ms = timeOutInMillis;
    }

    public static long getCasContentionTimeout()
    {
        return conf.cas_contention_timeout_in_ms;
    }

    public static void setCasContentionTimeout(long timeOutInMillis)
    {
        conf.cas_contention_timeout_in_ms = timeOutInMillis;
    }

    public static long getTruncateRpcTimeout()
    {
        return conf.truncate_request_timeout_in_ms;
    }

    public static void setTruncateRpcTimeout(long timeOutInMillis)
    {
        conf.truncate_request_timeout_in_ms = timeOutInMillis;
    }

    public static boolean hasCrossNodeTimeout()
    {
        return conf.cross_node_timeout;
    }

    public static long getSlowQueryTimeout()
    {
        return conf.slow_query_log_timeout_in_ms;
    }

    /**
     * @return the minimum configured {read, write, range, truncate, misc} timeout
     */
    public static long getMinRpcTimeout()
    {
        return Longs.min(getRpcTimeout(),
                         getReadRpcTimeout(),
                         getRangeRpcTimeout(),
                         getWriteRpcTimeout(),
                         getCounterWriteRpcTimeout(),
                         getTruncateRpcTimeout());
    }

    public static double getPhiConvictThreshold()
    {
        return conf.phi_convict_threshold;
    }

    public static void setPhiConvictThreshold(double phiConvictThreshold)
    {
        conf.phi_convict_threshold = phiConvictThreshold;
    }

    public static int getConcurrentReaders()
    {
        return conf.concurrent_reads;
    }

    public static int getContinuousPagingThreads()
    {
        return conf.continuous_paging.max_threads;
    }

    public static int getConcurrentWriters()
    {
        return conf.concurrent_writes;
    }

    public static int getConcurrentCounterWriters()
    {
        return conf.concurrent_counter_writes;
    }

    public static int getConcurrentViewWriters()
    {
        return conf.concurrent_materialized_view_writes;
    }

    public static int getFlushWriters()
    {
            return conf.memtable_flush_writers;
    }

    public static int getConcurrentCompactors()
    {
        return conf.concurrent_compactors;
    }

    public static void setConcurrentCompactors(int value)
    {
        conf.concurrent_compactors = value;
    }

    public static int getCompactionThroughputMbPerSec()
    {
        return conf.compaction_throughput_mb_per_sec;
    }

    public static void setCompactionThroughputMbPerSec(int value)
    {
        conf.compaction_throughput_mb_per_sec = value;
    }

    public static long getCompactionLargePartitionWarningThreshold() { return conf.compaction_large_partition_warning_threshold_mb * 1024L * 1024L; }

    public static long getMinFreeSpacePerDriveInBytes()
    {
        return conf.min_free_space_per_drive_in_mb * 1024L * 1024L;
    }

    public static boolean getDisableSTCSInL0()
    {
        return disableSTCSInL0;
    }

    public static int getStreamThroughputOutboundMegabitsPerSec()
    {
        return conf.stream_throughput_outbound_megabits_per_sec;
    }

    public static void setStreamThroughputOutboundMegabitsPerSec(int value)
    {
        conf.stream_throughput_outbound_megabits_per_sec = value;
    }

    public static int getInterDCStreamThroughputOutboundMegabitsPerSec()
    {
        return conf.inter_dc_stream_throughput_outbound_megabits_per_sec;
    }

    public static void setInterDCStreamThroughputOutboundMegabitsPerSec(int value)
    {
        conf.inter_dc_stream_throughput_outbound_megabits_per_sec = value;
    }

    public static String[] getAllDataFileLocations()
    {
        return conf.data_file_directories;
    }

    public static String getCommitLogLocation()
    {
        return conf.commitlog_directory;
    }

    @VisibleForTesting
    public static void setCommitLogLocation(String value)
    {
        conf.commitlog_directory = value;
    }

    public static ParameterizedClass getCommitLogCompression()
    {
        return conf.commitlog_compression;
    }

    public static void setCommitLogCompression(ParameterizedClass compressor)
    {
        conf.commitlog_compression = compressor;
    }

   /**
    * Maximum number of buffers in the compression pool. The default value is 3, it should not be set lower than that
    * (one segment in compression, one written to, one in reserve); delays in compression may cause the log to use
    * more, depending on how soon the sync policy stops all writing threads.
    */
    public static int getCommitLogMaxCompressionBuffersInPool()
    {
        return conf.commitlog_max_compression_buffers_in_pool;
    }

    public static void setCommitLogMaxCompressionBuffersPerPool(int buffers)
    {
        conf.commitlog_max_compression_buffers_in_pool = buffers;
    }

    public static int getMaxMutationSize()
    {
        return conf.max_mutation_size_in_kb * 1024;
    }

    public static int getTombstoneWarnThreshold()
    {
        return conf.tombstone_warn_threshold;
    }

    public static void setTombstoneWarnThreshold(int threshold)
    {
        conf.tombstone_warn_threshold = threshold;
    }

    public static int getTombstoneFailureThreshold()
    {
        return conf.tombstone_failure_threshold;
    }

    public static void setTombstoneFailureThreshold(int threshold)
    {
        conf.tombstone_failure_threshold = threshold;
    }

    /**
     * size of commitlog segments to allocate
     */
    public static int getCommitLogSegmentSize()
    {
        return conf.commitlog_segment_size_in_mb * 1024 * 1024;
    }

    public static void setCommitLogSegmentSize(int sizeMegabytes)
    {
        conf.commitlog_segment_size_in_mb = sizeMegabytes;
    }

    public static String getSavedCachesLocation()
    {
        return conf.saved_caches_directory;
    }

    public static Set<InetAddress> getSeeds()
    {
        return ImmutableSet.<InetAddress>builder().addAll(seedProvider.getSeeds()).build();
    }

    public static InetAddress getListenAddress()
    {
        return listenAddress;
    }

    public static InetAddress getBroadcastAddress()
    {
        return broadcastAddress;
    }

    public static boolean shouldListenOnBroadcastAddress()
    {
        return conf.listen_on_broadcast_address;
    }

    public static IInternodeAuthenticator getInternodeAuthenticator()
    {
        return internodeAuthenticator;
    }

    public static void setInternodeAuthenticator(IInternodeAuthenticator internodeAuthenticator)
    {
        DatabaseDescriptor.internodeAuthenticator = internodeAuthenticator;
    }

    public static void setBroadcastAddress(InetAddress broadcastAdd)
    {
        broadcastAddress = broadcastAdd;
    }

    public static boolean startRpc()
    {
        return conf.start_rpc;
    }

    public static InetAddress getRpcAddress()
    {
        return rpcAddress;
    }

    public static void setBroadcastRpcAddress(InetAddress broadcastRPCAddr)
    {
        broadcastRpcAddress = broadcastRPCAddr;
    }

    /**
     * May be null, please use {@link FBUtilities#getBroadcastRpcAddress()} instead.
     */
    public static InetAddress getBroadcastRpcAddress()
    {
        return broadcastRpcAddress;
    }

    public static String getRpcServerType()
    {
        return conf.rpc_server_type;
    }

    public static boolean getRpcKeepAlive()
    {
        return conf.rpc_keepalive;
    }

    public static Integer getRpcMinThreads()
    {
        return conf.rpc_min_threads;
    }

    public static Integer getRpcMaxThreads()
    {
        return conf.rpc_max_threads;
    }

    public static Integer getRpcSendBufferSize()
    {
        return conf.rpc_send_buff_size_in_bytes;
    }

    public static Integer getRpcRecvBufferSize()
    {
        return conf.rpc_recv_buff_size_in_bytes;
    }

    public static int getInternodeSendBufferSize()
    {
        return conf.internode_send_buff_size_in_bytes;
    }

    public static int getInternodeRecvBufferSize()
    {
        return conf.internode_recv_buff_size_in_bytes;
    }

    public static boolean startNativeTransport()
    {
        return conf.start_native_transport;
    }

    public static int getNativeTransportPort()
    {
        return Integer.parseInt(System.getProperty(Config.PROPERTY_PREFIX + "native_transport_port", Integer.toString(conf.native_transport_port)));
    }

    @VisibleForTesting
    public static void setNativeTransportPort(int port)
    {
        conf.native_transport_port = port;
    }

    public static int getNativeTransportPortSSL()
    {
        return conf.native_transport_port_ssl == null ? getNativeTransportPort() : conf.native_transport_port_ssl;
    }

    @VisibleForTesting
    public static void setNativeTransportPortSSL(Integer port)
    {
        conf.native_transport_port_ssl = port;
    }

    public static int getNativeTransportMaxThreads()
    {
        return conf.native_transport_max_threads;
    }

    public static int getNativeTransportMaxFrameSize()
    {
        return conf.native_transport_max_frame_size_in_mb * 1024 * 1024;
    }

    @VisibleForTesting
    public static int setNativeTransportMaxFrameSizeInMb(int size)
    {
        int ret = conf.native_transport_max_frame_size_in_mb;
        conf.native_transport_max_frame_size_in_mb = size;
        return ret;
    }

    public static long getNativeTransportMaxConcurrentConnections()
    {
        return conf.native_transport_max_concurrent_connections;
    }

    public static void setNativeTransportMaxConcurrentConnections(long nativeTransportMaxConcurrentConnections)
    {
        conf.native_transport_max_concurrent_connections = nativeTransportMaxConcurrentConnections;
    }

    public static long getNativeTransportMaxConcurrentConnectionsPerIp()
    {
        return conf.native_transport_max_concurrent_connections_per_ip;
    }

    public static void setNativeTransportMaxConcurrentConnectionsPerIp(long native_transport_max_concurrent_connections_per_ip)
    {
        conf.native_transport_max_concurrent_connections_per_ip = native_transport_max_concurrent_connections_per_ip;
    }

    public static double getCommitLogSyncBatchWindow()
    {
        return conf.commitlog_sync_batch_window_in_ms;
    }

    public static void setCommitLogSyncBatchWindow(double windowMillis)
    {
        conf.commitlog_sync_batch_window_in_ms = windowMillis;
    }

    public static int getCommitLogSyncPeriod()
    {
        return conf.commitlog_sync_period_in_ms;
    }

    public static void setCommitLogSyncPeriod(int periodMillis)
    {
        conf.commitlog_sync_period_in_ms = periodMillis;
    }

    public static Config.CommitLogSync getCommitLogSync()
    {
        return conf.commitlog_sync;
    }

    public static void setCommitLogSync(CommitLogSync sync)
    {
        conf.commitlog_sync = sync;
    }

    public static Config.DiskAccessMode getDiskAccessMode()
    {
        return conf.disk_access_mode;
    }

    // Do not use outside unit tests.
    @VisibleForTesting
    public static void setDiskAccessMode(Config.DiskAccessMode mode)
    {
        conf.disk_access_mode = mode;
    }

    public static Config.DiskAccessMode getIndexAccessMode()
    {
        return indexAccessMode;
    }

    // Do not use outside unit tests.
    @VisibleForTesting
    public static void setIndexAccessMode(Config.DiskAccessMode mode)
    {
        indexAccessMode = mode;
    }

    public static void setDiskFailurePolicy(Config.DiskFailurePolicy policy)
    {
        conf.disk_failure_policy = policy;
    }

    public static Config.DiskFailurePolicy getDiskFailurePolicy()
    {
        return conf.disk_failure_policy;
    }

    public static void setCommitFailurePolicy(Config.CommitFailurePolicy policy)
    {
        conf.commit_failure_policy = policy;
    }

    public static Config.CommitFailurePolicy getCommitFailurePolicy()
    {
        return conf.commit_failure_policy;
    }

    public static boolean isSnapshotBeforeCompaction()
    {
        return conf.snapshot_before_compaction;
    }

    public static boolean isAutoSnapshot()
    {
        return conf.auto_snapshot;
    }

    @VisibleForTesting
    public static void setAutoSnapshot(boolean autoSnapshot)
    {
        conf.auto_snapshot = autoSnapshot;
    }
    @VisibleForTesting
    public static boolean getAutoSnapshot()
    {
        return conf.auto_snapshot;
    }

    public static boolean isAutoBootstrap()
    {
        return Boolean.parseBoolean(System.getProperty(Config.PROPERTY_PREFIX + "auto_bootstrap", Boolean.toString(conf.auto_bootstrap)));
    }

    public static void setHintedHandoffEnabled(boolean hintedHandoffEnabled)
    {
        conf.hinted_handoff_enabled = hintedHandoffEnabled;
    }

    public static boolean hintedHandoffEnabled()
    {
        return conf.hinted_handoff_enabled;
    }

    public static Set<String> hintedHandoffDisabledDCs()
    {
        return conf.hinted_handoff_disabled_datacenters;
    }

    public static void enableHintsForDC(String dc)
    {
        conf.hinted_handoff_disabled_datacenters.remove(dc);
    }

    public static void disableHintsForDC(String dc)
    {
        conf.hinted_handoff_disabled_datacenters.add(dc);
    }

    public static void setMaxHintWindow(int ms)
    {
        conf.max_hint_window_in_ms = ms;
    }

    public static int getMaxHintWindow()
    {
        return conf.max_hint_window_in_ms;
    }

    public static File getHintsDirectory()
    {
        return new File(conf.hints_directory);
    }

    public static File getSerializedCachePath(CacheType cacheType, String version, String extension)
    {
        String name = cacheType.toString()
                + (version == null ? "" : "-" + version + "." + extension);
        return new File(conf.saved_caches_directory, name);
    }

    public static int getDynamicUpdateInterval()
    {
        return conf.dynamic_snitch_update_interval_in_ms;
    }
    public static void setDynamicUpdateInterval(int dynamicUpdateInterval)
    {
        conf.dynamic_snitch_update_interval_in_ms = dynamicUpdateInterval;
    }

    public static int getDynamicResetInterval()
    {
        return conf.dynamic_snitch_reset_interval_in_ms;
    }
    public static void setDynamicResetInterval(int dynamicResetInterval)
    {
        conf.dynamic_snitch_reset_interval_in_ms = dynamicResetInterval;
    }

    public static double getDynamicBadnessThreshold()
    {
        return conf.dynamic_snitch_badness_threshold;
    }

    public static void setDynamicBadnessThreshold(double dynamicBadnessThreshold)
    {
        conf.dynamic_snitch_badness_threshold = dynamicBadnessThreshold;
    }

    public static EncryptionOptions.ServerEncryptionOptions getServerEncryptionOptions()
    {
        return conf.server_encryption_options;
    }

    public static EncryptionOptions.ClientEncryptionOptions getClientEncryptionOptions()
    {
        return conf.client_encryption_options;
    }

    public static int getHintedHandoffThrottleInKB()
    {
        return conf.hinted_handoff_throttle_in_kb;
    }

    public static int getBatchlogReplayThrottleInKB()
    {
        return conf.batchlog_replay_throttle_in_kb;
    }

    public static void setHintedHandoffThrottleInKB(int throttleInKB)
    {
        conf.hinted_handoff_throttle_in_kb = throttleInKB;
    }

    public static int getMaxHintsDeliveryThreads()
    {
        return conf.max_hints_delivery_threads;
    }

    public static int getHintsFlushPeriodInMS()
    {
        return conf.hints_flush_period_in_ms;
    }

    public static long getMaxHintsFileSize()
    {
        return conf.max_hints_file_size_in_mb * 1024L * 1024L;
    }

    public static ParameterizedClass getHintsCompression()
    {
        return conf.hints_compression;
    }

    public static void setHintsCompression(ParameterizedClass parameterizedClass)
    {
        conf.hints_compression = parameterizedClass;
    }

    public static boolean isIncrementalBackupsEnabled()
    {
        return conf.incremental_backups;
    }

    public static void setIncrementalBackupsEnabled(boolean value)
    {
        conf.incremental_backups = value;
    }

    public static int getFileCacheSizeInMB()
    {
        if (conf.file_cache_size_in_mb == null)
        {
            // In client mode the value is not set.
            assert DatabaseDescriptor.isClientInitialized();
            return 0;
        }

        return conf.file_cache_size_in_mb;
    }

    public static boolean getFileCacheRoundUp()
    {
        if (conf.file_cache_round_up == null)
        {
            // In client mode the value is not set.
            assert DatabaseDescriptor.isClientInitialized();
            return false;
        }

        return conf.file_cache_round_up;
    }

    public static boolean getBufferPoolUseHeapIfExhausted()
    {
        return conf.buffer_pool_use_heap_if_exhausted;
    }

    public static DiskOptimizationStrategy getDiskOptimizationStrategy()
    {
        return diskOptimizationStrategy;
    }

    public static double getDiskOptimizationEstimatePercentile()
    {
        return conf.disk_optimization_estimate_percentile;
    }

    public static long getTotalCommitlogSpaceInMB()
    {
        return conf.commitlog_total_space_in_mb;
    }

    public static int getSSTablePreempiveOpenIntervalInMB()
    {
        return FBUtilities.isWindows ? -1 : conf.sstable_preemptive_open_interval_in_mb;
    }
    public static void setSSTablePreempiveOpenIntervalInMB(int mb)
    {
        conf.sstable_preemptive_open_interval_in_mb = mb;
    }

    public static boolean getTrickleFsync()
    {
        return conf.trickle_fsync;
    }

    public static int getTrickleFsyncIntervalInKb()
    {
        return conf.trickle_fsync_interval_in_kb;
    }

    public static long getKeyCacheSizeInMB()
    {
        return keyCacheSizeInMB;
    }

    public static long getIndexSummaryCapacityInMB()
    {
        return indexSummaryCapacityInMB;
    }

    public static int getKeyCacheSavePeriod()
    {
        return conf.key_cache_save_period;
    }

    public static void setKeyCacheSavePeriod(int keyCacheSavePeriod)
    {
        conf.key_cache_save_period = keyCacheSavePeriod;
    }

    public static int getKeyCacheKeysToSave()
    {
        return conf.key_cache_keys_to_save;
    }

    public static void setKeyCacheKeysToSave(int keyCacheKeysToSave)
    {
        conf.key_cache_keys_to_save = keyCacheKeysToSave;
    }

    public static String getRowCacheClassName()
    {
        return conf.row_cache_class_name;
    }

    public static long getRowCacheSizeInMB()
    {
        return conf.row_cache_size_in_mb;
    }

    @VisibleForTesting
    public static void setRowCacheSizeInMB(long val)
    {
        conf.row_cache_size_in_mb = val;
    }

    public static int getRowCacheSavePeriod()
    {
        return conf.row_cache_save_period;
    }

    public static void setRowCacheSavePeriod(int rowCacheSavePeriod)
    {
        conf.row_cache_save_period = rowCacheSavePeriod;
    }

    public static int getRowCacheKeysToSave()
    {
        return conf.row_cache_keys_to_save;
    }

    public static long getCounterCacheSizeInMB()
    {
        return counterCacheSizeInMB;
    }

    public static void setRowCacheKeysToSave(int rowCacheKeysToSave)
    {
        conf.row_cache_keys_to_save = rowCacheKeysToSave;
    }

    public static int getCounterCacheSavePeriod()
    {
        return conf.counter_cache_save_period;
    }

    public static void setCounterCacheSavePeriod(int counterCacheSavePeriod)
    {
        conf.counter_cache_save_period = counterCacheSavePeriod;
    }

    public static int getCounterCacheKeysToSave()
    {
        return conf.counter_cache_keys_to_save;
    }

    public static void setCounterCacheKeysToSave(int counterCacheKeysToSave)
    {
        conf.counter_cache_keys_to_save = counterCacheKeysToSave;
    }

    public static void setStreamingSocketTimeout(int value)
    {
        conf.streaming_socket_timeout_in_ms = value;
    }

    /**
     * @deprecated use {@link this#getStreamingKeepAlivePeriod()} instead
     * @return streaming_socket_timeout_in_ms property
     */
    @Deprecated
    public static int getStreamingSocketTimeout()
    {
        return conf.streaming_socket_timeout_in_ms;
    }

    public static int getStreamingKeepAlivePeriod()
    {
        return conf.streaming_keep_alive_period_in_secs;
    }

    public static String getLocalDataCenter()
    {
        return localDC;
    }

    public static Comparator<InetAddress> getLocalComparator()
    {
        return localComparator;
    }

    public static Config.InternodeCompression internodeCompression()
    {
        return conf.internode_compression;
    }

    public static boolean getInterDCTcpNoDelay()
    {
        return conf.inter_dc_tcp_nodelay;
    }

    public static long getMemtableHeapSpaceInMb()
    {
        return conf.memtable_heap_space_in_mb;
    }

    public static long getMemtableOffheapSpaceInMb()
    {
        return conf.memtable_offheap_space_in_mb;
    }

    public static Config.MemtableAllocationType getMemtableAllocationType()
    {
        return conf.memtable_allocation_type;
    }

    public static Float getMemtableCleanupThreshold()
    {
        return conf.memtable_cleanup_threshold;
    }

    public static int getIndexSummaryResizeIntervalInMinutes()
    {
        return conf.index_summary_resize_interval_in_minutes;
    }

    public static boolean hasLargeAddressSpace()
    {
        // currently we just check if it's a 64bit arch, but any we only really care if the address space is large
        String datamodel = System.getProperty("sun.arch.data.model");
        if (datamodel != null)
        {
            switch (datamodel)
            {
                case "64": return true;
                case "32": return false;
            }
        }
        String arch = System.getProperty("os.arch");
        return arch.contains("64") || arch.contains("sparcv9");
    }

    public static int getTracetypeRepairTTL()
    {
        return conf.tracetype_repair_ttl;
    }

    public static int getTracetypeQueryTTL()
    {
        return conf.tracetype_query_ttl;
    }

    public static String getOtcCoalescingStrategy()
    {
        return conf.otc_coalescing_strategy;
    }

    public static int getOtcCoalescingWindow()
    {
        return conf.otc_coalescing_window_us;
    }

    public static int getOtcCoalescingEnoughCoalescedMessages()
    {
        return conf.otc_coalescing_enough_coalesced_messages;
    }

    public static void setOtcCoalescingEnoughCoalescedMessages(int otc_coalescing_enough_coalesced_messages)
    {
        conf.otc_coalescing_enough_coalesced_messages = otc_coalescing_enough_coalesced_messages;
    }

    public static int getOtcBacklogExpirationInterval()
    {
        return conf.otc_backlog_expiration_interval_ms;
    }

    public static void setOtcBacklogExpirationInterval(int intervalInMillis)
    {
        conf.otc_backlog_expiration_interval_ms = intervalInMillis;
    }
 
    public static int getWindowsTimerInterval()
    {
        return conf.windows_timer_interval;
    }

    public static long getPreparedStatementsCacheSizeMB()
    {
        return preparedStatementsCacheSizeInMB;
    }

    public static long getThriftPreparedStatementsCacheSizeMB()
    {
        return thriftPreparedStatementsCacheSizeInMB;
    }

    public static boolean enableUserDefinedFunctions()
    {
        return conf.enable_user_defined_functions;
    }

    public static boolean enableScriptedUserDefinedFunctions()
    {
        return conf.enable_scripted_user_defined_functions;
    }

    public static void enableScriptedUserDefinedFunctions(boolean enableScriptedUserDefinedFunctions)
    {
        conf.enable_scripted_user_defined_functions = enableScriptedUserDefinedFunctions;
    }

    public static boolean enableUserDefinedFunctionsThreads()
    {
        return conf.enable_user_defined_functions_threads;
    }

    public static long getUserDefinedFunctionWarnTimeout()
    {
        return conf.user_defined_function_warn_timeout;
    }

    public static void setUserDefinedFunctionWarnTimeout(long userDefinedFunctionWarnTimeout)
    {
        conf.user_defined_function_warn_timeout = userDefinedFunctionWarnTimeout;
    }

    public static long getUserDefinedFunctionFailTimeout()
    {
        return conf.user_defined_function_fail_timeout;
    }

    public static void setUserDefinedFunctionFailTimeout(long userDefinedFunctionFailTimeout)
    {
        conf.user_defined_function_fail_timeout = userDefinedFunctionFailTimeout;
    }

    public static Config.UserFunctionTimeoutPolicy getUserFunctionTimeoutPolicy()
    {
        return conf.user_function_timeout_policy;
    }

    public static void setUserFunctionTimeoutPolicy(Config.UserFunctionTimeoutPolicy userFunctionTimeoutPolicy)
    {
        conf.user_function_timeout_policy = userFunctionTimeoutPolicy;
    }

    public static long getGCLogThreshold()
    {
        return conf.gc_log_threshold_in_ms;
    }

    public static EncryptionContext getEncryptionContext()
    {
        return encryptionContext;
    }

    public static long getGCWarnThreshold()
    {
        return conf.gc_warn_threshold_in_ms;
    }

    public static double getSeedGossipProbability()
    {
        return conf.seed_gossip_probability;
    }

    public static void setSeedGossipProbability(double probability)
    {
        conf.seed_gossip_probability = probability;
    }

    public static boolean isCDCEnabled()
    {
        return conf.cdc_enabled;
    }

    public static String getCDCLogLocation()
    {
        return conf.cdc_raw_directory;
    }

    public static int getCDCSpaceInMB()
    {
        return conf.cdc_total_space_in_mb;
    }

    @VisibleForTesting
    public static void setCDCSpaceInMB(int input)
    {
        conf.cdc_total_space_in_mb = input;
    }

    public static int getCDCDiskCheckInterval()
    {
        return conf.cdc_free_space_check_interval_ms;
    }

    @VisibleForTesting
    public static void setEncryptionContext(EncryptionContext ec)
    {
        encryptionContext = ec;
    }

    public static int searchConcurrencyFactor()
    {
        return searchConcurrencyFactor;
    }

    public static boolean isUnsafeSystem()
    {
        return unsafeSystem;
    }

    public static void setBackPressureEnabled(boolean backPressureEnabled)
    {
        conf.back_pressure_enabled = backPressureEnabled;
    }

    public static boolean backPressureEnabled()
    {
        return conf.back_pressure_enabled;
    }

    @VisibleForTesting
    public static void setBackPressureStrategy(BackPressureStrategy strategy)
    {
        backPressureStrategy = strategy;
    }

    public static BackPressureStrategy getBackPressureStrategy()
    {
        return backPressureStrategy;
    }

    public static ContinuousPagingConfig getContinuousPaging()
    {
        return conf.continuous_paging;
    }

    public static boolean isPickLevelOnStreaming()
    {
        return conf.pick_level_on_streaming;
    }

    public static void setPickLevelOnStreaming(boolean pickLevelOnStreaming)
    {
        conf.pick_level_on_streaming = pickLevelOnStreaming;
    }
}<|MERGE_RESOLUTION|>--- conflicted
+++ resolved
@@ -429,16 +429,19 @@
         {
             conf.commitlog_directory = storagedirFor("commitlog");
         }
+        conf.commitlog_directory = resolveAndCheckDirectory("commitlog", conf.commitlog_directory);
 
         if (conf.hints_directory == null)
         {
             conf.hints_directory = storagedirFor("hints");
         }
+        conf.hints_directory = resolveAndCheckDirectory("hints", conf.hints_directory);
 
         if (conf.cdc_raw_directory == null)
         {
             conf.cdc_raw_directory = storagedirFor("cdc_raw");
         }
+        conf.cdc_raw_directory = resolveAndCheckDirectory("cdc-raw", conf.cdc_raw_directory);
 
         if (conf.commitlog_total_space_in_mb == null)
         {
@@ -465,44 +468,7 @@
             {
                 conf.commitlog_total_space_in_mb = preferredSize;
             }
-<<<<<<< HEAD
-=======
-        }
-        else
-        {
-            requestScheduler = new NoScheduler();
-        }
-
-        if (conf.request_scheduler_id == RequestSchedulerId.keyspace)
-        {
-            requestSchedulerId = conf.request_scheduler_id;
-        }
-        else
-        {
-            // Default to Keyspace
-            requestSchedulerId = RequestSchedulerId.keyspace;
-        }
-
-        // if data dirs, commitlog dir, or saved caches dir are set in cassandra.yaml, use that.  Otherwise,
-        // use -Dcassandra.storagedir (set in cassandra-env.sh) as the parent dir for data/, commitlog/, and saved_caches/
-        if (conf.commitlog_directory == null)
-        {
-            conf.commitlog_directory = System.getProperty("cassandra.storagedir", null);
-            if (conf.commitlog_directory == null)
-                throw new ConfigurationException("commitlog_directory is missing and -Dcassandra.storagedir is not set", false);
-            conf.commitlog_directory += File.separator + "commitlog";
-        }
-        conf.commitlog_directory = resolveAndCheckDirectory("commitlog", conf.commitlog_directory);
-
-        if (conf.hints_directory == null)
-        {
-            conf.hints_directory = System.getProperty("cassandra.storagedir", null);
-            if (conf.hints_directory == null)
-                throw new ConfigurationException("hints_directory is missing and -Dcassandra.storagedir is not set", false);
-            conf.hints_directory += File.separator + "hints";
->>>>>>> 0dfb6869
-        }
-        conf.hints_directory = resolveAndCheckDirectory("hints", conf.hints_directory);
+        }
 
         if (conf.cdc_total_space_in_mb == 0)
         {
@@ -1055,9 +1021,9 @@
             File dir = new File(path);
             if (!dir.isAbsolute())
             {
-                dir = dir.getAbsoluteFile();
-                logger.warn("{} directory '{}' is a relative path that has been resolved to '{}'. Specify absolute path names in the configuration to prevent this warning.", type, path, dir.getPath());
-                path = dir.getPath();
+                String abs = dir.getAbsolutePath();
+                logger.warn("{} directory '{}' is a relative path that has been resolved to '{}'. Specify absolute path names in the configuration to prevent this warning.", type, path, abs);
+                return abs;
             }
             for (File checkDir = dir; checkDir != null; checkDir = checkDir.getParentFile())
             {
