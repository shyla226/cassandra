--- conflicted
+++ resolved
@@ -96,19 +96,12 @@
     public volatile long truncate_request_timeout_in_ms = 60000L;
 
     /**
-<<<<<<< HEAD
-     * @deprecated use {@link this#streaming_keep_alive_period_in_secs} instead
-=======
      * @deprecated use {@link #streaming_keep_alive_period_in_secs} instead
->>>>>>> 2987a709
      */
     @Deprecated
     public int streaming_socket_timeout_in_ms = 86400000; //24 hours
 
-<<<<<<< HEAD
-=======
     public Integer streaming_connections_per_host = 1;
->>>>>>> 2987a709
     public Integer streaming_keep_alive_period_in_secs = 300; //5 minutes
 
     public boolean cross_node_timeout = false;
@@ -340,13 +333,10 @@
 
     public volatile boolean back_pressure_enabled = false;
     public volatile ParameterizedClass back_pressure_strategy;
-<<<<<<< HEAD
 	
 	/** The configuration for continuous paging */
     public ContinuousPagingConfig continuous_paging = new ContinuousPagingConfig();
 
-=======
->>>>>>> 2987a709
 
     /**
      * @deprecated migrate to {@link DatabaseDescriptor#isClientInitialized()}
