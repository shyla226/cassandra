/*
 * Licensed to the Apache Software Foundation (ASF) under one
 * or more contributor license agreements.  See the NOTICE file
 * distributed with this work for additional information
 * regarding copyright ownership.  The ASF licenses this file
 * to you under the Apache License, Version 2.0 (the
 * "License"); you may not use this file except in compliance
 * with the License.  You may obtain a copy of the License at
 *
 *     http://www.apache.org/licenses/LICENSE-2.0
 *
 * Unless required by applicable law or agreed to in writing, software
 * distributed under the License is distributed on an "AS IS" BASIS,
 * WITHOUT WARRANTIES OR CONDITIONS OF ANY KIND, either express or implied.
 * See the License for the specific language governing permissions and
 * limitations under the License.
 */
package org.apache.cassandra.config;

import java.lang.reflect.Field;
import java.lang.reflect.Modifier;
import java.util.ArrayList;
import java.util.List;
import java.util.Map;
import java.util.Set;
import java.util.TreeMap;
import java.util.concurrent.TimeUnit;

import com.google.common.base.Joiner;
import com.google.common.collect.Sets;

import org.slf4j.Logger;
import org.slf4j.LoggerFactory;

import org.apache.cassandra.db.ConsistencyLevel;

/**
 * A class that contains configuration properties for the cassandra node it runs within.
 *
 * Properties declared as volatile can be mutated via JMX.
 */
public class Config
{
    private static final Logger logger = LoggerFactory.getLogger(Config.class);

    /*
     * Prefix for Java properties for internal Cassandra configuration options
     */
    public static final String PROPERTY_PREFIX = "cassandra.";

    public String cluster_name = "Test Cluster";
    public String authenticator;
    public String authorizer;
    public String role_manager;
    public volatile int permissions_validity_in_ms = 2000;
    public volatile int permissions_cache_max_entries = 1000;
    public volatile int permissions_update_interval_in_ms = -1;
    public volatile int roles_validity_in_ms = 2000;
    public volatile int roles_cache_max_entries = 1000;
    public volatile int roles_update_interval_in_ms = -1;
    public volatile int credentials_validity_in_ms = 2000;
    public volatile int credentials_cache_max_entries = 1000;
    public volatile int credentials_update_interval_in_ms = -1;

    /* Hashing strategy Random or OPHF */
    public String partitioner;

    public boolean auto_bootstrap = true;
    public volatile boolean hinted_handoff_enabled = true;
    public Set<String> hinted_handoff_disabled_datacenters = Sets.newConcurrentHashSet();
    public volatile int max_hint_window_in_ms = 3 * 3600 * 1000; // three hours
    public String hints_directory;

    public ParameterizedClass seed_provider;
    public DiskAccessMode disk_access_mode = DiskAccessMode.auto;

    public DiskFailurePolicy disk_failure_policy = DiskFailurePolicy.ignore;
    public CommitFailurePolicy commit_failure_policy = CommitFailurePolicy.stop;

    /* initial token in the ring */
    public String initial_token;
    public int num_tokens = 1;
    /** Triggers automatic allocation of tokens if set, using the replication strategy of the referenced keyspace */
    public String allocate_tokens_for_keyspace = null;
    /** Alternative direct specification of the local replication factor to use */
    public Integer allocate_tokens_for_local_replication_factor = null;

    public volatile long request_timeout_in_ms = 10000L;

    public volatile long read_request_timeout_in_ms = 5000L;

    public volatile long range_request_timeout_in_ms = 10000L;

    public volatile long write_request_timeout_in_ms = 2000L;

    public volatile long counter_write_request_timeout_in_ms = 5000L;

    public volatile long cas_contention_timeout_in_ms = 1000L;

    public volatile long truncate_request_timeout_in_ms = 60000L;

    /**
     * @deprecated use {@link #streaming_keep_alive_period_in_secs} instead
     */
    @Deprecated
    public int streaming_socket_timeout_in_ms = 86400000; //24 hours

    public Integer streaming_connections_per_host = 1;
    public Integer streaming_keep_alive_period_in_secs = 300; //5 minutes

    public boolean cross_node_timeout = false;

    public volatile long slow_query_log_timeout_in_ms = 500L;

    public volatile double phi_convict_threshold = 8.0;

    public int concurrent_reads = 32;
    public int concurrent_writes = 32;
    public int concurrent_counter_writes = 32;
    public int concurrent_materialized_view_writes = 32;

    @Deprecated
    public Integer concurrent_replicates = null;

    public int memtable_flush_writers = 0;
    public Integer memtable_heap_space_in_mb;
    public Integer memtable_offheap_space_in_mb;
    public Float memtable_cleanup_threshold = null;

    public int storage_port = 7000;
    public int ssl_storage_port = 7001;
    public String listen_address;
    public String listen_interface;
    public boolean listen_interface_prefer_ipv6 = false;
    public String broadcast_address;
    public boolean listen_on_broadcast_address = false;
    public String internode_authenticator;

    public String rpc_address;
    public String rpc_interface;
    public boolean rpc_interface_prefer_ipv6 = false;
    public String broadcast_rpc_address;
    public boolean rpc_keepalive = true;
    public int internode_send_buff_size_in_bytes = 0;
    public int internode_recv_buff_size_in_bytes = 0;

    public boolean start_native_transport = false;
    public int native_transport_port = 9042;
    public Integer native_transport_port_ssl = null;
    public int native_transport_max_threads = 128;
    public int native_transport_max_frame_size_in_mb = 256;
    public volatile long native_transport_max_concurrent_connections = -1L;
    public volatile long native_transport_max_concurrent_connections_per_ip = -1L;

    /**
     * Max size of values in SSTables, in MegaBytes.
     * Default is the same as the native protocol frame limit: 256Mb.
     * See AbstractType for how it is used.
     */
    public int max_value_size_in_mb = 256;

    public boolean snapshot_before_compaction = false;
    public boolean auto_snapshot = true;

    /* if the size of columns or super-columns are more than this, indexing will kick in */
    public int column_index_size_in_kb = 64;
    public int column_index_cache_size_in_kb = 2;
    public volatile int batch_size_warn_threshold_in_kb = 5;
    public volatile int batch_size_fail_threshold_in_kb = 50;
    public Integer unlogged_batch_across_partitions_warn_threshold = 10;
    public volatile Integer concurrent_compactors;
    public volatile int compaction_throughput_mb_per_sec = 16;
    public volatile int compaction_large_partition_warning_threshold_mb = 100;
    public int min_free_space_per_drive_in_mb = 50;

    /**
     * @deprecated retry support removed on CASSANDRA-10992
     */
    @Deprecated
    public int max_streaming_retries = 3;

    public volatile int stream_throughput_outbound_megabits_per_sec = 200;
    public volatile int inter_dc_stream_throughput_outbound_megabits_per_sec = 200;

    public String[] data_file_directories = new String[0];

    public String saved_caches_directory;

    // Commit Log
    public String commitlog_directory;
    public Integer commitlog_total_space_in_mb;
    public CommitLogSync commitlog_sync;
    public double commitlog_sync_batch_window_in_ms = Double.NaN;
    public int commitlog_sync_period_in_ms;
    public int commitlog_segment_size_in_mb = 32;
    public ParameterizedClass commitlog_compression;
    public int commitlog_max_compression_buffers_in_pool = 3;
    public TransparentDataEncryptionOptions transparent_data_encryption_options = new TransparentDataEncryptionOptions();

    public Integer max_mutation_size_in_kb;

    // Change-data-capture logs
    public boolean cdc_enabled = false;
    public String cdc_raw_directory;
    public int cdc_total_space_in_mb = 0;
    public int cdc_free_space_check_interval_ms = 250;

    @Deprecated
    public int commitlog_periodic_queue_size = -1;

    public String endpoint_snitch;
    public boolean dynamic_snitch = true;
    public int dynamic_snitch_update_interval_in_ms = 500;
    public int dynamic_snitch_reset_interval_in_ms = 600000;
    public double dynamic_snitch_badness_threshold = 0.1;

    public EncryptionOptions.ServerEncryptionOptions server_encryption_options = new EncryptionOptions.ServerEncryptionOptions();
    public EncryptionOptions.ClientEncryptionOptions client_encryption_options = new EncryptionOptions.ClientEncryptionOptions();
    // this encOptions is for backward compatibility (a warning is logged by DatabaseDescriptor)
    public EncryptionOptions.ServerEncryptionOptions encryption_options;

    public InternodeCompression internode_compression = InternodeCompression.none;

    public int hinted_handoff_throttle_in_kb = 1024;
    public int batchlog_replay_throttle_in_kb = 1024;
    public int max_hints_delivery_threads = 2;
    public int hints_flush_period_in_ms = 10000;
    public int max_hints_file_size_in_mb = 128;
    public ParameterizedClass hints_compression;
    public int sstable_preemptive_open_interval_in_mb = 50;

    public volatile boolean incremental_backups = false;
    public boolean trickle_fsync = false;
    public int trickle_fsync_interval_in_kb = 10240;

    public Long key_cache_size_in_mb = null;
    public volatile int key_cache_save_period = 14400;
    public volatile int key_cache_keys_to_save = Integer.MAX_VALUE;

    public String row_cache_class_name = "org.apache.cassandra.cache.OHCProvider";
    public long row_cache_size_in_mb = 0;
    public volatile int row_cache_save_period = 0;
    public volatile int row_cache_keys_to_save = Integer.MAX_VALUE;

    public Long counter_cache_size_in_mb = null;
    public volatile int counter_cache_save_period = 7200;
    public volatile int counter_cache_keys_to_save = Integer.MAX_VALUE;

    private static boolean isClientMode = false;

    public Integer file_cache_size_in_mb;

    public boolean buffer_pool_use_heap_if_exhausted = true;

    public DiskOptimizationStrategy disk_optimization_strategy = DiskOptimizationStrategy.ssd;

    public double disk_optimization_estimate_percentile = 0.95;

    public double disk_optimization_page_cross_chance = 0.1;

    public boolean inter_dc_tcp_nodelay = true;

    public MemtableAllocationType memtable_allocation_type = MemtableAllocationType.heap_buffers;

    public volatile int tombstone_warn_threshold = 1000;
    public volatile int tombstone_failure_threshold = 100000;

    public volatile Long index_summary_capacity_in_mb;
    public volatile int index_summary_resize_interval_in_minutes = 60;

    public int gc_log_threshold_in_ms = 200;
    public int gc_warn_threshold_in_ms = 1000;

    // TTL for different types of trace events.
    public int tracetype_query_ttl = (int) TimeUnit.DAYS.toSeconds(1);
    public int tracetype_repair_ttl = (int) TimeUnit.DAYS.toSeconds(7);

    /**
     * Maintain statistics on whether writes achieve the ideal consistency level
     * before expiring and becoming hints
     */
    public volatile ConsistencyLevel ideal_consistency_level = null;

    /*
     * Strategy to use for coalescing messages in OutboundTcpConnection.
     * Can be fixed, movingaverage, timehorizon, disabled. Setting is case and leading/trailing
     * whitespace insensitive. You can also specify a subclass of CoalescingStrategies.CoalescingStrategy by name.
     */
    public String otc_coalescing_strategy = "DISABLED";

    /*
     * How many microseconds to wait for coalescing. For fixed strategy this is the amount of time after the first
     * message is received before it will be sent with any accompanying messages. For moving average this is the
     * maximum amount of time that will be waited as well as the interval at which messages must arrive on average
     * for coalescing to be enabled.
     */
    public static final int otc_coalescing_window_us_default = 200;
    public int otc_coalescing_window_us = otc_coalescing_window_us_default;
    public int otc_coalescing_enough_coalesced_messages = 8;

    public int windows_timer_interval = 0;

    /**
     * Size of the CQL prepared statements cache in MB.
     * Defaults to 1/256th of the heap size or 10MB, whichever is greater.
     */
    public Long prepared_statements_cache_size_mb = null;

    public boolean enable_user_defined_functions = false;
    public boolean enable_scripted_user_defined_functions = false;
    /**
     * Optionally disable asynchronous UDF execution.
     * Disabling asynchronous UDF execution also implicitly disables the security-manager!
     * By default, async UDF execution is enabled to be able to detect UDFs that run too long / forever and be
     * able to fail fast - i.e. stop the Cassandra daemon, which is currently the only appropriate approach to
     * "tell" a user that there's something really wrong with the UDF.
     * When you disable async UDF execution, users MUST pay attention to read-timeouts since these may indicate
     * UDFs that run too long or forever - and this can destabilize the cluster.
     */
    public boolean enable_user_defined_functions_threads = true;
    /**
     * Time in milliseconds after a warning will be emitted to the log and to the client that a UDF runs too long.
     * (Only valid, if enable_user_defined_functions_threads==true)
     */
    public long user_defined_function_warn_timeout = 500;
    /**
     * Time in milliseconds after a fatal UDF run-time situation is detected and action according to
     * user_function_timeout_policy will take place.
     * (Only valid, if enable_user_defined_functions_threads==true)
     */
    public long user_defined_function_fail_timeout = 1500;
    /**
     * Defines what to do when a UDF ran longer than user_defined_function_fail_timeout.
     * Possible options are:
     * - 'die' - i.e. it is able to emit a warning to the client before the Cassandra Daemon will shut down.
     * - 'die_immediate' - shut down C* daemon immediately (effectively prevent the chance that the client will receive a warning).
     * - 'ignore' - just log - the most dangerous option.
     * (Only valid, if enable_user_defined_functions_threads==true)
     */
    public UserFunctionTimeoutPolicy user_function_timeout_policy = UserFunctionTimeoutPolicy.die;

    public volatile boolean back_pressure_enabled = false;
    public volatile ParameterizedClass back_pressure_strategy;

<<<<<<< HEAD
    /** The configuration for continuous paging */
    public ContinuousPagingConfig continuous_paging = new ContinuousPagingConfig();

    /** How often histograms used by JMX metrics are updated, in milliseconds */
    public int metrics_histogram_update_interval_millis = 1000;
=======
	/** The configuration for continuous paging */
    public ContinuousPagingConfig continuous_paging = new ContinuousPagingConfig();

    // main memory options
    public int max_memory_to_lock_mb = 0;
    public double max_memory_to_lock_fraction = 0.20;

>>>>>>> db893e33

    /**
     * @deprecated migrate to {@link DatabaseDescriptor#isClientInitialized()}
     */
    @Deprecated
    public static boolean isClientMode()
    {
        return isClientMode;
    }

    /**
     * Client mode means that the process is a pure client, that uses C* code base but does
     * not read or write local C* database files.
     *
     * @deprecated migrate to {@link DatabaseDescriptor#clientInitialization(boolean)}
     */
    @Deprecated
    public static void setClientMode(boolean clientMode)
    {
        isClientMode = clientMode;
    }

    public enum CommitLogSync
    {
        periodic,
        batch
    }
    public enum InternodeCompression
    {
        all, none, dc
    }

    public enum DiskAccessMode
    {
        auto,
        mmap,
        mmap_index_only,
        standard,
    }

    public enum MemtableAllocationType
    {
        unslabbed_heap_buffers,
        heap_buffers,
        offheap_buffers,
        offheap_objects
    }

    public enum DiskFailurePolicy
    {
        best_effort,
        stop,
        ignore,
        stop_paranoid,
        die
    }

    public enum CommitFailurePolicy
    {
        stop,
        stop_commit,
        ignore,
        die,
    }

    public enum UserFunctionTimeoutPolicy
    {
        ignore,
        die,
        die_immediate
    }

    public enum DiskOptimizationStrategy
    {
        ssd,
        spinning
    }

    private static final List<String> SENSITIVE_KEYS = new ArrayList<String>() {{
        add("client_encryption_options");
        add("server_encryption_options");
    }};

    public static void log(Config config)
    {
        Map<String, String> configMap = new TreeMap<>();
        for (Field field : Config.class.getFields())
        {
            // ignore the constants
            if (Modifier.isFinal(field.getModifiers()))
                continue;

            String name = field.getName();
            if (SENSITIVE_KEYS.contains(name))
            {
                configMap.put(name, "<REDACTED>");
                continue;
            }

            String value;
            try
            {
                // Field.get() can throw NPE if the value of the field is null
                value = field.get(config).toString();
            }
            catch (NullPointerException | IllegalAccessException npe)
            {
                value = "null";
            }
            configMap.put(name, value);
        }

        logger.info("Node configuration:[{}]", Joiner.on("; ").join(configMap.entrySet()));
    }
}<|MERGE_RESOLUTION|>--- conflicted
+++ resolved
@@ -342,21 +342,15 @@
     public volatile boolean back_pressure_enabled = false;
     public volatile ParameterizedClass back_pressure_strategy;
 
-<<<<<<< HEAD
     /** The configuration for continuous paging */
-    public ContinuousPagingConfig continuous_paging = new ContinuousPagingConfig();
-
-    /** How often histograms used by JMX metrics are updated, in milliseconds */
-    public int metrics_histogram_update_interval_millis = 1000;
-=======
-	/** The configuration for continuous paging */
     public ContinuousPagingConfig continuous_paging = new ContinuousPagingConfig();
 
     // main memory options
     public int max_memory_to_lock_mb = 0;
     public double max_memory_to_lock_fraction = 0.20;
 
->>>>>>> db893e33
+    /** How often histograms used by JMX metrics are updated, in milliseconds */
+    public int metrics_histogram_update_interval_millis = 1000;
 
     /**
      * @deprecated migrate to {@link DatabaseDescriptor#isClientInitialized()}
