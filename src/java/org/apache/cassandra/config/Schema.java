--- conflicted
+++ resolved
@@ -606,25 +606,16 @@
     {
         assert getCFMetaData(cfm.ksName, cfm.cfName) == null;
 
-        update(cfm.ksName, ks ->
-        {
-            load(cfm);
-
-            // make sure it's init-ed w/ the old definitions first,
-            // since we're going to call initCf on the new one manually
-            Keyspace.open(cfm.ksName);
-
-            return ks.withSwapped(ks.tables.with(cfm));
-        });
-
-<<<<<<< HEAD
-        Keyspace.open(cfm.ksName).initCf(cfm.cfId, cfm.cfName, true);
-=======
+        // Make sure the keyspace is initialized and initialize the table.
+        Keyspace.open(cfm.ksName).initCf(cfm, true);
+        // Update the keyspaces map with the updated metadata
+        update(cfm.ksName, ks -> ks.withSwapped(ks.tables.with(cfm)));
+        // Update the table ID <-> table name map (cfIdMap)
+        load(cfm);
+
         // init the new CF before switching the KSM to the new one
         // to avoid races as in CASSANDRA-10761
         Keyspace.open(cfm.ksName).initCf(cfm, true);
-        setKeyspaceDefinition(ksm);
->>>>>>> 15f03ab4
         MigrationManager.instance.notifyCreateColumnFamily(cfm);
     }
 
@@ -670,19 +661,16 @@
     {
         assert getCFMetaData(view.ksName, view.viewName) == null;
 
-        update(view.ksName, ks ->
-        {
-            load(view);
-
-            // make sure it's init-ed w/ the old definitions first,
-            // since we're going to call initCf on the new one manually
-            Keyspace.open(view.ksName);
-
-            return ks.withSwapped(ks.views.with(view));
-        });
-
-        Keyspace.open(view.ksName).initCf(view.metadata.cfId, view.viewName, true);
-        Keyspace.open(view.ksName).viewManager.reload();
+        Keyspace keyspace = Keyspace.open(view.ksName);
+
+        // Make sure the keyspace is initialized and initialize the table.
+        keyspace.initCf(view.metadata, true);
+        // Update the keyspaces map with the updated metadata
+        update(view.ksName, ks -> ks.withSwapped(ks.views.with(view)));
+        // Update the table ID <-> table name map (cfIdMap)
+        load(view);
+
+        keyspace.viewManager.reload();
         MigrationManager.instance.notifyCreateView(view);
     }
 
