--- conflicted
+++ resolved
@@ -185,14 +185,10 @@
                 return error(String.format("Cannot use MultiCell column '%s' in PRIMARY KEY of materialized view", identifier));
 
             if (cdef.isStatic())
-<<<<<<< HEAD
                 return error(String.format("Cannot use Static column '%s' in PRIMARY KEY of materialized view", identifier));
-=======
-                throw new InvalidRequestException(String.format("Cannot use Static column '%s' in PRIMARY KEY of materialized view", identifier));
 
             if (cdef.type instanceof DurationType)
-                throw new InvalidRequestException(String.format("Cannot use Duration column '%s' in PRIMARY KEY of materialized view", identifier));
->>>>>>> 4f439fa3
+                return error(String.format("Cannot use Duration column '%s' in PRIMARY KEY of materialized view", identifier));
         }
 
         // build the select statement
