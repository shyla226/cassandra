/*
 * Licensed to the Apache Software Foundation (ASF) under one
 * or more contributor license agreements.  See the NOTICE file
 * distributed with this work for additional information
 * regarding copyright ownership.  The ASF licenses this file
 * to you under the Apache License, Version 2.0 (the
 * "License"); you may not use this file except in compliance
 * with the License.  You may obtain a copy of the License at
 *
 *     http://www.apache.org/licenses/LICENSE-2.0
 *
 * Unless required by applicable law or agreed to in writing, software
 * distributed under the License is distributed on an "AS IS" BASIS,
 * WITHOUT WARRANTIES OR CONDITIONS OF ANY KIND, either express or implied.
 * See the License for the specific language governing permissions and
 * limitations under the License.
 */

package org.apache.cassandra.cql3.statements;

import java.util.*;

import com.google.common.collect.Iterables;
import com.google.common.collect.Sets;

import io.reactivex.*;

import org.apache.cassandra.auth.permission.CorePermission;
import org.apache.cassandra.cql3.*;
import org.apache.cassandra.cql3.restrictions.StatementRestrictions;
import org.apache.cassandra.cql3.selection.RawSelector;
import org.apache.cassandra.cql3.selection.Selectable;
import org.apache.cassandra.db.marshal.AbstractType;
import org.apache.cassandra.db.marshal.DurationType;
import org.apache.cassandra.db.marshal.ReversedType;
import org.apache.cassandra.db.view.View;
import org.apache.cassandra.exceptions.AlreadyExistsException;
import org.apache.cassandra.exceptions.InvalidRequestException;
import org.apache.cassandra.exceptions.RequestValidationException;
import org.apache.cassandra.exceptions.UnauthorizedException;
import org.apache.cassandra.schema.ColumnMetadata;
import org.apache.cassandra.schema.MigrationManager;
import org.apache.cassandra.schema.Schema;
import org.apache.cassandra.schema.TableMetadata;
import org.apache.cassandra.schema.TableParams;
import org.apache.cassandra.schema.ViewMetadata;
import org.apache.cassandra.service.ClientState;
import org.apache.cassandra.service.QueryState;
import org.apache.cassandra.transport.Event;

public class CreateViewStatement extends SchemaAlteringStatement
{
    private final CFName baseName;
    private final List<RawSelector> selectClause;
    private final WhereClause whereClause;
    private final List<ColumnMetadata.Raw> partitionKeys;
    private final List<ColumnMetadata.Raw> clusteringKeys;
    public final CFProperties properties = new CFProperties();
    private final boolean ifNotExists;

    public CreateViewStatement(CFName viewName,
                               CFName baseName,
                               List<RawSelector> selectClause,
                               WhereClause whereClause,
                               List<ColumnMetadata.Raw> partitionKeys,
                               List<ColumnMetadata.Raw> clusteringKeys,
                               boolean ifNotExists)
    {
        super(viewName);
        this.baseName = baseName;
        this.selectClause = selectClause;
        this.whereClause = whereClause;
        this.partitionKeys = partitionKeys;
        this.clusteringKeys = clusteringKeys;
        this.ifNotExists = ifNotExists;
    }


    public void checkAccess(ClientState state) throws UnauthorizedException, InvalidRequestException
    {
        if (!baseName.hasKeyspace())
            baseName.setKeyspace(keyspace(), true);
        state.hasColumnFamilyAccess(keyspace(), baseName.getColumnFamily(), CorePermission.ALTER);
    }

    public void validate(ClientState state) throws RequestValidationException
    {
        // We do validation in announceMigration to reduce doubling up of work
    }

    private interface AddColumn
    {
        void add(ColumnIdentifier identifier, AbstractType<?> type);
    }

    private void add(TableMetadata baseCfm, Iterable<ColumnIdentifier> columns, AddColumn adder)
    {
        for (ColumnIdentifier column : columns)
        {
            AbstractType<?> type = baseCfm.getColumn(column).type;
            if (properties.definedOrdering.containsKey(column))
            {
                boolean desc = properties.definedOrdering.get(column);
                if (!desc && type.isReversed())
                {
                    type = ((ReversedType)type).baseType;
                }
                else if (desc && !type.isReversed())
                {
                    type = ReversedType.getInstance(type);
                }
            }
            adder.add(column, type);
        }
    }

<<<<<<< HEAD
    public Maybe<Event.SchemaChange> announceMigration(boolean isLocalOnly) throws RequestValidationException
=======
    public Event.SchemaChange announceMigration(QueryState queryState, boolean isLocalOnly) throws RequestValidationException
>>>>>>> ec536dc0
    {
        // We need to make sure that:
        //  - primary key includes all columns in base table's primary key
        //  - make sure that the select statement does not have anything other than columns
        //    and their names match the base table's names
        //  - make sure that primary key does not include any collections
        //  - make sure there is no where clause in the select statement
        //  - make sure there is not currently a table or view
        //  - make sure baseTable gcGraceSeconds > 0

        properties.validate();

        if (properties.useCompactStorage)
            return error("Cannot use 'COMPACT STORAGE' when defining a materialized view");

        // We enforce the keyspace because if the RF is different, the logic to wait for a
        // specific replica would break
        if (!baseName.getKeyspace().equals(keyspace()))
            return error("Cannot create a materialized view on a table in a separate keyspace");

        TableMetadata metadata = Schema.instance.validateTable(baseName.getKeyspace(), baseName.getColumnFamily());

<<<<<<< HEAD
        if (cfm.isCounter())
            return error("Materialized views are not supported on counter tables");
        if (cfm.isView())
            return error("Materialized views cannot be created against other materialized views");
=======
        if (metadata.isCounter())
            throw new InvalidRequestException("Materialized views are not supported on counter tables");
        if (metadata.isView())
            throw new InvalidRequestException("Materialized views cannot be created against other materialized views");
>>>>>>> ec536dc0

        if (metadata.params.gcGraceSeconds == 0)
        {
            return error(String.format("Cannot create materialized view '%s' for base table " +
                                       "'%s' with gc_grace_seconds of 0, since this value is " +
                                       "used to TTL undelivered updates. Setting gc_grace_seconds" +
                                       " too low might cause undelivered updates to expire " +
                                       "before being replayed.", cfName.getColumnFamily(),
                                       baseName.getColumnFamily()));
        }

        Set<ColumnIdentifier> included = Sets.newHashSetWithExpectedSize(selectClause.size());
        for (RawSelector selector : selectClause)
        {
            Selectable.Raw selectable = selector.selectable;
            if (selectable instanceof Selectable.WithFieldSelection.Raw)
                return error("Cannot select out a part of type when defining a materialized view");
            if (selectable instanceof Selectable.WithFunction.Raw)
                return error("Cannot use function when defining a materialized view");
            if (selectable instanceof Selectable.WritetimeOrTTL.Raw)
                return error("Cannot use function when defining a materialized view");
            if (selector.alias != null)
                return error("Cannot use alias when defining a materialized view");

            Selectable s = selectable.prepare(metadata);
            if (s instanceof Term.Raw)
                return error("Cannot use terms in selection when defining a materialized view");

<<<<<<< HEAD
            ColumnDefinition cdef = (ColumnDefinition) s;
=======
            ColumnMetadata cdef = (ColumnMetadata)s;
>>>>>>> ec536dc0
            included.add(cdef.name);
        }

        Set<ColumnMetadata.Raw> targetPrimaryKeys = new HashSet<>();
        for (ColumnMetadata.Raw identifier : Iterables.concat(partitionKeys, clusteringKeys))
        {
            if (!targetPrimaryKeys.add(identifier))
                return error("Duplicate entry found in PRIMARY KEY: " + identifier);

            ColumnMetadata cdef = identifier.prepare(metadata);

            if (cdef.type.isMultiCell())
                return error(String.format("Cannot use MultiCell column '%s' in PRIMARY KEY of materialized view", identifier));

            if (cdef.isStatic())
                return error(String.format("Cannot use Static column '%s' in PRIMARY KEY of materialized view", identifier));

            if (cdef.type instanceof DurationType)
                return error(String.format("Cannot use Duration column '%s' in PRIMARY KEY of materialized view", identifier));
        }

        // build the select statement
        Map<ColumnMetadata.Raw, Boolean> orderings = Collections.emptyMap();
        List<ColumnMetadata.Raw> groups = Collections.emptyList();
        SelectStatement.Parameters parameters = new SelectStatement.Parameters(orderings, groups, false, true, false);

        SelectStatement.RawStatement rawSelect = new SelectStatement.RawStatement(baseName, parameters, selectClause, whereClause, null, null);

        ClientState state = ClientState.forInternalCalls();
        state.setKeyspace(keyspace());

        rawSelect.prepareKeyspace(state);
        rawSelect.setBoundVariables(getBoundVariables());

        ParsedStatement.Prepared prepared = rawSelect.prepare(true);
        SelectStatement select = (SelectStatement) prepared.statement;
        StatementRestrictions restrictions = select.getRestrictions();

        if (!prepared.boundNames.isEmpty())
            return error("Cannot use query parameters in CREATE MATERIALIZED VIEW statements");

        String whereClauseText = View.relationsToWhereClause(whereClause.relations);

        Set<ColumnIdentifier> basePrimaryKeyCols = new HashSet<>();
        for (ColumnMetadata definition : Iterables.concat(metadata.partitionKeyColumns(), metadata.clusteringColumns()))
            basePrimaryKeyCols.add(definition.name);

        List<ColumnIdentifier> targetClusteringColumns = new ArrayList<>();
        List<ColumnIdentifier> targetPartitionKeys = new ArrayList<>();

        // This is only used as an intermediate state; this is to catch whether multiple non-PK columns are used
        boolean hasNonPKColumn = false;
        for (ColumnMetadata.Raw raw : partitionKeys)
            hasNonPKColumn |= getColumnIdentifier(metadata, basePrimaryKeyCols, hasNonPKColumn, raw, targetPartitionKeys, restrictions);

        for (ColumnMetadata.Raw raw : clusteringKeys)
            hasNonPKColumn |= getColumnIdentifier(metadata, basePrimaryKeyCols, hasNonPKColumn, raw, targetClusteringColumns, restrictions);

        // We need to include all of the primary key columns from the base table in order to make sure that we do not
        // overwrite values in the view. We cannot support "collapsing" the base table into a smaller number of rows in
        // the view because if we need to generate a tombstone, we have no way of knowing which value is currently being
        // used in the view and whether or not to generate a tombstone. In order to not surprise our users, we require
        // that they include all of the columns. We provide them with a list of all of the columns left to include.
        boolean missingClusteringColumns = false;
        StringBuilder columnNames = new StringBuilder();
        List<ColumnIdentifier> includedColumns = new ArrayList<>();
        for (ColumnMetadata def : metadata.columns())
        {
            ColumnIdentifier identifier = def.name;
            boolean includeDef = included.isEmpty() || included.contains(identifier);

            if (includeDef && def.isStatic())
                return error(String.format("Unable to include static column '%s' which would be included by Materialized View SELECT * statement", identifier));

            boolean defInTargetPrimaryKey = targetClusteringColumns.contains(identifier)
                                            || targetPartitionKeys.contains(identifier);

            if (includeDef && !defInTargetPrimaryKey)
                includedColumns.add(identifier);

            if (!def.isPrimaryKeyColumn())
                continue;

            if (!defInTargetPrimaryKey)
            {
                if (missingClusteringColumns)
                    columnNames.append(',');
                else
                    missingClusteringColumns = true;
                columnNames.append(identifier);
            }
        }
        if (missingClusteringColumns)
            return error(String.format("Cannot create Materialized View %s without primary key columns from base %s (%s)",
                                       columnFamily(), baseName.getColumnFamily(), columnNames.toString()));

        if (targetPartitionKeys.isEmpty())
            return error("Must select at least a column for a Materialized View");

        if (targetClusteringColumns.isEmpty())
            return error("No columns are defined for Materialized View other than primary key");

        TableParams params = properties.properties.asNewTableParams();

        if (params.defaultTimeToLive > 0)
        {
            throw new InvalidRequestException("Cannot set default_time_to_live for a materialized view. " +
                                              "Data in a materialized view always expire at the same time than " +
                                              "the corresponding data in the parent table.");
        }

        TableMetadata.Builder builder =
            TableMetadata.builder(keyspace(), columnFamily(), properties.properties.getId())
                         .isView(true)
                         .params(params);

        add(metadata, targetPartitionKeys, builder::addPartitionKeyColumn);
        add(metadata, targetClusteringColumns, builder::addClusteringColumn);
        add(metadata, includedColumns, builder::addRegularColumn);

        ViewMetadata definition = new ViewMetadata(keyspace(),
                                                   columnFamily(),
                                                   metadata.id,
                                                   metadata.name,
                                                   included.isEmpty(),
                                                   rawSelect,
                                                   whereClauseText,
                                                   builder.build());

        return MigrationManager.announceNewView(definition, isLocalOnly)
                               .andThen(Maybe.just(new Event.SchemaChange(Event.SchemaChange.Change.CREATED, Event.SchemaChange.Target.TABLE, keyspace(), columnFamily())))
                               .onErrorResumeNext(e ->
                                                  {
                                                      if (e instanceof AlreadyExistsException && ifNotExists)
                                                          return Maybe.empty();

                                                      return Maybe.error(e);
                                                  });
    }

    private static boolean getColumnIdentifier(TableMetadata cfm,
                                               Set<ColumnIdentifier> basePK,
                                               boolean hasNonPKColumn,
                                               ColumnMetadata.Raw raw,
                                               List<ColumnIdentifier> columns,
                                               StatementRestrictions restrictions)
    {
        ColumnMetadata def = raw.prepare(cfm);

        boolean isPk = basePK.contains(def.name);
        if (!isPk && hasNonPKColumn)
            throw new InvalidRequestException(String.format("Cannot include more than one non-primary key column '%s' in materialized view primary key", def.name));

        // We don't need to include the "IS NOT NULL" filter on a non-composite partition key
        // because we will never allow a single partition key to be NULL
        boolean isSinglePartitionKey = def.isPartitionKey()
                                       && cfm.partitionKeyColumns().size() == 1;
        if (!isSinglePartitionKey && !restrictions.isRestricted(def))
            throw new InvalidRequestException(String.format("Primary key column '%s' is required to be filtered by 'IS NOT NULL'", def.name));

        columns.add(def.name);
        return !isPk;
    }
}<|MERGE_RESOLUTION|>--- conflicted
+++ resolved
@@ -114,11 +114,7 @@
         }
     }
 
-<<<<<<< HEAD
-    public Maybe<Event.SchemaChange> announceMigration(boolean isLocalOnly) throws RequestValidationException
-=======
-    public Event.SchemaChange announceMigration(QueryState queryState, boolean isLocalOnly) throws RequestValidationException
->>>>>>> ec536dc0
+    public Maybe<Event.SchemaChange> announceMigration(QueryState queryState, boolean isLocalOnly) throws RequestValidationException
     {
         // We need to make sure that:
         //  - primary key includes all columns in base table's primary key
@@ -141,17 +137,10 @@
 
         TableMetadata metadata = Schema.instance.validateTable(baseName.getKeyspace(), baseName.getColumnFamily());
 
-<<<<<<< HEAD
-        if (cfm.isCounter())
+        if (metadata.isCounter())
             return error("Materialized views are not supported on counter tables");
-        if (cfm.isView())
+        if (metadata.isView())
             return error("Materialized views cannot be created against other materialized views");
-=======
-        if (metadata.isCounter())
-            throw new InvalidRequestException("Materialized views are not supported on counter tables");
-        if (metadata.isView())
-            throw new InvalidRequestException("Materialized views cannot be created against other materialized views");
->>>>>>> ec536dc0
 
         if (metadata.params.gcGraceSeconds == 0)
         {
@@ -180,11 +169,7 @@
             if (s instanceof Term.Raw)
                 return error("Cannot use terms in selection when defining a materialized view");
 
-<<<<<<< HEAD
-            ColumnDefinition cdef = (ColumnDefinition) s;
-=======
             ColumnMetadata cdef = (ColumnMetadata)s;
->>>>>>> ec536dc0
             included.add(cdef.name);
         }
 
