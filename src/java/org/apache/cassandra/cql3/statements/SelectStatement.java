--- conflicted
+++ resolved
@@ -1164,9 +1164,6 @@
         }
     }
 
-<<<<<<< HEAD
-    private static void addValue(ResultBuilder result, ColumnDefinition def, Row row, int nowInSec, ProtocolVersion protocolVersion)
-=======
     /**
      * Checks if the query is a full partitions selection.
      * @return {@code true} if the query is a full partitions selection, {@code false} otherwise.
@@ -1176,8 +1173,7 @@
         return !restrictions.hasClusteringColumnsRestrictions() && !restrictions.hasRegularColumnsRestrictions();
     }
 
-    private static void addValue(Selection.ResultSetBuilder result, ColumnDefinition def, Row row, int nowInSec, ProtocolVersion protocolVersion)
->>>>>>> 3580f6c0
+    private static void addValue(ResultBuilder result, ColumnDefinition def, Row row, int nowInSec, ProtocolVersion protocolVersion)
     {
         if (def.isComplex())
         {
