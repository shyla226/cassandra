/*
 * Licensed to the Apache Software Foundation (ASF) under one
 * or more contributor license agreements.  See the NOTICE file
 * distributed with this work for additional information
 * regarding copyright ownership.  The ASF licenses this file
 * to you under the Apache License, Version 2.0 (the
 * "License"); you may not use this file except in compliance
 * with the License.  You may obtain a copy of the License at
 *
 *     http://www.apache.org/licenses/LICENSE-2.0
 *
 * Unless required by applicable law or agreed to in writing, software
 * distributed under the License is distributed on an "AS IS" BASIS,
 * WITHOUT WARRANTIES OR CONDITIONS OF ANY KIND, either express or implied.
 * See the License for the specific language governing permissions and
 * limitations under the License.
 */
package org.apache.cassandra.cql3.statements;

import java.nio.ByteBuffer;
import java.util.*;

import com.google.common.base.MoreObjects;

import org.slf4j.Logger;
import org.slf4j.LoggerFactory;

import org.apache.cassandra.auth.permission.CorePermission;
import org.apache.cassandra.concurrent.Stage;
import org.apache.cassandra.concurrent.StageManager;
import org.apache.cassandra.config.DatabaseDescriptor;
import org.apache.cassandra.auth.Permission;
import org.apache.cassandra.schema.ColumnMetadata;
import org.apache.cassandra.schema.Schema;
import org.apache.cassandra.schema.TableMetadata;
import org.apache.cassandra.schema.TableMetadataRef;
import org.apache.cassandra.cql3.*;
import org.apache.cassandra.cql3.continuous.paging.ContinuousPagingService;
import org.apache.cassandra.cql3.functions.Function;
import org.apache.cassandra.cql3.restrictions.Restrictions;
import org.apache.cassandra.cql3.restrictions.StatementRestrictions;
import org.apache.cassandra.cql3.selection.RawSelector;
import org.apache.cassandra.cql3.selection.ResultBuilder;
import org.apache.cassandra.cql3.selection.Selection;
import org.apache.cassandra.db.*;
import org.apache.cassandra.db.aggregation.AggregationSpecification;
import org.apache.cassandra.db.filter.*;
import org.apache.cassandra.db.marshal.CollectionType;
import org.apache.cassandra.db.marshal.CompositeType;
import org.apache.cassandra.db.marshal.Int32Type;
import org.apache.cassandra.db.marshal.UserType;
import org.apache.cassandra.db.partitions.PartitionIterator;
import org.apache.cassandra.db.rows.ComplexColumnData;
import org.apache.cassandra.db.rows.Row;
import org.apache.cassandra.db.rows.RowIterator;
import org.apache.cassandra.db.view.View;
import org.apache.cassandra.dht.AbstractBounds;
import org.apache.cassandra.exceptions.*;
import org.apache.cassandra.index.SecondaryIndexManager;
import org.apache.cassandra.index.sasi.SASIIndex;
import org.apache.cassandra.serializers.MarshalException;
import org.apache.cassandra.service.ClientState;
import org.apache.cassandra.service.ClientWarn;
import org.apache.cassandra.service.QueryState;
import org.apache.cassandra.service.pager.AggregationQueryPager;
import org.apache.cassandra.service.pager.PagingState;
import org.apache.cassandra.service.pager.QueryPager;
import org.apache.cassandra.transport.ProtocolVersion;
import org.apache.cassandra.transport.messages.ResultMessage;
import org.apache.cassandra.utils.ByteBufferUtil;
import org.apache.cassandra.utils.FBUtilities;
import org.apache.cassandra.utils.JVMStabilityInspector;

import static org.apache.cassandra.cql3.statements.RequestValidations.checkFalse;
import static org.apache.cassandra.cql3.statements.RequestValidations.checkNotNull;
import static org.apache.cassandra.cql3.statements.RequestValidations.checkNull;
import static org.apache.cassandra.cql3.statements.RequestValidations.checkTrue;
import static org.apache.cassandra.utils.ByteBufferUtil.UNSET_BYTE_BUFFER;

/**
 * Encapsulates a completely parsed SELECT query, including the target
 * column family, expression, result count, and ordering clause.
 *
 * A number of public methods here are only used internally. However,
 * many of these are made accessible for the benefit of custom
 * QueryHandler implementations, so before reducing their accessibility
 * due consideration should be given.
 */
public class SelectStatement implements CQLStatement
{
    private static final Logger logger = LoggerFactory.getLogger(SelectStatement.class);

    private static final int DEFAULT_PAGE_SIZE = 10000;

    private final int boundTerms;
    public final TableMetadata table;
    public final Parameters parameters;
    private final Selection selection;
    private final Term limit;
    private final Term perPartitionLimit;

    private final StatementRestrictions restrictions;

    private final boolean isReversed;

    /**
     * The <code>AggregationSpecification</code> used to make the aggregates.
     */
    public final AggregationSpecification aggregationSpec;

    /**
     * The comparator used to orders results when multiple keys are selected (using IN).
     */
    private final Comparator<List<ByteBuffer>> orderingComparator;

    private final ColumnFilter queriedColumns;

    // Used by forSelection below
    private static final Parameters defaultParameters = new Parameters(Collections.emptyMap(),
                                                                       Collections.emptyList(),
                                                                       false,
                                                                       false,
                                                                       false);

    public SelectStatement(TableMetadata table,
                           int boundTerms,
                           Parameters parameters,
                           Selection selection,
                           StatementRestrictions restrictions,
                           boolean isReversed,
                           AggregationSpecification aggregationSpec,
                           Comparator<List<ByteBuffer>> orderingComparator,
                           Term limit,
                           Term perPartitionLimit)
    {
        this.table = table;
        this.boundTerms = boundTerms;
        this.selection = selection;
        this.restrictions = restrictions;
        this.isReversed = isReversed;
        this.aggregationSpec = aggregationSpec;
        this.orderingComparator = orderingComparator;
        this.parameters = parameters;
        this.limit = limit;
        this.perPartitionLimit = perPartitionLimit;
        this.queriedColumns = gatherQueriedColumns();
    }

    /**
     * Adds the specified restrictions to the index restrictions.
     *
     * @param indexRestriction the index restrictions to add
     * @return a new {@code SelectStatement} instance with the added index restrictions
     */
    public SelectStatement addIndexRestrictions(Restrictions indexRestrictions)
    {
        return new SelectStatement(table,
                                   boundTerms,
                                   parameters,
                                   selection,
                                   restrictions.addIndexRestrictions(indexRestrictions),
                                   isReversed,
                                   aggregationSpec,
                                   orderingComparator,
                                   limit,
                                   perPartitionLimit);
    }

    public Iterable<Function> getFunctions()
    {
        List<Function> functions = new ArrayList<>();
        addFunctionsTo(functions);
        return functions;
    }

    private void addFunctionsTo(List<Function> functions)
    {
        selection.addFunctionsTo(functions);
        restrictions.addFunctionsTo(functions);

        if (limit != null)
            limit.addFunctionsTo(functions);

        if (perPartitionLimit != null)
            perPartitionLimit.addFunctionsTo(functions);
    }

    // Note that the queried columns internally is different from the one selected by the
    // user as it also include any column for which we have a restriction on.
    private ColumnFilter gatherQueriedColumns()
    {
        if (selection.isWildcard())
            return ColumnFilter.all(table);

        ColumnFilter.Builder builder = ColumnFilter.allRegularColumnsBuilder(table);
        // Adds all selected columns
        for (ColumnMetadata def : selection.getColumns())
            if (!def.isPrimaryKeyColumn())
                builder.add(def);
        // as well as any restricted column (so we can actually apply the restriction)
        builder.addAll(restrictions.nonPKRestrictedColumns(true));

        // In a number of cases, we want to distinguish between a partition truly empty and one with only static content
        // (but no rows). In those cases, we should force querying all static columns (to make the distinction).
        if (table.hasStaticColumns() && returnStaticContentOnPartitionWithNoRows())
            builder.addAll(table.staticColumns());

        return builder.build();
    }

    /**
     * The columns to fetch internally for this SELECT statement (which can be more than the one selected by the
     * user as it also include any restricted column in particular).
     */
    public ColumnFilter queriedColumns()
    {
        return queriedColumns;
    }

    // Creates a simple select based on the given selection.
    // Note that the results select statement should not be used for actual queries, but only for processing already
    // queried data through processColumnFamily.
    static SelectStatement forSelection(TableMetadata table, Selection selection)
    {
        return new SelectStatement(table,
                                   0,
                                   defaultParameters,
                                   selection,
                                   StatementRestrictions.empty(StatementType.SELECT, table),
                                   false,
                                   null,
                                   null,
                                   null,
                                   null);
    }

    public ResultSet.ResultMetadata getResultMetadata()
    {
        return selection.getResultMetadata(parameters.isJson);
    }

    public int getBoundTerms()
    {
        return boundTerms;
    }

    public void checkAccess(ClientState state) throws InvalidRequestException, UnauthorizedException
    {
        if (table.isView())
        {
            TableMetadataRef baseTable = View.findBaseTable(keyspace(), columnFamily());
            if (baseTable != null)
                state.hasColumnFamilyAccess(baseTable, CorePermission.SELECT);
        }
        else
        {
            state.hasColumnFamilyAccess(table, CorePermission.SELECT);
        }

        for (Function function : getFunctions())
            state.ensureHasPermission(CorePermission.EXECUTE, function);
    }

    public void validate(ClientState state) throws InvalidRequestException
    {
        // Nothing to do, all validation has been done by RawStatement.prepare()
    }

    public ResultMessage.Rows execute(QueryState state, QueryOptions options, long queryStartNanoTime)
    throws RequestValidationException, RequestExecutionException
    {
        ConsistencyLevel cl = options.getConsistency();
        checkNotNull(cl, "Invalid empty consistency level");
        cl.validateForRead(keyspace());

        if (options.continuousPagesRequested())
        {
            checkNotNull(state.getConnection(), "Continuous paging should only be used for external queries");
            checkFalse(cl.isSerialConsistency(), "Continuous paging does not support serial reads");
            return executeContinuous(state, options, FBUtilities.nowInSeconds(), cl, queryStartNanoTime);
        }
        else
        {
            return execute(state, options, FBUtilities.nowInSeconds(), cl, queryStartNanoTime);
        }
    }

    /**
     * Return the page size to be used for a query. If async paging is requested, then it overrides
     * the legacy page size set in the options. Note that if the page unit is bytes, then the estimated
     * page size in rows is only used when sending queries to replicas, it is not the page size returned
     * to the user, which is always controlled by
     * {@link ContinuousPagingService.PageBuilder} when async
     * paging is used.
     *
     * @param options - the query options
     *
     * @return the page size requested by the user or an estimate if paging in bytes
     */
    private int getPageSize(QueryOptions options)
    {
        QueryOptions.PagingOptions pagingOptions = options.getPagingOptions();
        if (pagingOptions == null)
            return -1;

        PageSize size = pagingOptions.pageSize();

        // We know the size can only be in rows currently if continuous paging
        // is not used, so don't bother computing the average row size.
        return pagingOptions.isContinuous()
<<<<<<< HEAD
             ? size.inEstimatedRows(ResultSet.estimatedRowSize(table, selection.getColumns()))
=======
             ? size.inEstimatedRows(ResultSet.estimatedRowSize(cfm, selection.getColumnMapping()))
>>>>>>> 3353e950
             : size.inRows();
    }

    public ReadQuery getQuery(QueryState queryState, QueryOptions options, int nowInSec) throws RequestValidationException
    {
        return getQuery(queryState, options, nowInSec, getLimit(options), getPerPartitionLimit(options), getPageSize(options));
    }

    public ReadQuery getQuery(QueryState queryState, QueryOptions options, int nowInSec, int userLimit, int perPartitionLimit, int pageSize)
    {
        boolean isPartitionRangeQuery = restrictions.isKeyRange() || restrictions.usesSecondaryIndexing();

        DataLimits limit = getDataLimits(userLimit, perPartitionLimit, pageSize);

        if (isPartitionRangeQuery)
            return getRangeCommand(queryState, options, limit, nowInSec);

        return getSliceCommands(options, limit, nowInSec);
    }

    private ResultMessage.Rows execute(ReadQuery query,
                                       QueryOptions options,
                                       QueryState state,
                                       int nowInSec,
                                       int userLimit, long queryStartNanoTime) throws RequestValidationException, RequestExecutionException
    {
        try (PartitionIterator data = query.execute(options.getConsistency(), state.getClientState(), queryStartNanoTime, false))
        {
            return processResults(data, options, nowInSec, userLimit);
        }
    }

    /**
     * A wrapper class for interfacing to the real pagers. Because we need to invoke a different method
     * depending on the query execution type (internal, local or distributed), this abstraction saves
     * code duplication.
     */
    private static abstract class Pager
    {
        protected QueryPager pager;

        protected Pager(QueryPager pager)
        {
            this.pager = pager;
        }

        public static Pager forInternalQuery(QueryPager pager, ReadExecutionController executionController)
        {
            return new InternalPager(pager, executionController);
        }

        public static Pager forNormalQuery(QueryPager pager, ConsistencyLevel consistency, ClientState clientState, boolean forContinuousPaging)
        {
            return new NormalPager(pager, consistency, clientState, forContinuousPaging);
        }

        public boolean isExhausted()
        {
            return pager.isExhausted();
        }

        public PagingState state(boolean inclusive)
        {
            return pager.state(inclusive);
        }

        public int maxRemaining()
        {
            return pager.maxRemaining();
        }

        public abstract PartitionIterator fetchPage(int pageSize, long queryStartNanoTime);

        /**
         * The pager for ordinary queries.
         */
        public static class NormalPager extends Pager
        {
            private final ConsistencyLevel consistency;
            private final ClientState clientState;
            private final boolean forContinuousPaging;

            private NormalPager(QueryPager pager, ConsistencyLevel consistency, ClientState clientState, boolean forContinuousPaging)
            {
                super(pager);
                this.consistency = consistency;
                this.clientState = clientState;
                this.forContinuousPaging = forContinuousPaging;
            }

            public PartitionIterator fetchPage(int pageSize, long queryStartNanoTime)
            {
                return pager.fetchPage(pageSize, consistency, clientState, queryStartNanoTime, forContinuousPaging);
            }
        }

        /**
         * A pager for internal queries.
         */
        public static class InternalPager extends Pager
        {
            private final ReadExecutionController executionController;

            private InternalPager(QueryPager pager, ReadExecutionController executionController)
            {
                super(pager);
                this.executionController = executionController;
            }

            public PartitionIterator fetchPage(int pageSize, long queryStartNanoTime)
            {
                return pager.fetchPageInternal(pageSize, executionController);
            }
        }
    }

    private ResultMessage.Rows execute(Pager pager,
                                       QueryOptions options,
                                       int pageSize,
                                       int nowInSec,
                                       int userLimit,
                                       long queryStartNanoTime) throws RequestValidationException, RequestExecutionException
    {
        if (aggregationSpec != null)
        {
            if (!restrictions.hasPartitionKeyRestrictions())
            {
                warn("Aggregation query used without partition key");
            }
            else if (restrictions.keyIsInRelation())
            {
                warn("Aggregation query used on multiple partition keys (IN restriction)");
            }
        }

        // We can't properly do post-query ordering if we page (see #6722)
        // For GROUP BY or aggregation queries we always page internally even if the user has turned paging off
        checkFalse(pageSize > 0 && needsPostQueryOrdering(),
                   "Cannot page queries with both ORDER BY and a IN restriction on the partition key;"
                   + " you must either remove the ORDER BY or the IN and sort client side, or disable paging for this query");

        ResultMessage.Rows msg;
        try (PartitionIterator page = pager.fetchPage(pageSize, queryStartNanoTime))
        {
            msg = processResults(page, options, nowInSec, userLimit);
        }

        // Please note that the isExhausted state of the pager only gets updated when we've closed the page, so this
        // shouldn't be moved inside the 'try' above.
        if (!pager.isExhausted())
            msg.result.metadata.setPagingResult(new PagingResult(pager.state(false)));

        return msg;
    }

    private void warn(String msg)
    {
        logger.warn(msg);
        ClientWarn.instance.warn(msg);
    }

    private ResultMessage.Rows processResults(PartitionIterator partitions,
                                              QueryOptions options,
                                              int nowInSec,
                                              int userLimit) throws RequestValidationException
    {
        ResultSet rset = process(partitions, options, nowInSec, userLimit);
        return new ResultMessage.Rows(rset);
    }

    public ResultMessage.Rows executeInternal(QueryState state, QueryOptions options) throws RequestExecutionException, RequestValidationException
    {
        return executeInternal(state, options, FBUtilities.nowInSeconds(), System.nanoTime());
    }

    public ResultMessage.Rows executeInternal(QueryState state, QueryOptions options, int nowInSec, long queryStartNanoTime) throws RequestExecutionException, RequestValidationException
    {
        int userLimit = getLimit(options);
        int userPerPartitionLimit = getPerPartitionLimit(options);
        int pageSize = getPageSize(options);
        ReadQuery query = getQuery(state, options, nowInSec, userLimit, userPerPartitionLimit, pageSize);

        try (ReadExecutionController executionController = query.executionController())
        {
            if (aggregationSpec == null && (pageSize <= 0 || (query.limits().count() <= pageSize)))
            {
                try (PartitionIterator data = query.executeInternal(executionController))
                {
                    return processResults(data, options, nowInSec, userLimit);
                }
            }
            else
            {
                QueryPager pager = getPager(query, options);

                return execute(Pager.forInternalQuery(pager, executionController), options, pageSize, nowInSec, userLimit, queryStartNanoTime);
            }
        }
    }

    /**
     * Execute the query synchronously, typically we only retrieve one page.
     * @param state - the query state
     * @param options - the query options
     * @param queryStartNanoTime - the timestamp returned by System.nanoTime() when this statement was received
     * @return - a message containing the result rows
     * @throws RequestExecutionException
     * @throws RequestValidationException
     */
    private ResultMessage.Rows execute(QueryState state, QueryOptions options, int nowInSec, ConsistencyLevel cl, long queryStartNanoTime)
    throws RequestExecutionException, RequestValidationException
    {
        int userLimit = getLimit(options);
        int userPerPartitionLimit = getPerPartitionLimit(options);
        int pageSize = getPageSize(options);
        ReadQuery query = getQuery(state, options, nowInSec, userLimit, userPerPartitionLimit, pageSize);

        if (aggregationSpec == null && (pageSize <= 0 || (query.limits().count() <= pageSize)))
            return execute(query, options, state, nowInSec, userLimit, queryStartNanoTime);

        QueryPager pager = getPager(query, options);

        return execute(Pager.forNormalQuery(pager, cl, state.getClientState(), false), options, pageSize, nowInSec, userLimit, queryStartNanoTime);
    }

    /**
     * Execute the query by pushing multiple pages to the client continuously, as soon as they become available.
     *
     * @param state - the query state
     * @param options - the query options
     * @param queryStartNanoTime - the timestamp returned by System.nanoTime() when this statement was received
     * @return - a void message, the results will be sent asynchronously by the async paging service
     * @throws RequestExecutionException
     * @throws RequestValidationException
     */
    private ResultMessage.Rows executeContinuous(QueryState state, QueryOptions options, int nowInSec, ConsistencyLevel cl, long queryStartNanoTime)
    throws RequestValidationException, RequestExecutionException
    {
        ContinuousPagingService.metrics.requests.mark();

        checkFalse(needsPostQueryOrdering(),
                   "Cannot page queries with both ORDER BY and a IN restriction on the partition key;"
                   + " you must either remove the ORDER BY or the IN and sort client side, or avoid async paging for this query");

        int userLimit = getLimit(options);
        int userPerPartitionLimit = getPerPartitionLimit(options);
        int pageSize = getPageSize(options);

        ReadQuery query = getQuery(state, options, nowInSec, userLimit, userPerPartitionLimit, pageSize);
        ContinuousPagingExecutor executor = new ContinuousPagingExecutor(this, options, state, cl, query, queryStartNanoTime, pageSize);
        ResultBuilder builder = ContinuousPagingService.makeBuilder(this, executor, state, options, DatabaseDescriptor.getContinuousPaging());

        executor.schedule(options.getPagingOptions().state(), builder);
        return new ResultMessage.Rows(new ResultSet(getResultMetadata().copy(), Collections.emptyList()), false);
    }

    /**
     * A class for executing queries with continuous paging.
     */
    public final static class ContinuousPagingExecutor
    {
        final SelectStatement statement;
        final QueryOptions options;
        final QueryState state;
        final ConsistencyLevel consistencyLevel;
        final int pageSize;
        final ReadQuery query;
        final boolean isLocalQuery;
        final long queryStartNanoTime;

        // Not final because it is recreated every time we reschedule
        Pager pager;

        // Not final because it is updated every time we schedule a task
        long schedulingTimeNano;

        private ContinuousPagingExecutor(SelectStatement statement,
                                         QueryOptions options,
                                         QueryState state,
                                         ConsistencyLevel consistencyLevel,
                                         ReadQuery query,
                                         long queryStartNanoTime,
                                         int pageSize)
        {
            this.statement = statement;
            this.options = options;
            this.state = state;
            this.consistencyLevel = consistencyLevel;
            this.pageSize = pageSize;
            this.query = query;
            this.isLocalQuery = consistencyLevel.isSingleNode() && query.queriesOnlyLocalData();
            this.queryStartNanoTime = queryStartNanoTime;
        }

        public PagingState state(boolean inclusive)
        {
            return pager == null || pager.isExhausted() ? null : pager.state(inclusive);
        }

        public void retrieveMultiplePages(PagingState pagingState, ResultBuilder builder)
        {
            // update the metrics with how long we were waiting since scheduling this task
            ContinuousPagingService.metrics.waitingTime.addNano(System.nanoTime() - schedulingTimeNano);

            if (logger.isTraceEnabled())
                logger.trace("{} - retrieving multiple pages with paging state {}",
                             statement.table, pagingState);

            assert pager == null;
            assert !builder.isCompleted();

            try
            {
                pager = Pager.forNormalQuery(statement.getPager(query, pagingState, options.getProtocolVersion()),
                                             consistencyLevel,
                                             state.getClientState(),
                                             true);


                // non-local queries span only one page at a time in SP, and each page is monitored starting from
                // queryStartNanoTime and will fail once RPC read timeout has elapsed, so we must use System.nanoTime()
                // instead of queryStartNanoTime for distirbuted queries
                // local queries, on the other hand, are not monitored against the RPC timeout and we want to record
                // the entire query duration in the metrics, so we should not reset queryStartNanoTime, further we
                // should query all available data, not just page size rows
                int pageSize = isLocalQuery ? pager.maxRemaining() : this.pageSize;
                long queryStart = isLocalQuery ? queryStartNanoTime : System.nanoTime();

                try (PartitionIterator page = pager.fetchPage(pageSize, queryStart))
                {
                    process(page, builder);
                }

                maybeReschedule(builder);
            }
            catch (Throwable t)
            {
                JVMStabilityInspector.inspectThrowable(t);
                logger.error("Failed to process multiple pages with error: {}", t.getMessage(), t);

                builder.complete(t);
            }
        }

        /**
         * Iterate the results and pass them to the builder by calling statement.processPartition().
         *
         * @param partitions - the partitions to iterate.
         * @throws InvalidRequestException
         */
        void process(PartitionIterator partitions, ResultBuilder builder) throws InvalidRequestException
        {
            while (partitions.hasNext())
            {
                try (RowIterator partition = partitions.next())
                {
                    statement.processPartition(partition, options, builder, query.nowInSec());
                }

                if (builder.isCompleted())
                    break;
            }
        }

        /**
         * This method is called when the iteration in retrieveMultiplePages() terminates.
         *
         * If the pager is exhausted, then we've run out of data, in this case we check
         * if we need to complete the builder and then we are done.
         *
         * Otherwise, if there is still data, either the iteration was interrupted by the iterator (maximum
         * time constraint in the local case or a single page in the distributed case), or
         * by the builder itself (continuous paging was cancelled or has reached the maximum
         * number of pages). In the first case, builder not completed, we reschedule, in the second case
         * we're done.
         *
         * @param builder - the result builder
         */
        void maybeReschedule(ResultBuilder builder)
        {
            assert pager != null;

            if (pager.isExhausted())
            {
                builder.complete();
                ContinuousPagingService.metrics.addTotalDuration(isLocalQuery, System.nanoTime() - queryStartNanoTime);
            }
            else
            {
                if (!builder.isCompleted())
                    schedule(pager.state(false), builder);
            }
        }

        private void schedule(PagingState pagingState, ResultBuilder builder)
        {
            if (logger.isTraceEnabled())
                logger.trace("{} - scheduling retrieving of multiple pages with paging state {}",
                             statement.table, pagingState);

            // the pager will be recreated when retrieveMultiplePages executes, set it to null because in the local
            // case the pager depends on the execution controller, which will be released when this method returns
            pager = null;

            schedulingTimeNano = System.nanoTime();
            StageManager.getStage(Stage.CONTINUOUS_PAGING).submit(() -> retrieveMultiplePages(pagingState, builder));
        }
    }

    private QueryPager getPager(ReadQuery query, QueryOptions options)
    {
        PagingState pagingState = options.getPagingOptions() == null
                                  ? null
                                  : options.getPagingOptions().state();
        return getPager(query, pagingState, options.getProtocolVersion());
    }

    private QueryPager getPager(ReadQuery query, PagingState pagingState, ProtocolVersion protocolVersion)
    {
        QueryPager pager = query.getPager(pagingState, protocolVersion);

        if (aggregationSpec == null || query == ReadQuery.EMPTY)
            return pager;

        return new AggregationQueryPager(pager, query.limits());
    }

    public ResultSet process(PartitionIterator partitions, int nowInSec) throws InvalidRequestException
    {
        return process(partitions, QueryOptions.DEFAULT, nowInSec, getLimit(QueryOptions.DEFAULT));
    }

    public String keyspace()
    {
        return table.keyspace;
    }

    public String columnFamily()
    {
        return table.name;
    }

    /**
     * May be used by custom QueryHandler implementations
     */
    public Selection getSelection()
    {
        return selection;
    }

    /**
     * May be used by custom QueryHandler implementations
     */
    public StatementRestrictions getRestrictions()
    {
        return restrictions;
    }

    private ReadQuery getSliceCommands(QueryOptions options, DataLimits limit, int nowInSec) throws RequestValidationException
    {
        Collection<ByteBuffer> keys = restrictions.getPartitionKeys(options);
        if (keys.isEmpty())
            return ReadQuery.EMPTY;

        ClusteringIndexFilter filter = makeClusteringIndexFilter(options);
        if (filter == null)
            return ReadQuery.EMPTY;

        RowFilter rowFilter = getRowFilter(options);

        // Note that we use the total limit for every key, which is potentially inefficient.
        // However, IN + LIMIT is not a very sensible choice.
        List<SinglePartitionReadCommand> commands = new ArrayList<>(keys.size());
        for (ByteBuffer key : keys)
        {
            QueryProcessor.validateKey(key);
            DecoratedKey dk = table.partitioner.decorateKey(ByteBufferUtil.clone(key));
            commands.add(SinglePartitionReadCommand.create(table, nowInSec, queriedColumns, rowFilter, limit, dk, filter));
        }

        return new SinglePartitionReadCommand.Group(commands, limit);
    }

    /**
     * Returns the slices fetched by this SELECT, assuming an internal call (no bound values in particular).
     * <p>
     * Note that if the SELECT intrinsically selects rows by names, we convert them into equivalent slices for
     * the purpose of this method. This is used for MVs to restrict what needs to be read when we want to read
     * everything that could be affected by a given view (and so, if the view SELECT statement has restrictions
     * on the clustering columns, we can restrict what we read).
     */
    public Slices clusteringIndexFilterAsSlices()
    {
        QueryOptions options = QueryOptions.forInternalCalls(Collections.emptyList());
        ClusteringIndexFilter filter = makeClusteringIndexFilter(options);
        if (filter instanceof ClusteringIndexSliceFilter)
            return ((ClusteringIndexSliceFilter)filter).requestedSlices();

        Slices.Builder builder = new Slices.Builder(table.comparator);
        for (Clustering clustering: ((ClusteringIndexNamesFilter)filter).requestedRows())
            builder.add(Slice.make(clustering));
        return builder.build();
    }

    /**
     * Returns a read command that can be used internally to query all the rows queried by this SELECT for a
     * give key (used for materialized views).
     */
    public SinglePartitionReadCommand internalReadForView(DecoratedKey key, int nowInSec)
    {
        QueryOptions options = QueryOptions.forInternalCalls(Collections.emptyList());
        ClusteringIndexFilter filter = makeClusteringIndexFilter(options);
        RowFilter rowFilter = getRowFilter(options);
        return SinglePartitionReadCommand.create(table, nowInSec, queriedColumns, rowFilter, DataLimits.NONE, key, filter);
    }

    /**
     * The {@code RowFilter} for this SELECT, assuming an internal call (no bound values in particular).
     */
    public RowFilter rowFilterForInternalCalls()
    {
        return getRowFilter(QueryOptions.forInternalCalls(Collections.emptyList()));
    }

    private ReadQuery getRangeCommand(QueryState queryState, QueryOptions options, DataLimits limit, int nowInSec) throws RequestValidationException
    {
        ClusteringIndexFilter clusteringIndexFilter = makeClusteringIndexFilter(options);
        if (clusteringIndexFilter == null)
            return ReadQuery.EMPTY;

        RowFilter rowFilter = getRowFilter(options);

        // The LIMIT provided by the user is the number of CQL row he wants returned.
        // We want to have getRangeSlice to count the number of columns, not the number of keys.
        AbstractBounds<PartitionPosition> keyBounds = restrictions.getPartitionKeyBounds(options);
        if (keyBounds == null)
            return ReadQuery.EMPTY;

        PartitionRangeReadCommand command = new PartitionRangeReadCommand(table,
                                                                          nowInSec,
                                                                          queriedColumns,
                                                                          rowFilter,
                                                                          limit,
                                                                          new DataRange(keyBounds, clusteringIndexFilter),
                                                                          Optional.empty());
        // If there's a secondary index that the command can use, have it validate
        // the request parameters. Note that as a side effect, if a viable Index is
        // identified by the CFS's index manager, it will be cached in the command
        // and serialized during distribution to replicas in order to avoid performing
        // further lookups.
        command.maybeValidateIndex();

        ClientState clientState = queryState.getClientState();
        // Warn about SASI usage.
        if (!clientState.isInternal && !clientState.isSASIWarningIssued() &&
            command.getIndex(Keyspace.open(table.keyspace).getColumnFamilyStore(table.name)) instanceof SASIIndex)
        {
            warn(String.format(SASIIndex.USAGE_WARNING, table.keyspace, table.name));
            clientState.setSASIWarningIssued();
        }

        return command;
    }

    private ClusteringIndexFilter makeClusteringIndexFilter(QueryOptions options)
    throws InvalidRequestException
    {
        if (parameters.isDistinct)
        {
            // We need to be able to distinguish between partition having live rows and those that don't. But
            // doing so is not trivial since "having a live row" depends potentially on
            //   1) when the query is performed, due to TTLs
            //   2) how thing reconcile together between different nodes
            // so that it's hard to really optimize properly internally. So to keep it simple, we simply query
            // for the first row of the partition and hence uses Slices.ALL. We'll limit it to the first live
            // row however in getLimit().
            return new ClusteringIndexSliceFilter(Slices.ALL, false);
        }

        if (restrictions.isColumnRange())
        {
            Slices slices = makeSlices(options);
            if (slices == Slices.NONE && !selection.containsStaticColumns())
                return null;

            return new ClusteringIndexSliceFilter(slices, isReversed);
        }
        else
        {
            NavigableSet<Clustering> clusterings = getRequestedRows(options);
            // We can have no clusterings if either we're only selecting the static columns, or if we have
            // a 'IN ()' for clusterings. In that case, we still want to query if some static columns are
            // queried. But we're fine otherwise.
            if (clusterings.isEmpty() && queriedColumns.fetchedColumns().statics.isEmpty())
                return null;

            return new ClusteringIndexNamesFilter(clusterings, isReversed);
        }
    }

    private Slices makeSlices(QueryOptions options)
    throws InvalidRequestException
    {
        SortedSet<ClusteringBound> startBounds = restrictions.getClusteringColumnsBounds(Bound.START, options);
        SortedSet<ClusteringBound> endBounds = restrictions.getClusteringColumnsBounds(Bound.END, options);
        assert startBounds.size() == endBounds.size();

        // The case where startBounds == 1 is common enough that it's worth optimizing
        if (startBounds.size() == 1)
        {
            ClusteringBound start = startBounds.first();
            ClusteringBound end = endBounds.first();
            return table.comparator.compare(start, end) > 0
                 ? Slices.NONE
                 : Slices.with(table.comparator, Slice.make(start, end));
        }

        Slices.Builder builder = new Slices.Builder(table.comparator, startBounds.size());
        Iterator<ClusteringBound> startIter = startBounds.iterator();
        Iterator<ClusteringBound> endIter = endBounds.iterator();
        while (startIter.hasNext() && endIter.hasNext())
        {
            ClusteringBound start = startIter.next();
            ClusteringBound end = endIter.next();

            // Ignore slices that are nonsensical
            if (table.comparator.compare(start, end) > 0)
                continue;

            builder.add(start, end);
        }

        return builder.build();
    }

    private DataLimits getDataLimits(int userLimit, int perPartitionLimit, int pageSize)
    {
        int cqlRowLimit = DataLimits.NO_LIMIT;
        int cqlPerPartitionLimit = DataLimits.NO_LIMIT;

        // If we do post ordering we need to get all the results sorted before we can trim them.
        if (aggregationSpec != AggregationSpecification.AGGREGATE_EVERYTHING)
        {
            if (!needsPostQueryOrdering())
                cqlRowLimit = userLimit;
            cqlPerPartitionLimit = perPartitionLimit;
        }

        // Group by and aggregation queries will always be paged internally to avoid OOM.
        // If the user provided a pageSize we'll use that to page internally (because why not), otherwise we use our default
        if (pageSize <= 0)
            pageSize = DEFAULT_PAGE_SIZE;

        // Aggregation queries work fine on top of the group by paging but to maintain
        // backward compatibility we need to use the old way.
        if (aggregationSpec != null && aggregationSpec != AggregationSpecification.AGGREGATE_EVERYTHING)
        {
            if (parameters.isDistinct)
                return DataLimits.distinctLimits(cqlRowLimit);

            return DataLimits.groupByLimits(cqlRowLimit,
                                            cqlPerPartitionLimit,
                                            pageSize,
                                            aggregationSpec);
        }

        if (parameters.isDistinct)
            return cqlRowLimit == DataLimits.NO_LIMIT ? DataLimits.DISTINCT_NONE : DataLimits.distinctLimits(cqlRowLimit);

        return DataLimits.cqlLimits(cqlRowLimit, cqlPerPartitionLimit);
    }

    /**
     * Returns the limit specified by the user.
     * May be used by custom QueryHandler implementations
     *
     * @return the limit specified by the user or <code>DataLimits.NO_LIMIT</code> if no value
     * as been specified.
     */
    public int getLimit(QueryOptions options)
    {
        return getLimit(limit, options);
    }

    /**
     * Returns the per partition limit specified by the user.
     * May be used by custom QueryHandler implementations
     *
     * @return the per partition limit specified by the user or <code>DataLimits.NO_LIMIT</code> if no value
     * as been specified.
     */
    public int getPerPartitionLimit(QueryOptions options)
    {
        return getLimit(perPartitionLimit, options);
    }

    private int getLimit(Term limit, QueryOptions options)
    {
        int userLimit = DataLimits.NO_LIMIT;

        if (limit != null)
        {
            ByteBuffer b = checkNotNull(limit.bindAndGet(options), "Invalid null value of limit");
            // treat UNSET limit value as 'unlimited'
            if (b != UNSET_BYTE_BUFFER)
            {
                try
                {
                    Int32Type.instance.validate(b);
                    userLimit = Int32Type.instance.compose(b);
                    checkTrue(userLimit > 0, "LIMIT must be strictly positive");
                }
                catch (MarshalException e)
                {
                    throw new InvalidRequestException("Invalid limit value");
                }
            }
        }
        return userLimit;
    }

    private NavigableSet<Clustering> getRequestedRows(QueryOptions options) throws InvalidRequestException
    {
        // Note: getRequestedColumns don't handle static columns, but due to CASSANDRA-5762
        // we always do a slice for CQL3 tables, so it's ok to ignore them here
        assert !restrictions.isColumnRange();
        return restrictions.getClusteringColumns(options);
    }

    /**
     * May be used by custom QueryHandler implementations
     */
    public RowFilter getRowFilter(QueryOptions options) throws InvalidRequestException
    {
        ColumnFamilyStore cfs = Keyspace.open(keyspace()).getColumnFamilyStore(columnFamily());
        SecondaryIndexManager secondaryIndexManager = cfs.indexManager;
        RowFilter filter = restrictions.getRowFilter(secondaryIndexManager, options);
        return filter;
    }

    private ResultSet process(PartitionIterator partitions,
                              QueryOptions options,
                              int nowInSec,
                              int userLimit) throws InvalidRequestException
    {
        ResultSet.Builder result = ResultSet.makeBuilder(options, parameters.isJson, aggregationSpec, selection);

        while (partitions.hasNext())
        {
            try (RowIterator partition = partitions.next())
            {
                processPartition(partition, options, result, nowInSec);
            }
        }

        return postQueryProcessing(result, userLimit);
    }

    private ResultSet postQueryProcessing(ResultSet.Builder result, int userLimit)
    {
        ResultSet cqlRows = result.build();

        orderResults(cqlRows);

        cqlRows.trim(userLimit);

        return cqlRows;
    }

    public static ByteBuffer[] getComponents(TableMetadata metadata, DecoratedKey dk)
    {
        ByteBuffer key = dk.getKey();
        if (metadata.partitionKeyType instanceof CompositeType)
        {
            return ((CompositeType)metadata.partitionKeyType).split(key);
        }
        else
        {
            return new ByteBuffer[]{ key };
        }
    }

    // Determines whether, when we have a partition result with not rows, we still return the static content (as a
    // result set row with null for all other regular columns.)
    private boolean returnStaticContentOnPartitionWithNoRows()
    {
        // The general rational is that if some rows are specifically selected by the query (have clustering or
        // regular columns restrictions), we ignore partitions that are empty outside of static content, but if it's a full partition
        // query, then we include that content.
        // We make an exception for "static compact" table are from a CQL standpoint we always want to show their static
        // content for backward compatiblity.
        return queriesFullPartitions() || table.isStaticCompactTable();
    }

    // Used by ModificationStatement for CAS operations
    void processPartition(RowIterator partition, QueryOptions options, ResultBuilder result, int nowInSec)
    throws InvalidRequestException
    {
        ProtocolVersion protocolVersion = options.getProtocolVersion();

        ByteBuffer[] keyComponents = getComponents(table, partition.partitionKey());

        Row staticRow = partition.staticRow();
        // If there is no rows, we include the static content if we should and we're done.
        if (!partition.hasNext())
        {
            if (!staticRow.isEmpty() && returnStaticContentOnPartitionWithNoRows())
            {
                result.newRow(partition.partitionKey(), staticRow.clustering());
                for (ColumnMetadata def : selection.getColumns())
                {
                    switch (def.kind)
                    {
                        case PARTITION_KEY:
                            result.add(keyComponents[def.position()]);
                            break;
                        case STATIC:
                            addValue(result, def, staticRow, nowInSec, protocolVersion);
                            break;
                        default:
                            result.add(null);
                    }
                }
            }
            return;
        }
        if (result.isCompleted())
            return;

        while (partition.hasNext())
        {
            Row row = partition.next();
            result.newRow(partition.partitionKey(), row.clustering());
            // Respect selection order
            for (ColumnMetadata def : selection.getColumns())
            {
                switch (def.kind)
                {
                    case PARTITION_KEY:
                        result.add(keyComponents[def.position()]);
                        break;
                    case CLUSTERING:
                        result.add(row.clustering().get(def.position()));
                        break;
                    case REGULAR:
                        addValue(result, def, row, nowInSec, protocolVersion);
                        break;
                    case STATIC:
                        addValue(result, def, staticRow, nowInSec, protocolVersion);
                        break;
                }
            }

            if (result.isCompleted())
                break;
        }
    }

    /**
     * Checks if the query is a full partitions selection.
     * @return {@code true} if the query is a full partitions selection, {@code false} otherwise.
     */
    private boolean queriesFullPartitions()
    {
        return !restrictions.hasClusteringColumnsRestrictions() && !restrictions.hasRegularColumnsRestrictions();
    }

    private static void addValue(ResultBuilder result, ColumnMetadata def, Row row, int nowInSec, ProtocolVersion protocolVersion)
    {
        if (def.isComplex())
        {
            assert def.type.isMultiCell();
            ComplexColumnData complexData = row.getComplexColumnData(def);
            if (complexData == null)
                result.add(null);
            else if (def.type.isCollection())
                result.add(((CollectionType) def.type).serializeForNativeProtocol(complexData.iterator(), protocolVersion));
            else
                result.add(((UserType) def.type).serializeForNativeProtocol(complexData.iterator(), protocolVersion));
        }
        else
        {
            result.add(row.getCell(def), nowInSec);
        }
    }

    private boolean needsPostQueryOrdering()
    {
        // We need post-query ordering only for queries with IN on the partition key and an ORDER BY.
        return restrictions.keyIsInRelation() && !parameters.orderings.isEmpty();
    }

    /**
     * Orders results when multiple keys are selected (using IN)
     */
    private void orderResults(ResultSet cqlRows)
    {
        if (cqlRows.size() == 0 || !needsPostQueryOrdering())
            return;

        Collections.sort(cqlRows.rows, orderingComparator);
    }

    public static class RawStatement extends CFStatement
    {
        public final Parameters parameters;
        public final List<RawSelector> selectClause;
        public final WhereClause whereClause;
        public final Term.Raw limit;
        public final Term.Raw perPartitionLimit;

        public RawStatement(CFName cfName, Parameters parameters,
                            List<RawSelector> selectClause,
                            WhereClause whereClause,
                            Term.Raw limit,
                            Term.Raw perPartitionLimit)
        {
            super(cfName);
            this.parameters = parameters;
            this.selectClause = selectClause;
            this.whereClause = whereClause;
            this.limit = limit;
            this.perPartitionLimit = perPartitionLimit;
        }

        public ParsedStatement.Prepared prepare() throws InvalidRequestException
        {
            return prepare(false);
        }

        public ParsedStatement.Prepared prepare(boolean forView) throws InvalidRequestException
        {
            TableMetadata table = Schema.instance.validateTable(keyspace(), columnFamily());
            VariableSpecifications boundNames = getBoundVariables();

            Selection selection = selectClause.isEmpty()
                                  ? Selection.wildcard(table)
                                  : Selection.fromSelectors(table, selectClause, boundNames, !parameters.groups.isEmpty());

            StatementRestrictions restrictions = prepareRestrictions(table, boundNames, selection, forView);

            if (parameters.isDistinct)
            {
                checkNull(perPartitionLimit, "PER PARTITION LIMIT is not allowed with SELECT DISTINCT queries");
                validateDistinctSelection(table, selection, restrictions);
            }

            AggregationSpecification aggregationSpec = getAggregationSpecification(table,
                                                                                   selection,
                                                                                   restrictions,
                                                                                   parameters.isDistinct);

            checkFalse(aggregationSpec == AggregationSpecification.AGGREGATE_EVERYTHING && perPartitionLimit != null,
                       "PER PARTITION LIMIT is not allowed with aggregate queries.");

            Comparator<List<ByteBuffer>> orderingComparator = null;
            boolean isReversed = false;

            if (!parameters.orderings.isEmpty())
            {
                assert !forView;
                verifyOrderingIsAllowed(restrictions);
                orderingComparator = getOrderingComparator(table, selection, restrictions);
                isReversed = isReversed(table);
                if (isReversed)
                    orderingComparator = Collections.reverseOrder(orderingComparator);
            }

            checkNeedsFiltering(restrictions);

            SelectStatement stmt = new SelectStatement(table,
                                                       boundNames.size(),
                                                       parameters,
                                                       selection,
                                                       restrictions,
                                                       isReversed,
                                                       aggregationSpec,
                                                       orderingComparator,
                                                       prepareLimit(boundNames, limit, keyspace(), limitReceiver()),
                                                       prepareLimit(boundNames, perPartitionLimit, keyspace(), perPartitionLimitReceiver()));

            return new ParsedStatement.Prepared(stmt, boundNames, boundNames.getPartitionKeyBindIndexes(table));
        }

        /**
         * Prepares the restrictions.
         *
         * @param metadata the column family meta data
         * @param boundNames the variable specifications
         * @param selection the selection
         * @return the restrictions
         * @throws InvalidRequestException if a problem occurs while building the restrictions
         */
        private StatementRestrictions prepareRestrictions(TableMetadata metadata,
                                                          VariableSpecifications boundNames,
                                                          Selection selection,
                                                          boolean forView) throws InvalidRequestException
        {
            return new StatementRestrictions(StatementType.SELECT,
                                             metadata,
                                             whereClause,
                                             boundNames,
                                             selection.containsOnlyStaticColumns(),
                                             parameters.allowFiltering,
                                             forView);
        }

        /** Returns a Term for the limit or null if no limit is set */
        private Term prepareLimit(VariableSpecifications boundNames, Term.Raw limit,
                                  String keyspace, ColumnSpecification limitReceiver) throws InvalidRequestException
        {
            if (limit == null)
                return null;

            Term prepLimit = limit.prepare(keyspace, limitReceiver);
            prepLimit.collectMarkerSpecification(boundNames);
            return prepLimit;
        }

        private static void verifyOrderingIsAllowed(StatementRestrictions restrictions) throws InvalidRequestException
        {
            checkFalse(restrictions.usesSecondaryIndexing(), "ORDER BY with 2ndary indexes is not supported.");
            checkFalse(restrictions.isKeyRange(), "ORDER BY is only supported when the partition key is restricted by an EQ or an IN.");
        }

        private static void validateDistinctSelection(TableMetadata metadata,
                                                      Selection selection,
                                                      StatementRestrictions restrictions)
                                                      throws InvalidRequestException
        {
            checkFalse(restrictions.hasClusteringColumnsRestrictions() ||
                       (restrictions.hasNonPrimaryKeyRestrictions() && !restrictions.nonPKRestrictedColumns(true).stream().allMatch(ColumnMetadata::isStatic)),
                       "SELECT DISTINCT with WHERE clause only supports restriction by partition key and/or static columns.");

            Collection<ColumnMetadata> requestedColumns = selection.getColumns();
            for (ColumnMetadata def : requestedColumns)
                checkFalse(!def.isPartitionKey() && !def.isStatic(),
                           "SELECT DISTINCT queries must only request partition key columns and/or static columns (not %s)",
                           def.name);

            // If it's a key range, we require that all partition key columns are selected so we don't have to bother
            // with post-query grouping.
            if (!restrictions.isKeyRange())
                return;

            for (ColumnMetadata def : metadata.partitionKeyColumns())
                checkTrue(requestedColumns.contains(def),
                          "SELECT DISTINCT queries must request all the partition key columns (missing %s)", def.name);
        }

        /**
         * Creates the <code>AggregationSpecification</code>s used to make the aggregates.
         *
         * @param metadata the table metadata
         * @param selection the selection
         * @param restrictions the restrictions
         * @param isDistinct <code>true</code> if the query is a DISTINCT one. 
         * @return the <code>AggregationSpecification</code>s used to make the aggregates
         */
        private AggregationSpecification getAggregationSpecification(TableMetadata metadata,
                                                                     Selection selection,
                                                                     StatementRestrictions restrictions,
                                                                     boolean isDistinct)
        {
            if (parameters.groups.isEmpty())
                return selection.isAggregate() ? AggregationSpecification.AGGREGATE_EVERYTHING
                                               : null;

            int clusteringPrefixSize = 0;

            Iterator<ColumnMetadata> pkColumns = metadata.primaryKeyColumns().iterator();
            for (ColumnMetadata.Raw raw : parameters.groups)
            {
                ColumnMetadata def = raw.prepare(metadata);

                checkTrue(def.isPartitionKey() || def.isClusteringColumn(),
                          "Group by is currently only supported on the columns of the PRIMARY KEY, got %s", def.name);

                while (true)
                {
                    checkTrue(pkColumns.hasNext(),
                              "Group by currently only support groups of columns following their declared order in the PRIMARY KEY");

                    ColumnMetadata pkColumn = pkColumns.next();

                    if (pkColumn.isClusteringColumn())
                        clusteringPrefixSize++;

                    // As we do not support grouping on only part of the partition key, we only need to know
                    // which clustering columns need to be used to build the groups
                    if (pkColumn.equals(def))
                        break;

                    checkTrue(restrictions.isColumnRestrictedByEq(pkColumn),
                              "Group by currently only support groups of columns following their declared order in the PRIMARY KEY");
                }
            }

            checkFalse(pkColumns.hasNext() && pkColumns.next().isPartitionKey(),
                       "Group by is not supported on only a part of the partition key");

            checkFalse(clusteringPrefixSize > 0 && isDistinct,
                       "Grouping on clustering columns is not allowed for SELECT DISTINCT queries");

            return AggregationSpecification.aggregatePkPrefix(metadata.comparator, clusteringPrefixSize);
        }

        private Comparator<List<ByteBuffer>> getOrderingComparator(TableMetadata metadata,
                                                                   Selection selection,
                                                                   StatementRestrictions restrictions)
                                                                   throws InvalidRequestException
        {
            if (!restrictions.keyIsInRelation())
                return null;

            Map<ColumnIdentifier, Integer> orderingIndexes = getOrderingIndex(metadata, selection);

            List<Integer> idToSort = new ArrayList<Integer>();
            List<Comparator<ByteBuffer>> sorters = new ArrayList<Comparator<ByteBuffer>>();

            for (ColumnMetadata.Raw raw : parameters.orderings.keySet())
            {
                ColumnMetadata orderingColumn = raw.prepare(metadata);
                idToSort.add(orderingIndexes.get(orderingColumn.name));
                sorters.add(orderingColumn.type);
            }
            return idToSort.size() == 1 ? new SingleColumnComparator(idToSort.get(0), sorters.get(0))
                    : new CompositeComparator(sorters, idToSort);
        }

        private Map<ColumnIdentifier, Integer> getOrderingIndex(TableMetadata table, Selection selection)
                throws InvalidRequestException
        {
            // If we order post-query (see orderResults), the sorted column needs to be in the ResultSet for sorting,
            // even if we don't
            // ultimately ship them to the client (CASSANDRA-4911).
            Map<ColumnIdentifier, Integer> orderingIndexes = new HashMap<>();
            for (ColumnMetadata.Raw raw : parameters.orderings.keySet())
            {
                final ColumnMetadata def = raw.prepare(table);
                int index = selection.getResultSetIndex(def);
                if (index < 0)
                    index = selection.addColumnForOrdering(def);
                orderingIndexes.put(def.name, index);
            }
            return orderingIndexes;
        }

        private boolean isReversed(TableMetadata table) throws InvalidRequestException
        {
            Boolean[] reversedMap = new Boolean[table.clusteringColumns().size()];
            int i = 0;
            for (Map.Entry<ColumnMetadata.Raw, Boolean> entry : parameters.orderings.entrySet())
            {
                ColumnMetadata def = entry.getKey().prepare(table);
                boolean reversed = entry.getValue();

                checkTrue(def.isClusteringColumn(),
                          "Order by is currently only supported on the clustered columns of the PRIMARY KEY, got %s", def.name);

                checkTrue(i++ == def.position(),
                          "Order by currently only support the ordering of columns following their declared order in the PRIMARY KEY");

                reversedMap[def.position()] = (reversed != def.isReversedType());
            }

            // Check that all boolean in reversedMap, if set, agrees
            Boolean isReversed = null;
            for (Boolean b : reversedMap)
            {
                // Column on which order is specified can be in any order
                if (b == null)
                    continue;

                if (isReversed == null)
                {
                    isReversed = b;
                    continue;
                }
                checkTrue(isReversed.equals(b), "Unsupported order by relation");
            }
            assert isReversed != null;
            return isReversed;
        }

        /** If ALLOW FILTERING was not specified, this verifies that it is not needed */
        private void checkNeedsFiltering(StatementRestrictions restrictions) throws InvalidRequestException
        {
            // non-key-range non-indexed queries cannot involve filtering underneath
            if (!parameters.allowFiltering && (restrictions.isKeyRange() || restrictions.usesSecondaryIndexing()))
            {
                // We will potentially filter data if either:
                //  - Have more than one IndexExpression
                //  - Have no index expression and the row filter is not the identity
                checkFalse(restrictions.needFiltering(), StatementRestrictions.REQUIRES_ALLOW_FILTERING_MESSAGE);
            }
        }

        private ColumnSpecification limitReceiver()
        {
            return new ColumnSpecification(keyspace(), columnFamily(), new ColumnIdentifier("[limit]", true), Int32Type.instance);
        }

        private ColumnSpecification perPartitionLimitReceiver()
        {
            return new ColumnSpecification(keyspace(), columnFamily(), new ColumnIdentifier("[per_partition_limit]", true), Int32Type.instance);
        }

        @Override
        public String toString()
        {
            return MoreObjects.toStringHelper(this)
                              .add("name", cfName)
                              .add("selectClause", selectClause)
                              .add("whereClause", whereClause)
                              .add("isDistinct", parameters.isDistinct)
                              .toString();
        }
    }

    public static class Parameters
    {
        // Public because CASSANDRA-9858
        public final Map<ColumnMetadata.Raw, Boolean> orderings;
        public final List<ColumnMetadata.Raw> groups;
        public final boolean isDistinct;
        public final boolean allowFiltering;
        public final boolean isJson;

        public Parameters(Map<ColumnMetadata.Raw, Boolean> orderings,
                          List<ColumnMetadata.Raw> groups,
                          boolean isDistinct,
                          boolean allowFiltering,
                          boolean isJson)
        {
            this.orderings = orderings;
            this.groups = groups;
            this.isDistinct = isDistinct;
            this.allowFiltering = allowFiltering;
            this.isJson = isJson;
        }
    }

    private static abstract class ColumnComparator<T> implements Comparator<T>
    {
        protected final int compare(Comparator<ByteBuffer> comparator, ByteBuffer aValue, ByteBuffer bValue)
        {
            if (aValue == null)
                return bValue == null ? 0 : -1;

            return bValue == null ? 1 : comparator.compare(aValue, bValue);
        }
    }

    /**
     * Used in orderResults(...) method when single 'ORDER BY' condition where given
     */
    private static class SingleColumnComparator extends ColumnComparator<List<ByteBuffer>>
    {
        private final int index;
        private final Comparator<ByteBuffer> comparator;

        public SingleColumnComparator(int columnIndex, Comparator<ByteBuffer> orderer)
        {
            index = columnIndex;
            comparator = orderer;
        }

        public int compare(List<ByteBuffer> a, List<ByteBuffer> b)
        {
            return compare(comparator, a.get(index), b.get(index));
        }
    }

    /**
     * Used in orderResults(...) method when multiple 'ORDER BY' conditions where given
     */
    private static class CompositeComparator extends ColumnComparator<List<ByteBuffer>>
    {
        private final List<Comparator<ByteBuffer>> orderTypes;
        private final List<Integer> positions;

        private CompositeComparator(List<Comparator<ByteBuffer>> orderTypes, List<Integer> positions)
        {
            this.orderTypes = orderTypes;
            this.positions = positions;
        }

        public int compare(List<ByteBuffer> a, List<ByteBuffer> b)
        {
            for (int i = 0; i < positions.size(); i++)
            {
                Comparator<ByteBuffer> type = orderTypes.get(i);
                int columnPos = positions.get(i);

                int comparison = compare(type, a.get(columnPos), b.get(columnPos));

                if (comparison != 0)
                    return comparison;
            }

            return 0;
        }
    }
}<|MERGE_RESOLUTION|>--- conflicted
+++ resolved
@@ -308,11 +308,7 @@
         // We know the size can only be in rows currently if continuous paging
         // is not used, so don't bother computing the average row size.
         return pagingOptions.isContinuous()
-<<<<<<< HEAD
-             ? size.inEstimatedRows(ResultSet.estimatedRowSize(table, selection.getColumns()))
-=======
-             ? size.inEstimatedRows(ResultSet.estimatedRowSize(cfm, selection.getColumnMapping()))
->>>>>>> 3353e950
+             ? size.inEstimatedRows(ResultSet.estimatedRowSize(table, selection.getColumnMapping()))
              : size.inRows();
     }
 
