/*
 * Licensed to the Apache Software Foundation (ASF) under one
 * or more contributor license agreements.  See the NOTICE file
 * distributed with this work for additional information
 * regarding copyright ownership.  The ASF licenses this file
 * to you under the Apache License, Version 2.0 (the
 * "License"); you may not use this file except in compliance
 * with the License.  You may obtain a copy of the License at
 *
 *   http://www.apache.org/licenses/LICENSE-2.0
 *
 * Unless required by applicable law or agreed to in writing,
 * software distributed under the License is distributed on an
 * "AS IS" BASIS, WITHOUT WARRANTIES OR CONDITIONS OF ANY
 * KIND, either express or implied.  See the License for the
 * specific language governing permissions and limitations
 * under the License.
 */
package org.apache.cassandra.cql3.statements;

import java.nio.ByteBuffer;
import java.util.ArrayList;
import java.util.HashMap;
import java.util.List;
import java.util.Map;

<<<<<<< HEAD
import org.apache.commons.lang.StringUtils;
=======
>>>>>>> 8012f13a
import com.google.common.collect.HashMultiset;
import com.google.common.collect.Multiset;
import org.apache.commons.lang.StringUtils;

import org.apache.cassandra.auth.Permission;
import org.apache.cassandra.config.Schema;
import org.apache.cassandra.cql3.*;
import org.apache.cassandra.config.CFMetaData;
import org.apache.cassandra.config.ColumnDefinition;
import org.apache.cassandra.config.ConfigurationException;
import org.apache.cassandra.db.ColumnFamilyType;
import org.apache.cassandra.db.marshal.AbstractType;
import org.apache.cassandra.db.marshal.CompositeType;
import org.apache.cassandra.db.marshal.ReversedType;
import org.apache.cassandra.db.marshal.CounterColumnType;
import org.apache.cassandra.service.ClientState;
import org.apache.cassandra.service.MigrationManager;
import org.apache.cassandra.thrift.CqlResult;
import org.apache.cassandra.thrift.InvalidRequestException;
<<<<<<< HEAD
=======
import org.apache.cassandra.io.compress.CompressionParameters;
>>>>>>> 8012f13a

/** A <code>CREATE COLUMNFAMILY</code> parsed from a CQL query statement. */
public class CreateColumnFamilyStatement extends SchemaAlteringStatement
{
    private AbstractType<?> comparator;
    private AbstractType<?> defaultValidator;
    private AbstractType<?> keyValidator;

    private ByteBuffer keyAlias;
    private List<ByteBuffer> columnAliases = new ArrayList<ByteBuffer>();
    private ByteBuffer valueAlias;

    private final Map<ColumnIdentifier, AbstractType> columns = new HashMap<ColumnIdentifier, AbstractType>();
    private final CFPropDefs properties;

    public CreateColumnFamilyStatement(CFName name, CFPropDefs properties)
    {
        super(name);
        this.properties = properties;
        if (CFMetaData.DEFAULT_COMPRESSOR != null && this.properties.compressionParameters.isEmpty())
            this.properties.compressionParameters.put(CompressionParameters.SSTABLE_COMPRESSION, CFMetaData.DEFAULT_COMPRESSOR);
    }

    public void checkAccess(ClientState state) throws InvalidRequestException
    {
<<<<<<< HEAD
        state.hasKeyspaceAccess(keyspace(), Permission.CREATE);
=======
        state.hasColumnFamilyAccess(keyspace(), columnFamily(), Permission.WRITE);
>>>>>>> 8012f13a
    }

    // Column definitions
    private Map<ByteBuffer, ColumnDefinition> getColumns() throws InvalidRequestException
    {
        Map<ByteBuffer, ColumnDefinition> columnDefs = new HashMap<ByteBuffer, ColumnDefinition>();
        Integer componentIndex = comparator instanceof CompositeType ? ((CompositeType)comparator).types.size() - 1 : null;

        for (Map.Entry<ColumnIdentifier, AbstractType> col : columns.entrySet())
        {
            columnDefs.put(col.getKey().key, new ColumnDefinition(col.getKey().key, col.getValue(), null, null, null, componentIndex));
        }

        return columnDefs;
    }

    public void announceMigration() throws InvalidRequestException, ConfigurationException
    {
        MigrationManager.announceNewColumnFamily(getCFMetaData());
    }

    /**
     * Returns a CFMetaData instance based on the parameters parsed from this
     * <code>CREATE</code> statement, or defaults where applicable.
     *
     * @return a CFMetaData instance corresponding to the values parsed from this statement
     * @throws InvalidRequestException on failure to validate parsed parameters
     */
    public CFMetaData getCFMetaData() throws InvalidRequestException
    {
        CFMetaData newCFMD;
        try
        {
            newCFMD = new CFMetaData(keyspace(),
                                     columnFamily(),
                                     ColumnFamilyType.Standard,
                                     comparator,
                                     null);

            applyPropertiesTo(newCFMD);
        }
        catch (ConfigurationException e)
        {
            throw new InvalidRequestException(e.getMessage());
        }
        return newCFMD;
    }

    public void applyPropertiesTo(CFMetaData cfmd) throws InvalidRequestException, ConfigurationException
    {
        cfmd.defaultValidator(defaultValidator)
            .columnMetadata(getColumns())
            .keyValidator(keyValidator)
            .keyAlias(keyAlias)
            .columnAliases(columnAliases)
            .valueAlias(valueAlias);

        properties.applyToCFMetadata(cfmd);
    }

    public static class RawStatement extends CFStatement
    {
        private final Map<ColumnIdentifier, String> definitions = new HashMap<ColumnIdentifier, String>();
        private final CFPropDefs properties = new CFPropDefs();

        private final List<ColumnIdentifier> keyAliases = new ArrayList<ColumnIdentifier>();
        private final List<ColumnIdentifier> columnAliases = new ArrayList<ColumnIdentifier>();
        private final Map<ColumnIdentifier, Boolean> definedOrdering = new HashMap<ColumnIdentifier, Boolean>();

        private boolean useCompactStorage;
        private Multiset<ColumnIdentifier> definedNames = HashMultiset.create(1);

        public RawStatement(CFName name)
        {
            super(name);
        }

        /**
         * Transform this raw statement into a CreateColumnFamilyStatement.
         */
        public ParsedStatement.Prepared prepare() throws InvalidRequestException
        {
            try
            {
                // Column family name
                if (!columnFamily().matches("\\w+"))
                    throw new InvalidRequestException(String.format("\"%s\" is not a valid column family name (must be alphanumeric character only: [0-9A-Za-z]+)", columnFamily()));
                if (columnFamily().length() > Schema.NAME_LENGTH)
                    throw new InvalidRequestException(String.format("Column family names shouldn't be more than %s characters long (got \"%s\")", Schema.NAME_LENGTH, columnFamily()));

                for (Multiset.Entry<ColumnIdentifier> entry : definedNames.entrySet())
                    if (entry.getCount() > 1)
                        throw new InvalidRequestException(String.format("Multiple definition of identifier %s", entry.getElement()));

                properties.validate();

                CreateColumnFamilyStatement stmt = new CreateColumnFamilyStatement(cfName, properties);
                stmt.setBoundTerms(getBoundsTerms());
                for (Map.Entry<ColumnIdentifier, String> entry : definitions.entrySet())
                {
                    AbstractType<?> type = CFPropDefs.parseType(entry.getValue());
                    stmt.columns.put(entry.getKey(), type); // we'll remove what is not a column below
                }

                // Ensure that exactly one key has been specified.
                if (keyAliases.size() == 0)
                    throw new InvalidRequestException("You must specify a PRIMARY KEY");
                else if (keyAliases.size() > 1)
                    throw new InvalidRequestException("You may only specify one PRIMARY KEY");

                stmt.keyAlias = keyAliases.get(0).key;
                stmt.keyValidator = getTypeAndRemove(stmt.columns, keyAliases.get(0));
                if (stmt.keyValidator instanceof CounterColumnType)
                    throw new InvalidRequestException(String.format("counter type is not supported for PRIMARY KEY part %s", stmt.keyAlias));

                // Handle column aliases
                if (columnAliases != null && !columnAliases.isEmpty())
                {
                    // If we use compact storage and have only one alias, it is a
                    // standard "dynamic" CF, otherwise it's a composite
                    if (useCompactStorage && columnAliases.size() == 1)
                    {
                        stmt.columnAliases.add(columnAliases.get(0).key);
                        stmt.comparator = getTypeAndRemove(stmt.columns, columnAliases.get(0));
                        if (stmt.comparator instanceof CounterColumnType)
                            throw new InvalidRequestException(String.format("counter type is not supported for PRIMARY KEY part %s", stmt.columnAliases.get(0)));
                    }
                    else
                    {
                        List<AbstractType<?>> types = new ArrayList<AbstractType<?>>(columnAliases.size() + 1);
                        for (ColumnIdentifier t : columnAliases)
                        {
                            stmt.columnAliases.add(t.key);

                            AbstractType<?> type = getTypeAndRemove(stmt.columns, t);
                            if (type instanceof CounterColumnType)
                                throw new InvalidRequestException(String.format("counter type is not supported for PRIMARY KEY part %s", t.key));
                            types.add(type);
                        }
                        // For sparse, we must add the last UTF8 component
                        if (!useCompactStorage)
                            types.add(CFDefinition.definitionType);

                        if (types.isEmpty())
                            throw new IllegalStateException("Nonsensical empty parameter list for CompositeType");
                        stmt.comparator = CompositeType.getInstance(types);
                    }
                }
                else
                {
                    stmt.comparator = CFDefinition.definitionType;
                }

                if (useCompactStorage && !stmt.columnAliases.isEmpty())
                {
                    // There should be only one column definition remaining, which gives us the default validator.
                    if (stmt.columns.isEmpty())
                        throw new InvalidRequestException("COMPACT STORAGE requires one definition not part of the PRIMARY KEY, none found");
                    if (stmt.columns.size() > 1)
                        throw new InvalidRequestException(String.format("COMPACT STORAGE allows only one column not part of the PRIMARY KEY (got: %s)", StringUtils.join(stmt.columns.keySet(), ", ")));

                    Map.Entry<ColumnIdentifier, AbstractType> lastEntry = stmt.columns.entrySet().iterator().next();
                    stmt.defaultValidator = lastEntry.getValue();
                    stmt.valueAlias = lastEntry.getKey().key;
                    stmt.columns.remove(lastEntry.getKey());
                }
                else
                {
                    if (stmt.columns.isEmpty())
                        throw new InvalidRequestException("No definition found that is not part of the PRIMARY KEY");

                    // There is no way to insert/access a column that is not defined for non-compact
                    // storage, so the actual validator don't matter much (except that we want to recognize counter CF as limitation apply to them).
                    stmt.defaultValidator = (stmt.columns.values().iterator().next() instanceof CounterColumnType) ? CounterColumnType.instance : CFDefinition.definitionType;
                }

                return new ParsedStatement.Prepared(stmt);
            }
            catch (ConfigurationException e)
            {
                throw new InvalidRequestException(e.getMessage());
            }
        }

        private AbstractType<?> getTypeAndRemove(Map<ColumnIdentifier, AbstractType> columns, ColumnIdentifier t) throws InvalidRequestException, ConfigurationException
        {
            AbstractType type = columns.get(t);
            if (type == null)
                throw new InvalidRequestException(String.format("Unkown definition %s referenced in PRIMARY KEY", t));
            columns.remove(t);
            Boolean isReversed = definedOrdering.get(t);
            return isReversed != null && isReversed ? ReversedType.getInstance(type) : type;
        }

        public void addDefinition(ColumnIdentifier def, String type)
        {
            definedNames.add(def);
            definitions.put(def, type);
        }

        public void setKeyAlias(ColumnIdentifier alias)
        {
            keyAliases.add(alias);
        }

        public void addColumnAlias(ColumnIdentifier alias)
        {
            columnAliases.add(alias);
        }

        public void addProperty(String name, String value) throws InvalidRequestException
        {
            properties.addProperty(name, value);
        }

        public void setOrdering(ColumnIdentifier alias, boolean reversed)
        {
            definedOrdering.put(alias, reversed);
        }

        public void setCompactStorage()
        {
            useCompactStorage = true;
        }

        public void checkAccess(ClientState state)
        {
            throw new UnsupportedOperationException();
        }

        public CqlResult execute(ClientState state, List<ByteBuffer> variables)
        {
            throw new UnsupportedOperationException();
        }
    }
}<|MERGE_RESOLUTION|>--- conflicted
+++ resolved
@@ -24,10 +24,6 @@
 import java.util.List;
 import java.util.Map;
 
-<<<<<<< HEAD
-import org.apache.commons.lang.StringUtils;
-=======
->>>>>>> 8012f13a
 import com.google.common.collect.HashMultiset;
 import com.google.common.collect.Multiset;
 import org.apache.commons.lang.StringUtils;
@@ -47,10 +43,7 @@
 import org.apache.cassandra.service.MigrationManager;
 import org.apache.cassandra.thrift.CqlResult;
 import org.apache.cassandra.thrift.InvalidRequestException;
-<<<<<<< HEAD
-=======
 import org.apache.cassandra.io.compress.CompressionParameters;
->>>>>>> 8012f13a
 
 /** A <code>CREATE COLUMNFAMILY</code> parsed from a CQL query statement. */
 public class CreateColumnFamilyStatement extends SchemaAlteringStatement
@@ -76,11 +69,7 @@
 
     public void checkAccess(ClientState state) throws InvalidRequestException
     {
-<<<<<<< HEAD
         state.hasKeyspaceAccess(keyspace(), Permission.CREATE);
-=======
-        state.hasColumnFamilyAccess(keyspace(), columnFamily(), Permission.WRITE);
->>>>>>> 8012f13a
     }
 
     // Column definitions
