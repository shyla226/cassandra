/*
 * Licensed to the Apache Software Foundation (ASF) under one
 * or more contributor license agreements.  See the NOTICE file
 * distributed with this work for additional information
 * regarding copyright ownership.  The ASF licenses this file
 * to you under the Apache License, Version 2.0 (the
 * "License"); you may not use this file except in compliance
 * with the License.  You may obtain a copy of the License at
 *
 *     http://www.apache.org/licenses/LICENSE-2.0
 *
 * Unless required by applicable law or agreed to in writing, software
 * distributed under the License is distributed on an "AS IS" BASIS,
 * WITHOUT WARRANTIES OR CONDITIONS OF ANY KIND, either express or implied.
 * See the License for the specific language governing permissions and
 * limitations under the License.
 */
package org.apache.cassandra.cql3.statements;

import java.util.*;
import java.util.stream.Collectors;

import com.google.common.collect.Iterables;

import org.apache.cassandra.auth.permission.CorePermission;
<<<<<<< HEAD
=======
import org.apache.cassandra.config.*;
>>>>>>> 065721f4
import org.apache.cassandra.cql3.*;
import org.apache.cassandra.db.ColumnFamilyStore;
import org.apache.cassandra.db.Keyspace;
import org.apache.cassandra.db.compaction.DateTieredCompactionStrategy;
import org.apache.cassandra.db.marshal.AbstractType;
import org.apache.cassandra.db.marshal.CollectionType;
import org.apache.cassandra.db.view.View;
import org.apache.cassandra.exceptions.*;
import org.apache.cassandra.schema.ColumnMetadata;
import org.apache.cassandra.schema.DroppedColumn;
import org.apache.cassandra.schema.IndexMetadata;
import org.apache.cassandra.schema.Indexes;
import org.apache.cassandra.schema.MigrationManager;
import org.apache.cassandra.schema.Schema;
import org.apache.cassandra.schema.TableMetadata;
import org.apache.cassandra.schema.TableParams;
import org.apache.cassandra.schema.ViewMetadata;
import org.apache.cassandra.service.ClientState;
import org.apache.cassandra.service.QueryState;
import org.apache.cassandra.transport.Event;

public class AlterTableStatement extends SchemaAlteringStatement
{
    public enum Type
    {
        ADD, ALTER, DROP, OPTS, RENAME
    }

    public final Type oType;
    private final TableAttributes attrs;
<<<<<<< HEAD
    private final Map<ColumnMetadata.Raw, ColumnMetadata.Raw> renames;
=======
    private final Map<ColumnDefinition.Raw, ColumnDefinition.Raw> renames;
>>>>>>> 065721f4
    private final List<AlterTableStatementColumn> colNameList;
    private final Long deleteTimestamp;

    public AlterTableStatement(CFName name,
                               Type type,
                               List<AlterTableStatementColumn> colDataList,
                               TableAttributes attrs,
<<<<<<< HEAD
                               Map<ColumnMetadata.Raw, ColumnMetadata.Raw> renames,
=======
                               Map<ColumnDefinition.Raw, ColumnDefinition.Raw> renames,
>>>>>>> 065721f4
                               Long deleteTimestamp)
    {
        super(name);
        this.oType = type;
        this.colNameList = colDataList;
        this.attrs = attrs;
        this.renames = renames;
        this.deleteTimestamp = deleteTimestamp;
    }

    public void checkAccess(ClientState state) throws UnauthorizedException, InvalidRequestException
    {
        state.hasColumnFamilyAccess(keyspace(), columnFamily(), CorePermission.ALTER);
    }

    public void validate(ClientState state)
    {
        // validated in announceMigration()
    }

    public Event.SchemaChange announceMigration(QueryState queryState, boolean isLocalOnly) throws RequestValidationException
    {
        TableMetadata current = Schema.instance.validateTable(keyspace(), columnFamily());
        if (current.isView())
            throw new InvalidRequestException("Cannot use ALTER TABLE on Materialized View");

<<<<<<< HEAD
        TableMetadata.Builder builder = current.unbuild();

        ColumnIdentifier columnName = null;
        ColumnMetadata def = null;
=======
        CFMetaData cfm = meta.copy();
        ColumnIdentifier columnName = null;
        ColumnDefinition def = null;
>>>>>>> 065721f4
        CQL3Type.Raw dataType = null;
        boolean isStatic = false;
        CQL3Type validator = null;

        List<ViewMetadata> viewUpdates = new ArrayList<>();
        Iterable<ViewMetadata> views = View.findAll(keyspace(), columnFamily());

        switch (oType)
        {
            case ALTER:
                throw new InvalidRequestException("Altering of types is not allowed");
            case ADD:
<<<<<<< HEAD
                if (current.isDense())
=======
                if (cfm.isDense())
>>>>>>> 065721f4
                    throw new InvalidRequestException("Cannot add new column to a COMPACT STORAGE table");

                for (AlterTableStatementColumn colData : colNameList)
                {
<<<<<<< HEAD
                    columnName = colData.getColumnName().getIdentifier(current);
                    def = builder.getColumn(columnName);
=======
                    columnName = colData.getColumnName().getIdentifier(cfm);
                    def = cfm.getColumnDefinition(columnName);
>>>>>>> 065721f4
                    dataType = colData.getColumnType();
                    assert dataType != null;
                    isStatic = colData.getStaticType();
                    validator = dataType.prepare(keyspace());


                    if (isStatic)
                    {
<<<<<<< HEAD
                        if (!current.isCompound())
                            throw new InvalidRequestException("Static columns are not allowed in COMPACT STORAGE tables");
                        if (current.clusteringColumns().isEmpty())
                            throw new InvalidRequestException("Static columns are only useful (and thus allowed) if the table has at least one clustering column");
                    }

                    if (def != null)
                    {
                        switch (def.kind)
                        {
                            case PARTITION_KEY:
                            case CLUSTERING:
                                throw new InvalidRequestException(String.format("Invalid column name %s because it conflicts with a PRIMARY KEY part", columnName));
                            default:
                                throw new InvalidRequestException(String.format("Invalid column name %s because it conflicts with an existing column", columnName));
                        }
                    }

                    // Cannot re-add a dropped counter column. See #7831.
                    if (current.isCounter() && current.getDroppedColumn(columnName.bytes) != null)
                        throw new InvalidRequestException(String.format("Cannot re-add previously dropped counter column %s", columnName));

                    AbstractType<?> type = validator.getType();
                    if (type.isCollection() && type.isMultiCell())
                    {
                        if (!current.isCompound())
                            throw new InvalidRequestException("Cannot use non-frozen collections in COMPACT STORAGE tables");
                        if (current.isSuper())
                            throw new InvalidRequestException("Cannot use non-frozen collections with super column families");

                        // If there used to be a non-frozen collection column with the same name (that has been dropped),
                        // we could still have some data using the old type, and so we can't allow adding a collection
                        // with the same name unless the types are compatible (see #6276).
                        DroppedColumn dropped = current.droppedColumns.get(columnName.bytes);
                        if (dropped != null && dropped.column.type instanceof CollectionType
                            && dropped.column.type.isMultiCell() && !type.isCompatibleWith(dropped.column.type))
                        {
                            String message =
                                String.format("Cannot add a collection with the name %s because a collection with the same name"
                                              + " and a different type (%s) has already been used in the past",
                                              columnName,
                                              dropped.column.type.asCQL3Type());
                            throw new InvalidRequestException(message);
=======
                        if (!cfm.isCompound())
                            throw new InvalidRequestException("Static columns are not allowed in COMPACT STORAGE tables");
                        if (cfm.clusteringColumns().isEmpty())
                            throw new InvalidRequestException("Static columns are only useful (and thus allowed) if the table has at least one clustering column");
                    }

                    if (def != null)
                    {
                        switch (def.kind)
                        {
                            case PARTITION_KEY:
                            case CLUSTERING:
                                throw new InvalidRequestException(String.format("Invalid column name %s because it conflicts with a PRIMARY KEY part", columnName));
                            default:
                                throw new InvalidRequestException(String.format("Invalid column name %s because it conflicts with an existing column", columnName));
                        }
                    }

                    // Cannot re-add a dropped counter column. See #7831.
                    if (meta.isCounter() && meta.getDroppedColumns().containsKey(columnName.bytes))
                        throw new InvalidRequestException(String.format("Cannot re-add previously dropped counter column %s", columnName));

                    AbstractType<?> type = validator.getType();
                    if (type.isCollection() && type.isMultiCell())
                    {
                        if (!cfm.isCompound())
                            throw new InvalidRequestException("Cannot use non-frozen collections in COMPACT STORAGE tables");
                        if (cfm.isSuper())
                            throw new InvalidRequestException("Cannot use non-frozen collections with super column families");

                        // If there used to be a non-frozen collection column with the same name (that has been dropped),
                        // we could still have some data using the old type, and so we can't allow adding a collection
                        // with the same name unless the types are compatible (see #6276).
                        CFMetaData.DroppedColumn dropped = cfm.getDroppedColumns().get(columnName.bytes);
                        if (dropped != null && dropped.type instanceof CollectionType
                            && dropped.type.isMultiCell() && !type.isCompatibleWith(dropped.type))
                        {
                            String message =
                                String.format("Cannot add a collection with the name %s because a collection with the same name"
                                              + " and a different type (%s) has already been used in the past",
                                              columnName,
                                              dropped.type.asCQL3Type());
                            throw new InvalidRequestException(message);
                        }
                    }

                    cfm.addColumnDefinition(isStatic
                                            ? ColumnDefinition.staticDef(cfm, columnName.bytes, type)
                                            : ColumnDefinition.regularDef(cfm, columnName.bytes, type));

                    // Adding a column to a table which has an include all view requires the column to be added to the view
                    // as well
                    if (!isStatic)
                    {
                        for (ViewDefinition view : views)
                        {
                            if (view.includeAllColumns)
                            {
                                ViewDefinition viewCopy = view.copy();
                                viewCopy.metadata.addColumnDefinition(ColumnDefinition.regularDef(viewCopy.metadata, columnName.bytes, type));
                                if (viewUpdates == null)
                                    viewUpdates = new ArrayList<>();
                                viewUpdates.add(viewCopy);
                            }
>>>>>>> 065721f4
                        }
                    }

                    builder.addColumn(isStatic
                                    ? ColumnMetadata.staticColumn(current, columnName.bytes, type)
                                    : ColumnMetadata.regularColumn(current, columnName.bytes, type));

                    // Adding a column to a table which has an include all view requires the column to be added to the view
                    // as well
                    if (!isStatic)
                        for (ViewMetadata view : views)
                            if (view.includeAllColumns)
                                viewUpdates.add(view.withAddedRegularColumn(ColumnMetadata.regularColumn(view.metadata, columnName.bytes, type)));

                }
                break;
            case DROP:
<<<<<<< HEAD
                if (!current.isCQLTable())
=======
                if (!cfm.isCQLTable())
>>>>>>> 065721f4
                    throw new InvalidRequestException("Cannot drop columns from a non-CQL3 table");

                for (AlterTableStatementColumn colData : colNameList)
                {
<<<<<<< HEAD
                    columnName = colData.getColumnName().getIdentifier(current);
                    def = builder.getColumn(columnName);

                    if (def == null)
                        throw new InvalidRequestException(String.format("Column %s was not found in table %s", columnName, columnFamily()));

                    switch (def.kind)
                    {
                         case PARTITION_KEY:
                         case CLUSTERING:
                              throw new InvalidRequestException(String.format("Cannot drop PRIMARY KEY part %s", columnName));
                         case REGULAR:
                         case STATIC:
                             builder.removeRegularOrStaticColumn(def.name);
                             builder.recordColumnDrop(def, deleteTimestamp  == null ? queryState.getTimestamp() : deleteTimestamp);
                             break;
                    }

                    // If the dropped column is required by any secondary indexes
                    // we reject the operation, as the indexes must be dropped first
                    Indexes allIndexes = current.indexes;
                    if (!allIndexes.isEmpty())
                    {
                        ColumnFamilyStore store = Keyspace.openAndGetStore(current);
                        Set<IndexMetadata> dependentIndexes = store.indexManager.getDependentIndexes(def);
                        if (!dependentIndexes.isEmpty())
                        {
                            throw new InvalidRequestException(String.format("Cannot drop column %s because it has " +
                                                                            "dependent secondary indexes (%s)",
                                                                            def,
                                                                            dependentIndexes.stream()
                                                                                            .map(i -> i.name)
                                                                                            .collect(Collectors.joining(","))));
                        }
                    }

                    // If a column is dropped which is included in a view, we don't allow the drop to take place.
                    boolean rejectAlter = false;
                    StringBuilder viewNames = new StringBuilder();
                    for (ViewMetadata view : views)
                    {
                        if (!view.includes(columnName)) continue;
                        if (rejectAlter)
                            viewNames.append(',');
                        rejectAlter = true;
                        viewNames.append(view.name);
=======
                    columnName = colData.getColumnName().getIdentifier(cfm);
                    def = cfm.getColumnDefinition(columnName);

                    if (def == null)
                        throw new InvalidRequestException(String.format("Column %s was not found in table %s", columnName, columnFamily()));

                    switch (def.kind)
                    {
                         case PARTITION_KEY:
                         case CLUSTERING:
                              throw new InvalidRequestException(String.format("Cannot drop PRIMARY KEY part %s", columnName));
                         case REGULAR:
                         case STATIC:
                              ColumnDefinition toDelete = null;
                              for (ColumnDefinition columnDef : cfm.partitionColumns())
                              {
                                   if (columnDef.name.equals(columnName))
                                   {
                                       toDelete = columnDef;
                                       break;
                                   }
                               }
                             assert toDelete != null;
                             cfm.removeColumnDefinition(toDelete);
                             cfm.recordColumnDrop(toDelete, deleteTimestamp == null ? queryState.getTimestamp() : deleteTimestamp);
                             break;
                    }

                    // If the dropped column is required by any secondary indexes
                    // we reject the operation, as the indexes must be dropped first
                    Indexes allIndexes = cfm.getIndexes();
                    if (!allIndexes.isEmpty())
                    {
                        ColumnFamilyStore store = Keyspace.openAndGetStore(cfm);
                        Set<IndexMetadata> dependentIndexes = store.indexManager.getDependentIndexes(def);
                        if (!dependentIndexes.isEmpty())
                            throw new InvalidRequestException(String.format("Cannot drop column %s because it has " +
                                                                            "dependent secondary indexes (%s)",
                                                                            def,
                                                                            dependentIndexes.stream()
                                                                                            .map(i -> i.name)
                                                                                            .collect(Collectors.joining(","))));
                    }

                    // If a column is dropped which is included in a view, we don't allow the drop to take place.
                    boolean rejectAlter = false;
                    StringBuilder builder = new StringBuilder();
                    for (ViewDefinition view : views)
                    {
                        if (!view.includes(columnName)) continue;
                        if (rejectAlter)
                            builder.append(',');
                        rejectAlter = true;
                        builder.append(view.viewName);
>>>>>>> 065721f4
                    }
                    if (rejectAlter)
                        throw new InvalidRequestException(String.format("Cannot drop column %s, depended on by materialized views (%s.{%s})",
                                                                        columnName.toString(),
                                                                        keyspace(),
<<<<<<< HEAD
                                                                        viewNames.toString()));
=======
                                                                        builder.toString()));
>>>>>>> 065721f4
                }
                break;
            case OPTS:
                if (attrs == null)
                    throw new InvalidRequestException("ALTER TABLE WITH invoked, but no parameters found");
                attrs.validate();

<<<<<<< HEAD
                TableParams params = attrs.asAlteredTableParams(current.params);
=======
                TableParams params = attrs.asAlteredTableParams(cfm.params);
                if (params.compaction.klass().equals(DateTieredCompactionStrategy.class) &&
                    !cfm.params.compaction.klass().equals(DateTieredCompactionStrategy.class))
                {
                    DateTieredCompactionStrategy.deprecatedWarning(keyspace(), columnFamily());
                }
>>>>>>> 065721f4

                if (!Iterables.isEmpty(views) && params.gcGraceSeconds == 0)
                {
                    throw new InvalidRequestException("Cannot alter gc_grace_seconds of the base table of a " +
                                                      "materialized view to 0, since this value is used to TTL " +
                                                      "undelivered updates. Setting gc_grace_seconds too low might " +
                                                      "cause undelivered updates to expire " +
                                                      "before being replayed.");
                }

                if (current.isCounter() && params.defaultTimeToLive > 0)
                    throw new InvalidRequestException("Cannot set default_time_to_live on a table with counters");

                builder.params(params);

                break;
            case RENAME:
<<<<<<< HEAD
                for (Map.Entry<ColumnMetadata.Raw, ColumnMetadata.Raw> entry : renames.entrySet())
                {
                    ColumnIdentifier from = entry.getKey().getIdentifier(current);
                    ColumnIdentifier to = entry.getValue().getIdentifier(current);
=======
                for (Map.Entry<ColumnDefinition.Raw, ColumnDefinition.Raw> entry : renames.entrySet())
                {
                    ColumnIdentifier from = entry.getKey().getIdentifier(cfm);
                    ColumnIdentifier to = entry.getValue().getIdentifier(cfm);
                    cfm.renameColumn(from, to);
>>>>>>> 065721f4

                    def = current.getColumn(from);
                    if (def == null)
                        throw new InvalidRequestException(String.format("Cannot rename unknown column %s in table %s", from, current.name));

                    if (current.getColumn(to) != null)
                        throw new InvalidRequestException(String.format("Cannot rename column %s to %s in table %s; another column of that name already exist", from, to, current.name));

                    if (!def.isPrimaryKeyColumn())
                        throw new InvalidRequestException(String.format("Cannot rename non PRIMARY KEY part %s", from));

                    if (!current.indexes.isEmpty())
                    {
                        ColumnFamilyStore store = Keyspace.openAndGetStore(current);
                        Set<IndexMetadata> dependentIndexes = store.indexManager.getDependentIndexes(def);
                        if (!dependentIndexes.isEmpty())
                            throw new InvalidRequestException(String.format("Cannot rename column %s because it has " +
                                                                            "dependent secondary indexes (%s)",
                                                                            from,
                                                                            dependentIndexes.stream()
                                                                                            .map(i -> i.name)
                                                                                            .collect(Collectors.joining(","))));
                    }

<<<<<<< HEAD
                    builder.renamePrimaryKeyColumn(from, to);
=======
                        ViewDefinition viewCopy = view.copy();
                        ColumnIdentifier viewFrom = entry.getKey().getIdentifier(viewCopy.metadata);
                        ColumnIdentifier viewTo = entry.getValue().getIdentifier(viewCopy.metadata);
                        viewCopy.renameColumn(viewFrom, viewTo);
>>>>>>> 065721f4

                    // If the view includes a renamed column, it must be renamed in the view table and the definition.
                    for (ViewMetadata view : views)
                    {
                        if (!view.includes(from))
                            continue;

                        ColumnIdentifier viewFrom = entry.getKey().getIdentifier(view.metadata);
                        ColumnIdentifier viewTo = entry.getValue().getIdentifier(view.metadata);
                        viewUpdates.add(view.renamePrimaryKeyColumn(viewFrom, viewTo));
                    }
                }
                break;
        }

        // FIXME: Should really be a single announce for the table and views.
        MigrationManager.announceTableUpdate(builder.build(), isLocalOnly);
        for (ViewMetadata viewUpdate : viewUpdates)
            MigrationManager.announceViewUpdate(viewUpdate, isLocalOnly);

        return new Event.SchemaChange(Event.SchemaChange.Change.UPDATED, Event.SchemaChange.Target.TABLE, keyspace(), columnFamily());
    }

    @Override
    public String toString()
    {
        return String.format("AlterTableStatement(name=%s, type=%s)",
                             cfName,
                             oType);
    }
}<|MERGE_RESOLUTION|>--- conflicted
+++ resolved
@@ -23,10 +23,6 @@
 import com.google.common.collect.Iterables;
 
 import org.apache.cassandra.auth.permission.CorePermission;
-<<<<<<< HEAD
-=======
-import org.apache.cassandra.config.*;
->>>>>>> 065721f4
 import org.apache.cassandra.cql3.*;
 import org.apache.cassandra.db.ColumnFamilyStore;
 import org.apache.cassandra.db.Keyspace;
@@ -57,11 +53,7 @@
 
     public final Type oType;
     private final TableAttributes attrs;
-<<<<<<< HEAD
     private final Map<ColumnMetadata.Raw, ColumnMetadata.Raw> renames;
-=======
-    private final Map<ColumnDefinition.Raw, ColumnDefinition.Raw> renames;
->>>>>>> 065721f4
     private final List<AlterTableStatementColumn> colNameList;
     private final Long deleteTimestamp;
 
@@ -69,11 +61,7 @@
                                Type type,
                                List<AlterTableStatementColumn> colDataList,
                                TableAttributes attrs,
-<<<<<<< HEAD
                                Map<ColumnMetadata.Raw, ColumnMetadata.Raw> renames,
-=======
-                               Map<ColumnDefinition.Raw, ColumnDefinition.Raw> renames,
->>>>>>> 065721f4
                                Long deleteTimestamp)
     {
         super(name);
@@ -100,16 +88,10 @@
         if (current.isView())
             throw new InvalidRequestException("Cannot use ALTER TABLE on Materialized View");
 
-<<<<<<< HEAD
         TableMetadata.Builder builder = current.unbuild();
 
         ColumnIdentifier columnName = null;
         ColumnMetadata def = null;
-=======
-        CFMetaData cfm = meta.copy();
-        ColumnIdentifier columnName = null;
-        ColumnDefinition def = null;
->>>>>>> 065721f4
         CQL3Type.Raw dataType = null;
         boolean isStatic = false;
         CQL3Type validator = null;
@@ -122,22 +104,13 @@
             case ALTER:
                 throw new InvalidRequestException("Altering of types is not allowed");
             case ADD:
-<<<<<<< HEAD
                 if (current.isDense())
-=======
-                if (cfm.isDense())
->>>>>>> 065721f4
                     throw new InvalidRequestException("Cannot add new column to a COMPACT STORAGE table");
 
                 for (AlterTableStatementColumn colData : colNameList)
                 {
-<<<<<<< HEAD
                     columnName = colData.getColumnName().getIdentifier(current);
                     def = builder.getColumn(columnName);
-=======
-                    columnName = colData.getColumnName().getIdentifier(cfm);
-                    def = cfm.getColumnDefinition(columnName);
->>>>>>> 065721f4
                     dataType = colData.getColumnType();
                     assert dataType != null;
                     isStatic = colData.getStaticType();
@@ -146,7 +119,6 @@
 
                     if (isStatic)
                     {
-<<<<<<< HEAD
                         if (!current.isCompound())
                             throw new InvalidRequestException("Static columns are not allowed in COMPACT STORAGE tables");
                         if (current.clusteringColumns().isEmpty())
@@ -190,72 +162,6 @@
                                               columnName,
                                               dropped.column.type.asCQL3Type());
                             throw new InvalidRequestException(message);
-=======
-                        if (!cfm.isCompound())
-                            throw new InvalidRequestException("Static columns are not allowed in COMPACT STORAGE tables");
-                        if (cfm.clusteringColumns().isEmpty())
-                            throw new InvalidRequestException("Static columns are only useful (and thus allowed) if the table has at least one clustering column");
-                    }
-
-                    if (def != null)
-                    {
-                        switch (def.kind)
-                        {
-                            case PARTITION_KEY:
-                            case CLUSTERING:
-                                throw new InvalidRequestException(String.format("Invalid column name %s because it conflicts with a PRIMARY KEY part", columnName));
-                            default:
-                                throw new InvalidRequestException(String.format("Invalid column name %s because it conflicts with an existing column", columnName));
-                        }
-                    }
-
-                    // Cannot re-add a dropped counter column. See #7831.
-                    if (meta.isCounter() && meta.getDroppedColumns().containsKey(columnName.bytes))
-                        throw new InvalidRequestException(String.format("Cannot re-add previously dropped counter column %s", columnName));
-
-                    AbstractType<?> type = validator.getType();
-                    if (type.isCollection() && type.isMultiCell())
-                    {
-                        if (!cfm.isCompound())
-                            throw new InvalidRequestException("Cannot use non-frozen collections in COMPACT STORAGE tables");
-                        if (cfm.isSuper())
-                            throw new InvalidRequestException("Cannot use non-frozen collections with super column families");
-
-                        // If there used to be a non-frozen collection column with the same name (that has been dropped),
-                        // we could still have some data using the old type, and so we can't allow adding a collection
-                        // with the same name unless the types are compatible (see #6276).
-                        CFMetaData.DroppedColumn dropped = cfm.getDroppedColumns().get(columnName.bytes);
-                        if (dropped != null && dropped.type instanceof CollectionType
-                            && dropped.type.isMultiCell() && !type.isCompatibleWith(dropped.type))
-                        {
-                            String message =
-                                String.format("Cannot add a collection with the name %s because a collection with the same name"
-                                              + " and a different type (%s) has already been used in the past",
-                                              columnName,
-                                              dropped.type.asCQL3Type());
-                            throw new InvalidRequestException(message);
-                        }
-                    }
-
-                    cfm.addColumnDefinition(isStatic
-                                            ? ColumnDefinition.staticDef(cfm, columnName.bytes, type)
-                                            : ColumnDefinition.regularDef(cfm, columnName.bytes, type));
-
-                    // Adding a column to a table which has an include all view requires the column to be added to the view
-                    // as well
-                    if (!isStatic)
-                    {
-                        for (ViewDefinition view : views)
-                        {
-                            if (view.includeAllColumns)
-                            {
-                                ViewDefinition viewCopy = view.copy();
-                                viewCopy.metadata.addColumnDefinition(ColumnDefinition.regularDef(viewCopy.metadata, columnName.bytes, type));
-                                if (viewUpdates == null)
-                                    viewUpdates = new ArrayList<>();
-                                viewUpdates.add(viewCopy);
-                            }
->>>>>>> 065721f4
                         }
                     }
 
@@ -273,16 +179,11 @@
                 }
                 break;
             case DROP:
-<<<<<<< HEAD
                 if (!current.isCQLTable())
-=======
-                if (!cfm.isCQLTable())
->>>>>>> 065721f4
                     throw new InvalidRequestException("Cannot drop columns from a non-CQL3 table");
 
                 for (AlterTableStatementColumn colData : colNameList)
                 {
-<<<<<<< HEAD
                     columnName = colData.getColumnName().getIdentifier(current);
                     def = builder.getColumn(columnName);
 
@@ -329,72 +230,12 @@
                             viewNames.append(',');
                         rejectAlter = true;
                         viewNames.append(view.name);
-=======
-                    columnName = colData.getColumnName().getIdentifier(cfm);
-                    def = cfm.getColumnDefinition(columnName);
-
-                    if (def == null)
-                        throw new InvalidRequestException(String.format("Column %s was not found in table %s", columnName, columnFamily()));
-
-                    switch (def.kind)
-                    {
-                         case PARTITION_KEY:
-                         case CLUSTERING:
-                              throw new InvalidRequestException(String.format("Cannot drop PRIMARY KEY part %s", columnName));
-                         case REGULAR:
-                         case STATIC:
-                              ColumnDefinition toDelete = null;
-                              for (ColumnDefinition columnDef : cfm.partitionColumns())
-                              {
-                                   if (columnDef.name.equals(columnName))
-                                   {
-                                       toDelete = columnDef;
-                                       break;
-                                   }
-                               }
-                             assert toDelete != null;
-                             cfm.removeColumnDefinition(toDelete);
-                             cfm.recordColumnDrop(toDelete, deleteTimestamp == null ? queryState.getTimestamp() : deleteTimestamp);
-                             break;
-                    }
-
-                    // If the dropped column is required by any secondary indexes
-                    // we reject the operation, as the indexes must be dropped first
-                    Indexes allIndexes = cfm.getIndexes();
-                    if (!allIndexes.isEmpty())
-                    {
-                        ColumnFamilyStore store = Keyspace.openAndGetStore(cfm);
-                        Set<IndexMetadata> dependentIndexes = store.indexManager.getDependentIndexes(def);
-                        if (!dependentIndexes.isEmpty())
-                            throw new InvalidRequestException(String.format("Cannot drop column %s because it has " +
-                                                                            "dependent secondary indexes (%s)",
-                                                                            def,
-                                                                            dependentIndexes.stream()
-                                                                                            .map(i -> i.name)
-                                                                                            .collect(Collectors.joining(","))));
-                    }
-
-                    // If a column is dropped which is included in a view, we don't allow the drop to take place.
-                    boolean rejectAlter = false;
-                    StringBuilder builder = new StringBuilder();
-                    for (ViewDefinition view : views)
-                    {
-                        if (!view.includes(columnName)) continue;
-                        if (rejectAlter)
-                            builder.append(',');
-                        rejectAlter = true;
-                        builder.append(view.viewName);
->>>>>>> 065721f4
                     }
                     if (rejectAlter)
                         throw new InvalidRequestException(String.format("Cannot drop column %s, depended on by materialized views (%s.{%s})",
                                                                         columnName.toString(),
                                                                         keyspace(),
-<<<<<<< HEAD
                                                                         viewNames.toString()));
-=======
-                                                                        builder.toString()));
->>>>>>> 065721f4
                 }
                 break;
             case OPTS:
@@ -402,16 +243,12 @@
                     throw new InvalidRequestException("ALTER TABLE WITH invoked, but no parameters found");
                 attrs.validate();
 
-<<<<<<< HEAD
                 TableParams params = attrs.asAlteredTableParams(current.params);
-=======
-                TableParams params = attrs.asAlteredTableParams(cfm.params);
                 if (params.compaction.klass().equals(DateTieredCompactionStrategy.class) &&
-                    !cfm.params.compaction.klass().equals(DateTieredCompactionStrategy.class))
+                    !current.params.compaction.klass().equals(DateTieredCompactionStrategy.class))
                 {
                     DateTieredCompactionStrategy.deprecatedWarning(keyspace(), columnFamily());
                 }
->>>>>>> 065721f4
 
                 if (!Iterables.isEmpty(views) && params.gcGraceSeconds == 0)
                 {
@@ -429,18 +266,10 @@
 
                 break;
             case RENAME:
-<<<<<<< HEAD
                 for (Map.Entry<ColumnMetadata.Raw, ColumnMetadata.Raw> entry : renames.entrySet())
                 {
                     ColumnIdentifier from = entry.getKey().getIdentifier(current);
                     ColumnIdentifier to = entry.getValue().getIdentifier(current);
-=======
-                for (Map.Entry<ColumnDefinition.Raw, ColumnDefinition.Raw> entry : renames.entrySet())
-                {
-                    ColumnIdentifier from = entry.getKey().getIdentifier(cfm);
-                    ColumnIdentifier to = entry.getValue().getIdentifier(cfm);
-                    cfm.renameColumn(from, to);
->>>>>>> 065721f4
 
                     def = current.getColumn(from);
                     if (def == null)
@@ -465,14 +294,7 @@
                                                                                             .collect(Collectors.joining(","))));
                     }
 
-<<<<<<< HEAD
                     builder.renamePrimaryKeyColumn(from, to);
-=======
-                        ViewDefinition viewCopy = view.copy();
-                        ColumnIdentifier viewFrom = entry.getKey().getIdentifier(viewCopy.metadata);
-                        ColumnIdentifier viewTo = entry.getValue().getIdentifier(viewCopy.metadata);
-                        viewCopy.renameColumn(viewFrom, viewTo);
->>>>>>> 065721f4
 
                     // If the view includes a renamed column, it must be renamed in the view table and the definition.
                     for (ViewMetadata view : views)
