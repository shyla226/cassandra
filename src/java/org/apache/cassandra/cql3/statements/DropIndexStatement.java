/*
 * Licensed to the Apache Software Foundation (ASF) under one
 * or more contributor license agreements.  See the NOTICE file
 * distributed with this work for additional information
 * regarding copyright ownership.  The ASF licenses this file
 * to you under the Apache License, Version 2.0 (the
 * "License"); you may not use this file except in compliance
 * with the License.  You may obtain a copy of the License at
 *
 *     http://www.apache.org/licenses/LICENSE-2.0
 *
 * Unless required by applicable law or agreed to in writing, software
 * distributed under the License is distributed on an "AS IS" BASIS,
 * WITHOUT WARRANTIES OR CONDITIONS OF ANY KIND, either express or implied.
 * See the License for the specific language governing permissions and
 * limitations under the License.
 */
package org.apache.cassandra.cql3.statements;

import io.reactivex.Maybe;
import io.reactivex.Single;
import org.apache.cassandra.auth.permission.CorePermission;
import org.apache.cassandra.cql3.IndexName;
import org.apache.cassandra.cql3.QueryOptions;
import org.apache.cassandra.db.KeyspaceNotDefinedException;
import org.apache.cassandra.exceptions.ConfigurationException;
import org.apache.cassandra.exceptions.InvalidRequestException;
import org.apache.cassandra.exceptions.RequestValidationException;
import org.apache.cassandra.exceptions.UnauthorizedException;
import org.apache.cassandra.schema.KeyspaceMetadata;
import org.apache.cassandra.schema.MigrationManager;
import org.apache.cassandra.schema.Schema;
import org.apache.cassandra.schema.TableMetadata;
import org.apache.cassandra.service.ClientState;
import org.apache.cassandra.service.QueryState;
import org.apache.cassandra.transport.Event;
import org.apache.cassandra.transport.messages.ResultMessage;

public class DropIndexStatement extends SchemaAlteringStatement
{
    public final String indexName;
    public final boolean ifExists;

    public DropIndexStatement(IndexName indexName, boolean ifExists)
    {
        super(indexName.getCfName());
        this.indexName = indexName.getIdx();
        this.ifExists = ifExists;
    }

    public String columnFamily()
    {
        TableMetadata metadata = lookupIndexedTable();
        return metadata == null ? null : metadata.name;
    }

    public void checkAccess(ClientState state) throws UnauthorizedException, InvalidRequestException
    {
        TableMetadata metadata = lookupIndexedTable();
        if (metadata == null)
            return;

        state.hasColumnFamilyAccess(metadata.keyspace, metadata.name, CorePermission.ALTER);
    }

    public void validate(ClientState state)
    {
        // validated in lookupIndexedTable()
    }

    @Override
    public Single<? extends ResultMessage> execute(QueryState state, QueryOptions options, long queryStartNanoTime) throws RequestValidationException
    {
<<<<<<< HEAD
        return announceMigration(false).map(schemaChangeEvent -> new ResultMessage.SchemaChange(schemaChangeEvent))
                                       .cast(ResultMessage.class)
                                       .toSingle(new ResultMessage.Void());
    }

    public Maybe<Event.SchemaChange> announceMigration(boolean isLocalOnly) throws InvalidRequestException, ConfigurationException
    {
        CFMetaData cfm = lookupIndexedTable();
        if (cfm == null)
            return Maybe.empty();

        CFMetaData updatedCfm = cfm.copy();
        updatedCfm.indexes(updatedCfm.getIndexes().without(indexName));
        // Dropping an index is akin to updating the CF
        // Note that we shouldn't call columnFamily() at this point because the index has been dropped and the call to lookupIndexedTable()
        // in that method would now throw.
        Event.SchemaChange event = new Event.SchemaChange(Event.SchemaChange.Change.UPDATED, Event.SchemaChange.Target.TABLE, cfm.ksName, cfm.cfName);
        return MigrationManager.announceColumnFamilyUpdate(updatedCfm, isLocalOnly).andThen(Maybe.just(event));
=======
        Event.SchemaChange ce = announceMigration(state, false);
        return ce == null ? null : new ResultMessage.SchemaChange(ce);
    }

    public Event.SchemaChange announceMigration(QueryState queryState, boolean isLocalOnly) throws InvalidRequestException, ConfigurationException
    {
        TableMetadata current = lookupIndexedTable();
        if (current == null)
            return null;

        TableMetadata updated =
            current.unbuild()
                   .indexes(current.indexes.without(indexName))
                   .build();

        MigrationManager.announceTableUpdate(updated, isLocalOnly);
        // Dropping an index is akin to updating the CF
        // Note that we shouldn't call columnFamily() at this point because the index has been dropped and the call to lookupIndexedTable()
        // in that method would now throw.
        return new Event.SchemaChange(Event.SchemaChange.Change.UPDATED, Event.SchemaChange.Target.TABLE, current.keyspace, current.name);
>>>>>>> ec536dc0
    }

    /**
     * The table for which the index should be dropped, or null if the index doesn't exist
     *
     * @return the metadata for the table containing the dropped index, or {@code null}
     * if the index to drop cannot be found but "IF EXISTS" is set on the statement.
     *
     * @throws InvalidRequestException if the index cannot be found and "IF EXISTS" is not
     * set on the statement.
     */
    private TableMetadata lookupIndexedTable()
    {
        KeyspaceMetadata ksm = Schema.instance.getKeyspaceMetadata(keyspace());
        if (ksm == null)
            throw new KeyspaceNotDefinedException("Keyspace " + keyspace() + " does not exist");

        return ksm.findIndexedTable(indexName)
                  .orElseGet(() -> {
                      if (ifExists)
                          return null;
                      else
                          throw new InvalidRequestException(String.format("Index '%s' could not be found in any " +
                                                                          "of the tables of keyspace '%s'",
                                                                          indexName, keyspace()));
                  });
    }
}<|MERGE_RESOLUTION|>--- conflicted
+++ resolved
@@ -71,47 +71,27 @@
     @Override
     public Single<? extends ResultMessage> execute(QueryState state, QueryOptions options, long queryStartNanoTime) throws RequestValidationException
     {
-<<<<<<< HEAD
-        return announceMigration(false).map(schemaChangeEvent -> new ResultMessage.SchemaChange(schemaChangeEvent))
-                                       .cast(ResultMessage.class)
-                                       .toSingle(new ResultMessage.Void());
+        return announceMigration(state, false).map(schemaChangeEvent -> new ResultMessage.SchemaChange(schemaChangeEvent))
+                                              .cast(ResultMessage.class)
+                                              .toSingle(new ResultMessage.Void());
     }
 
-    public Maybe<Event.SchemaChange> announceMigration(boolean isLocalOnly) throws InvalidRequestException, ConfigurationException
-    {
-        CFMetaData cfm = lookupIndexedTable();
-        if (cfm == null)
-            return Maybe.empty();
-
-        CFMetaData updatedCfm = cfm.copy();
-        updatedCfm.indexes(updatedCfm.getIndexes().without(indexName));
-        // Dropping an index is akin to updating the CF
-        // Note that we shouldn't call columnFamily() at this point because the index has been dropped and the call to lookupIndexedTable()
-        // in that method would now throw.
-        Event.SchemaChange event = new Event.SchemaChange(Event.SchemaChange.Change.UPDATED, Event.SchemaChange.Target.TABLE, cfm.ksName, cfm.cfName);
-        return MigrationManager.announceColumnFamilyUpdate(updatedCfm, isLocalOnly).andThen(Maybe.just(event));
-=======
-        Event.SchemaChange ce = announceMigration(state, false);
-        return ce == null ? null : new ResultMessage.SchemaChange(ce);
-    }
-
-    public Event.SchemaChange announceMigration(QueryState queryState, boolean isLocalOnly) throws InvalidRequestException, ConfigurationException
+    public Maybe<Event.SchemaChange> announceMigration(QueryState queryState, boolean isLocalOnly) throws InvalidRequestException, ConfigurationException
     {
         TableMetadata current = lookupIndexedTable();
         if (current == null)
-            return null;
+            return Maybe.empty();
 
         TableMetadata updated =
             current.unbuild()
                    .indexes(current.indexes.without(indexName))
                    .build();
 
-        MigrationManager.announceTableUpdate(updated, isLocalOnly);
         // Dropping an index is akin to updating the CF
         // Note that we shouldn't call columnFamily() at this point because the index has been dropped and the call to lookupIndexedTable()
         // in that method would now throw.
-        return new Event.SchemaChange(Event.SchemaChange.Change.UPDATED, Event.SchemaChange.Target.TABLE, current.keyspace, current.name);
->>>>>>> ec536dc0
+        Event.SchemaChange event = new Event.SchemaChange(Event.SchemaChange.Change.UPDATED, Event.SchemaChange.Target.TABLE, current.keyspace, current.name);
+        return MigrationManager.announceTableUpdate(updated, isLocalOnly).andThen(Maybe.just(event));
     }
 
     /**
