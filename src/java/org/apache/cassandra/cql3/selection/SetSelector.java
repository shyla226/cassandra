/*
 * Licensed to the Apache Software Foundation (ASF) under one
 * or more contributor license agreements.  See the NOTICE file
 * distributed with this work for additional information
 * regarding copyright ownership.  The ASF licenses this file
 * to you under the Apache License, Version 2.0 (the
 * "License"); you may not use this file except in compliance
 * with the License.  You may obtain a copy of the License at
 *
 *     http://www.apache.org/licenses/LICENSE-2.0
 *
 * Unless required by applicable law or agreed to in writing, software
 * distributed under the License is distributed on an "AS IS" BASIS,
 * WITHOUT WARRANTIES OR CONDITIONS OF ANY KIND, either express or implied.
 * See the License for the specific language governing permissions and
 * limitations under the License.
 */
package org.apache.cassandra.cql3.selection;

import java.io.IOException;
import java.nio.ByteBuffer;
import java.util.ArrayList;
import java.util.List;
import java.util.Set;
import java.util.TreeSet;

import com.google.common.base.Objects;

import org.apache.cassandra.cql3.QueryOptions;
import org.apache.cassandra.cql3.Sets;
<<<<<<< HEAD
import org.apache.cassandra.db.ReadVerbs.ReadVersion;
import org.apache.cassandra.db.TypeSizes;
=======
import org.apache.cassandra.db.filter.ColumnFilter.Builder;
>>>>>>> 4ebab661
import org.apache.cassandra.db.marshal.AbstractType;
import org.apache.cassandra.db.marshal.SetType;
import org.apache.cassandra.io.util.DataInputPlus;
import org.apache.cassandra.io.util.DataOutputPlus;
import org.apache.cassandra.schema.TableMetadata;
import org.apache.cassandra.serializers.CollectionSerializer;
import org.apache.cassandra.transport.ProtocolVersion;

/**
 * <code>Selector</code> for literal set (e.g. {min(value), max(value), count(value)}).
 *
 */
final class SetSelector extends Selector
{
    protected static final SelectorDeserializer deserializer = new SelectorDeserializer()
    {
        protected Selector deserialize(DataInputPlus in, ReadVersion version, TableMetadata metadata) throws IOException
        {
            SetType<?> type = (SetType<?>) readType(metadata, in);
            int size = (int) in.readUnsignedVInt();
            List<Selector> elements = new ArrayList<>(size);
            Serializer serializer = Selector.serializers.get(version);
            for (int i = 0; i < size; i++)
                elements.add(serializer.deserialize(in, metadata));

            return new SetSelector(type, elements);
        }
    };

    /**
     * The set type.
     */
    private final SetType<?> type;

    /**
     * The set elements
     */
    private final List<Selector> elements;

    public static Factory newFactory(final AbstractType<?> type, final SelectorFactories factories)
    {
        return new CollectionFactory(type, factories)
        {
            protected String getColumnName()
            {
                return Sets.setToString(factories, Factory::getColumnName);
            }

            public Selector newInstance(final QueryOptions options)
            {
                return new SetSelector(type, factories.newInstances(options));
            }
        };
    }

<<<<<<< HEAD
    public void addInput(ProtocolVersion protocolVersion, InputRow input)
=======
    @Override
    public void addFetchedColumns(Builder builder)
    {
        for (int i = 0, m = elements.size(); i < m; i++)
            elements.get(i).addFetchedColumns(builder);
    }

    public void addInput(ProtocolVersion protocolVersion, ResultSetBuilder rs) throws InvalidRequestException
>>>>>>> 4ebab661
    {
        for (int i = 0, m = elements.size(); i < m; i++)
            elements.get(i).addInput(protocolVersion, input);
    }

    public ByteBuffer getOutput(ProtocolVersion protocolVersion)
    {
        Set<ByteBuffer> buffers = new TreeSet<>(type.getElementsType());
        for (int i = 0, m = elements.size(); i < m; i++)
        {
            buffers.add(elements.get(i).getOutput(protocolVersion));
        }
        return CollectionSerializer.pack(buffers, buffers.size(), protocolVersion);
    }

    @Override
    public boolean isTerminal()
    {
        for (int i = 0, m = elements.size(); i < m; i++)
        {
            if(!elements.get(i).isTerminal())
                return false;
        }
        return true;
    }

    public void reset()
    {
        for (int i = 0, m = elements.size(); i < m; i++)
            elements.get(i).reset();
    }

    public AbstractType<?> getType()
    {
        return type;
    }

    @Override
    public String toString()
    {
        return Sets.setToString(elements);
    }

    private SetSelector(AbstractType<?> type, List<Selector> elements)
    {
        super(Kind.SET_SELECTOR);
        this.type = (SetType<?>) type;
        this.elements = elements;
    }

    @Override
    public boolean equals(Object o)
    {
        if (this == o)
            return true;

        if (!(o instanceof SetSelector))
            return false;

        SetSelector s = (SetSelector) o;

        return Objects.equal(type, s.type)
            && Objects.equal(elements, s.elements);
    }

    @Override
    public int hashCode()
    {
        return Objects.hashCode(type, elements);
    }

    @Override
    protected int serializedSize(ReadVersion version)
    {
        int size = sizeOf(type) + TypeSizes.sizeofUnsignedVInt(elements.size());

        Serializer serializer = serializers.get(version);
        for (int i = 0, m = elements.size(); i < m; i++)
            size += serializer.serializedSize(elements.get(i));

        return size;
    }

    @Override
    protected void serialize(DataOutputPlus out, ReadVersion version) throws IOException
    {
        writeType(out, type);
        out.writeUnsignedVInt(elements.size());
        Serializer serializer = serializers.get(version);
        for (int i = 0, m = elements.size(); i < m; i++)
            serializer.serialize(elements.get(i), out);
    }
}<|MERGE_RESOLUTION|>--- conflicted
+++ resolved
@@ -28,12 +28,9 @@
 
 import org.apache.cassandra.cql3.QueryOptions;
 import org.apache.cassandra.cql3.Sets;
-<<<<<<< HEAD
 import org.apache.cassandra.db.ReadVerbs.ReadVersion;
 import org.apache.cassandra.db.TypeSizes;
-=======
 import org.apache.cassandra.db.filter.ColumnFilter.Builder;
->>>>>>> 4ebab661
 import org.apache.cassandra.db.marshal.AbstractType;
 import org.apache.cassandra.db.marshal.SetType;
 import org.apache.cassandra.io.util.DataInputPlus;
@@ -89,9 +86,6 @@
         };
     }
 
-<<<<<<< HEAD
-    public void addInput(ProtocolVersion protocolVersion, InputRow input)
-=======
     @Override
     public void addFetchedColumns(Builder builder)
     {
@@ -99,8 +93,7 @@
             elements.get(i).addFetchedColumns(builder);
     }
 
-    public void addInput(ProtocolVersion protocolVersion, ResultSetBuilder rs) throws InvalidRequestException
->>>>>>> 4ebab661
+    public void addInput(ProtocolVersion protocolVersion, InputRow input)
     {
         for (int i = 0, m = elements.size(); i < m; i++)
             elements.get(i).addInput(protocolVersion, input);
