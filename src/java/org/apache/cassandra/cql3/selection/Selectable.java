/*
 * Licensed to the Apache Software Foundation (ASF) under one
 * or more contributor license agreements.  See the NOTICE file
 * distributed with this work for additional information
 * regarding copyright ownership.  The ASF licenses this file
 * to you under the Apache License, Version 2.0 (the
 * "License"); you may not use this file except in compliance
 * with the License.  You may obtain a copy of the License at
 *
 *   http://www.apache.org/licenses/LICENSE-2.0
 *
 * Unless required by applicable law or agreed to in writing,
 * software distributed under the License is distributed on an
 * "AS IS" BASIS, WITHOUT WARRANTIES OR CONDITIONS OF ANY
 * KIND, either express or implied.  See the License for the
 * specific language governing permissions and limitations
 * under the License.
 */
package org.apache.cassandra.cql3.selection;

import java.util.*;
import java.util.function.Predicate;
import java.util.stream.Collectors;

import org.apache.commons.lang3.text.StrBuilder;

import org.apache.cassandra.cql3.*;
import org.apache.cassandra.cql3.functions.*;
import org.apache.cassandra.cql3.selection.Selector.Factory;
import org.apache.cassandra.db.marshal.*;
import org.apache.cassandra.exceptions.InvalidRequestException;
import org.apache.cassandra.schema.ColumnMetadata;
import org.apache.cassandra.schema.TableMetadata;
import org.apache.cassandra.utils.Pair;

import static org.apache.cassandra.cql3.selection.SelectorFactories.createFactoriesAndCollectColumnDefinitions;
import static org.apache.cassandra.cql3.statements.RequestValidations.invalidRequest;

public interface Selectable extends AssignmentTestable
{
    public Selector.Factory newSelectorFactory(TableMetadata table, AbstractType<?> expectedType, List<ColumnMetadata> defs, VariableSpecifications boundNames);

    /**
     * The type of the {@code Selectable} if it can be infered.
     *
     * @param keyspace the keyspace on which the statement for which this is a
     * {@code Selectable} is on.
     * @return the type of this {@code Selectable} if inferrable, or {@code null}
     * otherwise (for instance, the type isn't inferable for a bind marker. Even for
     * literals, the exact type is not inferrable since they are valid for many
     * different types and so this will return {@code null} too).
     */
    public AbstractType<?> getExactTypeIfKnown(String keyspace);

    /**
<<<<<<< HEAD
     * Checks if this {@code Selectable} select columns matching the specified predicate.
     * @return {@code true} if this {@code Selectable} select columns matching the specified predicate,
     * {@code false} otherwise.
     */
    public boolean selectColumns(Predicate<ColumnMetadata> predicate);

    /**
     * Checks if the specified Selectables select columns matching the specified predicate.
     * @param selectables the selectables to check.
     * @return {@code true} if the specified Selectables select columns matching the specified predicate,
      {@code false} otherwise.
     */
    public static boolean selectColumns(List<Selectable> selectables, Predicate<ColumnMetadata> predicate)
    {
        for (Selectable selectable : selectables)
        {
            if (selectable.selectColumns(predicate))
                return true;
        }
        return false;
    }

    /**
     * Checks if any processing is performed on the selected columns, {@code false} otherwise.
     * @return {@code true} if any processing is performed on the selected columns, {@code false} otherwise.
     */
    public default boolean processesSelection()
    {
        // ColumnMetadata is the only case that returns false and override this
        return true;
=======
     * Checks that this {@code Selectable} is or can be converted into the specified type.
     * @param cfm the table schema
     * @param type the expected type
     * @throws InvalidRequestException if the {@code Selectable} can not be converted into the specified type
     */
    default void validateType(CFMetaData cfm, AbstractType<?> type)
    {
        ColumnSpecification receiver = new ColumnSpecification(cfm.ksName,
                                                               cfm.cfName,
                                                               new ColumnIdentifier(toString(), true),
                                                               type);

        if (!testAssignment(cfm.ksName, receiver).isAssignable())
            throw invalidRequest("%s is not of the expected type: %s", this, type.asCQL3Type());
>>>>>>> d6612fe8
    }

    // Term.Raw overrides this since some literals can be WEAKLY_ASSIGNABLE
    default public TestResult testAssignment(String keyspace, ColumnSpecification receiver)
    {
        AbstractType<?> type = getExactTypeIfKnown(keyspace);
        return type == null ? TestResult.NOT_ASSIGNABLE : type.testAssignment(keyspace, receiver);
    }

    default int addAndGetIndex(ColumnMetadata def, List<ColumnMetadata> l)
    {
        int idx = l.indexOf(def);
        if (idx < 0)
        {
            idx = l.size();
            l.add(def);
        }
        return idx;
    }

    default ColumnSpecification specForElementOrSlice(Selectable selected, ColumnSpecification receiver, String selectionType)
    {
        switch (((CollectionType)receiver.type).kind)
        {
            case LIST: throw new InvalidRequestException(String.format("%s selection is only allowed on sets and maps, but %s is a list", selectionType, selected));
            case SET: return Sets.valueSpecOf(receiver);
            case MAP: return Maps.keySpecOf(receiver);
            default: throw new AssertionError();
        }
    }

    public static abstract class Raw
    {
        public abstract Selectable prepare(TableMetadata table);
    }

    public static class WithTerm implements Selectable
    {
        /**
         * The names given to unamed bind markers found in selection. In selection clause, we often don't have a good
         * name for bind markers, typically if you have:
         *   SELECT (int)? FROM foo;
         * there isn't a good name for that marker. So we give the same name to all the markers. Note that we could try
         * to differenciate the names by using some increasing number in the name (so [selection_1], [selection_2], ...)
         * but it's actually not trivial to do in the current code and it's not really more helpful since if users wants
         * to bind by position (which they will have to in this case), they can do so at the driver level directly. And
         * so we don't bother.
         * Note that users should really be using named bind markers if they want to be able to bind by names.
         */
        private static final ColumnIdentifier bindMarkerNameInSelection = new ColumnIdentifier("[selection]", true);

        private final Term.Raw rawTerm;

        public WithTerm(Term.Raw rawTerm)
        {
            this.rawTerm = rawTerm;
        }

        @Override
        public TestResult testAssignment(String keyspace, ColumnSpecification receiver)
        {
            return rawTerm.testAssignment(keyspace, receiver);
        }

        public Selector.Factory newSelectorFactory(TableMetadata table, AbstractType<?> expectedType, List<ColumnMetadata> defs, VariableSpecifications boundNames) throws InvalidRequestException
        {
            /*
             * expectedType will be null if we have no constraint on what the type should be. For instance, if this term is a bind marker:
             *   - it will be null if we do "SELECT ? FROM foo"
             *   - it won't be null (and be LongType) if we do "SELECT bigintAsBlob(?) FROM foo" because the function constrain it.
             *
             * In the first case, we have to error out: we need to infer the type of the metadata of a SELECT at preparation time, which we can't
             * here (users will have to do "SELECT (varint)? FROM foo" for instance).
             * But in the 2nd case, we're fine and can use the expectedType to "prepare" the bind marker/collect the bound type.
             *
             * Further, the term might not be a bind marker, in which case we sometimes can default to some most-general type. For instance, in
             *   SELECT 3 FROM foo
             * we'll just default the type to 'varint' as that's the most generic type for the literal '3' (this is mostly for convenience, the query
             * is not terribly useful in practice and use can force the type as for the bind marker case through "SELECT (int)3 FROM foo").
             * But note that not all literals can have such default type. For instance, there is no way to infer the type of a UDT literal in a vacuum,
             * and so we simply error out if we have something like:
             *   SELECT { foo: 'bar' } FROM foo
             *
             * Lastly, note that if the term is a terminal literal, we don't have to check it's compatibility with 'expectedType' as any incompatibility
             * would have been found at preparation time.
             */
            AbstractType<?> type = getExactTypeIfKnown(table.keyspace);
            if (type == null)
            {
                type = expectedType;
                if (type == null)
                    throw new InvalidRequestException("Cannot infer type for term " + this + " in selection clause (try using a cast to force a type)");

                validateType(cfm, type);
            }

            // The fact we default the name to "[selection]" inconditionally means that any bind marker in a
            // selection will have this name. Which isn't terribly helpful, but it's unclear how to provide
            // something a lot more helpful and in practice user can bind those markers by position or, even better,
            // use bind markers.
            Term term = getTerm(table, bindMarkerNameInSelection, type);
            term.collectMarkerSpecification(boundNames);
            return TermSelector.newFactory(rawTerm.getText(), term, type);
        }

        @Override
        public AbstractType<?> getExactTypeIfKnown(String keyspace)
        {
            return rawTerm.getExactTypeIfKnown(keyspace);
        }

        @Override
        public boolean selectColumns(Predicate<ColumnMetadata> predicate)
        {
            return false;
        }

        @Override
        public String toString()
        {
            return rawTerm.getText();
        }

        public Term getTerm(TableMetadata table, ColumnIdentifier identifier, AbstractType<?> type)
        {
            return rawTerm.prepare(table.keyspace, new ColumnSpecification(table.keyspace, table.name, bindMarkerNameInSelection, type));
        }

        public static class Raw extends Selectable.Raw
        {
            private final Term.Raw term;

            public Raw(Term.Raw term)
            {
                this.term = term;
            }

            public Selectable prepare(TableMetadata table)
            {
                return new WithTerm(term);
            }
        }
    }

    public static class WritetimeOrTTL implements Selectable
    {
        public final ColumnMetadata column;
        public final boolean isWritetime;

        public WritetimeOrTTL(ColumnMetadata column, boolean isWritetime)
        {
            this.column = column;
            this.isWritetime = isWritetime;
        }

        @Override
        public String toString()
        {
            return (isWritetime ? "writetime" : "ttl") + "(" + column.name + ")";
        }

        public Selector.Factory newSelectorFactory(TableMetadata table,
                                                   AbstractType<?> expectedType,
                                                   List<ColumnMetadata> defs,
                                                   VariableSpecifications boundNames)
        {
            if (column.isPrimaryKeyColumn())
                throw new InvalidRequestException(
                        String.format("Cannot use selection function %s on PRIMARY KEY part %s",
                                      isWritetime ? "writeTime" : "ttl",
                                      column.name));
            if (column.type.isCollection())
                throw new InvalidRequestException(String.format("Cannot use selection function %s on collections",
                                                                isWritetime ? "writeTime" : "ttl"));

            return WritetimeOrTTLSelector.newFactory(column, addAndGetIndex(column, defs), isWritetime);
        }

        public AbstractType<?> getExactTypeIfKnown(String keyspace)
        {
            return isWritetime ? LongType.instance : Int32Type.instance;
        }

        @Override
        public boolean selectColumns(Predicate<ColumnMetadata> predicate)
        {
            return predicate.test(column);
        }

        public static class Raw extends Selectable.Raw
        {
            private final ColumnMetadata.Raw id;
            private final boolean isWritetime;

            public Raw(ColumnMetadata.Raw id, boolean isWritetime)
            {
                this.id = id;
                this.isWritetime = isWritetime;
            }

            public WritetimeOrTTL prepare(TableMetadata table)
            {
                return new WritetimeOrTTL(id.prepare(table), isWritetime);
            }
        }
    }

    public static class WithFunction implements Selectable
    {
        public final Function function;
        public final List<Selectable> args;

        public WithFunction(Function function, List<Selectable> args)
        {
            this.function = function;
            this.args = args;
        }

        /**
         * Returns the underlying function.
         * @return the underlying function
         */
        public Function getFunction()
        {
            return function;
        }

        /**
         * Returns the function arguments.
         * @return the function arguments
         */
        public List<Selectable> getArguments()
        {
            return args;
        }

        @Override
        public String toString()
        {
            return function.columnName(args.stream().map(Object::toString).collect(Collectors.toList()));
        }

        public Selector.Factory newSelectorFactory(TableMetadata table, AbstractType<?> expectedType, List<ColumnMetadata> defs, VariableSpecifications boundNames)
        {
            SelectorFactories factories = SelectorFactories.createFactoriesAndCollectColumnDefinitions(args, function.argTypes(), table, defs, boundNames);
            return AbstractFunctionSelector.newFactory(function, factories);
        }

        @Override
        public boolean selectColumns(Predicate<ColumnMetadata> predicate)
        {
            return Selectable.selectColumns(args, predicate);
        }

        public AbstractType<?> getExactTypeIfKnown(String keyspace)
        {
            return function.returnType();
        }

        public static class Raw extends Selectable.Raw
        {
            public final FunctionName functionName;
            public final List<Selectable.Raw> args;

            public Raw(FunctionName functionName, List<Selectable.Raw> args)
            {
                this.functionName = functionName;
                this.args = args;
            }

            public static Raw newCountRowsFunction()
            {
                return new Raw(AggregateFcts.countRowsFunction.name(),
                               Collections.emptyList());
            }

            public static Raw newOperation(char operator, Selectable.Raw left, Selectable.Raw right)
            {
                return new Raw(OperationFcts.getFunctionNameFromOperator(operator),
                               Arrays.asList(left, right));
            }

            public static Raw newNegation(Selectable.Raw arg)
            {
                return new Raw(FunctionName.nativeFunction(OperationFcts.NEGATION_FUNCTION_NAME),
                               Collections.singletonList(arg));
            }

            public Selectable prepare(TableMetadata table)
            {
                List<Selectable> preparedArgs = new ArrayList<>(args.size());
                for (Selectable.Raw arg : args)
                    preparedArgs.add(arg.prepare(table));

                FunctionName name = functionName;
                // We need to circumvent the normal function lookup process for toJson() because instances of the function
                // are not pre-declared (because it can accept any type of argument). We also have to wait until we have the
                // selector factories of the argument so we can access their final type.
                if (functionName.equalsNativeFunction(ToJsonFct.NAME))
                {
                    return new WithToJSonFunction(preparedArgs);
                }
                // Also, COUNT(x) is equivalent to COUNT(*) for any non-null term x (since count(x) don't care about it's argument outside of check for nullness) and
                // for backward compatibilty we want to support COUNT(1), but we actually have COUNT(x) method for every existing (simple) input types so currently COUNT(1)
                // will throw as ambiguous (since 1 works for any type). So we have have to special case COUNT.
                else if (functionName.equalsNativeFunction(FunctionName.nativeFunction("count"))
                        && preparedArgs.size() == 1
                        && (preparedArgs.get(0) instanceof WithTerm)
                        && (((WithTerm)preparedArgs.get(0)).rawTerm instanceof Constants.Literal))
                {
                    // Note that 'null' isn't a Constants.Literal
                    name = AggregateFcts.countRowsFunction.name();
                    preparedArgs = Collections.emptyList();
                }

                Function fun = FunctionResolver.get(table.keyspace, name, preparedArgs, table.keyspace, table.name, null);

                if (fun == null)
                    throw new InvalidRequestException(String.format("Unknown function '%s'", functionName));

                if (fun.returnType() == null)
                    throw new InvalidRequestException(String.format("Unknown function %s called in selection clause", functionName));

                return new WithFunction(fun, preparedArgs);
            }
        }
    }

    public static class WithToJSonFunction implements Selectable
    {
        public final List<Selectable> args;

        private WithToJSonFunction(List<Selectable> args)
        {
            this.args = args;
        }

        @Override
        public String toString()
        {
            return new StrBuilder().append(ToJsonFct.NAME)
                                   .append("(")
                                   .appendWithSeparators(args, ", ")
                                   .append(")")
                                   .toString();
        }

        public Selector.Factory newSelectorFactory(TableMetadata table, AbstractType<?> expectedType, List<ColumnMetadata> defs, VariableSpecifications boundNames)
        {
            SelectorFactories factories = SelectorFactories.createFactoriesAndCollectColumnDefinitions(args, null, table, defs, boundNames);
            Function fun = ToJsonFct.getInstance(factories.getReturnTypes());
            return AbstractFunctionSelector.newFactory(fun, factories);
        }

        public AbstractType<?> getExactTypeIfKnown(String keyspace)
        {
            return UTF8Type.instance;
        }

        @Override
        public boolean selectColumns(Predicate<ColumnMetadata> predicate)
        {
            return Selectable.selectColumns(args, predicate);
        }
    }

    public static class WithCast implements Selectable
    {
        private final CQL3Type type;
        private final Selectable arg;

        public WithCast(Selectable arg, CQL3Type type)
        {
            this.arg = arg;
            this.type = type;
        }

        @Override
        public String toString()
        {
            return String.format("cast(%s as %s)", arg, type.toString().toLowerCase());
        }

        public Selector.Factory newSelectorFactory(TableMetadata table, AbstractType<?> expectedType, List<ColumnMetadata> defs, VariableSpecifications boundNames)
        {
            List<Selectable> args = Collections.singletonList(arg);
            SelectorFactories factories = SelectorFactories.createFactoriesAndCollectColumnDefinitions(args, null, table, defs, boundNames);

            Selector.Factory factory = factories.get(0);

            // If the user is trying to cast a type on its own type we simply ignore it.
            if (type.getType().equals(factory.getReturnType()))
                return factory;

            FunctionName name = FunctionName.nativeFunction(CastFcts.getFunctionName(type));
            Function fun = FunctionResolver.get(table.keyspace, name, args, table.keyspace, table.name, null);

            if (fun == null)
            {
                    throw new InvalidRequestException(String.format("%s cannot be cast to %s",
                                                                    defs.get(0).name,
                                                                    type));
            }
            return AbstractFunctionSelector.newFactory(fun, factories);
        }

        public AbstractType<?> getExactTypeIfKnown(String keyspace)
        {
            return type.getType();
        }

        @Override
        public boolean selectColumns(Predicate<ColumnMetadata> predicate)
        {
            return arg.selectColumns(predicate);
        }

        public static class Raw extends Selectable.Raw
        {
            private final CQL3Type type;
            private final Selectable.Raw arg;

            public Raw(Selectable.Raw arg, CQL3Type type)
            {
                this.arg = arg;
                this.type = type;
            }

            public WithCast prepare(TableMetadata table)
            {
                return new WithCast(arg.prepare(table), type);
            }
        }
    }

    /**
     * Represents the selection of the field of a UDT (eg. t.f).
     */
    public static class WithFieldSelection implements Selectable
    {
        public final Selectable selected;
        public final FieldIdentifier field;

        public WithFieldSelection(Selectable selected, FieldIdentifier field)
        {
            this.selected = selected;
            this.field = field;
        }

        @Override
        public String toString()
        {
            return String.format("%s.%s", selected, field);
        }

        public Selector.Factory newSelectorFactory(TableMetadata table, AbstractType<?> expectedType, List<ColumnMetadata> defs, VariableSpecifications boundNames)
        {
            AbstractType<?> expectedUdtType = null;

            // If the UDT is between parentheses, we know that it is not a tuple with a single element.
            if (selected instanceof BetweenParenthesesOrWithTuple)
            {
                BetweenParenthesesOrWithTuple betweenParentheses = (BetweenParenthesesOrWithTuple) selected;
                expectedUdtType = betweenParentheses.selectables.get(0).getExactTypeIfKnown(table.keyspace);
            }

            Selector.Factory factory = selected.newSelectorFactory(table, expectedUdtType, defs, boundNames);
            AbstractType<?> type = factory.getReturnType();
            if (!type.isUDT())
            {
                throw new InvalidRequestException(
                        String.format("Invalid field selection: %s of type %s is not a user type",
                                selected,
                                type.asCQL3Type()));
            }

            UserType ut = (UserType) type;
            int fieldIndex = ut.fieldPosition(field);
            if (fieldIndex == -1)
            {
                throw new InvalidRequestException(String.format("%s of type %s has no field %s",
                        selected, type.asCQL3Type(), field));
            }

            return FieldSelector.newFactory(ut, fieldIndex, factory);
        }

        public AbstractType<?> getExactTypeIfKnown(String keyspace)
        {
            AbstractType<?> selectedType = selected.getExactTypeIfKnown(keyspace);
            if (selectedType == null || !(selectedType instanceof UserType))
                return null;

            UserType ut = (UserType) selectedType;
            int fieldIndex = ut.fieldPosition(field);
            if (fieldIndex == -1)
                return null;

            return ut.fieldType(fieldIndex);
        }

        @Override
        public boolean selectColumns(Predicate<ColumnMetadata> predicate)
        {
            return selected.selectColumns(predicate);
        }

        public static class Raw extends Selectable.Raw
        {
            private final Selectable.Raw selected;
            private final FieldIdentifier field;

            public Raw(Selectable.Raw selected, FieldIdentifier field)
            {
                this.selected = selected;
                this.field = field;
            }

            public WithFieldSelection prepare(TableMetadata table)
            {
                return new WithFieldSelection(selected.prepare(table), field);
            }
        }
    }

    /**
     * {@code Selectable} for {@code Selectable} between parentheses or tuples.
     * <p>The parser cannot differentiate between a single element between parentheses or a single element tuple.
     * By consequence, we are forced to wait until the type is known to be able to differentiate them.</p>
     */
    public static class BetweenParenthesesOrWithTuple implements Selectable
    {
        /**
         * The tuple elements or the element between the parentheses
         */
        private final List<Selectable> selectables;

        public BetweenParenthesesOrWithTuple(List<Selectable> selectables)
        {
            this.selectables = selectables;
        }

        @Override
        public TestResult testAssignment(String keyspace, ColumnSpecification receiver)
        {
            if (selectables.size() == 1 && !receiver.type.isTuple())
                return selectables.get(0).testAssignment(keyspace, receiver);

            return Tuples.testTupleAssignment(receiver, selectables);
        }

        @Override
        public Factory newSelectorFactory(TableMetadata cfm,
                                          AbstractType<?> expectedType,
                                          List<ColumnMetadata> defs,
                                          VariableSpecifications boundNames)
        {
            AbstractType<?> type = getExactTypeIfKnown(cfm.keyspace);
            if (type == null)
            {
                type = expectedType;
                if (type == null)
                    throw invalidRequest("Cannot infer type for term %s in selection clause (try using a cast to force a type)",
                                         this);

                validateType(cfm, type);
            }

            if (selectables.size() == 1 && !type.isTuple())
                return newBetweenParenthesesSelectorFactory(cfm, expectedType, defs, boundNames);

            return newTupleSelectorFactory(cfm, (TupleType) type, defs, boundNames);
        }

        private Factory newBetweenParenthesesSelectorFactory(TableMetadata cfm,
                                                             AbstractType<?> expectedType,
                                                             List<ColumnMetadata> defs,
                                                             VariableSpecifications boundNames)
        {
            Selectable selectable = selectables.get(0);
            final Factory factory = selectable.newSelectorFactory(cfm, expectedType, defs, boundNames);

            return new ForwardingFactory()
            {
                protected Factory delegate()
                {
                    return factory;
                }

                protected String getColumnName()
                {
                    return String.format("(%s)", factory.getColumnName());
                }
            };
        }

        private Factory newTupleSelectorFactory(TableMetadata cfm,
                                                TupleType tupleType,
                                                List<ColumnMetadata> defs,
                                                VariableSpecifications boundNames)
        {
            SelectorFactories factories = createFactoriesAndCollectColumnDefinitions(selectables,
                                                                                     tupleType.allTypes(),
                                                                                     cfm,
                                                                                     defs,
                                                                                     boundNames);

            return TupleSelector.newFactory(tupleType, factories);
        }

        @Override
        public AbstractType<?> getExactTypeIfKnown(String keyspace)
        {
            // If there is only one element we cannot know if it is an element between parentheses or a tuple
            // with only one element. By consequence, we need to force the user to specify the type.
            if (selectables.size() == 1)
                return null;

            return Tuples.getExactTupleTypeIfKnown(selectables, p -> p.getExactTypeIfKnown(keyspace));
        }

        @Override
        public boolean selectColumns(Predicate<ColumnMetadata> predicate)
        {
            return Selectable.selectColumns(selectables, predicate);
        }

        @Override
        public String toString()
        {
            return Tuples.tupleToString(selectables);
        }

        public static class Raw extends Selectable.Raw
        {
            private final List<Selectable.Raw> raws;

            public Raw(List<Selectable.Raw> raws)
            {
                this.raws = raws;
            }

            public Selectable prepare(TableMetadata cfm)
            {
                return new BetweenParenthesesOrWithTuple(raws.stream().map(p -> p.prepare(cfm)).collect(Collectors.toList()));
            }
        }
    }

    /**
     * <code>Selectable</code> for literal Lists.
     */
    public static class WithList implements Selectable
    {
        /**
         * The list elements
         */
        private final List<Selectable> selectables;

        public WithList(List<Selectable> selectables)
        {
            this.selectables = selectables;
        }

        @Override
        public TestResult testAssignment(String keyspace, ColumnSpecification receiver)
        {
            return Lists.testListAssignment(receiver, selectables);
        }

        @Override
        public Factory newSelectorFactory(TableMetadata cfm,
                                          AbstractType<?> expectedType,
                                          List<ColumnMetadata> defs,
                                          VariableSpecifications boundNames)
        {
            AbstractType<?> type = getExactTypeIfKnown(cfm.keyspace);
            if (type == null)
            {
                type = expectedType;
                if (type == null)
                    throw invalidRequest("Cannot infer type for term %s in selection clause (try using a cast to force a type)",
                                         this);

                validateType(cfm, type);
            }

            ListType<?> listType = (ListType<?>) type;
            List<AbstractType<?>> expectedTypes = new ArrayList<>(selectables.size());
            for (int i = 0, m = selectables.size(); i < m; i++)
                expectedTypes.add(listType.getElementsType());

            SelectorFactories factories = createFactoriesAndCollectColumnDefinitions(selectables,
                                                                                     expectedTypes,
                                                                                     cfm,
                                                                                     defs,
                                                                                     boundNames);
            return ListSelector.newFactory(type, factories);
        }

        @Override
        public AbstractType<?> getExactTypeIfKnown(String keyspace)
        {
            return Lists.getExactListTypeIfKnown(selectables, p -> p.getExactTypeIfKnown(keyspace));
        }

        @Override
        public boolean selectColumns(Predicate<ColumnMetadata> predicate)
        {
            return Selectable.selectColumns(selectables, predicate);
        }

        @Override
        public String toString()
        {
            return Lists.listToString(selectables);
        }

        public static class Raw extends Selectable.Raw
        {
            private final List<Selectable.Raw> raws;

            public Raw(List<Selectable.Raw> raws)
            {
                this.raws = raws;
            }

            public Selectable prepare(TableMetadata cfm)
            {
                return new WithList(raws.stream().map(p -> p.prepare(cfm)).collect(Collectors.toList()));
            }
        }
    }

    /**
     * <code>Selectable</code> for literal Sets.
     */
    public static class WithSet implements Selectable
    {
        /**
         * The set elements
         */
        private final List<Selectable> selectables;

        public WithSet(List<Selectable> selectables)
        {
            this.selectables = selectables;
        }

        @Override
        public TestResult testAssignment(String keyspace, ColumnSpecification receiver)
        {
            return Sets.testSetAssignment(receiver, selectables);
        }

        @Override
        public Factory newSelectorFactory(TableMetadata cfm,
                                          AbstractType<?> expectedType,
                                          List<ColumnMetadata> defs,
                                          VariableSpecifications boundNames)
        {
            AbstractType<?> type = getExactTypeIfKnown(cfm.keyspace);
            if (type == null)
            {
                type = expectedType;
                if (type == null)
                    throw invalidRequest("Cannot infer type for term %s in selection clause (try using a cast to force a type)",
                                         this);

                validateType(cfm, type);
            }

            // The parser treats empty Maps as Sets so if the type is a MapType we know that the Map is empty
            if (type instanceof MapType)
                return MapSelector.newFactory(type, Collections.emptyList());

            SetType<?> setType = (SetType<?>) type;

            if (setType.getElementsType() == DurationType.instance)
                throw invalidRequest("Durations are not allowed inside sets: %s", setType.asCQL3Type());

            List<AbstractType<?>> expectedTypes = new ArrayList<>(selectables.size());
            for (int i = 0, m = selectables.size(); i < m; i++)
                expectedTypes.add(setType.getElementsType());

            SelectorFactories factories = createFactoriesAndCollectColumnDefinitions(selectables,
                                                                                     expectedTypes,
                                                                                     cfm,
                                                                                     defs,
                                                                                     boundNames);

            return SetSelector.newFactory(type, factories);
        }

        @Override
        public AbstractType<?> getExactTypeIfKnown(String keyspace)
        {
            return Sets.getExactSetTypeIfKnown(selectables, p -> p.getExactTypeIfKnown(keyspace));
        }

        @Override
        public boolean selectColumns(Predicate<ColumnMetadata> predicate)
        {
            return Selectable.selectColumns(selectables, predicate);
        }

        @Override
        public String toString()
        {
            return Sets.setToString(selectables);
        }

        public static class Raw extends Selectable.Raw
        {
            private final List<Selectable.Raw> raws;

            public Raw(List<Selectable.Raw> raws)
            {
                this.raws = raws;
            }

            public Selectable prepare(TableMetadata cfm)
            {
                return new WithSet(raws.stream().map(p -> p.prepare(cfm)).collect(Collectors.toList()));
            }
        }
    }

    /**
     * {@code Selectable} for literal Maps or UDTs.
     * <p>The parser cannot differentiate between a Map or a UDT in the selection cause because a
     * {@code ColumnMetadata} is equivalent to a {@code FieldIdentifier} from a syntax point of view.
     * By consequence, we are forced to wait until the type is known to be able to differentiate them.</p>
     */
    public static class WithMapOrUdt implements Selectable
    {
        /**
         * The column family metadata. We need to store them to be able to build the proper data once the type has been
         * identified.
         */
        private final TableMetadata cfm;

        /**
         * The Map or UDT raw elements.
         */
        private final List<Pair<Selectable.Raw, Selectable.Raw>> raws;

        public WithMapOrUdt(TableMetadata cfm, List<Pair<Selectable.Raw, Selectable.Raw>> raws)
        {
            this.cfm = cfm;
            this.raws = raws;
        }

        @Override
        public TestResult testAssignment(String keyspace, ColumnSpecification receiver)
        {
            return receiver.type.isUDT() ? UserTypes.testUserTypeAssignment(receiver, getUdtFields((UserType) receiver.type))
                                         : Maps.testMapAssignment(receiver, getMapEntries(cfm));
        }

        @Override
        public Factory newSelectorFactory(TableMetadata cfm,
                                          AbstractType<?> expectedType,
                                          List<ColumnMetadata> defs,
                                          VariableSpecifications boundNames)
        {
            AbstractType<?> type = getExactTypeIfKnown(cfm.keyspace);
            if (type == null)
            {
                type = expectedType;
                if (type == null)
                    throw invalidRequest("Cannot infer type for term %s in selection clause (try using a cast to force a type)",
                                         this);

                validateType(cfm, type);
            }

            if (type.isUDT())
                return newUdtSelectorFactory(cfm, expectedType, defs, boundNames);

            return newMapSelectorFactory(cfm, defs, boundNames, type);
        }

        private Factory newMapSelectorFactory(TableMetadata cfm,
                                              List<ColumnMetadata> defs,
                                              VariableSpecifications boundNames,
                                              AbstractType<?> type)
        {
            MapType<?, ?> mapType = (MapType<?, ?>) type;

            if (mapType.getKeysType() == DurationType.instance)
                throw invalidRequest("Durations are not allowed as map keys: %s", mapType.asCQL3Type());

            return MapSelector.newFactory(type, getMapEntries(cfm).stream()
                                                                  .map(p -> Pair.create(p.left.newSelectorFactory(cfm, mapType.getKeysType(), defs, boundNames),
                                                                                        p.right.newSelectorFactory(cfm, mapType.getValuesType(), defs, boundNames)))
                                                                  .collect(Collectors.toList()));
        }

        private Factory newUdtSelectorFactory(TableMetadata cfm,
                                              AbstractType<?> expectedType,
                                              List<ColumnMetadata> defs,
                                              VariableSpecifications boundNames)
        {
            UserType ut = (UserType) expectedType;
            Map<FieldIdentifier, Factory> factories = new LinkedHashMap<>(ut.size());

            for (Pair<Selectable.Raw, Selectable.Raw> raw : raws)
            {
                if (!(raw.left instanceof RawIdentifier))
                    throw invalidRequest("%s is not a valid field identifier of type %s ",
                                         raw.left,
                                         ut.getNameAsString());

                FieldIdentifier fieldName = ((RawIdentifier) raw.left).toFieldIdentifier();
                int fieldPosition = ut.fieldPosition(fieldName);

                if (fieldPosition == -1)
                    throw invalidRequest("Unknown field '%s' in value of user defined type %s",
                                         fieldName,
                                         ut.getNameAsString());

                AbstractType<?> fieldType = ut.fieldType(fieldPosition);
                factories.put(fieldName,
                              raw.right.prepare(cfm).newSelectorFactory(cfm, fieldType, defs, boundNames));
            }

            return UserTypeSelector.newFactory(expectedType, factories);
        }

        @Override
        public AbstractType<?> getExactTypeIfKnown(String keyspace)
        {
            // Lets force the user to specify the type.
            return null;
        }

        @Override
        public boolean selectColumns(Predicate<ColumnMetadata> predicate)
        {
            for (Pair<Selectable.Raw, Selectable.Raw> raw : raws)
            {
                if (!(raw.left instanceof RawIdentifier) && raw.left.prepare(cfm).selectColumns(predicate))
                    return true;

                if (!raw.right.prepare(cfm).selectColumns(predicate))
                    return true;
            }
            return false;
        }

        @Override
        public String toString()
        {
            return raws.stream()
                       .map(p -> String.format("%s: %s",
                                               p.left instanceof RawIdentifier ? p.left : p.left.prepare(cfm),
                                               p.right.prepare(cfm)))
                       .collect(Collectors.joining(", ", "{", "}"));
        }

        private List<Pair<Selectable, Selectable>> getMapEntries(TableMetadata cfm)
        {
            return raws.stream()
                       .map(p -> Pair.create(p.left.prepare(cfm), p.right.prepare(cfm)))
                       .collect(Collectors.toList());
        }

        private Map<FieldIdentifier, Selectable> getUdtFields(UserType ut)
        {
            Map<FieldIdentifier, Selectable> fields = new LinkedHashMap<>(ut.size());

            for (Pair<Selectable.Raw, Selectable.Raw> raw : raws)
            {
                if (!(raw.left instanceof RawIdentifier))
                    throw invalidRequest("%s is not a valid field identifier of type %s ",
                                         raw.left,
                                         ut.getNameAsString());

                FieldIdentifier fieldName = ((RawIdentifier) raw.left).toFieldIdentifier();
                int fieldPosition = ut.fieldPosition(fieldName);

                if (fieldPosition == -1)
                    throw invalidRequest("Unknown field '%s' in value of user defined type %s",
                                         fieldName,
                                         ut.getNameAsString());

                fields.put(fieldName, raw.right.prepare(cfm));
            }

            return fields;
        }

        public static class Raw extends Selectable.Raw
        {
            private final List<Pair<Selectable.Raw, Selectable.Raw>> raws;

            public Raw(List<Pair<Selectable.Raw, Selectable.Raw>> raws)
            {
                this.raws = raws;
            }

            public Selectable prepare(TableMetadata cfm)
            {
                return new WithMapOrUdt(cfm, raws);
            }
        }
    }

    /**
     * <code>Selectable</code> for type hints (e.g. (int) ?).
     */
    public static class WithTypeHint implements Selectable
    {

        /**
         * The name of the type as specified in the query.
         */
        private final String typeName;

        /**
         * The type specified by the hint.
         */
        private final AbstractType<?> type;

       /**
         * The selectable to which the hint should be applied.
         */
        private final Selectable selectable;

        public WithTypeHint(String typeName, AbstractType<?> type, Selectable selectable)
        {
            this.typeName = typeName;
            this.type = type;
            this.selectable = selectable;
        }

        @Override
        public TestResult testAssignment(String keyspace, ColumnSpecification receiver)
        {
            if (receiver.type.equals(type))
                return AssignmentTestable.TestResult.EXACT_MATCH;
            else if (receiver.type.isValueCompatibleWith(type))
                return AssignmentTestable.TestResult.WEAKLY_ASSIGNABLE;
            else
                return AssignmentTestable.TestResult.NOT_ASSIGNABLE;
        }

        @Override
        public Factory newSelectorFactory(TableMetadata cfm,
                                          AbstractType<?> expectedType,
                                          List<ColumnMetadata> defs,
                                          VariableSpecifications boundNames)
        {
            final ColumnSpecification receiver = new ColumnSpecification(cfm.keyspace, cfm.name, new ColumnIdentifier(toString(), true), type);

            if (!selectable.testAssignment(cfm.keyspace, receiver).isAssignable())
                throw new InvalidRequestException(String.format("Cannot assign value %s to %s of type %s", this, receiver.name, receiver.type.asCQL3Type()));

            final Factory factory = selectable.newSelectorFactory(cfm, type, defs, boundNames);

            return new ForwardingFactory()
            {
                protected Factory delegate()
                {
                    return factory;
                }

                protected AbstractType<?> getReturnType()
                {
                    return type;
                }

                protected String getColumnName()
                {
                    return String.format("(%s)%s", typeName, factory.getColumnName());
                }
            };
        }

        @Override
        public AbstractType<?> getExactTypeIfKnown(String keyspace)
        {
            return type;
        }

        @Override
        public boolean selectColumns(Predicate<ColumnMetadata> predicate)
        {
            return selectable.selectColumns(predicate);
        }

        @Override
        public String toString()
        {
            return String.format("(%s)%s", typeName, selectable);
        }

        public static class Raw extends Selectable.Raw
        {
            private final CQL3Type.Raw typeRaw;

            private final Selectable.Raw raw;

            public Raw( CQL3Type.Raw typeRaw, Selectable.Raw raw)
            {
                this.typeRaw = typeRaw;
                this.raw = raw;
            }

            public Selectable prepare(TableMetadata cfm)
            {
                Selectable selectable = raw.prepare(cfm);
                AbstractType<?> type = this.typeRaw.prepare(cfm.keyspace).getType();
                if (type.isFreezable())
                    type = type.freeze();
                return new WithTypeHint(typeRaw.toString(), type, selectable);
            }
        }
    }

    /**
     * In the selection clause, the parser cannot differentiate between Maps and UDTs as a column identifier and field
     * identifier have the same syntax. By consequence, we need to wait until the type is known to create the proper
     * Object: {@code ColumnMetadata} or {@code FieldIdentifier}.
     */
    public static final class RawIdentifier extends Selectable.Raw
    {
        private final String text;

        private final boolean quoted;

        /**
         * Creates a {@code RawIdentifier} from an unquoted identifier string.
         */
        public static Raw forUnquoted(String text)
        {
            return new RawIdentifier(text, false);
        }

        /**
         * Creates a {@code RawIdentifier} from a quoted identifier string.
         */
        public static Raw forQuoted(String text)
        {
            return new RawIdentifier(text, true);
        }

        private RawIdentifier(String text, boolean quoted)
        {
            this.text = text;
            this.quoted = quoted;
        }

        @Override
        public Selectable prepare(TableMetadata cfm)
        {
            ColumnMetadata.Raw raw = quoted ? ColumnMetadata.Raw.forQuoted(text)
                                            : ColumnMetadata.Raw.forUnquoted(text);
            return raw.prepare(cfm);
        }

        public FieldIdentifier toFieldIdentifier()
        {
            return quoted ? FieldIdentifier.forQuoted(text)
                          : FieldIdentifier.forUnquoted(text);
        }

        @Override
        public String toString()
        {
            return text;
        }
    }

    /**
     * Represents the selection of an element of a collection (eg. c[x]).
     */
    public static class WithElementSelection implements Selectable
    {
        public final Selectable selected;
        // Note that we can't yet prepare the Term.Raw yet as we need the ColumnSpecificiation corresponding to Selectable, which
        // we'll only know in newSelectorFactory due to functions (which needs the defs passed to newSelectorFactory to resolve which
        // function is called). Note that this doesn't really matter performance wise since the factories are still created during
        // preparation of the corresponding SelectStatement.
        public final Term.Raw element;

        public WithElementSelection(Selectable selected, Term.Raw element)
        {
            assert element != null;
            this.selected = selected;
            this.element = element;
        }

        @Override
        public String toString()
        {
            return String.format("%s[%s]", selected, element);
        }

        public Selector.Factory newSelectorFactory(TableMetadata cfm, AbstractType<?> expectedType, List<ColumnMetadata> defs, VariableSpecifications boundNames)
        {
            Selector.Factory factory = selected.newSelectorFactory(cfm, null, defs, boundNames);
            ColumnSpecification receiver = factory.getColumnSpecification(cfm);

            if (!(receiver.type instanceof CollectionType))
                throw new InvalidRequestException(String.format("Invalid element selection: %s is of type %s is not a collection", selected, receiver.type.asCQL3Type()));

            ColumnSpecification boundSpec = specForElementOrSlice(selected, receiver, "Element");

            Term elt = element.prepare(cfm.keyspace, boundSpec);
            elt.collectMarkerSpecification(boundNames);
            return ElementsSelector.newElementFactory(toString(), factory, (CollectionType)receiver.type, elt);
        }

        public AbstractType<?> getExactTypeIfKnown(String keyspace)
        {
            AbstractType<?> selectedType = selected.getExactTypeIfKnown(keyspace);
            if (selectedType == null || !(selectedType instanceof CollectionType))
                return null;

            return ElementsSelector.valueType((CollectionType) selectedType);
        }

        @Override
        public boolean selectColumns(Predicate<ColumnMetadata> predicate)
        {
            return selected.selectColumns(predicate);
        }

        public static class Raw extends Selectable.Raw
        {
            private final Selectable.Raw selected;
            private final Term.Raw element;

            public Raw(Selectable.Raw selected, Term.Raw element)
            {
                this.selected = selected;
                this.element = element;
            }

            public WithElementSelection prepare(TableMetadata cfm)
            {
                return new WithElementSelection(selected.prepare(cfm), element);
            }
        }
    }

    /**
     * Represents the selection of a slice of a collection (eg. c[x..y]).
     */
    public static class WithSliceSelection implements Selectable
    {
        public final Selectable selected;
        // Note that we can't yet prepare the Term.Raw yet as we need the ColumnSpecificiation corresponding to Selectable, which
        // we'll only know in newSelectorFactory due to functions (which needs the defs passed to newSelectorFactory to resolve which
        // function is called). Note that this doesn't really matter performance wise since the factories are still created during
        // preparation of the corresponding SelectStatement.
        // Both from and to can be null if they haven't been provided
        public final Term.Raw from;
        public final Term.Raw to;

        public WithSliceSelection(Selectable selected, Term.Raw from, Term.Raw to)
        {
            this.selected = selected;
            this.from = from;
            this.to = to;
        }

        @Override
        public String toString()
        {
            return String.format("%s[%s..%s]", selected, from == null ? "" : from, to == null ? "" : to);
        }

        public Selector.Factory newSelectorFactory(TableMetadata cfm, AbstractType<?> expectedType, List<ColumnMetadata> defs, VariableSpecifications boundNames)
        {
            // Note that a slice gives you the same type as the collection you applied it to, so we can pass expectedType for selected directly
            Selector.Factory factory = selected.newSelectorFactory(cfm, expectedType, defs, boundNames);
            ColumnSpecification receiver = factory.getColumnSpecification(cfm);

            if (!(receiver.type instanceof CollectionType))
                throw new InvalidRequestException(String.format("Invalid slice selection: %s of type %s is not a collection", selected, receiver.type.asCQL3Type()));

            ColumnSpecification boundSpec = specForElementOrSlice(selected, receiver, "Slice");

            // If from or to are null, this means the user didn't provide on in the syntax (we had c[x..] or c[..x]).
            // The equivalent of doing this when preparing values would be to use UNSET.
            Term f = from == null ? Constants.UNSET_VALUE : from.prepare(cfm.keyspace, boundSpec);
            Term t = to == null ? Constants.UNSET_VALUE : to.prepare(cfm.keyspace, boundSpec);
            f.collectMarkerSpecification(boundNames);
            t.collectMarkerSpecification(boundNames);
            return ElementsSelector.newSliceFactory(toString(), factory, (CollectionType)receiver.type, f, t);
        }

        public AbstractType<?> getExactTypeIfKnown(String keyspace)
        {
            AbstractType<?> selectedType = selected.getExactTypeIfKnown(keyspace);
            if (selectedType == null || !(selectedType instanceof CollectionType))
                return null;

            return selectedType;
        }

        @Override
        public boolean selectColumns(Predicate<ColumnMetadata> predicate)
        {
            return selected.selectColumns(predicate);
        }

        public static class Raw extends Selectable.Raw
        {
            private final Selectable.Raw selected;
            // Both from and to can be null if they haven't been provided
            private final Term.Raw from;
            private final Term.Raw to;

            public Raw(Selectable.Raw selected, Term.Raw from, Term.Raw to)
            {
                this.selected = selected;
                this.from = from;
                this.to = to;
            }

            public WithSliceSelection prepare(TableMetadata cfm)
            {
                return new WithSliceSelection(selected.prepare(cfm), from, to);
            }
        }
    }
}<|MERGE_RESOLUTION|>--- conflicted
+++ resolved
@@ -53,7 +53,6 @@
     public AbstractType<?> getExactTypeIfKnown(String keyspace);
 
     /**
-<<<<<<< HEAD
      * Checks if this {@code Selectable} select columns matching the specified predicate.
      * @return {@code true} if this {@code Selectable} select columns matching the specified predicate,
      * {@code false} otherwise.
@@ -84,22 +83,23 @@
     {
         // ColumnMetadata is the only case that returns false and override this
         return true;
-=======
+    }
+
+    /**
      * Checks that this {@code Selectable} is or can be converted into the specified type.
-     * @param cfm the table schema
+     * @param table the table schema
      * @param type the expected type
      * @throws InvalidRequestException if the {@code Selectable} can not be converted into the specified type
      */
-    default void validateType(CFMetaData cfm, AbstractType<?> type)
-    {
-        ColumnSpecification receiver = new ColumnSpecification(cfm.ksName,
-                                                               cfm.cfName,
+    default void validateType(TableMetadata table, AbstractType<?> type)
+    {
+        ColumnSpecification receiver = new ColumnSpecification(table.keyspace,
+                                                               table.name,
                                                                new ColumnIdentifier(toString(), true),
                                                                type);
 
-        if (!testAssignment(cfm.ksName, receiver).isAssignable())
+        if (!testAssignment(table.keyspace, receiver).isAssignable())
             throw invalidRequest("%s is not of the expected type: %s", this, type.asCQL3Type());
->>>>>>> d6612fe8
     }
 
     // Term.Raw overrides this since some literals can be WEAKLY_ASSIGNABLE
@@ -193,7 +193,7 @@
                 if (type == null)
                     throw new InvalidRequestException("Cannot infer type for term " + this + " in selection clause (try using a cast to force a type)");
 
-                validateType(cfm, type);
+                validateType(table, type);
             }
 
             // The fact we default the name to "[selection]" inconditionally means that any bind marker in a
