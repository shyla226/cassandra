--- conflicted
+++ resolved
@@ -69,11 +69,7 @@
 
     private static final Logger logger = LoggerFactory.getLogger(QueryProcessor.class);
 
-<<<<<<< HEAD
-    private static final ConcurrentLinkedHashMap<MD5Digest, ParsedStatement.Prepared> preparedStatements;
-=======
     private static final Cache<MD5Digest, ParsedStatement.Prepared> preparedStatements;
->>>>>>> c607d764
 
     // A map for prepared statements used internally (which we don't want to mix with user statement, in particular we don't
     // bother with expiration on those.
@@ -117,11 +113,7 @@
 
     public static int preparedStatementsCount()
     {
-<<<<<<< HEAD
-        return preparedStatements.size();
-=======
         return preparedStatements.asMap().size();
->>>>>>> c607d764
     }
 
     // Work around initialization dependency
@@ -162,11 +154,7 @@
     @VisibleForTesting
     public static void clearPrepraredStatements()
     {
-<<<<<<< HEAD
-        preparedStatements.clear();
-=======
         preparedStatements.invalidateAll();;
->>>>>>> c607d764
     }
 
     private static QueryState internalQueryState()
@@ -181,11 +169,7 @@
 
     public ParsedStatement.Prepared getPrepared(MD5Digest id)
     {
-<<<<<<< HEAD
-        return preparedStatements.get(id);
-=======
         return preparedStatements.getIfPresent(id);
->>>>>>> c607d764
     }
 
     public static void validateKey(ByteBuffer key) throws InvalidRequestException
@@ -428,11 +412,7 @@
     throws InvalidRequestException
     {
         MD5Digest statementId = computeId(queryString, keyspace);
-<<<<<<< HEAD
-        ParsedStatement.Prepared existing = preparedStatements.get(statementId);
-=======
         ParsedStatement.Prepared existing = preparedStatements.getIfPresent(statementId);
->>>>>>> c607d764
         if (existing == null)
             return null;
 
@@ -585,11 +565,7 @@
         private static void removeInvalidPreparedStatements(String ksName, String cfName)
         {
             removeInvalidPreparedStatements(internalStatements.values().iterator(), ksName, cfName);
-<<<<<<< HEAD
-            removeInvalidPersistentPreparedStatements(preparedStatements.entrySet().iterator(), ksName, cfName);
-=======
             removeInvalidPersistentPreparedStatements(preparedStatements.asMap().entrySet().iterator(), ksName, cfName);
->>>>>>> c607d764
         }
 
         private static void removeInvalidPreparedStatementsForFunction(String ksName, String functionName)
