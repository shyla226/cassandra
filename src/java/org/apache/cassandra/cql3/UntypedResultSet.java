/*
 * Licensed to the Apache Software Foundation (ASF) under one
 * or more contributor license agreements.  See the NOTICE file
 * distributed with this work for additional information
 * regarding copyright ownership.  The ASF licenses this file
 * to you under the Apache License, Version 2.0 (the
 * "License"); you may not use this file except in compliance
 * with the License.  You may obtain a copy of the License at
 *
 *   http://www.apache.org/licenses/LICENSE-2.0
 *
 * Unless required by applicable law or agreed to in writing,
 * software distributed under the License is distributed on an
 * "AS IS" BASIS, WITHOUT WARRANTIES OR CONDITIONS OF ANY
 * KIND, either express or implied.  See the License for the
 * specific language governing permissions and limitations
 * under the License.
 */
package org.apache.cassandra.cql3;

import java.net.InetAddress;
import java.nio.ByteBuffer;
import java.util.*;

import org.apache.cassandra.transport.ProtocolVersion;
import org.apache.cassandra.utils.AbstractIterator;

import org.apache.cassandra.config.CFMetaData;
import org.apache.cassandra.config.ColumnDefinition;
import org.apache.cassandra.cql3.statements.SelectStatement;
import org.apache.cassandra.db.*;
import org.apache.cassandra.db.rows.*;
import org.apache.cassandra.db.partitions.PartitionIterator;
import org.apache.cassandra.db.marshal.*;
import org.apache.cassandra.service.pager.QueryPager;
import org.apache.cassandra.utils.FBUtilities;

/** a utility for doing internal cql-based queries */
public abstract class UntypedResultSet implements Iterable<UntypedResultSet.Row>
{
    public static UntypedResultSet create(ResultSet rs)
    {
        return new FromResultSet(rs);
    }

    public static UntypedResultSet create(List<Map<String, ByteBuffer>> results)
    {
        return new FromResultList(results);
    }

    public static UntypedResultSet create(SelectStatement select, QueryPager pager, int pageSize)
    {
        return new FromPager(select, pager, pageSize);
    }

    public boolean isEmpty()
    {
        return size() == 0;
    }

    public abstract int size();
    public abstract Row one();

    // No implemented by all subclasses, but we use it when we know it's there (for tests)
    public abstract List<ColumnSpecification> metadata();

    private static class FromResultSet extends UntypedResultSet
    {
        private final ResultSet cqlRows;

        private FromResultSet(ResultSet cqlRows)
        {
            this.cqlRows = cqlRows;
        }

        public int size()
        {
            return cqlRows.size();
        }

        public Row one()
        {
            if (cqlRows.size() != 1)
                throw new IllegalStateException("One row required, " + cqlRows.size() + " found");
            return new Row(cqlRows.metadata.requestNames(), cqlRows.rows.get(0));
        }

        public Iterator<Row> iterator()
        {
            return new AbstractIterator<Row>()
            {
                Iterator<List<ByteBuffer>> iter = cqlRows.rows.iterator();

                protected Row computeNext()
                {
                    if (!iter.hasNext())
                        return endOfData();
                    return new Row(cqlRows.metadata.requestNames(), iter.next());
                }
            };
        }

        public List<ColumnSpecification> metadata()
        {
            return cqlRows.metadata.requestNames();
        }
    }

    private static class FromResultList extends UntypedResultSet
    {
        private final List<Map<String, ByteBuffer>> cqlRows;

        private FromResultList(List<Map<String, ByteBuffer>> cqlRows)
        {
            this.cqlRows = cqlRows;
        }

        public int size()
        {
            return cqlRows.size();
        }

        public Row one()
        {
            if (cqlRows.size() != 1)
                throw new IllegalStateException("One row required, " + cqlRows.size() + " found");
            return new Row(cqlRows.get(0));
        }

        public Iterator<Row> iterator()
        {
            return new AbstractIterator<Row>()
            {
                Iterator<Map<String, ByteBuffer>> iter = cqlRows.iterator();

                protected Row computeNext()
                {
                    if (!iter.hasNext())
                        return endOfData();
                    return new Row(iter.next());
                }
            };
        }

        public List<ColumnSpecification> metadata()
        {
            throw new UnsupportedOperationException();
        }
    }

    private static class FromPager extends UntypedResultSet
    {
        private final SelectStatement select;
        private final QueryPager pager;
        private final int pageSize;
        private final List<ColumnSpecification> metadata;

        private FromPager(SelectStatement select, QueryPager pager, int pageSize)
        {
            this.select = select;
            this.pager = pager;
            this.pageSize = pageSize;
            this.metadata = select.getResultMetadata().requestNames();
        }

        public int size()
        {
            throw new UnsupportedOperationException();
        }

        public Row one()
        {
            throw new UnsupportedOperationException();
        }

        public Iterator<Row> iterator()
        {
            return new AbstractIterator<Row>()
            {
                private Iterator<List<ByteBuffer>> currentPage;

                protected Row computeNext()
                {
                    int nowInSec = FBUtilities.nowInSeconds();
                    while (currentPage == null || !currentPage.hasNext())
                    {
                        if (pager.isExhausted())
                            return endOfData();

                        try (ReadExecutionController executionController = pager.executionController();
                             PartitionIterator iter = pager.fetchPageInternal(pageSize, executionController))
                        {
                            currentPage = select.process(iter, nowInSec).rows.iterator();
                        }
                    }
                    return new Row(metadata, currentPage.next());
                }
            };
        }

        public List<ColumnSpecification> metadata()
        {
            return metadata;
        }
    }

    public static class Row
    {
        private final Map<String, ByteBuffer> data = new HashMap<>();
        private final List<ColumnSpecification> columns = new ArrayList<>();

        public Row(Map<String, ByteBuffer> data)
        {
            this.data.putAll(data);
        }

        public Row(List<ColumnSpecification> names, List<ByteBuffer> columns)
        {
            this.columns.addAll(names);
            for (int i = 0; i < names.size(); i++)
                data.put(names.get(i).name.toString(), columns.get(i));
        }

        public static Row fromInternalRow(CFMetaData metadata, DecoratedKey key, org.apache.cassandra.db.rows.Row row)
        {
            Map<String, ByteBuffer> data = new HashMap<>();

            ByteBuffer[] keyComponents = SelectStatement.getComponents(metadata, key);
            for (ColumnDefinition def : metadata.partitionKeyColumns())
                data.put(def.name.toString(), keyComponents[def.position()]);

            Clustering clustering = row.clustering();
            for (ColumnDefinition def : metadata.clusteringColumns())
                data.put(def.name.toString(), clustering.get(def.position()));

            for (ColumnDefinition def : metadata.partitionColumns())
            {
                if (def.isSimple())
                {
                    Cell cell = row.getCell(def);
                    if (cell != null)
                        data.put(def.name.toString(), cell.value());
                }
                else
                {
                    ComplexColumnData complexData = row.getComplexColumnData(def);
                    if (complexData != null)
<<<<<<< HEAD
                        data.put(def.name.toString(), ((CollectionType)def.type).serializeForNativeProtocol(complexData.iterator(), Server.VERSION_3));
=======
                        data.put(def.name.toString(), ((CollectionType)def.type).serializeForNativeProtocol(complexData.iterator(), ProtocolVersion.V3));
>>>>>>> b4068ef0
                }
            }

            return new Row(data);
        }

        public boolean has(String column)
        {
            // Note that containsKey won't work because we may have null values
            return data.get(column) != null;
        }

        public ByteBuffer getBlob(String column)
        {
            return data.get(column);
        }

        public String getString(String column)
        {
            return UTF8Type.instance.compose(data.get(column));
        }

        public boolean getBoolean(String column)
        {
            return BooleanType.instance.compose(data.get(column));
        }

        public byte getByte(String column)
        {
            return ByteType.instance.compose(data.get(column));
        }

        public short getShort(String column)
        {
            return ShortType.instance.compose(data.get(column));
        }

        public int getInt(String column)
        {
            return Int32Type.instance.compose(data.get(column));
        }

        public double getDouble(String column)
        {
            return DoubleType.instance.compose(data.get(column));
        }

        public ByteBuffer getBytes(String column)
        {
            return data.get(column);
        }

        public InetAddress getInetAddress(String column)
        {
            return InetAddressType.instance.compose(data.get(column));
        }

        public UUID getUUID(String column)
        {
            return UUIDType.instance.compose(data.get(column));
        }

        public Date getTimestamp(String column)
        {
            return TimestampType.instance.compose(data.get(column));
        }

        public long getLong(String column)
        {
            return LongType.instance.compose(data.get(column));
        }

        public <T> Set<T> getSet(String column, AbstractType<T> type)
        {
            ByteBuffer raw = data.get(column);
            return raw == null ? null : SetType.getInstance(type, true).compose(raw);
        }

        public <T> List<T> getList(String column, AbstractType<T> type)
        {
            ByteBuffer raw = data.get(column);
            return raw == null ? null : ListType.getInstance(type, true).compose(raw);
        }

        public <K, V> Map<K, V> getMap(String column, AbstractType<K> keyType, AbstractType<V> valueType)
        {
            ByteBuffer raw = data.get(column);
            return raw == null ? null : MapType.getInstance(keyType, valueType, true).compose(raw);
        }

        public Map<String, String> getTextMap(String column)
        {
            return getMap(column, UTF8Type.instance, UTF8Type.instance);
        }

        public <T> Set<T> getFrozenSet(String column, AbstractType<T> type)
        {
            ByteBuffer raw = data.get(column);
            return raw == null ? null : SetType.getInstance(type, false).compose(raw);
        }

        public <T> List<T> getFrozenList(String column, AbstractType<T> type)
        {
            ByteBuffer raw = data.get(column);
            return raw == null ? null : ListType.getInstance(type, false).compose(raw);
        }

        public <K, V> Map<K, V> getFrozenMap(String column, AbstractType<K> keyType, AbstractType<V> valueType)
        {
            ByteBuffer raw = data.get(column);
            return raw == null ? null : MapType.getInstance(keyType, valueType, false).compose(raw);
        }

        public Map<String, String> getFrozenTextMap(String column)
        {
            return getFrozenMap(column, UTF8Type.instance, UTF8Type.instance);
        }

        public List<ColumnSpecification> getColumns()
        {
            return columns;
        }

        @Override
        public String toString()
        {
            return data.toString();
        }
    }
}<|MERGE_RESOLUTION|>--- conflicted
+++ resolved
@@ -245,11 +245,7 @@
                 {
                     ComplexColumnData complexData = row.getComplexColumnData(def);
                     if (complexData != null)
-<<<<<<< HEAD
-                        data.put(def.name.toString(), ((CollectionType)def.type).serializeForNativeProtocol(complexData.iterator(), Server.VERSION_3));
-=======
                         data.put(def.name.toString(), ((CollectionType)def.type).serializeForNativeProtocol(complexData.iterator(), ProtocolVersion.V3));
->>>>>>> b4068ef0
                 }
             }
 
