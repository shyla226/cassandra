package org.apache.cassandra.metrics;

import java.io.Closeable;
import java.util.concurrent.Callable;
import java.util.concurrent.TimeUnit;
<<<<<<< HEAD

import com.google.common.annotations.VisibleForTesting;
=======
>>>>>>> 80af094a

import com.codahale.metrics.Clock;
import com.codahale.metrics.Metered;
import com.codahale.metrics.MetricRegistry;
import com.codahale.metrics.Sampling;
import com.codahale.metrics.ScheduledReporter;
import com.codahale.metrics.Snapshot;

/**
 * A timer metric which aggregates timing durations and that provides duration statistics, plus
 * throughput statistics via a {@link Meter}.
 *
 * This class is nearly identical to {@link com.codahale.metrics.Timer}, except that
 * it replaces the {@link com.codahale.metrics.Histogram} field with our own {@link Histogram}
 * and replaces the {@link com.codahale.metrics.Meter} field with our own {@link Meter}.
 *
<<<<<<< HEAD
 * The underlying histogram and meter may be aggregated, making this timer aggregated, that is
 * uncapable of updating its values directly.
 */
public class Timer implements Metered, Sampling, Composable<Timer>
=======
 * This class needs to extend {@link com.codahale.metrics.Timer} to allow this metric
 * to be retrieved by {@link MetricRegistry#getTimers()} (used by {@link ScheduledReporter}).
 */
public class Timer extends com.codahale.metrics.Timer implements Metered, Sampling
>>>>>>> 80af094a
{
    /**
     * A timing context.
     *
     * @see Timer#time()
     */
    public static class Context implements Closeable
    {
        private final Timer timer;
        private final Clock clock;
        private final long startTime;

        private Context(Timer timer, Clock clock)
        {
            this.timer = timer;
            this.clock = clock;
            this.startTime = clock.getTick();
        }

        /**
         * Updates the timer with the difference between current and start time. Call to this method will
         * not reset the start time. Multiple calls result in multiple updates.
         * @return the elapsed time in nanoseconds
         */
        public long stop()
        {
            final long elapsed = clock.getTick() - startTime;
            timer.update(elapsed, TimeUnit.NANOSECONDS);
            return elapsed;
        }

        /** Equivalent to calling {@link #stop()}. */
        @Override
        public void close()
        {
            stop();
        }
    }

    private final Meter meter;
    private final Histogram histogram;
    private final Composable.Type composableType;
    private final Clock clock;

    /**
     * Creates a new non-composite {@link Timer} using a default {@link Histogram} and the default
     * {@link Clock}.
     */
    public Timer()
    {
        this(false);
    }

    /**
     * Creates a new {@link Timer} using a default {@link Histogram} and the default
     * {@link Clock}.
     */
    public Timer(boolean isComposite)
    {
        this(Histogram.make(isComposite),  Clock.defaultClock(), isComposite);
    }

    /**
     * Creates a new {@link Timer} that uses the given {@link Reservoir} and {@link Clock}.
     *
     * @param histogram the {@link Histogram} implementation the timer should use
     * @param clock  the {@link Clock} implementation the timer should use
     */
    public Timer(Histogram histogram, Clock clock, boolean isComposite)
    {
        this.meter = new Meter(clock, Counter.make(isComposite));
        this.histogram = histogram;
        this.composableType = isComposite ? Type.COMPOSITE : Type.SINGLE;
        this.clock = clock;
    }

    /**
     * Adds a recorded duration.
     *
     * @param duration the length of the duration
     * @param unit     the scale unit of {@code duration}
     */
    public void update(long duration, TimeUnit unit)
    {
        update(unit.toNanos(duration));
    }

    /**
     * Times and records the duration of event.
     *
     * @param event a {@link Callable} whose {@link Callable#call()} method implements a process
     *              whose duration should be timed
     * @param <T>   the type of the value returned by {@code event}
     * @return the value returned by {@code event}
     * @throws Exception if {@code event} throws an {@link Exception}
     */
    public <T> T time(Callable<T> event) throws Exception
    {
        if (composableType == Type.COMPOSITE)
            throw new UnsupportedOperationException("Composite timer cannot time an event");

        final long startTime = clock.getTick();
        try
        {
            return event.call();
        } finally
        {
            update(clock.getTick() - startTime);
        }
    }

    /**
     * We cannot instantiate a {@link com.codahale.metrics.Timer.Context} with our own metric containers
     * due to its private constructor so we make this method unsupported and provide the same functionality
     * via {@link this#timer()}.
     */
<<<<<<< HEAD
    public Context time()
    {
        if (composableType == Type.COMPOSITE)
            throw new UnsupportedOperationException("Composite timer cannot time an event");

=======
    public com.codahale.metrics.Timer.Context time() {
        throw new UnsupportedOperationException("Use Timer.timer() instead.");
    }

    public Context timer() {
>>>>>>> 80af094a
        return new Context(this, clock);
    }

    @Override
    public long getCount()
    {
        return histogram.getCount();
    }

    @Override
    public double getFifteenMinuteRate()
    {
        return meter.getFifteenMinuteRate();
    }

    @Override
    public double getFiveMinuteRate()
    {
        return meter.getFiveMinuteRate();
    }

    @Override
    public double getMeanRate()
    {
        return meter.getMeanRate();
    }

    @Override
    public double getOneMinuteRate()
    {
        return meter.getOneMinuteRate();
    }

    @Override
    public Snapshot getSnapshot()
    {
        return histogram.getSnapshot();
    }

    private void update(long duration)
    {
        if (composableType == Type.COMPOSITE)
            throw new UnsupportedOperationException("Composite timer cannot be updated");

        if (duration >= 0)
        {
            histogram.update(duration);
            meter.mark();
        }
    }

    @Override
    public Type getType()
    {
        return composableType;
    }

    @Override
    public void compose(Timer metric)
    {
        if (composableType != Type.COMPOSITE)
            throw new UnsupportedOperationException("Non composite timer cannot be composed with another timer");

        this.meter.compose(metric.meter);
        this.histogram.compose(metric.histogram);
    }

    @VisibleForTesting
    public Histogram getHistogram()
    {
        return histogram;
    }
}<|MERGE_RESOLUTION|>--- conflicted
+++ resolved
@@ -3,11 +3,8 @@
 import java.io.Closeable;
 import java.util.concurrent.Callable;
 import java.util.concurrent.TimeUnit;
-<<<<<<< HEAD
 
 import com.google.common.annotations.VisibleForTesting;
-=======
->>>>>>> 80af094a
 
 import com.codahale.metrics.Clock;
 import com.codahale.metrics.Metered;
@@ -24,17 +21,10 @@
  * it replaces the {@link com.codahale.metrics.Histogram} field with our own {@link Histogram}
  * and replaces the {@link com.codahale.metrics.Meter} field with our own {@link Meter}.
  *
-<<<<<<< HEAD
- * The underlying histogram and meter may be aggregated, making this timer aggregated, that is
- * uncapable of updating its values directly.
- */
-public class Timer implements Metered, Sampling, Composable<Timer>
-=======
  * This class needs to extend {@link com.codahale.metrics.Timer} to allow this metric
  * to be retrieved by {@link MetricRegistry#getTimers()} (used by {@link ScheduledReporter}).
  */
-public class Timer extends com.codahale.metrics.Timer implements Metered, Sampling
->>>>>>> 80af094a
+public class Timer extends com.codahale.metrics.Timer implements Metered, Sampling, Composable<Timer>
 {
     /**
      * A timing context.
@@ -151,19 +141,16 @@
      * due to its private constructor so we make this method unsupported and provide the same functionality
      * via {@link this#timer()}.
      */
-<<<<<<< HEAD
-    public Context time()
+    public com.codahale.metrics.Timer.Context time()
+    {
+        throw new UnsupportedOperationException("Use Timer.timer() instead.");
+    }
+
+    public Context timer()
     {
         if (composableType == Type.COMPOSITE)
             throw new UnsupportedOperationException("Composite timer cannot time an event");
 
-=======
-    public com.codahale.metrics.Timer.Context time() {
-        throw new UnsupportedOperationException("Use Timer.timer() instead.");
-    }
-
-    public Context timer() {
->>>>>>> 80af094a
         return new Context(this, clock);
     }
 
