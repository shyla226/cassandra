/*
 * Licensed to the Apache Software Foundation (ASF) under one
 * or more contributor license agreements.  See the NOTICE file
 * distributed with this work for additional information
 * regarding copyright ownership.  The ASF licenses this file
 * to you under the Apache License, Version 2.0 (the
 * "License"); you may not use this file except in compliance
 * with the License.  You may obtain a copy of the License at
 *
 *     http://www.apache.org/licenses/LICENSE-2.0
 *
 * Unless required by applicable law or agreed to in writing, software
 * distributed under the License is distributed on an "AS IS" BASIS,
 * WITHOUT WARRANTIES OR CONDITIONS OF ANY KIND, either express or implied.
 * See the License for the specific language governing permissions and
 * limitations under the License.
 */

package org.apache.cassandra.metrics;

import java.io.OutputStream;
import java.io.OutputStreamWriter;
import java.io.PrintWriter;
import java.nio.charset.Charset;
import java.util.Arrays;
import java.util.concurrent.atomic.AtomicBoolean;
import java.util.concurrent.atomic.AtomicLongArray;

import com.google.common.annotations.VisibleForTesting;

import com.codahale.metrics.Clock;
import com.codahale.metrics.Snapshot;
import org.apache.cassandra.utils.EstimatedHistogram;

/**
 * A decaying histogram reservoir where values collected during each minute will be twice as significant as the values
 * collected in the previous minute. Measured values are collected in variable sized buckets, using small buckets in the
 * lower range and larger buckets in the upper range. Use this histogram when you want to know if the distribution of
 * the underlying data stream has changed recently and you want high resolution on values in the lower range.
 *
 * The histogram use forward decay [1] to make recent values more significant. The forward decay factor will be doubled
 * every minute (half-life time set to 60 seconds) [2]. The forward decay landmark is reset every 30 minutes (or at
 * first read/update after 30 minutes). No locks are kept during rescale to favor update performance, what may cause
 * some updates to be lost during rescale resulting in a slightly decrease accuracy of the decayed histogram in the
 * minute following the rescaling operation. An experiment shown that for an update rate of 300 ops/ms, the rescale
 * operation lasts only a few nanoseconds and loses in the worst case 0.006% of a minute's updates, what should allow
 * for the computation of percentiles up to 99.99% without loss of accuracy, for rates equal or smaller to 300 ops/ms.
 *
 * The 30 minute rescale interval is used based on the assumption that in an extreme case we would have to collect a
 * metric 1M times for a single bucket each second. By the end of the 30:th minute all collected values will roughly
 * add up to 1.000.000 * 60 * pow(2, 30) which can be represented with 56 bits giving us some head room in a signed
 * 64 bit long.
 *
 * Internally two reservoirs are maintained, one with decay and one without decay. All public getters in a {@Snapshot}
 * will expose the decay functionality with the exception of the {@link Snapshot#getValues()} which will return values
 * from the reservoir without decay. This makes it possible for the caller to maintain precise deltas in an interval of
 * its choise.
 *
 * The bucket size starts at 1 and grows by 1.2 each time (rounding and removing duplicates). It goes from 1 to around
 * 18T by default (creating 164+1 buckets), which will give a timing resolution from microseconds to roughly 210 days,
 * with less precision as the numbers get larger.
 *
 * The series of values to which the counts in `decayingBuckets` correspond:
 * 1, 2, 3, 4, 5, 6, 7, 8, 10, 12, 14, 17, 20, 24, 29, 35, 42, 50, 60, 72 etc.
 * Thus, a `decayingBuckets` of [0, 0, 1, 10] would mean we had seen 1 value of 3 and 10 values of 4.
 *
 * Each bucket represents values from (previous bucket offset, current offset].
 *
 * [1]: http://dimacs.rutgers.edu/~graham/pubs/papers/fwddecay.pdf
 * [2]: https://en.wikipedia.org/wiki/Half-life
 * [3]: https://github.com/dropwizard/metrics/blob/v3.1.2/metrics-core/src/main/java/com/codahale/metrics/ExponentiallyDecayingReservoir.java
 */
public class DecayingEstimatedHistogramReservoir implements Reservoir
{
    /**
     * The default number of decayingBuckets. Use this bucket count to reduce memory allocation for bucket offsets.
     */
    public static final int DEFAULT_BUCKET_COUNT = 164;
    public static final boolean DEFAULT_ZERO_CONSIDERATION = false;

    // The offsets used with a default sized bucket array without a separate bucket for zero values.
    public static final long[] DEFAULT_WITHOUT_ZERO_BUCKET_OFFSETS = EstimatedHistogram.newOffsets(DEFAULT_BUCKET_COUNT, false);

    // The offsets used with a default sized bucket array with a separate bucket for zero values.
    public static final long[] DEFAULT_WITH_ZERO_BUCKET_OFFSETS = EstimatedHistogram.newOffsets(DEFAULT_BUCKET_COUNT, true);

    // Represents the bucket offset as created by {@link EstimatedHistogram#newOffsets()}
    private final long[] bucketOffsets;

    protected final AtomicLongArray buckets;
    private volatile AtomicLongArray decayingBuckets;

    public static final long HALF_TIME_IN_S = 60L;
    public static final double MEAN_LIFETIME_IN_S = HALF_TIME_IN_S / Math.log(2.0);
    public static final long LANDMARK_RESET_INTERVAL_IN_MS = 30L * 60L * 1000L;

    private final AtomicBoolean rescaling = new AtomicBoolean(false);
    private volatile long decayLandmark;

    // Wrapper around System.nanoTime() to simplify unit testing.
    private final Clock clock;

    /**
     * Construct a decaying histogram with default number of buckets and without considering zeroes.
     */
    public DecayingEstimatedHistogramReservoir()
    {
        this(DEFAULT_ZERO_CONSIDERATION, DEFAULT_BUCKET_COUNT, Clock.defaultClock());
    }

    /**
     * Construct a decaying histogram with default number of buckets.
     *
     * @param considerZeroes when true, 0-value measurements in a separate bucket, otherwise they will be collected in
     *                       same bucket as 1-value measurements
     */
    public DecayingEstimatedHistogramReservoir(boolean considerZeroes)
    {
        this(considerZeroes, DEFAULT_BUCKET_COUNT, Clock.defaultClock());
    }

    /**
     * Construct a decaying histogram.
     *
     * @param considerZeroes when true, 0-value measurements in a separate bucket, otherwise they will be collected in
     *                       same bucket as 1-value measurements
     * @param bucketCount number of buckets used to collect measured values
     */
    public DecayingEstimatedHistogramReservoir(boolean considerZeroes, int bucketCount)
    {
        this(considerZeroes, bucketCount, Clock.defaultClock());
    }

    @VisibleForTesting
    DecayingEstimatedHistogramReservoir(boolean considerZeroes, int bucketCount, Clock clock)
    {
        if (bucketCount == DEFAULT_BUCKET_COUNT)
        {
            if (considerZeroes == true)
            {
                bucketOffsets = DEFAULT_WITH_ZERO_BUCKET_OFFSETS;
            }
            else
            {
                bucketOffsets = DEFAULT_WITHOUT_ZERO_BUCKET_OFFSETS;
            }
        }
        else
        {
            bucketOffsets = EstimatedHistogram.newOffsets(bucketCount, considerZeroes);
        }
        // decayingBuckets and buckets are one element longer than bucketOffsets
        // -- the last element is values greater than the last offset
        decayingBuckets = new AtomicLongArray(bucketOffsets.length + 1);
        this.buckets = new AtomicLongArray(bucketOffsets.length + 1);
        this.clock = clock;
        decayLandmark = clock.getTime();
    }

    /**
     * Increments the count of the bucket closest to n, rounding UP.
     *
     * @param value the data point to add to the histogram
     */
    public void update(long value)
    {
        long now = clock.getTime();
        rescaleIfNeeded(now);

        int index = Arrays.binarySearch(bucketOffsets, value);
        if (index < 0)
        {
            // inexact match, take the first bucket higher than n
            index = -index - 1;
        }
        // else exact match; we're good

        decayingBuckets.getAndAdd(index, Math.round(forwardDecayWeight(now)));
        buckets.getAndIncrement(index);
    }

    private double forwardDecayWeight(long now)
    {
        return Math.exp(((now - decayLandmark) / 1000L) / MEAN_LIFETIME_IN_S);
    }

    /**
     * Return the number of buckets where recorded values are stored.
     *
     * This method does not return the number of recorded values as suggested by the {@link Reservoir} interface.
     *
     * @return the number of buckets
     */
    public int size()
    {
        return this.buckets.length();
    }

    /**
     * Returns a snapshot of the decaying values in this reservoir.
     *
     * Non-decaying reservoir will not be included in the snapshot.
     *
     * @return the snapshot
     */
    public Snapshot getSnapshot()
    {
        rescaleIfNeeded();
        return new EstimatedHistogramReservoirSnapshot(this);
    }

    /**
     * @return true if this histogram has overflowed -- that is, a value larger than our largest bucket could bound was added
     */
    @VisibleForTesting
    boolean isOverflowed()
    {
        return decayingBuckets.get(decayingBuckets.length() - 1) > 0;
    }

    private void rescaleIfNeeded()
    {
        rescaleIfNeeded(clock.getTime());
    }

    private void rescaleIfNeeded(long now)
    {
        if (needRescale(now))
        {
            if (rescaling.compareAndSet(false, true))
            {
                try
                {
                    rescale(now);
                }
                finally
                {
                    rescaling.set(false);
                }
            }
        }
    }

    private void rescale(long now)
    {
        // Check again to make sure that another thread didn't complete rescale already
        if (needRescale(now))
        {
            final double rescaleFactor = forwardDecayWeight(now);
            decayLandmark = now;

            final int bucketCount = decayingBuckets.length();
            AtomicLongArray rescaledDecayingBuckets = new AtomicLongArray(bucketCount);
            for (int i = 0; i < bucketCount; i++)
            {
                long newValue = Math.round((decayingBuckets.get(i) / rescaleFactor));
                rescaledDecayingBuckets.set(i, newValue);
            }
            decayingBuckets = rescaledDecayingBuckets;
        }
    }

    private boolean needRescale(long now)
    {
        return (now - decayLandmark) > LANDMARK_RESET_INTERVAL_IN_MS;
    }

    @VisibleForTesting
    public void clear()
    {
        if (rescaling.compareAndSet(false, true))
        {
            try
            {
                final int bucketCount = decayingBuckets.length();
                for (int i = 0; i < bucketCount; i++)
                {
                    decayingBuckets.set(i, 0L);
                    buckets.set(i, 0L);
                }
            }
            finally
            {
                rescaling.set(false);
            }
        }
    }


    private static final Charset UTF_8 = Charset.forName("UTF-8");

    public long getCount()
    {
        long sum = 0L;
        for (int i = 0; i < buckets.length(); i++)
            sum += buckets.get(i);
        return sum;
    }

    /**
     * Represents a snapshot of the decaying histogram.
     *
     * The decaying buckets are copied into a snapshot array to give a consistent view for all getters. However, the
     * copy is made without a write-lock and so other threads may change the buckets while the array is copied,
     * probably causign a slight skew up in the quantiles and mean values.
     *
     * The decaying buckets will be used for quantile calculations and mean values, but the non decaying buckets will be
     * exposed for calls to {@link Snapshot#getValues()}.
     */
    private class EstimatedHistogramReservoirSnapshot extends Snapshot
    {
        private final long[] decayingBuckets;

        public EstimatedHistogramReservoirSnapshot(DecayingEstimatedHistogramReservoir reservoir)
        {
<<<<<<< HEAD
            final int length = reservoir.buckets.length();
=======
            final int length = reservoir.decayingBuckets.length();
            final double rescaleFactor = forwardDecayWeight(clock.getTime());
>>>>>>> 01b91cce

            this.decayingBuckets = new long[length];

            for (int i = 0; i < length; i++)
                this.decayingBuckets[i] = Math.round(reservoir.decayingBuckets.get(i) / rescaleFactor);
        }

        /**
         * Get the estimated value at the specified quantile in the distribution.
         *
         * @param quantile the quantile specified as a value between 0.0 (zero) and 1.0 (one)
         * @return estimated value at given quantile
         * @throws IllegalStateException in case the histogram overflowed
         */
        public double getValue(double quantile)
        {
            assert quantile >= 0 && quantile <= 1.0;

            final int lastBucket = decayingBuckets.length - 1;

            if (decayingBuckets[lastBucket] > 0)
                throw new IllegalStateException("Unable to compute when histogram overflowed");

            final long qcount = (long) Math.ceil(count() * quantile);
            if (qcount == 0)
                return 0;

            long elements = 0;
            for (int i = 0; i < lastBucket; i++)
            {
                elements += decayingBuckets[i];
                if (elements >= qcount)
                    return bucketOffsets[i];
            }
            return 0;
        }

        /**
         * Will return a snapshot of the non-decaying buckets.
         *
         * The values returned will not be consistent with the quantile and mean values. The caller must be aware of the
         * offsets created by {@link EstimatedHistogram#getBucketOffsets()} to make use of the values returned.
         *
         * @return a snapshot of the non-decaying buckets.
         */
        public long[] getValues()
        {
            final int length = buckets.length();

            long[] values = new long[length];

            for (int i = 0; i < length; i++)
                values[i] = buckets.get(i);

            return values;
        }

        /**
         * Return the number of buckets where recorded values are stored.
         *
         * This method does not return the number of recorded values as suggested by the {@link Snapshot} interface.
         *
         * @return the number of buckets
         */
        public int size()
        {
            return decayingBuckets.length;
        }

        /**
         * Return the number of registered values taking forward decay into account.
         *
         * @return the sum of all bucket values
         */
        private long count()
        {
            long sum = 0L;
            for (int i = 0; i < decayingBuckets.length; i++)
                sum += decayingBuckets[i];
            return sum;
        }

        /**
         * Get the estimated max-value that could have been added to this reservoir.
         *
         * As values are collected in variable sized buckets, the actual max value recored in the reservoir may be less
         * than the value returned.
         *
         * @return the largest value that could have been added to this reservoir, or Long.MAX_VALUE if the reservoir
         * overflowed
         */
        public long getMax()
        {
            final int lastBucket = decayingBuckets.length - 1;

            if (decayingBuckets[lastBucket] > 0)
                return Long.MAX_VALUE;

            for (int i = lastBucket - 1; i >= 0; i--)
            {
                if (decayingBuckets[i] > 0)
                    return bucketOffsets[i];
            }
            return 0;
        }

        /**
         * Get the estimated mean value in the distribution.
         *
         * @return the mean histogram value (average of bucket offsets, weighted by count)
         * @throws IllegalStateException if any values were greater than the largest bucket threshold
         */
        public double getMean()
        {
            final int lastBucket = decayingBuckets.length - 1;

            if (decayingBuckets[lastBucket] > 0)
                throw new IllegalStateException("Unable to compute when histogram overflowed");

            long elements = 0;
            long sum = 0;
            for (int i = 0; i < lastBucket; i++)
            {
                long bCount = decayingBuckets[i];
                elements += bCount;
                sum += bCount * bucketOffsets[i];
            }

            return (double) sum / elements;
        }

        /**
         * Get the estimated min-value that could have been added to this reservoir.
         *
         * As values are collected in variable sized buckets, the actual min value recored in the reservoir may be
         * higher than the value returned.
         *
         * @return the smallest value that could have been added to this reservoir
         */
        public long getMin()
        {
            for (int i = 0; i < decayingBuckets.length; i++)
            {
                if (decayingBuckets[i] > 0)
                    return i == 0 ? 0 : 1 + bucketOffsets[i - 1];
            }
            return 0;
        }

        /**
         * Get the estimated standard deviation of the values added to this reservoir.
         *
         * As values are collected in variable sized buckets, the actual deviation may be more or less than the value
         * returned.
         *
         * @return an estimate of the standard deviation
         */
        public double getStdDev()
        {
            final int lastBucket = decayingBuckets.length - 1;

            if (decayingBuckets[lastBucket] > 0)
                throw new IllegalStateException("Unable to compute when histogram overflowed");

            final long count = count();

            if(count <= 1)
            {
                return 0.0D;
            }
            else
            {
                double mean = this.getMean();
                double sum = 0.0D;

                for(int i = 0; i < lastBucket; ++i)
                {
                    long value = bucketOffsets[i];
                    double diff = value - mean;
                    sum += diff * diff * decayingBuckets[i];
                }

                return Math.sqrt(sum / (count - 1));
            }
        }

        public void dump(OutputStream output)
        {
            try (PrintWriter out = new PrintWriter(new OutputStreamWriter(output, UTF_8)))
            {
                int length = decayingBuckets.length;

                for(int i = 0; i < length; ++i)
                {
                    out.printf("%d%n", decayingBuckets[i]);
                }
            }
        }
    }
}<|MERGE_RESOLUTION|>--- conflicted
+++ resolved
@@ -313,12 +313,8 @@
 
         public EstimatedHistogramReservoirSnapshot(DecayingEstimatedHistogramReservoir reservoir)
         {
-<<<<<<< HEAD
             final int length = reservoir.buckets.length();
-=======
-            final int length = reservoir.decayingBuckets.length();
             final double rescaleFactor = forwardDecayWeight(clock.getTime());
->>>>>>> 01b91cce
 
             this.decayingBuckets = new long[length];
 
