--- conflicted
+++ resolved
@@ -29,17 +29,10 @@
 {
     public enum Type
     {
-<<<<<<< HEAD
-        TOPOLOGY_CHANGE(Server.VERSION_3),
-        STATUS_CHANGE(Server.VERSION_3),
-        SCHEMA_CHANGE(Server.VERSION_3),
-        TRACE_COMPLETE(Server.VERSION_4);
-=======
         TOPOLOGY_CHANGE(ProtocolVersion.V3),
         STATUS_CHANGE(ProtocolVersion.V3),
         SCHEMA_CHANGE(ProtocolVersion.V3),
         TRACE_COMPLETE(ProtocolVersion.V4);
->>>>>>> b4068ef0
 
         public final ProtocolVersion minimumVersion;
 
@@ -278,11 +271,7 @@
         public static SchemaChange deserializeEvent(ByteBuf cb, ProtocolVersion version)
         {
             Change change = CBUtil.readEnumValue(Change.class, cb);
-<<<<<<< HEAD
-            if (version >= Server.VERSION_3)
-=======
             if (version.isGreaterOrEqualTo(ProtocolVersion.V3))
->>>>>>> b4068ef0
             {
                 Target target = CBUtil.readEnumValue(Target.class, cb);
                 String keyspace = CBUtil.readString(cb);
@@ -305,11 +294,7 @@
         {
             if (target == Target.FUNCTION || target == Target.AGGREGATE)
             {
-<<<<<<< HEAD
-                if (version >= Server.VERSION_4)
-=======
                 if (version.isGreaterOrEqualTo(ProtocolVersion.V4))
->>>>>>> b4068ef0
                 {
                     // available since protocol version 4
                     CBUtil.writeEnumValue(change, dest);
@@ -330,11 +315,7 @@
                 return;
             }
 
-<<<<<<< HEAD
-            if (version >= Server.VERSION_3)
-=======
             if (version.isGreaterOrEqualTo(ProtocolVersion.V3))
->>>>>>> b4068ef0
             {
                 CBUtil.writeEnumValue(change, dest);
                 CBUtil.writeEnumValue(target, dest);
@@ -365,21 +346,13 @@
         {
             if (target == Target.FUNCTION || target == Target.AGGREGATE)
             {
-<<<<<<< HEAD
-                if (version >= Server.VERSION_4)
-=======
                 if (version.isGreaterOrEqualTo(ProtocolVersion.V4))
->>>>>>> b4068ef0
                     return CBUtil.sizeOfEnumValue(change)
                                + CBUtil.sizeOfEnumValue(target)
                                + CBUtil.sizeOfString(keyspace)
                                + CBUtil.sizeOfString(name)
                                + CBUtil.sizeOfStringList(argTypes);
-<<<<<<< HEAD
-                if (version >= Server.VERSION_3)
-=======
                 if (version.isGreaterOrEqualTo(ProtocolVersion.V3))
->>>>>>> b4068ef0
                     return CBUtil.sizeOfEnumValue(Change.UPDATED)
                            + CBUtil.sizeOfEnumValue(Target.KEYSPACE)
                            + CBUtil.sizeOfString(keyspace);
@@ -388,11 +361,7 @@
                        + CBUtil.sizeOfString("");
             }
 
-<<<<<<< HEAD
-            if (version >= Server.VERSION_3)
-=======
             if (version.isGreaterOrEqualTo(ProtocolVersion.V3))
->>>>>>> b4068ef0
             {
                 int size = CBUtil.sizeOfEnumValue(change)
                          + CBUtil.sizeOfEnumValue(target)
