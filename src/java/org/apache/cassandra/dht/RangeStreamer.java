--- conflicted
+++ resolved
@@ -73,77 +73,6 @@
         public boolean shouldInclude(InetAddress endpoint);
     }
 
-<<<<<<< HEAD
-    /**
-     * Source filter which excludes any endpoints that are not alive according to a
-     * failure detector.
-     */
-    public static class FailureDetectorSourceFilter implements ISourceFilter
-    {
-        private final IFailureDetector fd;
-
-        public FailureDetectorSourceFilter(IFailureDetector fd)
-        {
-            this.fd = fd;
-        }
-
-        public boolean shouldInclude(InetAddress endpoint)
-        {
-            return fd.isAlive(endpoint);
-        }
-    }
-
-    /**
-     * Source filter which excludes any endpoints that are not in a specific data center.
-     */
-    public static class SingleDatacenterFilter implements ISourceFilter
-    {
-        private final String sourceDc;
-        private final IEndpointSnitch snitch;
-
-        public SingleDatacenterFilter(IEndpointSnitch snitch, String sourceDc)
-        {
-            this.sourceDc = sourceDc;
-            this.snitch = snitch;
-        }
-
-        public boolean shouldInclude(InetAddress endpoint)
-        {
-            return snitch.getDatacenter(endpoint).equals(sourceDc);
-        }
-    }
-
-    /**
-     * Source filter which excludes the current node from source calculations
-     */
-    public static class ExcludeLocalNodeFilter implements ISourceFilter
-    {
-        public boolean shouldInclude(InetAddress endpoint)
-        {
-            return !FBUtilities.getBroadcastAddress().equals(endpoint);
-        }
-    }
-
-    /**
-     * Source filter which only includes endpoints contained within a provided set.
-     */
-    public static class WhitelistedSourcesFilter implements ISourceFilter
-    {
-        private final Set<InetAddress> whitelistedSources;
-
-        public WhitelistedSourcesFilter(Set<InetAddress> whitelistedSources)
-        {
-            this.whitelistedSources = whitelistedSources;
-        }
-
-        public boolean shouldInclude(InetAddress endpoint)
-        {
-            return whitelistedSources.contains(endpoint);
-        }
-    }
-
-=======
->>>>>>> 955b1e91
     public RangeStreamer(TokenMetadata metadata,
                          Collection<Token> tokens,
                          InetAddress address,
@@ -151,12 +80,8 @@
                          boolean useStrictConsistency,
                          IEndpointSnitch snitch,
                          StreamStateStore stateStore,
-<<<<<<< HEAD
-                         boolean connectSequentially)
-=======
                          boolean connectSequentially,
                          ISourceFilter sourceFilter)
->>>>>>> 955b1e91
     {
         this.metadata = metadata;
         this.tokens = tokens;
@@ -180,13 +105,8 @@
     {
         if (Keyspace.open(keyspaceName).getReplicationStrategy() instanceof LocalStrategy)
         {
-<<<<<<< HEAD
-            for (Map.Entry<Range<Token>, InetAddress> entry : rangesForKeyspace.entries())
-                logger.trace("{}: range {} exists on {}", description, entry.getKey(), entry.getValue());
-=======
             logger.info("Not adding ranges for Local Strategy keyspace={}", keyspaceName);
             return;
->>>>>>> 955b1e91
         }
 
         boolean useStrictSource = useStrictSourcesForRanges(keyspaceName);
@@ -350,22 +270,7 @@
 
             if (!foundSource)
             {
-<<<<<<< HEAD
-                AbstractReplicationStrategy strat = Keyspace.open(keyspace).getReplicationStrategy();
-                if (strat != null && strat.getReplicationFactor() == 1)
-                {
-                    if (useStrictConsistency)
-                        throw new IllegalStateException("Unable to find sufficient sources for streaming range " + range + " in keyspace " + keyspace + " with RF=1. " +
-                                                        "Ensure this keyspace contains replicas in the source datacenter.");
-                    else
-                        logger.warn("Unable to find sufficient sources for streaming range {} in keyspace {} with RF=1. " +
-                                    "Keyspace might be missing data.", range, keyspace);
-                }
-                else
-                    throw new IllegalStateException("Unable to find sufficient sources for streaming range " + range + " in keyspace " + keyspace);
-=======
                 handleSourceNotFound(keyspace, useStrictConsistency, range);
->>>>>>> 955b1e91
             }
         }
 
