--- conflicted
+++ resolved
@@ -20,13 +20,6 @@
  */
 package org.apache.cassandra.cache;
 
-<<<<<<< HEAD
-import java.nio.ByteBuffer;
-import java.util.concurrent.CompletableFuture;
-import java.util.concurrent.Executor;
-import java.util.concurrent.atomic.AtomicIntegerFieldUpdater;
-=======
->>>>>>> 0e60cb29
 import java.util.function.Function;
 
 import com.google.common.annotations.VisibleForTesting;
@@ -53,165 +46,6 @@
     public static final ChunkCache instance = cacheSize > 0 ? new ChunkCache() : null;
     private Function<ChunkReader, RebuffererFactory> wrapper = this::wrap;
 
-<<<<<<< HEAD
-    private final AsyncLoadingCache<Key, Buffer> cache;
-    public final CacheMissMetrics metrics;
-
-    public static int roundForCaching(int bufferSize)
-    {
-        return diskOptimizationStrategy.roundForCaching(bufferSize, roundUp);
-    }
-
-    static class Key
-    {
-        final ChunkReader file;
-        final long position;
-
-        public Key(ChunkReader file, long position)
-        {
-            super();
-            this.file = file;
-            this.position = position;
-        }
-
-        public int hashCode()
-        {
-            final int prime = 31;
-            int result = 1;
-            result = prime * result + path().hashCode();
-            result = prime * result + file.getClass().hashCode();
-            result = prime * result + Long.hashCode(position);
-            return result;
-        }
-
-        public boolean equals(Object obj)
-        {
-            if (this == obj)
-                return true;
-            if (obj == null)
-                return false;
-
-            Key other = (Key) obj;
-            return (position == other.position)
-                    && file.getClass() == other.file.getClass()
-                    && path().equals(other.path());
-        }
-
-        public String path()
-        {
-            return file.channel().filePath();
-        }
-
-        public String toString()
-        {
-            return path() + '@' + position;
-        }
-    }
-
-    public static class Buffer implements Rebufferer.BufferHolder
-    {
-        private final ByteBuffer buffer;
-        private final Key key;
-
-        private volatile int references = 1; // Start referenced
-
-        private static final AtomicIntegerFieldUpdater<Buffer> referencesUpdater = AtomicIntegerFieldUpdater.newUpdater(Buffer.class, "references");
-
-        public Buffer(Key key, ByteBuffer buffer)
-        {
-            this.key = key;
-            this.buffer = buffer;
-        }
-
-        Buffer reference()
-        {
-            int refCount;
-            do
-            {
-                refCount = references;
-
-                if (refCount == 0)
-                {
-                    // Buffer was released before we managed to reference it.
-                    return null;
-                }
-
-            } while (!referencesUpdater.compareAndSet(this, refCount, refCount + 1));
-
-            return this;
-        }
-
-        @Override
-        public ByteBuffer buffer()
-        {
-            assert references > 0;
-            return buffer.duplicate();
-        }
-
-        @Override
-        public long offset()
-        {
-            return key.position;
-        }
-
-        @Override
-        public void release()
-        {
-            //The read from disk read may be in flight
-            //We need to keep this buffer till the async callback has fired
-            if (referencesUpdater.decrementAndGet(this) == 0)
-                BufferPool.put(buffer);
-        }
-
-        @Override
-        public String toString()
-        {
-            return "ChunkCache$Buffer(" + key + ")";
-        }
-    }
-
-    public ChunkCache()
-    {
-        cache = Caffeine.newBuilder()
-                .maximumWeight(cacheSize)
-                .executor(TPC.getWrappedExecutor())
-                .weigher((key, buffer) -> ((Buffer) buffer).buffer.capacity())
-                .removalListener(this)
-                .buildAsync(this);
-        metrics = new CacheMissMetrics("ChunkCache", this);
-    }
-
-    @Override
-    @SuppressWarnings("resource")
-    public CompletableFuture<Buffer> asyncLoad(Key key, Executor executor)
-    {
-        ChunkReader rebufferer = key.file;
-        metrics.misses.mark();
-
-        Timer.Context ctx = metrics.missLatency.timer();
-        try
-        {
-            ByteBuffer buffer = BufferPool.get(key.file.chunkSize(), key.file.preferredBufferType());
-            assert buffer != null;
-            assert !buffer.isDirect() || (UnsafeByteBufferAccess.getAddress(buffer) & (512 - 1)) == 0 : "Buffer from pool is not properly aligned!";
-
-            return rebufferer.readChunk(key.position, buffer)
-                             .thenApply(b -> new Buffer(key, b))
-                             .whenComplete((b, t) -> ctx.close());
-        }
-        catch (Throwable t)
-        {
-           ctx.close();
-           throw t;
-        }
-    }
-
-    @Override
-    public void onRemoval(Key key, Buffer buffer, RemovalCause cause)
-    {
-        buffer.release();
-    }
-=======
     public final CacheMissMetrics metrics = new CacheMissMetrics("ChunkCache", this);
     private final ChunkCacheImpl indexPageCache;
     private final ChunkCacheImpl dataPageCache;
@@ -220,7 +54,6 @@
 
     public ChunkCache()
     {
->>>>>>> 0e60cb29
 
         // TODO: what'd be an optimal ratio?
         long indexCacheSize = (long) (INDEX_TO_DATA_RATIO * cacheSize);
@@ -242,29 +75,6 @@
         return wrapper.apply(file);
     }
 
-<<<<<<< HEAD
-    public void invalidatePosition(FileHandle dfile, long position)
-    {
-        if (!(dfile.rebuffererFactory() instanceof CachingRebufferer))
-            return;
-
-        ((CachingRebufferer) dfile.rebuffererFactory()).invalidate(position);
-    }
-
-    /**
-     * Remove any buffers from this file from the chunk cache. Note, this is a very expensive operation, O(N) on
-     * the cache size, and should only be used for testing purposes.
-     *
-     * @param fileName - the name of the file whose buffers we want to remove from the cache
-     */
-    @VisibleForTesting
-    public void invalidateFile(String fileName)
-    {
-        cache.synchronous().invalidateAll(Iterables.filter(cache.synchronous().asMap().keySet(), x -> x.path().equals(fileName)));
-    }
-
-=======
->>>>>>> 0e60cb29
     @VisibleForTesting
     public void enable(boolean enabled)
     {
@@ -282,160 +92,8 @@
 
     public static int roundForCaching(int bufferSize)
     {
-<<<<<<< HEAD
-        private final ChunkReader source;
-        final long alignmentMask;
-
-        public CachingRebufferer(ChunkReader file)
-        {
-            source = file;
-            int chunkSize = file.chunkSize();
-            assert Integer.bitCount(chunkSize) == 1 : String.format("%d must be a power of two", chunkSize);
-            alignmentMask = -chunkSize;
-        }
-
-        @Override
-        public Buffer rebuffer(long position)
-        {
-            try
-            {
-                metrics.requests.mark();
-                long pageAlignedPos = position & alignmentMask;
-                Buffer buf = null;
-                Key pageKey = new Key(source, pageAlignedPos);
-
-                Buffer page = null;
-
-                int spin = 0;
-                //There is a small window when a released buffer/invalidated chunk
-                //is still in the cache. In this case it will return null
-                //so we spin loop while waiting for the cache to re-populate
-                while(page == null || ((buf = page.reference()) == null))
-                {
-                    page = cache.get(pageKey).join();
-
-                    if (page != null && buf == null && ++spin == 1024)
-                        logger.error("Spinning for {}", pageKey);
-                }
-
-                return buf;
-            }
-            catch (Throwable t)
-            {
-                Throwables.propagateIfInstanceOf(t.getCause(), CorruptSSTableException.class);
-                throw Throwables.propagate(t);
-            }
-        }
-
-        @Override
-        public Buffer rebuffer(long position, ReaderConstraint rc)
-        {
-            if (rc != ReaderConstraint.ASYNC)
-                return rebuffer(position);
-
-            metrics.requests.mark();
-            long pageAlignedPos = position & alignmentMask;
-            Key key = new Key(source, pageAlignedPos);
-
-            CompletableFuture<Buffer> asyncBuffer = cache.get(key);
-
-            if (asyncBuffer.isDone())
-            {
-                Buffer buf = asyncBuffer.join();
-
-                if (buf != null && (buf = buf.reference()) != null)
-                    return buf;
-
-                asyncBuffer = cache.get(key);
-            }
-
-            /**
-             * Notify the caller this page isn't ready
-             * but don't give them the buffer because it has not been referenced.
-             */
-            throw new NotInCacheException(asyncBuffer.thenAccept(buffer -> {}), key.path(), key.position);
-        }
-
-        @Override
-        public CompletableFuture<BufferHolder> rebufferAsync(long position)
-        {
-            metrics.requests.mark();
-            CompletableFuture<BufferHolder> ret = new CompletableFuture<>();
-            getPage(position, ret, 0);
-            return ret;
-        }
-
-        private void getPage(long position, CompletableFuture<BufferHolder> ret, int numAttempts)
-        {
-            long pageAlignedPos = position & alignmentMask;
-            cache.get(new Key(source, pageAlignedPos))
-                 .whenComplete((page, error) -> {
-                     if (error != null)
-                     {
-                         ret.completeExceptionally(error);
-                         return;
-                     }
-
-                     BufferHolder buffer = page.reference();
-                     if (buffer != null)
-                     {
-                         ret.complete(buffer);
-                     }
-                     else if (numAttempts < 1024)
-                     {
-                         TPC.bestTPCScheduler().scheduleDirect(() -> getPage(position, ret, numAttempts + 1));
-                     }
-                     else
-                     {
-                         ret.completeExceptionally(new IllegalStateException("Failed to acquire buffer from cache after 1024 attempts"));
-                     }
-                 });
-        }
-
-        @Override
-        public int rebufferSize()
-        {
-            return source.chunkSize();
-        }
-
-        public void invalidate(long position)
-        {
-            long pageAlignedPos = position & alignmentMask;
-            cache.synchronous().invalidate(new Key(source, pageAlignedPos));
-        }
-
-        @Override
-        @SuppressWarnings("resource") // channel closed by the PrefetchingRebufferer
-        public Rebufferer instantiateRebufferer(FileAccessType accessType)
-        {
-            if (accessType == FileAccessType.RANDOM || source.isMmap())
-                return this;
-
-            AsynchronousChannelProxy channel = this.source.channel().maybeBatched(PrefetchingRebufferer.READ_AHEAD_VECTORED);
-            return new PrefetchingRebufferer(new CachingRebufferer(source.withChannel(channel)), channel);
-        }
-
-        @Override
-        public void close()
-        {
-            source.close();
-        }
-
-        @Override
-        public void closeReader()
-        {
-            // Instance is shared among readers. Nothing to release.
-        }
-
-        @Override
-        public AsynchronousChannelProxy channel()
-        {
-            return source.channel();
-        }
-=======
         return diskOptimizationStrategy.roundForCaching(bufferSize, roundUp);
     }
->>>>>>> 0e60cb29
 
     @VisibleForTesting
     public void invalidateFile(String fileName)
