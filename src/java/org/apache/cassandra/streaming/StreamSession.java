/*
 * Licensed to the Apache Software Foundation (ASF) under one
 * or more contributor license agreements.  See the NOTICE file
 * distributed with this work for additional information
 * regarding copyright ownership.  The ASF licenses this file
 * to you under the Apache License, Version 2.0 (the
 * "License"); you may not use this file except in compliance
 * with the License.  You may obtain a copy of the License at
 *
 *     http://www.apache.org/licenses/LICENSE-2.0
 *
 * Unless required by applicable law or agreed to in writing, software
 * distributed under the License is distributed on an "AS IS" BASIS,
 * WITHOUT WARRANTIES OR CONDITIONS OF ANY KIND, either express or implied.
 * See the License for the specific language governing permissions and
 * limitations under the License.
 */
package org.apache.cassandra.streaming;

import java.io.IOException;
import java.net.InetAddress;
import java.net.Socket;
import java.net.SocketTimeoutException;
import java.util.*;
import java.util.concurrent.*;
import java.util.concurrent.atomic.AtomicBoolean;

import com.google.common.annotations.VisibleForTesting;
import com.google.common.base.Predicate;
import com.google.common.base.Predicates;
import com.google.common.collect.*;

import org.apache.cassandra.concurrent.DebuggableScheduledThreadPoolExecutor;
import org.apache.cassandra.db.commitlog.CommitLogPosition;
import org.apache.cassandra.db.lifecycle.LifecycleTransaction;
import org.apache.cassandra.db.lifecycle.SSTableIntervalTree;
import org.apache.cassandra.db.lifecycle.SSTableSet;
import org.apache.cassandra.db.lifecycle.View;
import org.apache.cassandra.io.sstable.format.SSTableReader;
import org.slf4j.Logger;
import org.slf4j.LoggerFactory;

import org.apache.cassandra.config.DatabaseDescriptor;
import org.apache.cassandra.db.ColumnFamilyStore;
import org.apache.cassandra.db.Keyspace;
import org.apache.cassandra.db.PartitionPosition;
import org.apache.cassandra.dht.Range;
import org.apache.cassandra.dht.Token;
import org.apache.cassandra.metrics.StreamingMetrics;
import org.apache.cassandra.schema.TableId;
import org.apache.cassandra.service.ActiveRepairService;
import org.apache.cassandra.streaming.messages.*;
import org.apache.cassandra.utils.CassandraVersion;
import org.apache.cassandra.utils.FBUtilities;
import org.apache.cassandra.utils.JVMStabilityInspector;
import org.apache.cassandra.utils.Pair;
import org.apache.cassandra.utils.concurrent.Ref;
import org.apache.cassandra.utils.concurrent.Refs;

/**
 * Handles the streaming a one or more section of one of more sstables to and from a specific
 * remote node.
 *
 * Both this node and the remote one will create a similar symmetrical StreamSession. A streaming
 * session has the following life-cycle:
 *
 * 1. Connections Initialization
 *
 *   (a) A node (the initiator in the following) create a new StreamSession, initialize it (init())
 *       and then start it (start()). Start will create a {@link ConnectionHandler} that will create
 *       two connections to the remote node (the follower in the following) with whom to stream and send
 *       a StreamInit message. The first connection will be the incoming connection for the
 *       initiator, and the second connection will be the outgoing.
 *   (b) Upon reception of that StreamInit message, the follower creates its own StreamSession,
 *       initialize it if it still does not exist, and attach connecting socket to its ConnectionHandler
 *       according to StreamInit message's isForOutgoing flag.
 *   (d) When the both incoming and outgoing connections are established, StreamSession calls
 *       StreamSession#onInitializationComplete method to start the streaming prepare phase
 *       (StreamResultFuture.startStreaming()).
 *
 * 2. Streaming preparation phase
 *
 *   (a) This phase is started when the initiator onInitializationComplete() method is called. This method sends a
 *       PrepareMessage that includes what files/sections this node will stream to the follower
 *       (stored in a StreamTransferTask, each column family has it's own transfer task) and what
 *       the follower needs to stream back (StreamReceiveTask, same as above). If the initiator has
 *       nothing to receive from the follower, it goes directly to its Streaming phase. Otherwise,
 *       it waits for the follower PrepareMessage.
 *   (b) Upon reception of the PrepareMessage, the follower records which files/sections it will receive
 *       and send back its own PrepareMessage with a summary of the files/sections that will be sent to
 *       the initiator (prepare()). After having sent that message, the follower goes to its Streamning
 *       phase.
 *   (c) When the initiator receives the follower PrepareMessage, it records which files/sections it will
 *       receive and then goes to his own Streaming phase.
 *
 * 3. Streaming phase
 *
 *   (a) The streaming phase is started by each node (the sender in the follower, but note that each side
 *       of the StreamSession may be sender for some of the files) involved by calling startStreamingFiles().
 *       This will sequentially send a FileMessage for each file of each SteamTransferTask. Each FileMessage
 *       consists of a FileMessageHeader that indicates which file is coming and then start streaming the
 *       content for that file (StreamWriter in FileMessage.serialize()). When a file is fully sent, the
 *       fileSent() method is called for that file. If all the files for a StreamTransferTask are sent
 *       (StreamTransferTask.complete()), the task is marked complete (taskCompleted()).
 *   (b) On the receiving side, a SSTable will be written for the incoming file (StreamReader in
 *       FileMessage.deserialize()) and once the FileMessage is fully received, the file will be marked as
 *       complete (received()). When all files for the StreamReceiveTask have been received, the sstables
 *       are added to the CFS (and 2ndary index are built, StreamReceiveTask.complete()) and the task
 *       is marked complete (taskCompleted())
 *   (b) If during the streaming of a particular file an error occurs on the receiving end of a stream
 *       (FileMessage.deserialize), the node will send a SessionFailedMessage to the sender and close the stream session.
 *   (c) When all transfer and receive tasks for a session are complete, the move to the Completion phase
 *       (maybeCompleted()).
 *
 * 4. Completion phase
 *
 *   (a) When a node has finished all transfer and receive task, it enter the completion phase (maybeCompleted()).
 *       If it had already received a CompleteMessage from the other side (it is in the WAIT_COMPLETE state), that
 *       session is done is is closed (closeSession()). Otherwise, the node switch to the WAIT_COMPLETE state and
 *       send a CompleteMessage to the other side.
 */
public class StreamSession
{

    /**
     * Version where keep-alive support was added
     */
    private static final CassandraVersion STREAM_KEEP_ALIVE_VERSION = new CassandraVersion("3.10");
    private static final Logger logger = LoggerFactory.getLogger(StreamSession.class);
    private static final DebuggableScheduledThreadPoolExecutor keepAliveExecutor = new DebuggableScheduledThreadPoolExecutor("StreamKeepAliveExecutor");
    static {
        // Immediately remove keep-alive task when cancelled.
        keepAliveExecutor.setRemoveOnCancelPolicy(true);
    }

    /**
     * Streaming endpoint.
     *
     * Each {@code StreamSession} is identified by this InetAddress which is broadcast address of the node streaming.
     */
    public final InetAddress peer;
    private final int index;
    /** Actual connecting address. Can be the same as {@linkplain #peer}. */
    public final InetAddress connecting;

    // should not be null when session is started
    private StreamResultFuture streamResult;

    // stream requests to send to the peer
    protected final Set<StreamRequest> requests = Sets.newConcurrentHashSet();
    // streaming tasks are created and managed per ColumnFamily ID
    @VisibleForTesting
    protected final ConcurrentHashMap<TableId, StreamTransferTask> transfers = new ConcurrentHashMap<>();
    // data receivers, filled after receiving prepare message
    private final Map<TableId, StreamReceiveTask> receivers = new ConcurrentHashMap<>();
    private final StreamingMetrics metrics;
    /* can be null when session is created in remote */
    private final StreamConnectionFactory factory;

    public final Map<String, Set<Range<Token>>> transferredRangesPerKeyspace = new HashMap<>();

    public final ConnectionHandler handler;

    // whether this session is allowed to flush
    private boolean canFlush = true;
    private AtomicBoolean isAborted = new AtomicBoolean(false);
    private final boolean keepSSTableLevel;
    private ScheduledFuture<?> keepAliveFuture = null;
    private final UUID pendingRepair;
    private final PreviewKind previewKind;

    public enum State
    {
        INITIALIZED(false),
        PREPARING(false),
        STREAMING(false),
        WAIT_COMPLETE(false),
        COMPLETE(true),
        ABORTED(true),
        FAILED(true);

        public final boolean finalState;

        State(boolean finalState)
        {
            this.finalState = finalState;
        }
    }

    private volatile State state = State.INITIALIZED;
    private volatile boolean completeSent = false;

    /**
     * Create new streaming session with the peer.
     *  @param peer Address of streaming peer
     * @param connecting Actual connecting address
     * @param factory is used for establishing connection
     */
    public StreamSession(InetAddress peer, InetAddress connecting, StreamConnectionFactory factory, int index, boolean keepSSTableLevel, UUID pendingRepair, PreviewKind previewKind)
    {
        this.peer = peer;
        this.connecting = connecting;
        this.index = index;
        this.factory = factory;
        this.handler = new ConnectionHandler(this, previewKind.isPreview());
        this.metrics = StreamingMetrics.get(connecting);
        this.keepSSTableLevel = keepSSTableLevel;
        this.pendingRepair = pendingRepair;
        this.previewKind = previewKind;
    }

    public UUID planId()
    {
        return streamResult == null ? null : streamResult.planId;
    }

    public int sessionIndex()
    {
        return index;
    }

    public StreamOperation streamOperation()
    {
        return streamResult == null ? null : streamResult.streamOperation;
    }

    public boolean keepSSTableLevel()
    {
        return keepSSTableLevel;
    }

    public UUID getPendingRepair()
    {
        return pendingRepair;
    }

    public boolean isPreview()
    {
        return previewKind.isPreview();
    }

    public PreviewKind getPreviewKind()
    {
        return previewKind;
    }

    public LifecycleTransaction getTransaction(TableId tableId)
    {
        assert receivers.containsKey(tableId);
        return receivers.get(tableId).getTransaction();
    }

    /**
     * Bind this session to report to specific {@link StreamResultFuture} and
     * perform pre-streaming initialization.
     *
     * @param streamResult result to report to
     * @param canFlush whether this repair session is allowed to flush
     */
    public void init(StreamResultFuture streamResult, boolean canFlush)
    {
        this.streamResult = streamResult;
        this.canFlush = canFlush;
        StreamHook.instance.reportStreamFuture(this, streamResult);
        scheduleKeepAliveTask();
    }

    public void start()
    {
        if (requests.isEmpty() && transfers.isEmpty())
        {
            logger.info("[Stream #{}] Session does not have any tasks.", planId());
            closeSession(State.COMPLETE);
            return;
        }

        try
        {
            logger.info("[Stream #{}] Starting streaming to {}{}", planId(),
                                                                   peer,
                                                                   peer.equals(connecting) ? "" : " through " + connecting);
            handler.initiate();
            onInitializationComplete();
        }
        catch (Exception e)
        {
            JVMStabilityInspector.inspectThrowable(e);
            onError(e);
        }
    }

    public Socket createConnection() throws IOException
    {
        assert factory != null;
        return factory.createConnection(connecting);
    }

    /**
     * Request data fetch task to this session.
     *
     * @param keyspace Requesting keyspace
     * @param ranges Ranges to retrieve data
     * @param columnFamilies ColumnFamily names. Can be empty if requesting all CF under the keyspace.
     */
    public void addStreamRequest(String keyspace, Collection<Range<Token>> ranges, Collection<String> columnFamilies)
    {
        requests.add(new StreamRequest(keyspace, ranges, columnFamilies));
    }

    /**
     * Set up transfer for specific keyspace/ranges/CFs
     *
     * Used in repair - a streamed sstable in repair will be marked with the given repairedAt time
     *
     * @param keyspace Transfer keyspace
     * @param ranges Transfer ranges
     * @param columnFamilies Transfer ColumnFamilies
     * @param flushTables flush tables - only if this session is allowed to flush (see {@link this#canFlush})
     */
    public synchronized void addTransferRanges(String keyspace, Collection<Range<Token>> ranges, Collection<String> columnFamilies, boolean flushTables)
    {
        failIfFinished();
        Collection<ColumnFamilyStore> stores = getColumnFamilyStores(keyspace, columnFamilies);
        if (canFlush && flushTables)
            flushSSTables(stores);

        List<Range<Token>> normalizedRanges = Range.normalize(ranges);
        List<SSTableStreamingSections> sections = getSSTableSectionsForRanges(normalizedRanges, stores, pendingRepair, previewKind);
        try
        {
            addTransferFiles(sections);
            Set<Range<Token>> toBeUpdated = transferredRangesPerKeyspace.get(keyspace);
            if (toBeUpdated == null)
            {
                toBeUpdated = new HashSet<>();
            }
            toBeUpdated.addAll(ranges);
            transferredRangesPerKeyspace.put(keyspace, toBeUpdated);
        }
        finally
        {
            for (SSTableStreamingSections release : sections)
                release.ref.release();
        }
    }

    private void failIfFinished()
    {
        if (state().finalState)
            throw new RuntimeException(String.format("Stream %s is finished with state %s", planId(), state().name()));
    }

    private Collection<ColumnFamilyStore> getColumnFamilyStores(String keyspace, Collection<String> columnFamilies)
    {
        Collection<ColumnFamilyStore> stores = new HashSet<>();
        // if columnfamilies are not specified, we add all cf under the keyspace
        if (columnFamilies.isEmpty())
        {
            stores.addAll(Keyspace.open(keyspace).getColumnFamilyStores());
        }
        else
        {
            for (String cf : columnFamilies)
                stores.add(Keyspace.open(keyspace).getColumnFamilyStore(cf));
        }
        return stores;
    }

    @VisibleForTesting
    public static List<SSTableStreamingSections> getSSTableSectionsForRanges(Collection<Range<Token>> ranges, Collection<ColumnFamilyStore> stores, UUID pendingRepair, PreviewKind previewKind)
    {
        Refs<SSTableReader> refs = new Refs<>();
        try
        {
            for (ColumnFamilyStore cfStore : stores)
            {
                final List<Range<PartitionPosition>> keyRanges = new ArrayList<>(ranges.size());
                for (Range<Token> range : ranges)
                    keyRanges.add(Range.makeRowRange(range));
                refs.addAll(cfStore.selectAndReference(view -> {
                    Set<SSTableReader> sstables = Sets.newHashSet();
                    SSTableIntervalTree intervalTree = SSTableIntervalTree.build(view.select(SSTableSet.CANONICAL));
                    Predicate<SSTableReader> predicate;
                    if (previewKind.isPreview())
                    {
                        predicate = previewKind.getStreamingPredicate();
                    }
                    else if (pendingRepair == ActiveRepairService.NO_PENDING_REPAIR)
                    {
                        predicate = Predicates.alwaysTrue();
                    }
                    else
                    {
                        predicate = s -> s.isPendingRepair() && s.getSSTableMetadata().pendingRepair.equals(pendingRepair);
                    }

                    for (Range<PartitionPosition> keyRange : keyRanges)
                    {
                        // keyRange excludes its start, while sstableInBounds is inclusive (of both start and end).
                        // This is fine however, because keyRange has been created from a token range through Range.makeRowRange (see above).
                        // And that later method uses the Token.maxKeyBound() method to creates the range, which return a "fake" key that
                        // sort after all keys having the token. That "fake" key cannot however be equal to any real key, so that even
                        // including keyRange.left will still exclude any key having the token of the original token range, and so we're
                        // still actually selecting what we wanted.
                        for (SSTableReader sstable : Iterables.filter(View.sstablesInBounds(keyRange.left, keyRange.right, intervalTree), predicate))
                        {
                            sstables.add(sstable);
                        }
                    }

                    if (logger.isDebugEnabled())
                        logger.debug("ViewFilter for {}/{} sstables", sstables.size(), Iterables.size(view.select(SSTableSet.CANONICAL)));
                    return sstables;
                }).refs);
            }

            List<SSTableStreamingSections> sections = new ArrayList<>(refs.size());
            for (SSTableReader sstable : refs)
            {
                sections.add(new SSTableStreamingSections(refs.get(sstable), sstable.getPositionsForRanges(ranges), sstable.estimatedKeysForRanges(ranges)));
            }
            return sections;
        }
        catch (Throwable t)
        {
            refs.release();
            throw t;
        }
    }

    public synchronized void addTransferFiles(Collection<SSTableStreamingSections> sstableDetails)
    {
        failIfFinished();
        Iterator<SSTableStreamingSections> iter = sstableDetails.iterator();
        while (iter.hasNext())
        {
            SSTableStreamingSections details = iter.next();
            if (details.sections.isEmpty())
            {
                // A reference was acquired on the sstable and we won't stream it
                details.ref.release();
                iter.remove();
                continue;
            }

            TableId tableId = details.ref.get().metadata().id;
            StreamTransferTask task = transfers.get(tableId);
            if (task == null)
            {
                //guarantee atomicity
                StreamTransferTask newTask = new StreamTransferTask(this, tableId);
                task = transfers.putIfAbsent(tableId, newTask);
                if (task == null)
                    task = newTask;
            }
            task.addTransferFile(details.ref, details.estimatedKeys, details.sections);
            iter.remove();
        }
    }

    public static class SSTableStreamingSections
    {
        public final Ref<SSTableReader> ref;
        public final List<Pair<Long, Long>> sections;
        public final long estimatedKeys;

        public SSTableStreamingSections(Ref<SSTableReader> ref, List<Pair<Long, Long>> sections, long estimatedKeys)
        {
            this.ref = ref;
            this.sections = sections;
            this.estimatedKeys = estimatedKeys;
        }
    }

    private synchronized void closeSession(State finalState)
    {
        if (isAborted.compareAndSet(false, true))
        {
            state(finalState);

            if (finalState.finalState && finalState != State.COMPLETE)
                for (StreamTask task : Iterables.concat(receivers.values(), transfers.values()))
                    task.abort();

            if (keepAliveFuture != null)
            {
                logger.debug("[Stream #{}] Finishing keep-alive task.", planId());
                keepAliveFuture.cancel(false);
                keepAliveFuture = null;
            }

            // Note that we shouldn't block on this close because this method is called on the handler
            // incoming thread (so we would deadlock).
            handler.close();

            streamResult.handleSessionComplete(this);
        }
    }

    /**
     * Set current state to {@code newState}.
     *
     * @param newState new state to set
     */
    public void state(State newState)
    {
        state = newState;
    }

    /**
     * @return current state
     */
    public State state()
    {
        return state;
    }

    /**
     * Return if this session completed successfully.
     *
     * @return true if session completed successfully.
     */
    public boolean isSuccess()
    {
        return state == State.COMPLETE;
    }

    public void messageReceived(StreamMessage message)
    {
        switch (message.type)
        {
            case PREPARE:
                PrepareMessage msg = (PrepareMessage) message;
                prepare(msg.requests, msg.summaries);
                break;

            case FILE:
                receive((IncomingFileMessage) message);
                break;

            case RECEIVED:
                ReceivedMessage received = (ReceivedMessage) message;
                received(received.tableId, received.sequenceNumber);
                break;

            case COMPLETE:
                complete();
                break;

            case SESSION_FAILED:
                sessionFailed();
                break;
        }
    }

    /**
     * Call back when connection initialization is complete to start the prepare phase.
     */
    public void onInitializationComplete()
    {
        // send prepare message
        state(State.PREPARING);
        PrepareMessage prepare = new PrepareMessage();
        prepare.requests.addAll(requests);
        for (StreamTransferTask task : transfers.values())
            prepare.summaries.add(task.getSummary());
        handler.sendMessage(prepare);

        // if we don't need to prepare for receiving stream, start sending files immediately
        if (requests.isEmpty())
            startStreamingFiles();
    }

    /**l
     * Call back for handling exception during streaming.
     *
     * @param e thrown exception
     */
    public void onError(Throwable e)
    {
        logError(e);
        // send session failure message
        if (handler.isOutgoingConnected())
            handler.sendMessage(new SessionFailedMessage());
        // fail session
        closeSession(State.FAILED);
    }

    private void logError(Throwable e)
    {
        if (e instanceof SocketTimeoutException)
        {
            logger.error("[Stream #{}] Did not receive response from peer {}{} for {} secs. Is peer down? " +
                         "If not, maybe try increasing streaming_keep_alive_period_in_secs.", planId(),
                         peer.getHostAddress(),
                         peer.equals(connecting) ? "" : " through " + connecting.getHostAddress(),
                         2 * DatabaseDescriptor.getStreamingKeepAlivePeriod(),
                         e);
        }
        else
        {
            logger.error("[Stream #{}] Streaming error occurred on session with peer {}{}", planId(),
                                                                                            peer.getHostAddress(),
                                                                                            peer.equals(connecting) ? "" : " through " + connecting.getHostAddress(),
                                                                                            e);
        }
    }

    /**
     * Abort this stream session.
     *
     * A {@link SessionFailedMessage} is being sent to and the session is closed with {@link State#ABORTED}.
     *
     * @param reason some message to log
     */
    public void abort(String reason)
    {
        logger.warn("[Stream #{}] Streaming aborted: {}", planId(), reason);

        // send session failure message
        if (handler.isOutgoingConnected())
            handler.sendMessage(new SessionFailedMessage());
        // fail session
        closeSession(State.ABORTED);
    }

    /**
     * Prepare this session for sending/receiving files.
     */
    public void prepare(Collection<StreamRequest> requests, Collection<StreamSummary> summaries)
    {
        // prepare tasks
        state(State.PREPARING);
        for (StreamRequest request : requests)
            addTransferRanges(request.keyspace, request.ranges, request.columnFamilies, true);
        for (StreamSummary summary : summaries)
            prepareReceiving(summary);

        // send back prepare message if prepare message contains stream request
        if (!requests.isEmpty())
        {
            PrepareMessage prepare = new PrepareMessage();
            for (StreamTransferTask task : transfers.values())
                prepare.summaries.add(task.getSummary());
            handler.sendMessage(prepare);
        }

        if (isPreview())
        {
            completePreview();
            return;
        }

        // if there are files to stream
        if (!maybeCompleted())
            startStreamingFiles();
    }

    /**
     * Call back after sending FileMessageHeader.
     *
     * @param header sent header
     */
    public void fileSent(FileMessageHeader header)
    {
        long headerSize = header.size();
        StreamingMetrics.totalOutgoingBytes.inc(headerSize);
        metrics.outgoingBytes.inc(headerSize);
        // schedule timeout for receiving ACK
        StreamTransferTask task = transfers.get(header.tableId);
        if (task != null)
        {
            task.scheduleTimeout(header.sequenceNumber, 12, TimeUnit.HOURS);
        }
    }

    /**
     * Call back after receiving FileMessageHeader.
     *
     * @param message received file
     */
    public void receive(IncomingFileMessage message)
    {
        if (isPreview())
        {
            throw new RuntimeException("Cannot receive files for preview session");
        }

        long headerSize = message.header.size();
        StreamingMetrics.totalIncomingBytes.inc(headerSize);
        metrics.incomingBytes.inc(headerSize);
        // send back file received message
        handler.sendMessage(new ReceivedMessage(message.header.tableId, message.header.sequenceNumber));
        receivers.get(message.header.tableId).received(message.sstable);
    }

    public void progress(String filename, ProgressInfo.Direction direction, long bytes, long total)
    {
        ProgressInfo progress = new ProgressInfo(peer, index, filename, direction, bytes, total);
        streamResult.handleProgress(progress);
    }

    public void received(TableId tableId, int sequenceNumber)
    {
        transfers.get(tableId).complete(sequenceNumber);
    }

    /**
     * Check if session is completed on receiving {@code StreamMessage.Type.COMPLETE} message.
     */
    public synchronized void complete()
    {
        if (state == State.WAIT_COMPLETE)
        {
            if (!completeSent)
            {
                handler.sendMessage(new CompleteMessage());
                completeSent = true;
            }
            closeSession(State.COMPLETE);
        }
        else
        {
            state(State.WAIT_COMPLETE);
            handler.closeIncoming();
        }
    }

    private synchronized void scheduleKeepAliveTask()
    {
        if (keepAliveFuture == null)
        {
            int keepAlivePeriod = DatabaseDescriptor.getStreamingKeepAlivePeriod();
            logger.debug("[Stream #{}] Scheduling keep-alive task with {}s period.", planId(), keepAlivePeriod);
            keepAliveFuture = keepAliveExecutor.scheduleAtFixedRate(new KeepAliveTask(), 0, keepAlivePeriod, TimeUnit.SECONDS);
        }
    }

    /**
     * Call back on receiving {@code StreamMessage.Type.SESSION_FAILED} message.
     */
    public synchronized void sessionFailed()
    {
        logger.error("[Stream #{}] Remote peer {} failed stream session.", planId(), peer.getHostAddress());
        closeSession(State.FAILED);
    }

    /**
     * @return Current snapshot of this session info.
     */
    public SessionInfo getSessionInfo()
    {
        List<StreamSummary> receivingSummaries = Lists.newArrayList();
        for (StreamTask receiver : receivers.values())
            receivingSummaries.add(receiver.getSummary());
        List<StreamSummary> transferSummaries = Lists.newArrayList();
        for (StreamTask transfer : transfers.values())
            transferSummaries.add(transfer.getSummary());
        return new SessionInfo(peer, index, connecting, receivingSummaries, transferSummaries, state);
    }

    public synchronized void taskCompleted(StreamReceiveTask completedTask)
    {
        receivers.remove(completedTask.tableId);
        maybeCompleted();
    }

    public synchronized void taskCompleted(StreamTransferTask completedTask)
    {
        transfers.remove(completedTask.tableId);
        maybeCompleted();
    }

    private void completePreview()
    {
        try
        {
            state(State.WAIT_COMPLETE);
            closeSession(State.COMPLETE);
        }
        finally
        {
            // aborting the tasks here needs to be the last thing we do so that we
            // accurately report expected streaming, but don't leak any sstable refs
            for (StreamTask task : Iterables.concat(receivers.values(), transfers.values()))
                task.abort();
        }
    }

    private boolean maybeCompleted()
    {
        boolean completed = receivers.isEmpty() && transfers.isEmpty();
        if (completed)
        {
            if (state == State.WAIT_COMPLETE)
            {
                if (!completeSent)
                {
                    handler.sendMessage(new CompleteMessage());
                    completeSent = true;
                }
                closeSession(State.COMPLETE);
            }
            else
            {
                // notify peer that this session is completed
                handler.sendMessage(new CompleteMessage());
                completeSent = true;
                state(State.WAIT_COMPLETE);
                handler.closeOutgoing();
            }
        }
        return completed;
    }

    /**
     * Flushes matching column families from the given keyspace, or all columnFamilies
     * if the cf list is empty.
     */
    private void flushSSTables(Iterable<ColumnFamilyStore> stores)
    {
<<<<<<< HEAD
        List<Future<CommitLogPosition>> flushes = new ArrayList<>();
=======
        List<Future<?>> flushes = new ArrayList<>();
        logger.debug("[Stream #{}] Flusing {}.", planId(), stores);
>>>>>>> d6547b2c
        for (ColumnFamilyStore cfs : stores)
            flushes.add(cfs.forceFlush());
        FBUtilities.waitOnFutures(flushes);
        logger.debug("[Stream #{}] Finished flusing {}.", planId(), stores);
    }

    private synchronized void prepareReceiving(StreamSummary summary)
    {
        failIfFinished();
        if (summary.files > 0)
            receivers.put(summary.tableId, new StreamReceiveTask(this, summary.tableId, summary.files, summary.totalSize));
    }

    private void startStreamingFiles()
    {
        streamResult.handleSessionPrepared(this);

        state(State.STREAMING);

        for (StreamTransferTask task : transfers.values())
        {
            Collection<OutgoingFileMessage> messages = task.getFileMessages();
            if (messages.size() > 0)
                handler.sendMessages(messages);
            else
                taskCompleted(task); // there is no file to send
        }
    }

    class KeepAliveTask implements Runnable
    {
        private KeepAliveMessage last = null;

        public void run()
        {
            //to avoid jamming the message queue, we only send if the last one was sent
            if (last == null || last.wasSent())
            {
                logger.trace("[Stream #{}] Sending keep-alive to {}.", planId(), peer);
                last = new KeepAliveMessage();
                try
                {
                    handler.sendMessage(last);
                }
                catch (RuntimeException e) //connection handler is closed
                {
                    logger.debug("[Stream #{}] Could not send keep-alive message (perhaps stream session is finished?).", planId(), e);
                }
            }
            else
            {
                logger.trace("[Stream #{}] Skip sending keep-alive to {} (previous was not yet sent).", planId(), peer);
            }
        }
    }
}<|MERGE_RESOLUTION|>--- conflicted
+++ resolved
@@ -819,12 +819,8 @@
      */
     private void flushSSTables(Iterable<ColumnFamilyStore> stores)
     {
-<<<<<<< HEAD
         List<Future<CommitLogPosition>> flushes = new ArrayList<>();
-=======
-        List<Future<?>> flushes = new ArrayList<>();
         logger.debug("[Stream #{}] Flusing {}.", planId(), stores);
->>>>>>> d6547b2c
         for (ColumnFamilyStore cfs : stores)
             flushes.add(cfs.forceFlush());
         FBUtilities.waitOnFutures(flushes);
