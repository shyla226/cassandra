--- conflicted
+++ resolved
@@ -28,13 +28,8 @@
 import org.slf4j.LoggerFactory;
 
 import org.apache.cassandra.net.IncomingStreamingConnection;
-<<<<<<< HEAD
 import org.apache.cassandra.utils.FBUtilities;
 
-import static org.apache.cassandra.repair.StreamingRepairTask.REPAIR_STREAM_PLAN_DESCRIPTION;
-
-=======
->>>>>>> dd4e8267
 /**
  * A future on the result ({@link StreamState}) of a streaming plan.
  *
@@ -78,19 +73,12 @@
 
     private StreamResultFuture(UUID planId, StreamOperation streamOperation, boolean keepSSTableLevels, boolean isIncremental)
     {
-<<<<<<< HEAD
-        this(planId, description, new StreamCoordinator(0, keepSSTableLevels, isIncremental,
+        this(planId, streamOperation, new StreamCoordinator(0, keepSSTableLevels, isIncremental,
                                                         new DefaultConnectionFactory(), false));
     }
 
-    static StreamResultFuture init(UUID planId, String description, Collection<StreamEventHandler> listeners,
+    static StreamResultFuture init(UUID planId, StreamOperation streamOperation, Collection<StreamEventHandler> listeners,
                                    StreamCoordinator coordinator)
-=======
-        this(planId, streamOperation, new StreamCoordinator(0, keepSSTableLevels, isIncremental, new DefaultConnectionFactory()));
-    }
-
-    static StreamResultFuture init(UUID planId, StreamOperation streamOperation, Collection<StreamEventHandler> listeners, StreamCoordinator coordinator)
->>>>>>> dd4e8267
     {
         StreamResultFuture future = createAndRegister(planId, streamOperation, coordinator);
         if (listeners != null)
@@ -99,11 +87,7 @@
                 future.addEventListener(listener);
         }
 
-<<<<<<< HEAD
-        logger.info("[Stream #{}] Executing streaming plan for {}", planId,  description);
-=======
-        logger.info("[Stream #{}] Executing streaming plan for {}", planId, streamOperation.getDescription());
->>>>>>> dd4e8267
+        logger.info("[Stream #{}] Executing streaming plan for {}", planId,  streamOperation.getDescription());
 
         // Initialize and start all sessions
         for (final StreamSession session : coordinator.getAllStreamSessions())
