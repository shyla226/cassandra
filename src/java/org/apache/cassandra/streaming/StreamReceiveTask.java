/*
 * Licensed to the Apache Software Foundation (ASF) under one
 * or more contributor license agreements.  See the NOTICE file
 * distributed with this work for additional information
 * regarding copyright ownership.  The ASF licenses this file
 * to you under the Apache License, Version 2.0 (the
 * "License"); you may not use this file except in compliance
 * with the License.  You may obtain a copy of the License at
 *
 *     http://www.apache.org/licenses/LICENSE-2.0
 *
 * Unless required by applicable law or agreed to in writing, software
 * distributed under the License is distributed on an "AS IS" BASIS,
 * WITHOUT WARRANTIES OR CONDITIONS OF ANY KIND, either express or implied.
 * See the License for the specific language governing permissions and
 * limitations under the License.
 */
package org.apache.cassandra.streaming;

import java.util.ArrayList;
import java.util.Collection;
import java.util.List;
import java.util.Set;
import java.util.concurrent.ExecutorService;
import java.util.concurrent.Executors;

import com.google.common.base.Preconditions;
import com.google.common.collect.Iterables;
import org.slf4j.Logger;
import org.slf4j.LoggerFactory;

import io.reactivex.Completable;
import org.apache.cassandra.concurrent.NamedThreadFactory;
import org.apache.cassandra.db.ColumnFamilyStore;
import org.apache.cassandra.db.Keyspace;
import org.apache.cassandra.db.Mutation;
import org.apache.cassandra.db.compaction.OperationType;
import org.apache.cassandra.db.filter.ColumnFilter;
import org.apache.cassandra.db.lifecycle.LifecycleTransaction;
import org.apache.cassandra.db.partitions.PartitionUpdate;
import org.apache.cassandra.db.rows.UnfilteredRowIterator;
import org.apache.cassandra.db.view.View;
import org.apache.cassandra.dht.Bounds;
import org.apache.cassandra.dht.Token;
import org.apache.cassandra.io.sstable.ISSTableScanner;
import org.apache.cassandra.io.sstable.SSTableMultiWriter;
import org.apache.cassandra.io.sstable.format.SSTableReader;
import org.apache.cassandra.schema.TableId;
import org.apache.cassandra.schema.TableMetadata;
import org.apache.cassandra.utils.JVMStabilityInspector;
import org.apache.cassandra.utils.Throwables;
import org.apache.cassandra.utils.WrappedBoolean;
import org.apache.cassandra.utils.concurrent.Refs;

/**
 * Task that manages receiving files for the session for certain ColumnFamily.
 */
public class StreamReceiveTask extends StreamTask
{
    private static final Logger logger = LoggerFactory.getLogger(StreamReceiveTask.class);

    private static final ExecutorService executor = Executors.newCachedThreadPool(new NamedThreadFactory("StreamReceiveTask"));

    // number of files to receive
    private final int totalFiles;
    // total size of files to receive
    private final long totalSize;

    // Transaction tracking new files received
    private final LifecycleTransaction txn;

    // true if task is done (either completed or aborted)
    private volatile boolean done = false;

    //  holds references to SSTables received
    protected Collection<SSTableReader> sstables;

    private int remoteSSTablesReceived = 0;

    public StreamReceiveTask(StreamSession session, TableId tableId, int totalFiles, long totalSize)
    {
        super(session, tableId);
        this.totalFiles = totalFiles;
        this.totalSize = totalSize;
        // this is an "offline" transaction, as we currently manually expose the sstables once done;
        // this should be revisited at a later date, so that LifecycleTransaction manages all sstable state changes
        this.txn = LifecycleTransaction.offline(OperationType.STREAM);
        this.sstables = new ArrayList<>(totalFiles);
    }

    /**
     * Process received file.
     *
     * @param sstable SSTable file received.
     */
    public synchronized void received(SSTableMultiWriter sstable)
    {
        Preconditions.checkState(!session.isPreview(), "we should never receive sstables when previewing");

        if (done)
        {
            logger.warn("[{}] Received sstable {} on already finished stream received task. Aborting sstable.", session.planId(),
                        sstable.getFilename());
            Throwables.maybeFail(sstable.abort(null));
            return;
        }

        remoteSSTablesReceived++;
        assert tableId.equals(sstable.getTableId());

        Collection<SSTableReader> finished = null;
        try
        {
            finished = sstable.finish(true);
        }
        catch (Throwable t)
        {
            Throwables.maybeFail(sstable.abort(t));
        }
        txn.update(finished, false);
        sstables.addAll(finished);

        if (remoteSSTablesReceived == totalFiles)
        {
            done = true;
            executor.submit(new OnCompletionRunnable(this));
        }
    }

    public int getTotalNumberOfFiles()
    {
        return totalFiles;
    }

    public long getTotalSize()
    {
        return totalSize;
    }

    public synchronized LifecycleTransaction getTransaction()
    {
        if (done)
            throw new RuntimeException(String.format("Stream receive task %s of cf %s already finished.", session.planId(), tableId));
        return txn;
    }

    private static class OnCompletionRunnable implements Runnable
    {
        private final StreamReceiveTask task;

        public OnCompletionRunnable(StreamReceiveTask task)
        {
            this.task = task;
        }

        /*
         * We have a special path for views and for CDC.
         *
         * For views, since the view requires cleaning up any pre-existing state, we must put all partitions
         * through the same write path as normal mutations. This also ensures any 2is are also updated.
         *
         * For CDC-enabled tables, we want to ensure that the mutations are run through the CommitLog so they
         * can be archived by the CDC process on discard.
         */
        private boolean requiresWritePath(ColumnFamilyStore cfs) {
            return hasCDC(cfs) || (task.session.streamOperation().requiresViewBuild() && cfs.hasViews());
        }

        private boolean hasCDC(ColumnFamilyStore cfs)
        {
            return cfs.metadata().params.cdc;
        }

        Mutation createMutation(ColumnFamilyStore cfs, UnfilteredRowIterator rowIterator)
        {
            return new Mutation(PartitionUpdate.fromIterator(rowIterator, ColumnFilter.all(cfs.metadata())));
        }

        private void sendThroughWritePath(ColumnFamilyStore cfs, Collection<SSTableReader> readers) {
            boolean hasCdc = hasCDC(cfs);
            List<Completable> writes = new ArrayList<>();
            for (SSTableReader reader : readers)
            {
                Keyspace ks = Keyspace.open(reader.getKeyspaceName());
                try (ISSTableScanner scanner = reader.getScanner())
                {
                    while (scanner.hasNext())
                    {
                        try (UnfilteredRowIterator rowIterator = scanner.next())
                        {
                            // MV *can* be applied unsafe if there's no CDC on the CFS as we flush
                            // before transaction is done.
                            //
                            // If the CFS has CDC, however, these updates need to be written to the CommitLog
                            // so they get archived into the cdc_raw folder
                            writes.add(ks.apply(createMutation(cfs, rowIterator), hasCdc, true, false));
                        }
                    }
                }
                Completable.merge(writes).blockingAwait();
            }

        }

        public void run()
        {
            ColumnFamilyStore cfs = null;
            boolean requiresWritePath = false;
            try
            {
                cfs = ColumnFamilyStore.getIfExists(task.tableId);
                if (cfs == null)
                {
                    // schema was dropped during streaming
                    task.sstables.clear();
                    task.abortTransaction();
                    task.session.taskCompleted(task);
                    return;
                }
<<<<<<< HEAD
=======
                cfs = Keyspace.open(kscf.left).getColumnFamilyStore(kscf.right);
                hasViews = cfs.hasViews();
                hasCDC = cfs.isCdcEnabled();
>>>>>>> 4e5b6917

                requiresWritePath = requiresWritePath(cfs);
                Collection<SSTableReader> readers = task.sstables;

                try (Refs<SSTableReader> refs = Refs.ref(readers))
                {
                    if (requiresWritePath)
                    {
                        sendThroughWritePath(cfs, readers);
                    }
                    else
                    {
                        task.finishTransaction();

                        // add sstables (this will build secondary indexes too, see CASSANDRA-10130)
                        cfs.addSSTables(readers);

                        //invalidate row and counter cache
                        if (cfs.isRowCacheEnabled() || cfs.metadata().isCounter())
                        {
                            List<Bounds<Token>> boundsToInvalidate = new ArrayList<>(readers.size());
                            readers.forEach(sstable -> boundsToInvalidate.add(new Bounds<Token>(sstable.first.getToken(), sstable.last.getToken())));
                            Set<Bounds<Token>> nonOverlappingBounds = Bounds.getNonOverlappingBounds(boundsToInvalidate);

                            if (cfs.isRowCacheEnabled())
                            {
                                int invalidatedKeys = cfs.invalidateRowCache(nonOverlappingBounds);
                                if (invalidatedKeys > 0)
                                    logger.debug("[Stream #{}] Invalidated {} row cache entries on table {}.{} after stream " +
                                                 "receive task completed.", task.session.planId(), invalidatedKeys,
                                                 cfs.keyspace.getName(), cfs.getTableName());
                            }

                            if (cfs.metadata().isCounter())
                            {
                                int invalidatedKeys = cfs.invalidateCounterCache(nonOverlappingBounds);
                                if (invalidatedKeys > 0)
                                    logger.debug("[Stream #{}] Invalidated {} counter cache entries on table {}.{} after stream " +
                                                 "receive task completed.", task.session.planId(), invalidatedKeys,
                                                 cfs.keyspace.getName(), cfs.getTableName());
                            }
                        }
                    }
                }
                task.session.taskCompleted(task);
            }
            catch (Throwable t)
            {
                JVMStabilityInspector.inspectThrowable(t);
                task.session.onError(t);
            }
            finally
            {
                // We don't keep the streamed sstables since we've applied them manually so we abort the txn and delete
                // the streamed sstables.
                if (requiresWritePath)
                {
                    if (cfs != null)
                        cfs.forceBlockingFlush();
                    task.abortTransaction();
                }
            }
        }
    }

    /**
     * Abort this task.
     * If the task already received all files and
     * {@link org.apache.cassandra.streaming.StreamReceiveTask.OnCompletionRunnable} task is submitted,
     * then task cannot be aborted.
     */
    public synchronized void abort()
    {
        if (done)
            return;

        done = true;
        abortTransaction();
        sstables.clear();
    }

    private synchronized void abortTransaction()
    {
        txn.abort();
    }

    private synchronized void finishTransaction()
    {
        txn.finish();
    }
}<|MERGE_RESOLUTION|>--- conflicted
+++ resolved
@@ -163,12 +163,7 @@
          * can be archived by the CDC process on discard.
          */
         private boolean requiresWritePath(ColumnFamilyStore cfs) {
-            return hasCDC(cfs) || (task.session.streamOperation().requiresViewBuild() && cfs.hasViews());
-        }
-
-        private boolean hasCDC(ColumnFamilyStore cfs)
-        {
-            return cfs.metadata().params.cdc;
+            return cfs.isCdcEnabled() || (task.session.streamOperation().requiresViewBuild() && cfs.hasViews());
         }
 
         Mutation createMutation(ColumnFamilyStore cfs, UnfilteredRowIterator rowIterator)
@@ -177,7 +172,6 @@
         }
 
         private void sendThroughWritePath(ColumnFamilyStore cfs, Collection<SSTableReader> readers) {
-            boolean hasCdc = hasCDC(cfs);
             List<Completable> writes = new ArrayList<>();
             for (SSTableReader reader : readers)
             {
@@ -193,7 +187,7 @@
                             //
                             // If the CFS has CDC, however, these updates need to be written to the CommitLog
                             // so they get archived into the cdc_raw folder
-                            writes.add(ks.apply(createMutation(cfs, rowIterator), hasCdc, true, false));
+                            writes.add(ks.apply(createMutation(cfs, rowIterator), cfs.isCdcEnabled(), true, false));
                         }
                     }
                 }
@@ -217,12 +211,6 @@
                     task.session.taskCompleted(task);
                     return;
                 }
-<<<<<<< HEAD
-=======
-                cfs = Keyspace.open(kscf.left).getColumnFamilyStore(kscf.right);
-                hasViews = cfs.hasViews();
-                hasCDC = cfs.isCdcEnabled();
->>>>>>> 4e5b6917
 
                 requiresWritePath = requiresWritePath(cfs);
                 Collection<SSTableReader> readers = task.sstables;
