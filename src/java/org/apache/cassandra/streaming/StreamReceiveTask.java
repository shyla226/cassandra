/*
 * Licensed to the Apache Software Foundation (ASF) under one
 * or more contributor license agreements.  See the NOTICE file
 * distributed with this work for additional information
 * regarding copyright ownership.  The ASF licenses this file
 * to you under the Apache License, Version 2.0 (the
 * "License"); you may not use this file except in compliance
 * with the License.  You may obtain a copy of the License at
 *
 *     http://www.apache.org/licenses/LICENSE-2.0
 *
 * Unless required by applicable law or agreed to in writing, software
 * distributed under the License is distributed on an "AS IS" BASIS,
 * WITHOUT WARRANTIES OR CONDITIONS OF ANY KIND, either express or implied.
 * See the License for the specific language governing permissions and
 * limitations under the License.
 */
package org.apache.cassandra.streaming;

import java.util.ArrayList;
import java.util.Collection;
import java.util.List;
import java.util.Set;
import java.util.UUID;
import java.util.concurrent.ExecutorService;
import java.util.concurrent.Executors;

import com.google.common.collect.Iterables;
import org.slf4j.Logger;
import org.slf4j.LoggerFactory;
import org.apache.cassandra.concurrent.NamedThreadFactory;
import org.apache.cassandra.config.Schema;
import org.apache.cassandra.db.ColumnFamilyStore;
import org.apache.cassandra.db.Keyspace;
import org.apache.cassandra.db.Mutation;
import org.apache.cassandra.db.compaction.OperationType;
import org.apache.cassandra.db.filter.ColumnFilter;
import org.apache.cassandra.db.lifecycle.LifecycleTransaction;
import org.apache.cassandra.db.partitions.PartitionUpdate;
import org.apache.cassandra.db.rows.ThrottledUnfilteredIterator;
import org.apache.cassandra.db.rows.UnfilteredRowIterator;
import org.apache.cassandra.db.view.View;
import org.apache.cassandra.dht.Bounds;
import org.apache.cassandra.dht.Token;
import org.apache.cassandra.io.sstable.ISSTableScanner;
import org.apache.cassandra.io.sstable.SSTableMultiWriter;
import org.apache.cassandra.io.sstable.format.SSTableReader;
import org.apache.cassandra.service.ActiveRepairService;
import org.apache.cassandra.utils.CloseableIterator;
import org.apache.cassandra.utils.JVMStabilityInspector;
import org.apache.cassandra.utils.Pair;
import org.apache.cassandra.utils.Throwables;
import org.apache.cassandra.utils.concurrent.Refs;

/**
 * Task that manages receiving files for the session for certain ColumnFamily.
 */
public class StreamReceiveTask extends StreamTask
{
    private static final Logger logger = LoggerFactory.getLogger(StreamReceiveTask.class);

    private static final ExecutorService executor = Executors.newCachedThreadPool(new NamedThreadFactory("StreamReceiveTask"));

    private static final int MAX_ROWS_PER_BATCH = Integer.getInteger("cassandra.repair.mutation_repair_rows_per_batch", 100);

    // number of files to receive
    private final int totalFiles;
    // total size of files to receive
    private final long totalSize;

    // Transaction tracking new files received
    private final LifecycleTransaction txn;

    // true if task is done (either completed or aborted)
    private volatile boolean done = false;

    //  holds references to SSTables received
    protected Collection<SSTableReader> sstables;

    private int remoteSSTablesReceived = 0;

    public StreamReceiveTask(StreamSession session, UUID cfId, int totalFiles, long totalSize)
    {
        super(session, cfId);
        this.totalFiles = totalFiles;
        this.totalSize = totalSize;
        // this is an "offline" transaction, as we currently manually expose the sstables once done;
        // this should be revisited at a later date, so that LifecycleTransaction manages all sstable state changes
        this.txn = LifecycleTransaction.offline(OperationType.STREAM);
        this.sstables = new ArrayList<>(totalFiles);
    }

    /**
     * Process received file.
     *
     * @param sstable SSTable file received.
     */
    public synchronized void received(SSTableMultiWriter sstable)
    {
        if (done)
        {
            logger.warn("[{}] Received sstable {} on already finished stream received task. Aborting sstable.", session.planId(),
                        sstable.getFilename());
            Throwables.maybeFail(sstable.abort(null));
            return;
        }

        remoteSSTablesReceived++;
        assert cfId.equals(sstable.getCfId());

        Collection<SSTableReader> finished = null;
        try
        {
            finished = sstable.finish(true);
        }
        catch (Throwable t)
        {
            Throwables.maybeFail(sstable.abort(t));
        }
        txn.update(finished, false);
        sstables.addAll(finished);

        if (remoteSSTablesReceived == totalFiles)
        {
            done = true;
            executor.submit(new OnCompletionRunnable(this));
        }
    }

    public int getTotalNumberOfFiles()
    {
        return totalFiles;
    }

    public long getTotalSize()
    {
        return totalSize;
    }

    public synchronized LifecycleTransaction getTransaction()
    {
        if (done)
            throw new RuntimeException(String.format("Stream receive task %s of cf %s already finished.", session.planId(), cfId));
        return txn;
    }

    private static class OnCompletionRunnable implements Runnable
    {
        private final StreamReceiveTask task;

        public OnCompletionRunnable(StreamReceiveTask task)
        {
            this.task = task;
        }

        /*
         * We have a special path for views
         *
         * For views, since the view requires cleaning up any pre-existing state, we must put all partitions
         * through the same write path as normal mutations. This also ensures any 2is are also updated.
         */
        private boolean requiresWritePath(ColumnFamilyStore cfs) {
            return task.session.streamOperation().requiresViewBuild() && hasViews(cfs);
        }

        private boolean hasViews(ColumnFamilyStore cfs)
        {
            String ksName = cfs.metadata.ksName;
            String tableName = cfs.getTableName();
            return !Iterables.isEmpty(View.findAll(ksName, tableName));
        }

        private void sendThroughWritePath(Collection<SSTableReader> readers) {
            for (SSTableReader reader : readers)
            {
                Keyspace ks = Keyspace.open(reader.getKeyspaceName());
                try (ISSTableScanner scanner = reader.getScanner();
                     CloseableIterator<UnfilteredRowIterator> throttledPartitions = ThrottledUnfilteredIterator.throttle(scanner, MAX_ROWS_PER_BATCH))
                {
                    while (throttledPartitions.hasNext())
                    {
                        // MV *can* be applied unsafe if there's no CDC on the CFS as we flush
                        // before transaction is done.
                        //
                        // If the CFS has CDC, however, these updates need to be written to the CommitLog
                        // so they get archived into the cdc_raw folder
                        ks.apply(new Mutation(PartitionUpdate.fromIterator(throttledPartitions.next())),
                                 false, true, false);
                    }
                }
            }
        }

        public void run()
        {
<<<<<<< HEAD
            boolean hasViews = false;
            boolean hasCDC = false;
=======
>>>>>>> dd4e8267
            ColumnFamilyStore cfs = null;
            boolean requiresWritePath = false;
            try
            {
                Pair<String, String> kscf = Schema.instance.getCF(task.cfId);
                if (kscf == null)
                {
                    // schema was dropped during streaming
                    task.sstables.clear();
                    task.abortTransaction();
                    task.session.taskCompleted(task);
                    return;
                }
                cfs = Keyspace.open(kscf.left).getColumnFamilyStore(kscf.right);
<<<<<<< HEAD
                hasViews = cfs.hasViews();
                hasCDC = cfs.isCdcEnabled();

=======
                requiresWritePath = requiresWritePath(cfs);
>>>>>>> dd4e8267
                Collection<SSTableReader> readers = task.sstables;

                try (Refs<SSTableReader> refs = Refs.ref(readers))
                {
<<<<<<< HEAD
                    /*
                     * We have a special path for views and for CDC.
                     *
                     * For views, since the view requires cleaning up any pre-existing state, we must put all partitions
                     * through the same write path as normal mutations. This also ensures any 2is are also updated.
                     *
                     * For CDC-enabled tables, we want to ensure that the mutations are run through the CommitLog so they
                     * can be archived by the CDC process on discard.
                     */
                    if (hasViews || hasCDC)
                    {
                        for (SSTableReader reader : readers)
                        {
                            Keyspace ks = Keyspace.open(reader.getKeyspaceName());
                            try (ISSTableScanner scanner = reader.getScanner();
                                    CloseableIterator<UnfilteredRowIterator> throttledPartitions = ThrottledUnfilteredIterator.throttle(scanner, MAX_ROWS_PER_BATCH))
                            {
                                while (throttledPartitions.hasNext())
                                {
                                    Mutation m = new Mutation(PartitionUpdate.fromIterator(throttledPartitions.next(), ColumnFilter.all(cfs.metadata)));

                                    // MV *can* be applied unsafe if there's no CDC on the CFS as we flush below
                                    // before transaction is done.
                                    //
                                    // If the CFS has CDC, however, these updates need to be written to the CommitLog
                                    // so they get archived into the cdc_raw folder
                                    ks.apply(m, hasCDC, true, false);
                                }
                            }
                        }
=======
                    if (requiresWritePath)
                    {
                        sendThroughWritePath(readers);
>>>>>>> dd4e8267
                    }
                    else
                    {
                        ActiveRepairService.instance.receiveStreamedSSTables(readers);
                        task.finishTransaction();

                        // add sstables and build secondary indexes
                        cfs.addSSTables(readers);
                        cfs.indexManager.buildAllIndexesBlocking(readers);

                        //invalidate row and counter cache
                        if (cfs.isRowCacheEnabled() || cfs.metadata.isCounter())
                        {
                            List<Bounds<Token>> boundsToInvalidate = new ArrayList<>(readers.size());
                            readers.forEach(sstable -> boundsToInvalidate.add(new Bounds<Token>(sstable.first.getToken(), sstable.last.getToken())));
                            Set<Bounds<Token>> nonOverlappingBounds = Bounds.getNonOverlappingBounds(boundsToInvalidate);

                            if (cfs.isRowCacheEnabled())
                            {
                                int invalidatedKeys = cfs.invalidateRowCache(nonOverlappingBounds);
                                if (invalidatedKeys > 0)
                                    logger.debug("[Stream #{}] Invalidated {} row cache entries on table {}.{} after stream " +
                                                 "receive task completed.", task.session.planId(), invalidatedKeys,
                                                 cfs.keyspace.getName(), cfs.getTableName());
                            }

                            if (cfs.metadata.isCounter())
                            {
                                int invalidatedKeys = cfs.invalidateCounterCache(nonOverlappingBounds);
                                if (invalidatedKeys > 0)
                                    logger.debug("[Stream #{}] Invalidated {} counter cache entries on table {}.{} after stream " +
                                                 "receive task completed.", task.session.planId(), invalidatedKeys,
                                                 cfs.keyspace.getName(), cfs.getTableName());
                            }
                        }
                    }
                }
                task.session.taskCompleted(task);
            }
            catch (Throwable t)
            {
                JVMStabilityInspector.inspectThrowable(t);
                task.session.onError(t);
            }
            finally
            {
                // We don't keep the streamed sstables since we've applied them manually so we abort the txn and delete
                // the streamed sstables.
<<<<<<< HEAD
                if (hasViews || hasCDC)
=======
                if (requiresWritePath)
>>>>>>> dd4e8267
                {
                    if (cfs != null)
                        cfs.forceBlockingFlush();
                    task.abortTransaction();
                }
            }
        }
    }

    /**
     * Abort this task.
     * If the task already received all files and
     * {@link org.apache.cassandra.streaming.StreamReceiveTask.OnCompletionRunnable} task is submitted,
     * then task cannot be aborted.
     */
    public synchronized void abort()
    {
        if (done)
            return;

        done = true;
        abortTransaction();
        sstables.clear();
    }

    private synchronized void abortTransaction()
    {
        txn.abort();
    }

    private synchronized void finishTransaction()
    {
        txn.finish();
    }
}<|MERGE_RESOLUTION|>--- conflicted
+++ resolved
@@ -154,23 +154,30 @@
         }
 
         /*
-         * We have a special path for views
+         * We have a special path for views and for CDC.
          *
          * For views, since the view requires cleaning up any pre-existing state, we must put all partitions
          * through the same write path as normal mutations. This also ensures any 2is are also updated.
+         *
+         * For CDC-enabled tables, we want to ensure that the mutations are run through the CommitLog so they
+         * can be archived by the CDC process on discard.
          */
         private boolean requiresWritePath(ColumnFamilyStore cfs) {
-            return task.session.streamOperation().requiresViewBuild() && hasViews(cfs);
+            return hasCDC(cfs) || (task.session.streamOperation().requiresViewBuild() && hasViews(cfs));
         }
 
         private boolean hasViews(ColumnFamilyStore cfs)
         {
-            String ksName = cfs.metadata.ksName;
-            String tableName = cfs.getTableName();
-            return !Iterables.isEmpty(View.findAll(ksName, tableName));
-        }
-
-        private void sendThroughWritePath(Collection<SSTableReader> readers) {
+            return !Iterables.isEmpty(View.findAll(cfs.metadata.ksName, cfs.getTableName()));
+        }
+
+        private boolean hasCDC(ColumnFamilyStore cfs)
+        {
+            return cfs.metadata.params.cdc;
+        }
+
+        private void sendThroughWritePath(ColumnFamilyStore cfs, Collection<SSTableReader> readers) {
+            boolean hasCdc = hasCDC(cfs);
             for (SSTableReader reader : readers)
             {
                 Keyspace ks = Keyspace.open(reader.getKeyspaceName());
@@ -179,13 +186,14 @@
                 {
                     while (throttledPartitions.hasNext())
                     {
-                        // MV *can* be applied unsafe if there's no CDC on the CFS as we flush
+                        Mutation m = new Mutation(PartitionUpdate.fromIterator(throttledPartitions.next(), ColumnFilter.all(cfs.metadata)));
+
+                        // MV *can* be applied unsafe if there's no CDC on the CFS as we flush below
                         // before transaction is done.
                         //
                         // If the CFS has CDC, however, these updates need to be written to the CommitLog
                         // so they get archived into the cdc_raw folder
-                        ks.apply(new Mutation(PartitionUpdate.fromIterator(throttledPartitions.next())),
-                                 false, true, false);
+                        ks.apply(m, hasCdc, true, false);
                     }
                 }
             }
@@ -193,11 +201,6 @@
 
         public void run()
         {
-<<<<<<< HEAD
-            boolean hasViews = false;
-            boolean hasCDC = false;
-=======
->>>>>>> dd4e8267
             ColumnFamilyStore cfs = null;
             boolean requiresWritePath = false;
             try
@@ -212,53 +215,15 @@
                     return;
                 }
                 cfs = Keyspace.open(kscf.left).getColumnFamilyStore(kscf.right);
-<<<<<<< HEAD
-                hasViews = cfs.hasViews();
-                hasCDC = cfs.isCdcEnabled();
-
-=======
+
                 requiresWritePath = requiresWritePath(cfs);
->>>>>>> dd4e8267
                 Collection<SSTableReader> readers = task.sstables;
 
                 try (Refs<SSTableReader> refs = Refs.ref(readers))
                 {
-<<<<<<< HEAD
-                    /*
-                     * We have a special path for views and for CDC.
-                     *
-                     * For views, since the view requires cleaning up any pre-existing state, we must put all partitions
-                     * through the same write path as normal mutations. This also ensures any 2is are also updated.
-                     *
-                     * For CDC-enabled tables, we want to ensure that the mutations are run through the CommitLog so they
-                     * can be archived by the CDC process on discard.
-                     */
-                    if (hasViews || hasCDC)
-                    {
-                        for (SSTableReader reader : readers)
-                        {
-                            Keyspace ks = Keyspace.open(reader.getKeyspaceName());
-                            try (ISSTableScanner scanner = reader.getScanner();
-                                    CloseableIterator<UnfilteredRowIterator> throttledPartitions = ThrottledUnfilteredIterator.throttle(scanner, MAX_ROWS_PER_BATCH))
-                            {
-                                while (throttledPartitions.hasNext())
-                                {
-                                    Mutation m = new Mutation(PartitionUpdate.fromIterator(throttledPartitions.next(), ColumnFilter.all(cfs.metadata)));
-
-                                    // MV *can* be applied unsafe if there's no CDC on the CFS as we flush below
-                                    // before transaction is done.
-                                    //
-                                    // If the CFS has CDC, however, these updates need to be written to the CommitLog
-                                    // so they get archived into the cdc_raw folder
-                                    ks.apply(m, hasCDC, true, false);
-                                }
-                            }
-                        }
-=======
                     if (requiresWritePath)
                     {
-                        sendThroughWritePath(readers);
->>>>>>> dd4e8267
+                        sendThroughWritePath(cfs, readers);
                     }
                     else
                     {
@@ -307,11 +272,7 @@
             {
                 // We don't keep the streamed sstables since we've applied them manually so we abort the txn and delete
                 // the streamed sstables.
-<<<<<<< HEAD
-                if (hasViews || hasCDC)
-=======
                 if (requiresWritePath)
->>>>>>> dd4e8267
                 {
                     if (cfs != null)
                         cfs.forceBlockingFlush();
