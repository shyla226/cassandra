/*
 * Licensed to the Apache Software Foundation (ASF) under one
 * or more contributor license agreements.  See the NOTICE file
 * distributed with this work for additional information
 * regarding copyright ownership.  The ASF licenses this file
 * to you under the Apache License, Version 2.0 (the
 * "License"); you may not use this file except in compliance
 * with the License.  You may obtain a copy of the License at
 *
 *     http://www.apache.org/licenses/LICENSE-2.0
 *
 * Unless required by applicable law or agreed to in writing, software
 * distributed under the License is distributed on an "AS IS" BASIS,
 * WITHOUT WARRANTIES OR CONDITIONS OF ANY KIND, either express or implied.
 * See the License for the specific language governing permissions and
 * limitations under the License.
 */
package org.apache.cassandra.batchlog;

import java.io.IOException;
import java.lang.management.ManagementFactory;
import java.net.InetAddress;
import java.nio.ByteBuffer;
import java.util.*;
import java.util.concurrent.*;

import javax.management.MBeanServer;
import javax.management.ObjectName;
import com.google.common.annotations.VisibleForTesting;
import com.google.common.collect.*;
import com.google.common.util.concurrent.RateLimiter;
import io.reactivex.Completable;
import org.slf4j.Logger;
import org.slf4j.LoggerFactory;

import org.apache.cassandra.concurrent.DebuggableScheduledThreadPoolExecutor;
import org.apache.cassandra.config.DatabaseDescriptor;
import org.apache.cassandra.db.WriteVerbs.WriteVersion;
import org.apache.cassandra.net.Verbs;
import org.apache.cassandra.schema.SchemaConstants;
import org.apache.cassandra.cql3.UntypedResultSet;
import org.apache.cassandra.db.*;
import org.apache.cassandra.db.marshal.BytesType;
import org.apache.cassandra.db.marshal.UUIDType;
import org.apache.cassandra.db.partitions.PartitionUpdate;
import org.apache.cassandra.exceptions.WriteFailureException;
import org.apache.cassandra.exceptions.WriteTimeoutException;
import org.apache.cassandra.gms.FailureDetector;
import org.apache.cassandra.hints.Hint;
import org.apache.cassandra.hints.HintsService;
import org.apache.cassandra.io.util.DataInputBuffer;
import org.apache.cassandra.io.util.DataOutputBuffer;
import org.apache.cassandra.net.EmptyPayload;
import org.apache.cassandra.net.MessagingService;
import org.apache.cassandra.schema.TableId;
import org.apache.cassandra.net.Response;
import org.apache.cassandra.service.StorageService;
import org.apache.cassandra.service.WrappingWriteHandler;
import org.apache.cassandra.service.WriteEndpoints;
import org.apache.cassandra.service.WriteHandler;
import org.apache.cassandra.utils.FBUtilities;
import org.apache.cassandra.utils.UUIDGen;
import org.apache.cassandra.utils.versioning.Version;

import static com.google.common.collect.Iterables.transform;
import static org.apache.cassandra.cql3.QueryProcessor.executeInternal;
import static org.apache.cassandra.cql3.QueryProcessor.executeInternalWithPaging;

public class BatchlogManager implements BatchlogManagerMBean
{
    private static final WriteVersion CURRENT_VERSION = Version.last(WriteVersion.class);

    public static final String MBEAN_NAME = "org.apache.cassandra.db:type=BatchlogManager";
    private static final long REPLAY_INTERVAL = 10 * 1000; // milliseconds
    static final int DEFAULT_PAGE_SIZE = 128;

    private static final Logger logger = LoggerFactory.getLogger(BatchlogManager.class);
    public static final BatchlogManager instance = new BatchlogManager();

    private volatile long totalBatchesReplayed = 0; // no concurrency protection necessary as only written by replay thread.
    private volatile UUID lastReplayedUuid = UUIDGen.minTimeUUID(0);

    // Single-thread executor service for scheduling and serializing log replay.
    private final ScheduledExecutorService batchlogTasks;

    public BatchlogManager()
    {
        ScheduledThreadPoolExecutor executor = new DebuggableScheduledThreadPoolExecutor("BatchlogTasks");
        executor.setExecuteExistingDelayedTasksAfterShutdownPolicy(false);
        batchlogTasks = executor;
    }

    public void start()
    {
        MBeanServer mbs = ManagementFactory.getPlatformMBeanServer();
        try
        {
            mbs.registerMBean(this, new ObjectName(MBEAN_NAME));
        }
        catch (Exception e)
        {
            throw new RuntimeException(e);
        }

        batchlogTasks.scheduleWithFixedDelay(this::replayFailedBatches,
                                             StorageService.RING_DELAY,
                                             REPLAY_INTERVAL,
                                             TimeUnit.MILLISECONDS);
    }

    public void shutdown() throws InterruptedException
    {
        batchlogTasks.shutdown();
        batchlogTasks.awaitTermination(60, TimeUnit.SECONDS);
    }

    public static Completable remove(UUID id)
    {
        return new Mutation(PartitionUpdate.fullPartitionDelete(
                SystemKeyspace.Batches,
                UUIDType.instance.decompose(id),
                FBUtilities.timestampMicros(),
                FBUtilities.nowInSeconds()))
            .applyAsync();
    }

    public static Completable store(Batch batch)
    {
        return store(batch, true);
    }

    public static Completable store(Batch batch, boolean durableWrites)
    {
        List<ByteBuffer> mutations = new ArrayList<>(batch.encodedMutations.size() + batch.decodedMutations.size());
        mutations.addAll(batch.encodedMutations);

        for (Mutation mutation : batch.decodedMutations)
        {
            try (DataOutputBuffer buffer = new DataOutputBuffer())
            {
                Mutation.serializers.get(CURRENT_VERSION).serialize(mutation, buffer);
                mutations.add(buffer.buffer());
            }
            catch (IOException e)
            {
                // shouldn't happen
                throw new AssertionError(e);
            }
        }

        PartitionUpdate.SimpleBuilder builder = PartitionUpdate.simpleBuilder(SystemKeyspace.Batches, batch.id);
        builder.row()
               .timestamp(batch.creationTime)
               .add("version", MessagingService.current_version.protocolVersion().handshakeVersion)
               .appendAll("mutations", mutations);

        return builder.buildAsMutation().applyAsync(durableWrites, true);
    }

    @VisibleForTesting
    public int countAllBatches()
    {
        String query = String.format("SELECT count(*) FROM %s.%s", SchemaConstants.SYSTEM_KEYSPACE_NAME, SystemKeyspace.BATCHES);
        // TODO make async?
        UntypedResultSet results = executeInternal(query);
        if (results == null || results.isEmpty())
            return 0;

        return (int) results.one().getLong("count");
    }

    public long getTotalBatchesReplayed()
    {
        return totalBatchesReplayed;
    }

    public void forceBatchlogReplay() throws Exception
    {
        startBatchlogReplay().get();
    }

    public Future<?> startBatchlogReplay()
    {
        // If a replay is already in progress this request will be executed after it completes.
        return batchlogTasks.submit(this::replayFailedBatches);
    }

    void performInitialReplay() throws InterruptedException, ExecutionException
    {
        // Invokes initial replay. Used for testing only.
        batchlogTasks.submit(this::replayFailedBatches).get();
    }

    private void replayFailedBatches()
    {
        logger.trace("Started replayFailedBatches");

        // rate limit is in bytes per second. Uses Double.MAX_VALUE if disabled (set to 0 in cassandra.yaml).
        // max rate is scaled by the number of nodes in the cluster (same as for HHOM - see CASSANDRA-5272).
        int endpointsCount = StorageService.instance.getTokenMetadata().getSizeOfAllEndpoints();
        if (endpointsCount <= 0)
        {
            logger.trace("Replay cancelled as there are no peers in the ring.");
            return;
        }
        int throttleInKB = DatabaseDescriptor.getBatchlogReplayThrottleInKB() / endpointsCount;
        RateLimiter rateLimiter = RateLimiter.create(throttleInKB == 0 ? Double.MAX_VALUE : throttleInKB * 1024);

        UUID limitUuid = UUIDGen.maxTimeUUID(System.currentTimeMillis() - getBatchlogTimeout());
        ColumnFamilyStore store = Keyspace.open(SchemaConstants.SYSTEM_KEYSPACE_NAME).getColumnFamilyStore(SystemKeyspace.BATCHES);
        int pageSize = calculatePageSize(store);
        // There cannot be any live content where token(id) <= token(lastReplayedUuid) as every processed batch is
        // deleted, but the tombstoned content may still be present in the tables. To avoid walking over it we specify
        // token(id) > token(lastReplayedUuid) as part of the query.
        String query = String.format("SELECT id, mutations, version FROM %s.%s WHERE token(id) > token(?) AND token(id) <= token(?)",
                                     SchemaConstants.SYSTEM_KEYSPACE_NAME,
                                     SystemKeyspace.BATCHES);
        UntypedResultSet batches = executeInternalWithPaging(query, pageSize, lastReplayedUuid, limitUuid);
        processBatchlogEntries(batches, pageSize, rateLimiter);
        lastReplayedUuid = limitUuid;
        logger.trace("Finished replayFailedBatches");
    }

    // read less rows (batches) per page if they are very large
    static int calculatePageSize(ColumnFamilyStore store)
    {
        double averageRowSize = store.getMeanPartitionSize();
        if (averageRowSize <= 0)
            return DEFAULT_PAGE_SIZE;

        return (int) Math.max(1, Math.min(DEFAULT_PAGE_SIZE, 4 * 1024 * 1024 / averageRowSize));
    }

    // TODO make this process everything async?
    private void processBatchlogEntries(UntypedResultSet batches, int pageSize, RateLimiter rateLimiter)
    {
        int positionInPage = 0;
        ArrayList<ReplayingBatch> unfinishedBatches = new ArrayList<>(pageSize);

        Set<InetAddress> hintedNodes = new HashSet<>();
        Set<UUID> replayedBatches = new HashSet<>();

        // Sending out batches for replay without waiting for them, so that one stuck batch doesn't affect others
        for (UntypedResultSet.Row row : batches)
        {
            UUID id = row.getUUID("id");
            int version = row.getInt("version");
            try
            {
                ReplayingBatch batch = new ReplayingBatch(id, version, row.getList("mutations", BytesType.instance));
                if (batch.replay(rateLimiter, hintedNodes) > 0)
                {
                    unfinishedBatches.add(batch);
                }
                else
                {
                    remove(id).blockingAwait(); // no write mutations were sent (either expired or all CFs involved truncated).
                    ++totalBatchesReplayed;
                }
            }
            catch (IOException e)
            {
                logger.warn("Skipped batch replay of {} due to {}", id, e);
                remove(id).blockingAwait();
            }

            if (++positionInPage == pageSize)
            {
                // We have reached the end of a batch. To avoid keeping more than a page of mutations in memory,
                // finish processing the page before requesting the next row.
                finishAndClearBatches(unfinishedBatches, hintedNodes, replayedBatches);
                positionInPage = 0;
            }
        }

        finishAndClearBatches(unfinishedBatches, hintedNodes, replayedBatches);

        // to preserve batch guarantees, we must ensure that hints (if any) have made it to disk, before deleting the batches
        HintsService.instance.flushAndFsyncBlockingly(transform(hintedNodes, StorageService.instance::getHostIdForEndpoint));

        // once all generated hints are fsynced, actually delete the batches
        replayedBatches.forEach(uuid -> BatchlogManager.remove(uuid).blockingAwait());
    }

    private void finishAndClearBatches(ArrayList<ReplayingBatch> batches, Set<InetAddress> hintedNodes, Set<UUID> replayedBatches)
    {
        // schedule hints for timed out deliveries
        for (ReplayingBatch batch : batches)
        {
            batch.finish(hintedNodes);
            replayedBatches.add(batch.id);
        }

        totalBatchesReplayed += batches.size();
        batches.clear();
    }

    public static long getBatchlogTimeout()
    {
        return DatabaseDescriptor.getWriteRpcTimeout() * 2; // enough time for the actual write + BM removal mutation
    }

    private static class ReplayingBatch
    {
        private final UUID id;
        private final long writtenAt;
        private final List<Mutation> mutations;
        private final int replayedBytes;

        private List<ReplayWriteHandler> replayHandlers;

        ReplayingBatch(UUID id, int version, List<ByteBuffer> serializedMutations) throws IOException
        {
            this.id = id;
            this.writtenAt = UUIDGen.unixTimestamp(id);
            this.mutations = new ArrayList<>(serializedMutations.size());
            this.replayedBytes = addMutations(version, serializedMutations);
        }

        public int replay(RateLimiter rateLimiter, Set<InetAddress> hintedNodes) throws IOException
        {
            logger.trace("Replaying batch {}", id);

            if (mutations.isEmpty())
                return 0;

            int gcgs = gcgs(mutations);
            if (TimeUnit.MILLISECONDS.toSeconds(writtenAt) + gcgs <= FBUtilities.nowInSeconds())
                return 0;

            replayHandlers = sendReplays(mutations, writtenAt, hintedNodes);

            rateLimiter.acquire(replayedBytes); // acquire afterwards, to not mess up ttl calculation.

            return replayHandlers.size();
        }

        public void finish(Set<InetAddress> hintedNodes)
        {
            for (int i = 0; i < replayHandlers.size(); i++)
            {
                ReplayWriteHandler handler = replayHandlers.get(i);
                try
                {
                    handler.get().blockingGet();
                }
                catch (WriteTimeoutException|WriteFailureException e)
                {
                    logger.trace("Failed replaying a batched mutation to a node, will write a hint");
                    logger.trace("Failure was : {}", e.getMessage());
                    // writing hints for the rest to hints, starting from i
                    writeHintsForUndeliveredEndpoints(i, hintedNodes);
                    return;
                }
            }
        }

        private int addMutations(int version, List<ByteBuffer> serializedMutations) throws IOException
        {
            int ret = 0;
            for (ByteBuffer serializedMutation : serializedMutations)
            {
                ret += serializedMutation.remaining();
                try (DataInputBuffer in = new DataInputBuffer(serializedMutation, true))
                {
                    addMutation(Mutation.serializers.get(CURRENT_VERSION).deserialize(in));
                }
            }

            return ret;
        }

        // Remove CFs that have been truncated since. writtenAt and SystemTable#getTruncatedAt() both return millis.
        // We don't abort the replay entirely b/c this can be considered a success (truncated is same as delivered then
        // truncated.
        private void addMutation(Mutation mutation)
        {
            for (TableId tableId : mutation.getTableIds())
                if (writtenAt <= SystemKeyspace.getTruncatedAt(tableId))
                    mutation = mutation.without(tableId);

            if (!mutation.isEmpty())
                mutations.add(mutation);
        }

        private void writeHintsForUndeliveredEndpoints(int startFrom, Set<InetAddress> hintedNodes)
        {
            int gcgs = gcgs(mutations);

            // expired
            if (TimeUnit.MILLISECONDS.toSeconds(writtenAt) + gcgs <= FBUtilities.nowInSeconds())
                return;

            for (int i = startFrom; i < replayHandlers.size(); i++)
            {
                ReplayWriteHandler handler = replayHandlers.get(i);
                Mutation undeliveredMutation = mutations.get(i);

                if (handler != null)
                {
                    hintedNodes.addAll(handler.undelivered);
                    HintsService.instance.write(transform(handler.undelivered, StorageService.instance::getHostIdForEndpoint),
                                                Hint.create(undeliveredMutation, writtenAt));
                }
            }
        }

        private static List<ReplayWriteHandler> sendReplays(List<Mutation> mutations,
                                                            long writtenAt,
                                                            Set<InetAddress> hintedNodes)
        {
            List<ReplayWriteHandler> handlers = new ArrayList<>(mutations.size());
            for (Mutation mutation : mutations)
            {
                ReplayWriteHandler handler = sendSingleReplayMutation(mutation, writtenAt, hintedNodes);
                if (handler != null)
                    handlers.add(handler);
            }
            return handlers;
        }

        private static ReplayWriteHandler sendSingleReplayMutation(final Mutation mutation,
                                                                   long writtenAt,
                                                                   Set<InetAddress> hintedNodes)
        {
            WriteEndpoints endpoints = WriteEndpoints.compute(mutation);
            for (InetAddress dead : endpoints.dead())
            {
                hintedNodes.add(dead);
                HintsService.instance.write(StorageService.instance.getHostIdForEndpoint(dead),
                                            Hint.create(mutation, writtenAt));
            }

            if (endpoints.liveCount() == 0)
                return null;

            ReplayWriteHandler handler = ReplayWriteHandler.create(endpoints, System.nanoTime());
            for (InetAddress live : endpoints.live())
            {
                if (live.equals(FBUtilities.getBroadcastAddress()))
                {
                    mutation.apply();
                    handler.onLocalResponse();
                }
                else
                {
                    MessagingService.instance().send(Verbs.WRITES.WRITE.newRequest(live, mutation), handler);
                }
            }
            return handler;
        }

        private static int gcgs(Collection<Mutation> mutations)
        {
            int gcgs = Integer.MAX_VALUE;
            for (Mutation mutation : mutations)
                gcgs = Math.min(gcgs, mutation.smallestGCGS());
            return gcgs;
        }

        /**
         * A WriteHandler that stores the addresses of the endpoints from
         * which we did not receive a successful reply.
         */
        private static class ReplayWriteHandler extends WrappingWriteHandler
        {
            private final Set<InetAddress> undelivered = Collections.newSetFromMap(new ConcurrentHashMap<>());

            private ReplayWriteHandler(WriteHandler handler)
            {
<<<<<<< HEAD
                super(writeEndpoints, Collections.<InetAddress>emptySet(), null, null, WriteType.UNLOGGED_BATCH, queryStartNanoTime);
                undelivered.addAll(writeEndpoints);
=======
                super(handler);
                Iterables.addAll(undelivered, handler.endpoints());
>>>>>>> 602a7aa0
            }

            static ReplayWriteHandler create(WriteEndpoints endpoints, long queryStartNanos)
            {
                WriteHandler handler = WriteHandler.create(endpoints,
                                                           ConsistencyLevel.ALL,
                                                           WriteType.UNLOGGED_BATCH,
                                                           queryStartNanos);
                return new ReplayWriteHandler(handler);
            }

            @Override
            public void onResponse(Response<EmptyPayload> m)
            {
                boolean removed = undelivered.remove(m.from());
                assert removed;
                super.onResponse(m);
            }
        }
    }

    public static class EndpointFilter
    {
        private final String localRack;
        private final Multimap<String, InetAddress> endpoints;

        public EndpointFilter(String localRack, Multimap<String, InetAddress> endpoints)
        {
            this.localRack = localRack;
            this.endpoints = endpoints;
        }

        /**
         * @return list of candidates for batchlog hosting. If possible these will be two nodes from different racks.
         */
        public Collection<InetAddress> filter()
        {
            // special case for single-node data centers
            if (endpoints.values().size() == 1)
                return endpoints.values();

            // strip out dead endpoints and localhost
            ListMultimap<String, InetAddress> validated = ArrayListMultimap.create();
            for (Map.Entry<String, InetAddress> entry : endpoints.entries())
                if (isValid(entry.getValue()))
                    validated.put(entry.getKey(), entry.getValue());

            if (validated.size() <= 2)
                return validated.values();

            if (validated.size() - validated.get(localRack).size() >= 2)
            {
                // we have enough endpoints in other racks
                validated.removeAll(localRack);
            }

            if (validated.keySet().size() == 1)
            {
                // we have only 1 `other` rack
                Collection<InetAddress> otherRack = Iterables.getOnlyElement(validated.asMap().values());
                return Lists.newArrayList(Iterables.limit(otherRack, 2));
            }

            // randomize which racks we pick from if more than 2 remaining
            Collection<String> racks;
            if (validated.keySet().size() == 2)
            {
                racks = validated.keySet();
            }
            else
            {
                racks = Lists.newArrayList(validated.keySet());
                Collections.shuffle((List<String>) racks);
            }

            // grab a random member of up to two racks
            List<InetAddress> result = new ArrayList<>(2);
            for (String rack : Iterables.limit(racks, 2))
            {
                List<InetAddress> rackMembers = validated.get(rack);
                result.add(rackMembers.get(getRandomInt(rackMembers.size())));
            }

            return result;
        }

        @VisibleForTesting
        protected boolean isValid(InetAddress input)
        {
            return !input.equals(FBUtilities.getBroadcastAddress()) && FailureDetector.instance.isAlive(input);
        }

        @VisibleForTesting
        protected int getRandomInt(int bound)
        {
            return ThreadLocalRandom.current().nextInt(bound);
        }
    }
}<|MERGE_RESOLUTION|>--- conflicted
+++ resolved
@@ -342,7 +342,7 @@
                 ReplayWriteHandler handler = replayHandlers.get(i);
                 try
                 {
-                    handler.get().blockingGet();
+                    handler.get();
                 }
                 catch (WriteTimeoutException|WriteFailureException e)
                 {
@@ -468,13 +468,8 @@
 
             private ReplayWriteHandler(WriteHandler handler)
             {
-<<<<<<< HEAD
-                super(writeEndpoints, Collections.<InetAddress>emptySet(), null, null, WriteType.UNLOGGED_BATCH, queryStartNanoTime);
-                undelivered.addAll(writeEndpoints);
-=======
                 super(handler);
                 Iterables.addAll(undelivered, handler.endpoints());
->>>>>>> 602a7aa0
             }
 
             static ReplayWriteHandler create(WriteEndpoints endpoints, long queryStartNanos)
