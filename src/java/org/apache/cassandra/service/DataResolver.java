--- conflicted
+++ resolved
@@ -37,6 +37,7 @@
 import org.apache.cassandra.db.rows.*;
 import org.apache.cassandra.exceptions.ReadTimeoutException;
 import org.apache.cassandra.net.*;
+import org.apache.cassandra.schema.TableMetadata;
 import org.apache.cassandra.tracing.Tracing;
 import org.apache.cassandra.utils.flow.Flow;
 
@@ -319,10 +320,6 @@
 
             public void onMergedRangeTombstoneMarkers(RangeTombstoneMarker merged, RangeTombstoneMarker[] versions)
             {
-<<<<<<< HEAD
-                boolean isConsistent = true;
-
-=======
                 try
                 {
                     // The code for merging range tombstones is a tad complex and we had the assertions there triggered
@@ -335,9 +332,9 @@
                 {
                     // The following can be pretty verbose, but it's really only triggered if a bug happen, so we'd
                     // rather get more info to debug than not.
-                    CFMetaData table = command.metadata();
-                    String details = String.format("Error merging RTs on %s.%s: merged=%s, versions=%s, sources={%s}, responses:%n %s",
-                                                   table.ksName, table.cfName,
+                    TableMetadata table = command.metadata();
+                    String details = String.format("Error merging RTs on %s: merged=%s, versions=%s, sources={%s}, responses:%n %s",
+                                                   table,
                                                    merged == null ? "null" : merged.toString(table),
                                                    '[' + Joiner.on(", ").join(Iterables.transform(Arrays.asList(versions), rt -> rt == null ? "null" : rt.toString(table))) + ']',
                                                    Arrays.toString(sources),
@@ -349,12 +346,12 @@
             private String makeResponsesDebugString()
             {
                 return Joiner.on(",\n")
-                             .join(Iterables.transform(getMessages(), m -> m.from + " => " + m.payload.toDebugString(command, partitionKey)));
+                             .join(Iterables.transform(getMessages(), m -> m.from() + " => " + m.payload().toDebugString(command, partitionKey)));
             }
 
             private void internalOnMergedRangeTombstoneMarkers(RangeTombstoneMarker merged, RangeTombstoneMarker[] versions)
             {
->>>>>>> d7a1f13e
+                boolean isConsistent = true;
                 // The current deletion as of dealing with this marker.
                 DeletionTime currentDeletion = currentDeletion();
 
