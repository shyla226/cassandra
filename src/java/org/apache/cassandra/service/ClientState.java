--- conflicted
+++ resolved
@@ -19,7 +19,6 @@
 
 import java.net.InetSocketAddress;
 import java.net.SocketAddress;
-import java.util.Arrays;
 import java.util.HashSet;
 import java.util.Set;
 import java.util.concurrent.atomic.AtomicLong;
@@ -57,11 +56,8 @@
 
     private static final Set<IResource> READABLE_SYSTEM_RESOURCES = new HashSet<>();
     private static final Set<IResource> PROTECTED_AUTH_RESOURCES = new HashSet<>();
-<<<<<<< HEAD
     private static final Set<IResource> DROPPABLE_SYSTEM_TABLES = new HashSet<>();
-=======
-
->>>>>>> 8406b206
+
     static
     {
         // We want these system cfs to be always readable to authenticated users since many tools rely on them
@@ -78,11 +74,8 @@
             PROTECTED_AUTH_RESOURCES.addAll(DatabaseDescriptor.getAuthorizer().protectedResources());
             PROTECTED_AUTH_RESOURCES.addAll(DatabaseDescriptor.getRoleManager().protectedResources());
         }
-<<<<<<< HEAD
 
         DROPPABLE_SYSTEM_TABLES.add(DataResource.table(SchemaConstants.AUTH_KEYSPACE_NAME, "resource_role_permissons_index"));
-=======
->>>>>>> 8406b206
     }
 
     // Current user for the session
@@ -427,12 +420,8 @@
         validateLogin();
 
         preventSystemKSSchemaModification(keyspace, resource, perm);
-<<<<<<< HEAD
+
         if ((perm == CorePermission.SELECT) && READABLE_SYSTEM_RESOURCES.contains(resource))
-=======
-
-        if ((perm == Permission.SELECT) && READABLE_SYSTEM_RESOURCES.contains(resource))
->>>>>>> 8406b206
             return;
 
         if (PROTECTED_AUTH_RESOURCES.contains(resource))
@@ -486,28 +475,8 @@
 
     private void preventSystemKSSchemaModification(String keyspace, DataResource resource, Permission perm) throws UnauthorizedException
     {
-<<<<<<< HEAD
-        // we only care about schema modification.
-        if (!((perm == CorePermission.ALTER) || (perm == CorePermission.DROP) || (perm == CorePermission.CREATE)))
-            return;
-
-        // prevent system keyspace modification (not only because this could be dangerous, but also because this just
-        // wouldn't work with the way the schema of those system keyspace/table schema is hard-coded)
-        if (SchemaConstants.isSystemKeyspace(keyspace))
-            throw new UnauthorizedException(keyspace + " keyspace is not user-modifiable.");
-
-        // Allow users with sufficient privileges to alter options on certain distributed system keyspaces/tables.
-        // We only allow ALTER, not CREATE nor DROP, outside of a few specific tables that can be dropped  because they
-        // are not used anymore but we prefer leaving user the responsibility to drop them. Note that even when altering
-        // is allowed, only the table options can be altered but any change to the table schema (adding/removing columns
-        // typically) is forbidden by AlterTableStatement.
-        if (SchemaConstants.isReplicatedSystemKeyspace(keyspace))
-        {
-            if (perm != CorePermission.ALTER && !(perm == CorePermission.DROP && DROPPABLE_SYSTEM_TABLES.contains(resource)))
-                throw new UnauthorizedException(String.format("Cannot %s %s", perm, resource));
-=======
         // we only care about DDL statements
-        if (perm != Permission.ALTER && perm != Permission.DROP && perm != Permission.CREATE)
+        if (perm != CorePermission.ALTER && perm != CorePermission.DROP && perm != CorePermission.CREATE)
             return;
 
         // prevent ALL local system keyspace modification
@@ -517,12 +486,12 @@
         if (SchemaConstants.isReplicatedSystemKeyspace(keyspace))
         {
             // allow users with sufficient privileges to alter replication params of replicated system keyspaces
-            if (perm == Permission.ALTER && resource.isKeyspaceLevel())
+            if ((perm == CorePermission.ALTER && resource.isKeyspaceLevel()) 
+                    || (perm == CorePermission.DROP && DROPPABLE_SYSTEM_TABLES.contains(resource)))
                 return;
 
             // prevent all other modifications of replicated system keyspaces
             throw new UnauthorizedException(String.format("Cannot %s %s", perm, resource));
->>>>>>> 8406b206
         }
     }
 
