/*
 * Licensed to the Apache Software Foundation (ASF) under one
 * or more contributor license agreements.  See the NOTICE file
 * distributed with this work for additional information
 * regarding copyright ownership.  The ASF licenses this file
 * to you under the Apache License, Version 2.0 (the
 * "License"); you may not use this file except in compliance
 * with the License.  You may obtain a copy of the License at
 *
 *     http://www.apache.org/licenses/LICENSE-2.0
 *
 * Unless required by applicable law or agreed to in writing, software
 * distributed under the License is distributed on an "AS IS" BASIS,
 * WITHOUT WARRANTIES OR CONDITIONS OF ANY KIND, either express or implied.
 * See the License for the specific language governing permissions and
 * limitations under the License.
 */
package org.apache.cassandra.service.pager;

import java.nio.ByteBuffer;

import org.apache.cassandra.db.*;
import org.apache.cassandra.db.rows.*;
import org.apache.cassandra.db.filter.*;
import org.apache.cassandra.transport.ProtocolVersion;

/**
 * Common interface to single partition queries (by slice and by name).
 *
 * For use by MultiPartitionPager.
 */
public class SinglePartitionPager extends AbstractQueryPager
{
    private final SinglePartitionReadCommand command;

    private volatile PagingState.RowMark lastReturned;

    public SinglePartitionPager(SinglePartitionReadCommand command, PagingState state, ProtocolVersion protocolVersion)
    {
        super(command, protocolVersion);
        this.command = command;

        if (state != null)
        {
            lastReturned = state.rowMark;
            restoreState(command.partitionKey(), state.remaining, state.remainingInPartition);
        }
    }

    private SinglePartitionPager(SinglePartitionReadCommand command,
<<<<<<< HEAD
                                 int protocolVersion,
=======
                                 ProtocolVersion protocolVersion,
>>>>>>> b4068ef0
                                 PagingState.RowMark rowMark,
                                 int remaining,
                                 int remainingInPartition)
    {
        super(command, protocolVersion);
        this.command = command;
        this.lastReturned = rowMark;
        restoreState(command.partitionKey(), remaining, remainingInPartition);
    }

    @Override
    public SinglePartitionPager withUpdatedLimit(DataLimits newLimits)
    {
        return new SinglePartitionPager(command.withUpdatedLimit(newLimits),
                                        protocolVersion,
                                        lastReturned,
                                        maxRemaining(),
                                        remainingInPartition());
    }

    public ByteBuffer key()
    {
        return command.partitionKey().getKey();
    }

    public DataLimits limits()
    {
        return command.limits();
    }

    public PagingState state()
    {
        return lastReturned == null
             ? null
             : new PagingState(null, lastReturned, maxRemaining(), remainingInPartition());
    }

    protected ReadCommand nextPageReadCommand(int pageSize)
    {
        Clustering clustering = lastReturned == null ? null : lastReturned.clustering(command.metadata());
        DataLimits limits = (lastReturned == null || command.isForThrift()) ? limits().forPaging(pageSize)
                                                                            : limits().forPaging(pageSize, key(), remainingInPartition());

        return command.forPaging(clustering, limits);
    }

    protected void recordLast(DecoratedKey key, Row last)
    {
        if (last != null && last.clustering() != Clustering.STATIC_CLUSTERING)
            lastReturned = PagingState.RowMark.create(command.metadata(), last, protocolVersion);
    }

    protected boolean isPreviouslyReturnedPartition(DecoratedKey key)
    {
        return lastReturned != null;
    }
}<|MERGE_RESOLUTION|>--- conflicted
+++ resolved
@@ -48,11 +48,7 @@
     }
 
     private SinglePartitionPager(SinglePartitionReadCommand command,
-<<<<<<< HEAD
-                                 int protocolVersion,
-=======
                                  ProtocolVersion protocolVersion,
->>>>>>> b4068ef0
                                  PagingState.RowMark rowMark,
                                  int remaining,
                                  int remainingInPartition)
