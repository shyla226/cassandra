--- conflicted
+++ resolved
@@ -17,22 +17,13 @@
  */
 package org.apache.cassandra.service.pager;
 
-<<<<<<< HEAD
 import io.reactivex.Single;
 import io.reactivex.schedulers.Schedulers;
-import org.apache.cassandra.db.Clustering;
-import org.apache.cassandra.db.ConsistencyLevel;
-import org.apache.cassandra.db.DecoratedKey;
-import org.apache.cassandra.db.EmptyIterators;
-import org.apache.cassandra.db.ReadCommand;
-import org.apache.cassandra.db.ReadExecutionController;
-=======
 import java.util.function.Function;
 
 import org.apache.cassandra.db.*;
 import org.apache.cassandra.db.rows.*;
 import org.apache.cassandra.db.partitions.*;
->>>>>>> 75a88c59
 import org.apache.cassandra.db.filter.DataLimits;
 import org.apache.cassandra.db.partitions.PartitionIterator;
 import org.apache.cassandra.db.rows.Row;
@@ -85,53 +76,30 @@
         return command.executionController();
     }
 
-<<<<<<< HEAD
+    @SuppressWarnings("resource")
     public Single<PartitionIterator> fetchPage(int pageSize, ConsistencyLevel consistency, ClientState clientState, long queryStartNanoTime)
     {
+        return innerFetch(pageSize, (pageCommand) -> pageCommand.execute(consistency, clientState, queryStartNanoTime, forContinuousPaging));
+    }
+
+    @SuppressWarnings("resource")
+    public Single<PartitionIterator> fetchPageInternal(int pageSize, ReadExecutionController executionController)
+    {
+        return innerFetch(pageSize, (pageCommand) -> pageCommand.executeInternal(executionController));
+    }
+
+    private Single<PartitionIterator> innerFetch(int pageSize, Function<ReadCommand, PartitionIterator> itSupplier)
+    {
+        assert internalPager == null : "only one iteration at a time is supported";
+
         if (isExhausted())
             return Single.just(EmptyIterators.partition());
 
-        pageSize = Math.min(pageSize, remaining);
-        Pager pager = new Pager(limits.forPaging(pageSize), command.nowInSec());
-
-        return nextPageReadCommand(pageSize).execute(consistency, clientState, queryStartNanoTime)
-               .map(p -> Transformation.apply(p, pager));
-    }
-
-    public Single<PartitionIterator> fetchPageInternal(int pageSize, ReadExecutionController executionController)
-=======
-    @SuppressWarnings("resource")
-    public PartitionIterator fetchPage(int pageSize, ConsistencyLevel consistency, ClientState clientState, long queryStartNanoTime, boolean forContinuousPaging)
-    {
-        return innerFetch(pageSize, (pageCommand) -> pageCommand.execute(consistency, clientState, queryStartNanoTime, forContinuousPaging));
-    }
-
-    @SuppressWarnings("resource")
-    public PartitionIterator fetchPageInternal(int pageSize, ReadExecutionController executionController)
->>>>>>> 75a88c59
-    {
-        return innerFetch(pageSize, (pageCommand) -> pageCommand.executeInternal(executionController));
-    }
-
-    private PartitionIterator innerFetch(int pageSize, Function<ReadCommand, PartitionIterator> itSupplier)
-    {
-        assert internalPager == null : "only one iteration at a time is supported";
-
-        if (isExhausted())
-            return Single.just(EmptyIterators.partition());
-
-<<<<<<< HEAD
-        pageSize = Math.min(pageSize, remaining);
-        Pager pager = new Pager(limits.forPaging(pageSize), command.nowInSec());
-
-        return Single.just(Transformation.apply(nextPageReadCommand(pageSize).executeInternal(executionController), pager));
-=======
         final int toFetch = Math.min(pageSize, remaining);
         final ReadCommand pageCommand = nextPageReadCommand(toFetch);
         internalPager = new Pager(limits.forPaging(toFetch), pageCommand, command.nowInSec());
         PartitionIterator iter = itSupplier.apply(pageCommand);
-        return Transformation.apply(iter, internalPager);
->>>>>>> 75a88c59
+        return Single.just(Transformation.apply(iter, internalPager));
     }
 
     /**
