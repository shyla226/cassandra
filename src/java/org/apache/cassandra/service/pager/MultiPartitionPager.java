/*
 * Licensed to the Apache Software Foundation (ASF) under one
 * or more contributor license agreements.  See the NOTICE file
 * distributed with this work for additional information
 * regarding copyright ownership.  The ASF licenses this file
 * to you under the Apache License, Version 2.0 (the
 * "License"); you may not use this file except in compliance
 * with the License.  You may obtain a copy of the License at
 *
 *     http://www.apache.org/licenses/LICENSE-2.0
 *
 * Unless required by applicable law or agreed to in writing, software
 * distributed under the License is distributed on an "AS IS" BASIS,
 * WITHOUT WARRANTIES OR CONDITIONS OF ANY KIND, either express or implied.
 * See the License for the specific language governing permissions and
 * limitations under the License.
 */
package org.apache.cassandra.service.pager;

import org.apache.cassandra.transport.ProtocolVersion;

import java.util.Arrays;

import org.slf4j.Logger;
import org.slf4j.LoggerFactory;

import org.apache.cassandra.db.*;
import org.apache.cassandra.db.rows.*;
import org.apache.cassandra.db.filter.DataLimits;
import org.apache.cassandra.exceptions.RequestValidationException;
import org.apache.cassandra.exceptions.RequestExecutionException;
import org.apache.cassandra.service.ClientState;
import org.apache.cassandra.utils.flow.Flow;

/**
 * Pager over a list of ReadCommand.
 *
 * Note that this is not easy to make efficient. Indeed, we need to page the first command fully before
 * returning results from the next one, but if the result returned by each command is small (compared to pageSize),
 * paging the commands one at a time under-performs compared to parallelizing. On the other, if we parallelize
 * and each command raised pageSize results, we'll end up with commands.size() * pageSize results in memory, which
 * defeats the purpose of paging.
 *
 * For now, we keep it simple (somewhat) and just do one command at a time. Provided that we make sure to not
 * create a pager unless we need to, this is probably fine. Though if we later want to get fancy, we could use the
 * cfs meanPartitionSize to decide if parallelizing some of the command might be worth it while being confident we don't
 * blow out memory.
 */
public class MultiPartitionPager implements QueryPager
{
    private static final Logger logger = LoggerFactory.getLogger(MultiPartitionPager.class);

    private final SinglePartitionPager[] pagers;
    private final DataLimits limit;

    private final int nowInSec;

    private int remaining;
    private int current;

    public MultiPartitionPager(SinglePartitionReadCommand.Group group, PagingState state, ProtocolVersion protocolVersion)
    {
        this.limit = group.limits();
        this.nowInSec = group.nowInSec();

        int i = 0;
        // If it's not the beginning (state != null), we need to find where we were and skip previous commands
        // since they are done.
        if (state != null)
            for (; i < group.commands.size(); i++)
                if (group.commands.get(i).partitionKey().getKey().equals(state.partitionKey))
                    break;

        if (i >= group.commands.size())
        {
            pagers = null;
            return;
        }

        pagers = new SinglePartitionPager[group.commands.size() - i];
        // 'i' is on the first non exhausted pager for the previous page (or the first one)
        SinglePartitionReadCommand command = group.commands.get(i);
        pagers[0] = command.getPager(state, protocolVersion);

        // Following ones haven't been started yet
        for (int j = i + 1; j < group.commands.size(); j++)
            pagers[j - i] = group.commands.get(j).getPager(null, protocolVersion);

        remaining = state == null ? limit.count() : state.remaining;
    }

    private MultiPartitionPager(SinglePartitionPager[] pagers,
                                DataLimits limit,
                                int nowInSec,
                                int remaining,
                                int current)
    {
        this.pagers = pagers;
        this.limit = limit;
        this.nowInSec = nowInSec;
        this.remaining = remaining;
        this.current = current;
    }

    public QueryPager withUpdatedLimit(DataLimits newLimits)
    {
        SinglePartitionPager[] newPagers = Arrays.copyOf(pagers, pagers.length);
        newPagers[current] = newPagers[current].withUpdatedLimit(newLimits);

        return new MultiPartitionPager(newPagers,
                                       newLimits,
                                       nowInSec,
                                       remaining,
                                       current);
    }

    public PagingState state(boolean inclusive)
    {
        // Sets current to the first non-exhausted pager
        if (isExhausted())
            return null;

        PagingState state = pagers[current].state(inclusive);
        if (logger.isTraceEnabled())
            logger.trace("{} - state: {}, current: {}", hashCode(), state, current);

        return new PagingState(pagers[current].key(),
                               state == null ? null : state.rowMark,
                               remaining,
                               pagers[current].remainingInPartition(),
                               inclusive);
    }

    public boolean isExhausted()
    {
        if (remaining <= 0 || pagers == null)
            return true;

        while (current < pagers.length)
        {
            if (!pagers[current].isExhausted())
                return false;

            if (logger.isTraceEnabled())
                logger.trace("{}, current: {} -> {}", hashCode(), current, current+1);
            current++;
        }
        return true;
    }

    public Flow<FlowablePartition> fetchPage(int pageSize, ConsistencyLevel consistency, ClientState clientState, long queryStartNanoTime, boolean forContinuousPaging)
    throws RequestValidationException, RequestExecutionException
    {
        int toQuery = Math.min(remaining, pageSize);
<<<<<<< HEAD
        return new MultiPartitions(toQuery, consistency, clientState, queryStartNanoTime, forContinuousPaging).partitions();
=======

        return new PagersIterator(toQuery, consistency, clientState, null, queryStartNanoTime, forContinuousPaging);
>>>>>>> bd8252ab
    }

    public Flow<FlowablePartition> fetchPageInternal(int pageSize)
    throws RequestValidationException, RequestExecutionException
    {
        int toQuery = Math.min(remaining, pageSize);
<<<<<<< HEAD
        return new MultiPartitions(toQuery, null, null, System.nanoTime(), false).partitions();
=======

        return new PagersIterator(toQuery, null, null, executionController, System.nanoTime(), false);
>>>>>>> bd8252ab
    }

    private class MultiPartitions
    {
        private final int pageSize;
        private final long queryStartNanoTime;

        // For distributed and local queries, will be null for internal queries
        private final ConsistencyLevel consistency;
        // For distributed queries, will be null for internal and local queries
        private final ClientState clientState;

        private final boolean forContinuousPaging;

        private int pagerMaxRemaining;
        private int counted;

        public MultiPartitions(int pageSize,
                              ConsistencyLevel consistency,
                              ClientState clientState,
                              long queryStartNanoTime,
                              boolean forContinuousPaging)
        {
            this.pageSize = pageSize;
            this.consistency = consistency;
            this.clientState = clientState;
            this.queryStartNanoTime = queryStartNanoTime;
            this.forContinuousPaging = forContinuousPaging;
            this.pagerMaxRemaining = pagers[current].maxRemaining();
        }

        Flow<FlowablePartition> partitions()
        {
            return fetchSubPage(pageSize).concatWith(this::moreContents)
                                         .doOnClose(this::close);
        }

        protected Flow<FlowablePartition> moreContents()
        {
            counted += pagerMaxRemaining - pagers[current].maxRemaining();

            // We are done if we have reached the page size or in the case of GROUP BY if the current pager
            // is not exhausted.
            boolean isDone = counted >= pageSize
                             || (limit.isGroupByLimit() && !pagers[current].isExhausted());

            if (logger.isTraceEnabled())
                logger.trace("{} - moreContents, current: {}, counted: {}, isDone: {}", MultiPartitionPager.this.hashCode(), current, counted, isDone);

            // isExhausted() will sets us on the first non-exhausted pager
            if (isDone || isExhausted())
                return null;

            pagerMaxRemaining = pagers[current].maxRemaining();
            int toQuery = pageSize - counted;
            return fetchSubPage(toQuery);

        }

        private Flow<FlowablePartition> fetchSubPage(int toQuery)
        {
            return consistency == null
                   ? pagers[current].fetchPageInternal(toQuery)
                   : pagers[current].fetchPage(toQuery, consistency, clientState, queryStartNanoTime, forContinuousPaging);
        }

        public void close()
        {
            remaining -= counted;

            if (logger.isTraceEnabled())
                logger.trace("{} - closed, counted: {}, remaining: {}", MultiPartitionPager.this.hashCode(), counted, remaining);
        }
    }

    public int maxRemaining()
    {
        return remaining;
    }
}<|MERGE_RESOLUTION|>--- conflicted
+++ resolved
@@ -152,24 +152,16 @@
     throws RequestValidationException, RequestExecutionException
     {
         int toQuery = Math.min(remaining, pageSize);
-<<<<<<< HEAD
+
         return new MultiPartitions(toQuery, consistency, clientState, queryStartNanoTime, forContinuousPaging).partitions();
-=======
-
-        return new PagersIterator(toQuery, consistency, clientState, null, queryStartNanoTime, forContinuousPaging);
->>>>>>> bd8252ab
     }
 
     public Flow<FlowablePartition> fetchPageInternal(int pageSize)
     throws RequestValidationException, RequestExecutionException
     {
         int toQuery = Math.min(remaining, pageSize);
-<<<<<<< HEAD
+
         return new MultiPartitions(toQuery, null, null, System.nanoTime(), false).partitions();
-=======
-
-        return new PagersIterator(toQuery, null, null, executionController, System.nanoTime(), false);
->>>>>>> bd8252ab
     }
 
     private class MultiPartitions
