/*
 * Licensed to the Apache Software Foundation (ASF) under one
 * or more contributor license agreements.  See the NOTICE file
 * distributed with this work for additional information
 * regarding copyright ownership.  The ASF licenses this file
 * to you under the Apache License, Version 2.0 (the
 * "License"); you may not use this file except in compliance
 * with the License.  You may obtain a copy of the License at
 *
 *     http://www.apache.org/licenses/LICENSE-2.0
 *
 * Unless required by applicable law or agreed to in writing, software
 * distributed under the License is distributed on an "AS IS" BASIS,
 * WITHOUT WARRANTIES OR CONDITIONS OF ANY KIND, either express or implied.
 * See the License for the specific language governing permissions and
 * limitations under the License.
 */
package org.apache.cassandra.service;

import java.io.*;
import java.lang.management.ManagementFactory;
import java.net.InetAddress;
import java.net.UnknownHostException;
import java.nio.ByteBuffer;
import java.util.*;
import java.util.Map.Entry;
import java.util.concurrent.*;
import java.util.concurrent.atomic.AtomicBoolean;
import java.util.concurrent.atomic.AtomicInteger;
import java.util.concurrent.atomic.AtomicReference;
import java.util.stream.Collectors;
import java.util.regex.MatchResult;
import java.util.regex.Pattern;
import java.util.stream.StreamSupport;

import javax.annotation.Nullable;
import javax.management.*;
import javax.management.openmbean.TabularData;
import javax.management.openmbean.TabularDataSupport;

import com.google.common.annotations.VisibleForTesting;
import com.google.common.base.Predicate;
import com.google.common.collect.*;
import com.google.common.util.concurrent.*;

import org.apache.cassandra.cql3.QueryProcessor;
import org.apache.cassandra.db.filter.ClusteringIndexSliceFilter;
import org.apache.cassandra.db.filter.ColumnFilter;
import org.apache.cassandra.db.marshal.InetAddressType;
import org.apache.cassandra.io.sstable.format.SSTableReader;
import org.apache.commons.lang3.StringUtils;

import org.slf4j.Logger;
import org.slf4j.LoggerFactory;

import ch.qos.logback.classic.LoggerContext;
import ch.qos.logback.classic.jmx.JMXConfiguratorMBean;
import ch.qos.logback.classic.spi.ILoggingEvent;
import ch.qos.logback.core.Appender;
import ch.qos.logback.core.hook.DelayingShutdownHook;
import org.apache.cassandra.auth.AuthKeyspace;
import org.apache.cassandra.auth.AuthMigrationListener;
import org.apache.cassandra.batchlog.BatchRemoveVerbHandler;
import org.apache.cassandra.batchlog.BatchStoreVerbHandler;
import org.apache.cassandra.batchlog.BatchlogManager;
import org.apache.cassandra.concurrent.NamedThreadFactory;
import org.apache.cassandra.concurrent.ScheduledExecutors;
import org.apache.cassandra.concurrent.Stage;
import org.apache.cassandra.concurrent.StageManager;
import org.apache.cassandra.config.CFMetaData;
import org.apache.cassandra.config.DatabaseDescriptor;
import org.apache.cassandra.config.Schema;
import org.apache.cassandra.config.SchemaConstants;
import org.apache.cassandra.config.ViewDefinition;
import org.apache.cassandra.db.*;
import org.apache.cassandra.db.commitlog.CommitLog;
import org.apache.cassandra.db.compaction.CompactionManager;
import org.apache.cassandra.db.lifecycle.LifecycleTransaction;
import org.apache.cassandra.dht.*;
import org.apache.cassandra.dht.Range;
import org.apache.cassandra.dht.Token.TokenFactory;
import org.apache.cassandra.exceptions.*;
import org.apache.cassandra.gms.*;
import org.apache.cassandra.hints.HintVerbHandler;
import org.apache.cassandra.hints.HintsService;
import org.apache.cassandra.io.sstable.format.SSTableReader;
import org.apache.cassandra.io.sstable.SSTableLoader;
import org.apache.cassandra.io.util.FileUtils;
import org.apache.cassandra.locator.*;
import org.apache.cassandra.metrics.StorageMetrics;
import org.apache.cassandra.net.*;
import org.apache.cassandra.repair.*;
import org.apache.cassandra.repair.messages.RepairOption;
import org.apache.cassandra.schema.CompactionParams.TombstoneOption;
import org.apache.cassandra.schema.KeyspaceMetadata;
import org.apache.cassandra.schema.SchemaKeyspace;
import org.apache.cassandra.service.paxos.CommitVerbHandler;
import org.apache.cassandra.service.paxos.PrepareVerbHandler;
import org.apache.cassandra.service.paxos.ProposeVerbHandler;
import org.apache.cassandra.streaming.*;
import org.apache.cassandra.thrift.EndpointDetails;
import org.apache.cassandra.thrift.TokenRange;
import org.apache.cassandra.thrift.cassandraConstants;
import org.apache.cassandra.tracing.TraceKeyspace;
import org.apache.cassandra.transport.ProtocolVersion;
import org.apache.cassandra.utils.*;
import org.apache.cassandra.utils.progress.ProgressEvent;
import org.apache.cassandra.utils.progress.ProgressEventType;
import org.apache.cassandra.utils.progress.jmx.JMXProgressSupport;
import org.apache.cassandra.utils.progress.jmx.LegacyJMXProgressSupport;

import static com.google.common.base.Strings.repeat;
import static java.util.Arrays.asList;
import static java.util.stream.Collectors.toList;
import static org.apache.cassandra.index.SecondaryIndexManager.getIndexName;
import static org.apache.cassandra.index.SecondaryIndexManager.isIndexColumnFamily;

/**
 * This abstraction contains the token/identifier of this node
 * on the identifier space. This token gets gossiped around.
 * This class will also maintain histograms of the load information
 * of other nodes in the cluster.
 */
public class StorageService extends NotificationBroadcasterSupport implements IEndpointStateChangeSubscriber, StorageServiceMBean
{
    private static final Logger logger = LoggerFactory.getLogger(StorageService.class);

    public static final int RING_DELAY = getRingDelay(); // delay after which we assume ring has stablized

    private final JMXProgressSupport progressSupport = new JMXProgressSupport(this);

    /**
     * @deprecated backward support to previous notification interface
     * Will be removed on 4.0
     */
    @Deprecated
    private final LegacyJMXProgressSupport legacyProgressSupport;

    private static final AtomicInteger threadCounter = new AtomicInteger(1);

    private static int getRingDelay()
    {
        String newdelay = System.getProperty("cassandra.ring_delay_ms");
        if (newdelay != null)
        {
            logger.info("Overriding RING_DELAY to {}ms", newdelay);
            return Integer.parseInt(newdelay);
        }
        else
            return 30 * 1000;
    }

    /* This abstraction maintains the token/endpoint metadata information */
    private TokenMetadata tokenMetadata = new TokenMetadata();

    public volatile VersionedValue.VersionedValueFactory valueFactory = new VersionedValue.VersionedValueFactory(tokenMetadata.partitioner);

    private Thread drainOnShutdown = null;
    private volatile boolean isShutdown = false;
    private final List<Runnable> preShutdownHooks = new ArrayList<>();
    private final List<Runnable> postShutdownHooks = new ArrayList<>();

    public static final StorageService instance = new StorageService();

    @Deprecated
    public boolean isInShutdownHook()
    {
        return isShutdown();
    }

    public boolean isShutdown()
    {
        return isShutdown;
    }

    public Collection<Range<Token>> getLocalRanges(String keyspaceName)
    {
        return getRangesForEndpoint(keyspaceName, FBUtilities.getBroadcastAddress());
    }

    public Collection<Range<Token>> getNormalizedLocalRanges(String keyspaceName)
    {
        return Keyspace.open(keyspaceName).getReplicationStrategy().getNormalizedLocalRanges();
    }

    public Collection<Range<Token>> getPrimaryRanges(String keyspace)
    {
        return getPrimaryRangesForEndpoint(keyspace, FBUtilities.getBroadcastAddress());
    }

    public Collection<Range<Token>> getPrimaryRangesWithinDC(String keyspace)
    {
        return getPrimaryRangeForEndpointWithinDC(keyspace, FBUtilities.getBroadcastAddress());
    }

    private final Set<InetAddress> replicatingNodes = Collections.synchronizedSet(new HashSet<InetAddress>());
    private CassandraDaemon daemon;

    private InetAddress removingNode;

    /* Are we starting this node in bootstrap mode? */
    private volatile boolean isBootstrapMode;

    /* we bootstrap but do NOT join the ring unless told to do so */
    private boolean isSurveyMode = Boolean.parseBoolean(System.getProperty("cassandra.write_survey", "false"));
    /* true if node is rebuilding and receiving data */
    private final AtomicReference<RangeStreamer> currentRebuild = new AtomicReference<>();
    private final AtomicBoolean isDecommissioning = new AtomicBoolean();

    private volatile boolean initialized = false;
    private volatile boolean joined = false;
    private volatile boolean gossipActive = false;
    private final AtomicBoolean authSetupCalled = new AtomicBoolean(false);
    private volatile boolean authSetupComplete = false;

    /* the probability for tracing any particular request, 0 disables tracing and 1 enables for all */
    private double traceProbability = 0.0;

    private static enum Mode { STARTING, NORMAL, JOINING, LEAVING, DECOMMISSIONED, MOVING, DRAINING, DRAINED }
    private volatile Mode operationMode = Mode.STARTING;

    /* Used for tracking drain progress */
    private volatile int totalCFs, remainingCFs;

    private static final AtomicInteger nextRepairCommand = new AtomicInteger();

    private final List<IEndpointLifecycleSubscriber> lifecycleSubscribers = new CopyOnWriteArrayList<>();

    private final ObjectName jmxObjectName;

    private Collection<Token> bootstrapTokens = null;

    // true when keeping strict consistency while bootstrapping
    private static final boolean useStrictConsistency = Boolean.parseBoolean(System.getProperty("cassandra.consistent.rangemovement", "true"));
    private static final boolean allowSimultaneousMoves = Boolean.parseBoolean(System.getProperty("cassandra.consistent.simultaneousmoves.allow","false"));
    private static final boolean joinRing = Boolean.parseBoolean(System.getProperty("cassandra.join_ring", "true"));
    private boolean replacing;

    private final StreamStateStore streamStateStore = new StreamStateStore();

    /** This method updates the local token on disk  */
    public void setTokens(Collection<Token> tokens)
    {
        assert tokens != null && !tokens.isEmpty() : "Node needs at least one token.";
        if (logger.isDebugEnabled())
            logger.debug("Setting tokens to {}", tokens);
        SystemKeyspace.updateTokens(tokens);
        Collection<Token> localTokens = getLocalTokens();
        setGossipTokens(localTokens);
        tokenMetadata.updateNormalTokens(tokens, FBUtilities.getBroadcastAddress());
        setMode(Mode.NORMAL, false);
    }

    public void setGossipTokens(Collection<Token> tokens)
    {
        List<Pair<ApplicationState, VersionedValue>> states = new ArrayList<Pair<ApplicationState, VersionedValue>>();
        states.add(Pair.create(ApplicationState.TOKENS, valueFactory.tokens(tokens)));
        states.add(Pair.create(ApplicationState.STATUS, valueFactory.normal(tokens)));
        Gossiper.instance.addLocalApplicationStates(states);
    }

    public StorageService()
    {
        // use dedicated executor for sending JMX notifications
        super(Executors.newSingleThreadExecutor());

        MBeanServer mbs = ManagementFactory.getPlatformMBeanServer();
        try
        {
            jmxObjectName = new ObjectName("org.apache.cassandra.db:type=StorageService");
            mbs.registerMBean(this, jmxObjectName);
            mbs.registerMBean(StreamManager.instance, new ObjectName(StreamManager.OBJECT_NAME));
        }
        catch (Exception e)
        {
            throw new RuntimeException(e);
        }

        legacyProgressSupport = new LegacyJMXProgressSupport(this, jmxObjectName);

        /* register the verb handlers */
        MessagingService.instance().registerVerbHandlers(MessagingService.Verb.MUTATION, new MutationVerbHandler());
        MessagingService.instance().registerVerbHandlers(MessagingService.Verb.READ_REPAIR, new ReadRepairVerbHandler());
        MessagingService.instance().registerVerbHandlers(MessagingService.Verb.READ, new ReadCommandVerbHandler());
        MessagingService.instance().registerVerbHandlers(MessagingService.Verb.RANGE_SLICE, new RangeSliceVerbHandler());
        MessagingService.instance().registerVerbHandlers(MessagingService.Verb.PAGED_RANGE, new RangeSliceVerbHandler());
        MessagingService.instance().registerVerbHandlers(MessagingService.Verb.COUNTER_MUTATION, new CounterMutationVerbHandler());
        MessagingService.instance().registerVerbHandlers(MessagingService.Verb.TRUNCATE, new TruncateVerbHandler());
        MessagingService.instance().registerVerbHandlers(MessagingService.Verb.PAXOS_PREPARE, new PrepareVerbHandler());
        MessagingService.instance().registerVerbHandlers(MessagingService.Verb.PAXOS_PROPOSE, new ProposeVerbHandler());
        MessagingService.instance().registerVerbHandlers(MessagingService.Verb.PAXOS_COMMIT, new CommitVerbHandler());
        MessagingService.instance().registerVerbHandlers(MessagingService.Verb.HINT, new HintVerbHandler());

        // see BootStrapper for a summary of how the bootstrap verbs interact
        MessagingService.instance().registerVerbHandlers(MessagingService.Verb.REPLICATION_FINISHED, new ReplicationFinishedVerbHandler());
        MessagingService.instance().registerVerbHandlers(MessagingService.Verb.REQUEST_RESPONSE, new ResponseVerbHandler());
        MessagingService.instance().registerVerbHandlers(MessagingService.Verb.INTERNAL_RESPONSE, new ResponseVerbHandler());
        MessagingService.instance().registerVerbHandlers(MessagingService.Verb.REPAIR_MESSAGE, new RepairMessageVerbHandler());
        MessagingService.instance().registerVerbHandlers(MessagingService.Verb.GOSSIP_SHUTDOWN, new GossipShutdownVerbHandler());

        MessagingService.instance().registerVerbHandlers(MessagingService.Verb.GOSSIP_DIGEST_SYN, new GossipDigestSynVerbHandler());
        MessagingService.instance().registerVerbHandlers(MessagingService.Verb.GOSSIP_DIGEST_ACK, new GossipDigestAckVerbHandler());
        MessagingService.instance().registerVerbHandlers(MessagingService.Verb.GOSSIP_DIGEST_ACK2, new GossipDigestAck2VerbHandler());

        MessagingService.instance().registerVerbHandlers(MessagingService.Verb.DEFINITIONS_UPDATE, new DefinitionsUpdateVerbHandler());
        MessagingService.instance().registerVerbHandlers(MessagingService.Verb.SCHEMA_CHECK, new SchemaCheckVerbHandler());
        MessagingService.instance().registerVerbHandlers(MessagingService.Verb.MIGRATION_REQUEST, new MigrationRequestVerbHandler());

        MessagingService.instance().registerVerbHandlers(MessagingService.Verb.SNAPSHOT, new SnapshotVerbHandler());
        MessagingService.instance().registerVerbHandlers(MessagingService.Verb.ECHO, new EchoVerbHandler());

        MessagingService.instance().registerVerbHandlers(MessagingService.Verb.BATCH_STORE, new BatchStoreVerbHandler());
        MessagingService.instance().registerVerbHandlers(MessagingService.Verb.BATCH_REMOVE, new BatchRemoveVerbHandler());
    }

    public void registerDaemon(CassandraDaemon daemon)
    {
        this.daemon = daemon;
    }

    public void register(IEndpointLifecycleSubscriber subscriber)
    {
        lifecycleSubscribers.add(subscriber);
    }

    public void unregister(IEndpointLifecycleSubscriber subscriber)
    {
        lifecycleSubscribers.remove(subscriber);
    }

    // should only be called via JMX
    public void stopGossiping()
    {
        if (gossipActive)
        {
            logger.warn("Stopping gossip by operator request");
            Gossiper.instance.stop();
            gossipActive = false;
        }
    }

    // should only be called via JMX
    public synchronized void startGossiping()
    {
        if (!gossipActive)
        {
            checkServiceAllowedToStart("gossip");

            logger.warn("Starting gossip by operator request");
            Collection<Token> tokens = SystemKeyspace.getSavedTokens();

            boolean validTokens = tokens != null && !tokens.isEmpty();

            // shouldn't be called before these are set if we intend to join the ring/are in the process of doing so
            if (joined || joinRing)
                assert validTokens : "Cannot start gossiping for a node intended to join without valid tokens";

            if (validTokens)
                setGossipTokens(tokens);

            Gossiper.instance.forceNewerGeneration();
            Gossiper.instance.start((int) (System.currentTimeMillis() / 1000));
            gossipActive = true;
        }
    }

    // should only be called via JMX
    public boolean isGossipRunning()
    {
        return Gossiper.instance.isEnabled();
    }

    // should only be called via JMX
    public synchronized void startRPCServer()
    {
        checkServiceAllowedToStart("thrift");

        if (daemon == null)
        {
            throw new IllegalStateException("No configured daemon");
        }
        daemon.thriftServer.start();
    }

    public void stopRPCServer()
    {
        if (daemon == null)
        {
            throw new IllegalStateException("No configured daemon");
        }
        if (daemon.thriftServer != null)
            daemon.thriftServer.stop();
    }

    public boolean isRPCServerRunning()
    {
        if ((daemon == null) || (daemon.thriftServer == null))
        {
            return false;
        }
        return daemon.thriftServer.isRunning();
    }

    public synchronized void startNativeTransport()
    {
        checkServiceAllowedToStart("native transport");

        if (daemon == null)
        {
            throw new IllegalStateException("No configured daemon");
        }

        try
        {
            daemon.startNativeTransport();
        }
        catch (Exception e)
        {
            throw new RuntimeException("Error starting native transport: " + e.getMessage());
        }
    }

    public void stopNativeTransport()
    {
        if (daemon == null)
        {
            throw new IllegalStateException("No configured daemon");
        }
        daemon.stopNativeTransport();
    }

    public boolean isNativeTransportRunning()
    {
        if (daemon == null)
        {
            return false;
        }
        return daemon.isNativeTransportRunning();
    }

    public void stopTransports()
    {
        if (isGossipActive())
        {
            logger.error("Stopping gossiper");
            stopGossiping();
        }
        if (isRPCServerRunning())
        {
            logger.error("Stopping RPC server");
            stopRPCServer();
        }
        if (isNativeTransportRunning())
        {
            logger.error("Stopping native transport");
            stopNativeTransport();
        }
    }

    /**
     * Set the Gossip flag RPC_READY to false and then
     * shutdown the client services (thrift and CQL).
     *
     * Note that other nodes will do this for us when
     * they get the Gossip shutdown message, so even if
     * we don't get time to broadcast this, it is not a problem.
     *
     * See {@link Gossiper#markAsShutdown(InetAddress)}
     */
    private void shutdownClientServers()
    {
        setRpcReady(false);
        stopRPCServer();
        stopNativeTransport();
    }

    public void stopClient()
    {
        Gossiper.instance.unregister(this);
        Gossiper.instance.stop();
        MessagingService.instance().shutdown();
        // give it a second so that task accepted before the MessagingService shutdown gets submitted to the stage (to avoid RejectedExecutionException)
        Uninterruptibles.sleepUninterruptibly(1, TimeUnit.SECONDS);
        StageManager.shutdownNow();
    }

    public boolean isInitialized()
    {
        return initialized;
    }

    public boolean isGossipActive()
    {
        return gossipActive;
    }

    public boolean isDaemonSetupCompleted()
    {
        return daemon == null
               ? false
               : daemon.setupCompleted();
    }

    public void stopDaemon()
    {
        if (daemon == null)
            throw new IllegalStateException("No configured daemon");
        daemon.deactivate();
    }

    private synchronized UUID prepareForReplacement() throws ConfigurationException
    {
        if (SystemKeyspace.bootstrapComplete())
            throw new RuntimeException("Cannot replace address with a node that is already bootstrapped");

        if (!joinRing)
            throw new ConfigurationException("Cannot set both join_ring=false and attempt to replace a node");

        if (!DatabaseDescriptor.isAutoBootstrap() && !Boolean.getBoolean("cassandra.allow_unsafe_replace"))
            throw new RuntimeException("Replacing a node without bootstrapping risks invalidating consistency " +
                                       "guarantees as the expected data may not be present until repair is run. " +
                                       "To perform this operation, please restart with " +
                                       "-Dcassandra.allow_unsafe_replace=true");

        InetAddress replaceAddress = DatabaseDescriptor.getReplaceAddress();
        logger.info("Gathering node replacement information for {}", replaceAddress);
        Map<InetAddress, EndpointState> epStates = Gossiper.instance.doShadowRound();
        // as we've completed the shadow round of gossip, we should be able to find the node we're replacing
        if (epStates.get(replaceAddress) == null)
            throw new RuntimeException(String.format("Cannot replace_address %s because it doesn't exist in gossip", replaceAddress));

        try
        {
            VersionedValue tokensVersionedValue = epStates.get(replaceAddress).getApplicationState(ApplicationState.TOKENS);
            if (tokensVersionedValue == null)
                throw new RuntimeException(String.format("Could not find tokens for %s to replace", replaceAddress));

            bootstrapTokens = TokenSerializer.deserialize(tokenMetadata.partitioner, new DataInputStream(new ByteArrayInputStream(tokensVersionedValue.toBytes())));
        }
        catch (IOException e)
        {
            throw new RuntimeException(e);
        }

        UUID localHostId = SystemKeyspace.getLocalHostId();

        if (isReplacingSameAddress())
        {
            localHostId = Gossiper.instance.getHostId(replaceAddress, epStates);
            SystemKeyspace.setLocalHostId(localHostId); // use the replacee's host Id as our own so we receive hints, etc
        }

        return localHostId;
    }

    private synchronized void checkForEndpointCollision(UUID localHostId) throws ConfigurationException
    {
        if (Boolean.getBoolean("cassandra.allow_unsafe_join"))
        {
            logger.warn("Skipping endpoint collision check as cassandra.allow_unsafe_join=true");
            return;
        }

        logger.debug("Starting shadow gossip round to check for endpoint collision");
        Map<InetAddress, EndpointState> epStates = Gossiper.instance.doShadowRound();
        // If bootstrapping, check whether any previously known status for the endpoint makes it unsafe to do so.
        // If not bootstrapping, compare the host id for this endpoint learned from gossip (if any) with the local
        // one, which was either read from system.local or generated at startup. If a learned id is present &
        // doesn't match the local, then the node needs replacing
        if (!Gossiper.instance.isSafeForStartup(FBUtilities.getBroadcastAddress(), localHostId, shouldBootstrap(), epStates))
        {
            throw new RuntimeException(String.format("A node with address %s already exists, cancelling join. " +
                                                     "Use cassandra.replace_address if you want to replace this node.",
                                                     FBUtilities.getBroadcastAddress()));
        }

        if (shouldBootstrap() && useStrictConsistency && !allowSimultaneousMoves())
        {
            for (Map.Entry<InetAddress, EndpointState> entry : epStates.entrySet())
            {
                // ignore local node or empty status
                if (entry.getKey().equals(FBUtilities.getBroadcastAddress()) || entry.getValue().getApplicationState(ApplicationState.STATUS) == null)
                    continue;
                String[] pieces = splitValue(entry.getValue().getApplicationState(ApplicationState.STATUS));
                assert (pieces.length > 0);
                String state = pieces[0];
                if (state.equals(VersionedValue.STATUS_BOOTSTRAPPING) || state.equals(VersionedValue.STATUS_LEAVING) || state.equals(VersionedValue.STATUS_MOVING))
                    throw new UnsupportedOperationException("Other bootstrapping/leaving/moving nodes detected, cannot bootstrap while cassandra.consistent.rangemovement is true");
            }
        }
    }

    private boolean allowSimultaneousMoves()
    {
        return allowSimultaneousMoves && DatabaseDescriptor.getNumTokens() == 1;
    }

    // for testing only
    public void unsafeInitialize() throws ConfigurationException
    {
        initialized = true;
        gossipActive = true;
        Gossiper.instance.register(this);
        Gossiper.instance.start((int) (System.currentTimeMillis() / 1000)); // needed for node-ring gathering.
        Gossiper.instance.addLocalApplicationState(ApplicationState.NET_VERSION, valueFactory.networkVersion());
        if (!MessagingService.instance().isListening())
            MessagingService.instance().listen();
    }

    public void populateTokenMetadata()
    {
        if (Boolean.parseBoolean(System.getProperty("cassandra.load_ring_state", "true")))
        {
            logger.info("Populating token metadata from system tables");
            Multimap<InetAddress, Token> loadedTokens = SystemKeyspace.loadTokens();
            if (!shouldBootstrap()) // if we have not completed bootstrapping, we should not add ourselves as a normal token
                loadedTokens.putAll(FBUtilities.getBroadcastAddress(), SystemKeyspace.getSavedTokens());
            for (InetAddress ep : loadedTokens.keySet())
                tokenMetadata.updateNormalTokens(loadedTokens.get(ep), ep);

            logger.info("Token metadata: {}", tokenMetadata);
        }
    }

    public synchronized void initServer() throws ConfigurationException
    {
        initServer(RING_DELAY);
    }

    public synchronized void initServer(int delay) throws ConfigurationException
    {
        logger.info("Cassandra version: {}", FBUtilities.getReleaseVersionString());
        logger.info("Thrift API version: {}", cassandraConstants.VERSION);
        logger.info("CQL supported versions: {} (default: {})",
                StringUtils.join(ClientState.getCQLSupportedVersion(), ", "), ClientState.DEFAULT_CQL_VERSION);
        logger.info("Native protocol supported versions: {} (default: {})",
                    StringUtils.join(ProtocolVersion.supportedVersions(), ", "), ProtocolVersion.CURRENT);

        try
        {
            // Ensure StorageProxy is initialized on start-up; see CASSANDRA-3797.
            Class.forName("org.apache.cassandra.service.StorageProxy");
            // also IndexSummaryManager, which is otherwise unreferenced
            Class.forName("org.apache.cassandra.io.sstable.IndexSummaryManager");
        }
        catch (ClassNotFoundException e)
        {
            throw new AssertionError(e);
        }

        // daemon threads, like our executors', continue to run while shutdown hooks are invoked
        drainOnShutdown = NamedThreadFactory.createThread(new WrappedRunnable()
        {
            @Override
            public void runMayThrow() throws InterruptedException, ExecutionException, IOException
            {
                drain(true);

                if (FBUtilities.isWindows)
                    WindowsTimer.endTimerPeriod(DatabaseDescriptor.getWindowsTimerInterval());

                // Cleanup logback
                DelayingShutdownHook logbackHook = new DelayingShutdownHook();
                logbackHook.setContext((LoggerContext)LoggerFactory.getILoggerFactory());
                logbackHook.run();
            }
        }, "StorageServiceShutdownHook");
        Runtime.getRuntime().addShutdownHook(drainOnShutdown);

        replacing = isReplacing();

        if (!Boolean.parseBoolean(System.getProperty("cassandra.start_gossip", "true")))
        {
            logger.info("Not starting gossip as requested.");
            // load ring state in preparation for starting gossip later
            loadRingState();
            initialized = true;
            return;
        }

        prepareToJoin();

        // Has to be called after the host id has potentially changed in prepareToJoin().
        try
        {
            CacheService.instance.counterCache.loadSavedAsync().get();
        }
        catch (Throwable t)
        {
            JVMStabilityInspector.inspectThrowable(t);
            logger.warn("Error loading counter cache", t);
        }

        if (joinRing)
        {
            joinTokenRing(delay);
        }
        else
        {
            Collection<Token> tokens = SystemKeyspace.getSavedTokens();
            if (!tokens.isEmpty())
            {
                tokenMetadata.updateNormalTokens(tokens, FBUtilities.getBroadcastAddress());
                // order is important here, the gossiper can fire in between adding these two states.  It's ok to send TOKENS without STATUS, but *not* vice versa.
                List<Pair<ApplicationState, VersionedValue>> states = new ArrayList<Pair<ApplicationState, VersionedValue>>();
                states.add(Pair.create(ApplicationState.TOKENS, valueFactory.tokens(tokens)));
                states.add(Pair.create(ApplicationState.STATUS, valueFactory.hibernate(true)));
                Gossiper.instance.addLocalApplicationStates(states);
            }
            doAuthSetup();
            logger.info("Not joining ring as requested. Use JMX (StorageService->joinRing()) to initiate ring joining");
        }

        logger.info("Snitch information: {}, local DC:{} / rack:{}",
                    DatabaseDescriptor.getEndpointSnitch(),
                    DatabaseDescriptor.getEndpointSnitch().getDatacenter(FBUtilities.getBroadcastAddress()),
                    DatabaseDescriptor.getEndpointSnitch().getRack(FBUtilities.getBroadcastAddress()));

        initialized = true;
    }

    private void primeConnections()
    {
        //Ensure all connections are up
        Set<InetAddress> liveMembers = Gossiper.instance.getLiveMembers();

        final int MAX_PRIMING_ATTEMPTS = Integer.getInteger("cassandra.max_gossip_priming_attempts", 3);
        String key = "NULL";
        String longKey = repeat(key, (int) OutboundTcpConnectionPool.LARGE_MESSAGE_THRESHOLD / key.length() + 1);
        longKey = longKey.substring(0, (int) OutboundTcpConnectionPool.LARGE_MESSAGE_THRESHOLD - 1);

        //We use local table because PK is a blob and we can make it large enough to
        //hit the small and large connections
        CFMetaData cf = SystemKeyspace.metadata().tables.getNullable(SystemKeyspace.LOCAL);

        DecoratedKey dKey = cf.decorateKey(ByteBuffer.wrap(key.getBytes()));
        DecoratedKey dLongKey = cf.decorateKey(ByteBuffer.wrap(longKey.getBytes()));

        // Run priming queries upto N times
        for (int i = 0; i < MAX_PRIMING_ATTEMPTS; i++)
        {
            ReadCommand qs = SinglePartitionReadCommand.create(cf, FBUtilities.nowInSeconds(), dKey, ColumnFilter.selection(PartitionColumns.NONE), new ClusteringIndexSliceFilter(Slices.ALL, false));
            ReadCommand ql = SinglePartitionReadCommand.create(cf, FBUtilities.nowInSeconds(), dLongKey, ColumnFilter.selection(PartitionColumns.NONE), new ClusteringIndexSliceFilter(Slices.ALL, false));

            HashMultimap<InetAddress, AsyncOneResponse> responses = HashMultimap.create();

            for (InetAddress ep : liveMembers)
            {
                if (ep.equals(FBUtilities.getBroadcastAddress()))
                    continue;

                OutboundTcpConnectionPool pool = MessagingService.instance().getConnectionPool(ep);
                try
                {
                    pool.waitForStarted();
                }
                catch (IllegalStateException e)
                {
                    logger.warn("Outgoing Connection pool failed to start for {}", ep);
                    continue;
                }

                if (pool.gossipMessages.getTargetVersion() != MessagingService.current_version)
                    continue;

                MessageOut<?> qm = qs.createMessage(MessagingService.instance().getVersion(ep));
                responses.put(ep, MessagingService.instance().sendRR(qm, ep));

                qm = ql.createMessage(MessagingService.instance().getVersion(ep));
                responses.put(ep, MessagingService.instance().sendRR(qm, ep));
            }

            try
            {
                FBUtilities.waitOnFutures(Lists.newArrayList(responses.values()), DatabaseDescriptor.getReadRpcTimeout());
            }
            catch (TimeoutException tm)
            {
                for (Map.Entry<InetAddress, AsyncOneResponse> entry : responses.entries())
                {
                    if (!entry.getValue().isDone())
                        logger.debug("Timeout waiting for priming response from {}", entry.getKey());
                }

                continue;
            }

            logger.debug("All priming requests succeeded");
            break;
        }

        for (InetAddress ep : liveMembers)
        {
            if (ep.equals(FBUtilities.getBroadcastAddress()))
                continue;

            OutboundTcpConnectionPool pool = MessagingService.instance().getConnectionPool(ep);

            if (!pool.gossipMessages.isSocketOpen())
                logger.warn("Gossip connection to {} not open", ep);

            if (!pool.smallMessages.isSocketOpen())
                logger.warn("Small message connection to {} not open", ep);

            if (!pool.largeMessages.isSocketOpen())
                logger.warn("Large message connection to {} not open", ep);
        }
    }

    private void loadRingState()
    {
        if (Boolean.parseBoolean(System.getProperty("cassandra.load_ring_state", "true")))
        {
            logger.info("Loading persisted ring state");
            Multimap<InetAddress, Token> loadedTokens = SystemKeyspace.loadTokens();
            Map<InetAddress, UUID> loadedHostIds = SystemKeyspace.loadHostIds();
            for (InetAddress ep : loadedTokens.keySet())
            {
                if (ep.equals(FBUtilities.getBroadcastAddress()))
                {
                    // entry has been mistakenly added, delete it
                    SystemKeyspace.removeEndpoint(ep);
                }
                else
                {
                    if (loadedHostIds.containsKey(ep))
                        tokenMetadata.updateHostId(loadedHostIds.get(ep), ep);
                    Gossiper.instance.addSavedEndpoint(ep);
                }
            }
        }
    }

    public void waitForSchema(int delay)
    {
        logger.debug("Waiting for schema (max {} seconds)", delay);
        // first sleep the delay to make sure we see all our peers
        for (int i = 0; i < delay; i += 1000)
        {
            // if we see schema, we can proceed to the next check directly
            if (!Schema.instance.isEmpty())
            {
                logger.debug("current schema version: {} (3.0 compatible: {})", Schema.instance.getRealVersion(), Schema.instance.getAltVersion());
                break;
            }
            Uninterruptibles.sleepUninterruptibly(1, TimeUnit.SECONDS);
        }
        // if our schema hasn't matched yet, wait until it has
        // we do this by waiting for all in-flight migration requests and responses to complete
        // (post CASSANDRA-1391 we don't expect this to be necessary very often, but it doesn't hurt to be careful)
        if (!MigrationManager.isReadyForBootstrap())
        {
            setMode(Mode.JOINING, "waiting for schema information to complete", true);
            MigrationManager.waitUntilReadyForBootstrap();
        }
        logger.info("Has schema with version {}", Schema.instance.getVersion());
    }

    public boolean isReplacing()
    {
        if (System.getProperty("cassandra.replace_address_first_boot", null) != null && SystemKeyspace.bootstrapComplete())
        {
            logger.info("Replace address on first boot requested; this node is already bootstrapped");
            return false;
        }
        return DatabaseDescriptor.getReplaceAddress() != null;
    }

    /**
     * In the event of forceful termination we need to remove the shutdown hook to prevent hanging (OOM for instance)
     */
    public void removeShutdownHook()
    {
        if (drainOnShutdown != null)
            Runtime.getRuntime().removeShutdownHook(drainOnShutdown);

        if (FBUtilities.isWindows)
            WindowsTimer.endTimerPeriod(DatabaseDescriptor.getWindowsTimerInterval());
    }

    private boolean shouldBootstrap()
    {
        return DatabaseDescriptor.isAutoBootstrap() && !SystemKeyspace.bootstrapComplete() && !isSeed();
    }

    public static boolean isSeed()
    {
        return DatabaseDescriptor.getSeeds().contains(FBUtilities.getBroadcastAddress());
    }

    private void prepareToJoin() throws ConfigurationException
    {
        if (!joined)
        {
            Map<ApplicationState, VersionedValue> appStates = new EnumMap<>(ApplicationState.class);

            if (SystemKeyspace.wasDecommissioned())
            {
                if (Boolean.getBoolean("cassandra.override_decommission"))
                {
                    logger.warn("This node was decommissioned, but overriding by operator request.");
                    SystemKeyspace.setBootstrapState(SystemKeyspace.BootstrapState.COMPLETED);
                }
                else
                    throw new ConfigurationException("This node was decommissioned and will not rejoin the ring unless cassandra.override_decommission=true has been set, or all existing data is removed and the node is bootstrapped again");
            }

            if (DatabaseDescriptor.getReplaceTokens().size() > 0 || DatabaseDescriptor.getReplaceNode() != null)
                throw new RuntimeException("Replace method removed; use cassandra.replace_address instead");

            if (!MessagingService.instance().isListening())
                MessagingService.instance().listen();

            UUID localHostId = SystemKeyspace.getLocalHostId();

            if (replacing)
            {
                localHostId = prepareForReplacement();
                appStates.put(ApplicationState.TOKENS, valueFactory.tokens(bootstrapTokens));

                if (!DatabaseDescriptor.isAutoBootstrap())
                {
                    // Will not do replace procedure, persist the tokens we're taking over locally
                    // so that they don't get clobbered with auto generated ones in joinTokenRing
                    SystemKeyspace.updateTokens(bootstrapTokens);
                }
                else if (isReplacingSameAddress())
                {
                    //only go into hibernate state if replacing the same address (CASSANDRA-8523)
                    logger.warn("Writes will not be forwarded to this node during replacement because it has the same address as " +
                                "the node to be replaced ({}). If the previous node has been down for longer than max_hint_window_in_ms, " +
                                "repair must be run after the replacement process in order to make this node consistent.",
                                DatabaseDescriptor.getReplaceAddress());
                    appStates.put(ApplicationState.STATUS, valueFactory.hibernate(true));
                }
            }
            else
            {
                checkForEndpointCollision(localHostId);
            }

            // have to start the gossip service before we can see any info on other nodes.  this is necessary
            // for bootstrap to get the load info it needs.
            // (we won't be part of the storage ring though until we add a counterId to our state, below.)
            // Seed the host ID-to-endpoint map with our own ID.
            getTokenMetadata().updateHostId(localHostId, FBUtilities.getBroadcastAddress());
            appStates.put(ApplicationState.NET_VERSION, valueFactory.networkVersion());
            appStates.put(ApplicationState.HOST_ID, valueFactory.hostId(localHostId));
            appStates.put(ApplicationState.RPC_ADDRESS, valueFactory.rpcaddress(FBUtilities.getBroadcastRpcAddress()));
            appStates.put(ApplicationState.RELEASE_VERSION, valueFactory.releaseVersion());
            // During bootstrapping, bootstrapping node should be marked as alive by peers before peers calculating pending
            // ranges which causes WTE due to "dead" pending endpoints.
            if (!shouldBootstrap())
                appStates.put(ApplicationState.STATUS, valueFactory.hibernate(true));

            // load the persisted ring state. This used to be done earlier in the init process,
            // but now we always perform a shadow round when preparing to join and we have to
            // clear endpoint states after doing that.
            loadRingState();

            logger.info("Starting up server gossip");
            Gossiper.instance.register(this);
            Gossiper.instance.start(SystemKeyspace.incrementAndGetGeneration(), appStates); // needed for node-ring gathering.
            gossipActive = true;
            // gossip snitch infos (local DC and rack)
            gossipSnitchInfo();
            // gossip Schema.emptyVersion forcing immediate check for schema updates (see MigrationManager#maybeScheduleSchemaPull)
            Schema.instance.updateVersionAndAnnounce(); // Ensure we know our own actual Schema UUID in preparation for updates
            LoadBroadcaster.instance.startBroadcasting();
            HintsService.instance.startDispatch();
            Gossiper.waitToSettle("accepting client requests");
            BatchlogManager.instance.start();
        }
    }

    private void joinTokenRing(int delay) throws ConfigurationException
    {
        joined = true;

        // Timestamp that we use to check whether a node status' has been updated via Gossip for node-replacement.
        // I.e. if the updated endpoint state timestamp is greater than this value, we consider the node to be
        // replaced as still alive.
        long nanoTimeNodeUpdatedOffset = System.nanoTime();

        // We bootstrap if we haven't successfully bootstrapped before, as long as we are not a seed.
        // If we are a seed, or if the user manually sets auto_bootstrap to false,
        // we'll skip streaming data from other nodes and jump directly into the ring.
        //
        // The seed check allows us to skip the RING_DELAY sleep for the single-node cluster case,
        // which is useful for both new users and testing.
        //
        // We attempted to replace this with a schema-presence check, but you need a meaningful sleep
        // to get schema info from gossip which defeats the purpose.  See CASSANDRA-4427 for the gory details.
        Set<InetAddress> current = new HashSet<>();
        if (logger.isDebugEnabled())
        {
            logger.debug("Bootstrap variables: {} {} {} {}",
                         DatabaseDescriptor.isAutoBootstrap(),
                         SystemKeyspace.bootstrapInProgress(),
                         SystemKeyspace.bootstrapComplete(),
                         DatabaseDescriptor.getSeeds().contains(FBUtilities.getBroadcastAddress()));
        }
        if (DatabaseDescriptor.isAutoBootstrap() && !SystemKeyspace.bootstrapComplete() && DatabaseDescriptor.getSeeds().contains(FBUtilities.getBroadcastAddress()))
        {
            logger.info("This node will not auto bootstrap because it is configured to be a seed node.");
        }

        boolean dataAvailable = true; // make this to false when bootstrap streaming failed
        boolean bootstrap = shouldBootstrap();
        if (bootstrap)
        {
            if (SystemKeyspace.bootstrapInProgress())
                logger.warn("Detected previous bootstrap failure; retrying");
            else
                SystemKeyspace.setBootstrapState(SystemKeyspace.BootstrapState.IN_PROGRESS);
            setMode(Mode.JOINING, "waiting for ring information", true);
            waitForSchema(delay);
            setMode(Mode.JOINING, "schema complete, ready to bootstrap", true);
            setMode(Mode.JOINING, "waiting for pending range calculation", true);
            PendingRangeCalculatorService.instance.blockUntilFinished();
            setMode(Mode.JOINING, "calculation complete, ready to bootstrap", true);

            logger.debug("... got ring + schema info ({})", Schema.instance.getVersion());

            if (useStrictConsistency && !allowSimultaneousMoves() &&
                    (
                        tokenMetadata.getBootstrapTokens().valueSet().size() > 0 ||
                        tokenMetadata.getSizeOfLeavingEndpoints() > 0 ||
                        tokenMetadata.getSizeOfMovingEndpoints() > 0
                    ))
            {
                String bootstrapTokens = StringUtils.join(tokenMetadata.getBootstrapTokens().valueSet(), ',');
                String leavingTokens = StringUtils.join(tokenMetadata.getLeavingEndpoints(), ',');
                String movingTokens = StringUtils.join(tokenMetadata.getMovingEndpoints().stream().map(e -> e.right).toArray(), ',');
                throw new UnsupportedOperationException(String.format("Other bootstrapping/leaving/moving nodes detected, cannot bootstrap while cassandra.consistent.rangemovement is true. Nodes detected, bootstrapping: %s; leaving: %s; moving: %s;", bootstrapTokens, leavingTokens, movingTokens));
            }

            // get bootstrap tokens
            if (!replacing)
            {
                if (tokenMetadata.isMember(FBUtilities.getBroadcastAddress()))
                {
                    String s = "This node is already a member of the token ring; bootstrap aborted. (If replacing a dead node, remove the old one from the ring first.)";
                    throw new UnsupportedOperationException(s);
                }
                setMode(Mode.JOINING, "getting bootstrap token", true);
                bootstrapTokens = BootStrapper.getBootstrapTokens(tokenMetadata, FBUtilities.getBroadcastAddress(), delay);
            }
            else
            {
                if (!isReplacingSameAddress())
                {
                    final String FAILED_REPLACE_MSG = String.format("If this node failed replace recently, wait at least %ds before starting a new " +
                                                                    "replace operation.", TimeUnit.MILLISECONDS.toSeconds(Gossiper.QUARANTINE_DELAY));

                    // collect all (previous) endpoints for the bootstrap tokens
                    Set<InetAddress> previousAddresses = new HashSet<>();
                    for (Token token : bootstrapTokens)
                    {
                        InetAddress existing = tokenMetadata.getEndpoint(token);
                        if (existing == null)
                            throw new UnsupportedOperationException("Cannot replace token " + token + " which does not exist! " + FAILED_REPLACE_MSG);
                        previousAddresses.add(existing);
                    }

                    // check for operator errors... (also see DB-1327)
                    // If we're looking for active gossip participants, it seems more appropriate to sleep RING_DELAY
                    // (which people use as a proxy for "time things should have propagated by") plus the minimum of
                    // the gossiper interval and load broadcaster times (which will each trigger new gossip info),
                    // and then check if any change has been made.
                    //
                    // Before DB-1327, we have slept for LoadBroadcaster.BROADCAST_INTERVAL (60s by default),
                    // but checked endpoint states updated withing 'delay' (= ring-delay, 30s by default). So there
                    // was a mismatch between these values.
                    // Since DB-1327, we check for updates to the endpoint state since the beginning of this
                    // joinTokenRing() method. Additionally, we sleep for 'relay' (= ring-delay, 30s by default) plus
                    // min(broadcase-interval, gossiper-interval), which should sum up to 31s by default. Since we
                    // already capture gossip-endpoint-changes during the execution of the code above, e.g. waiting
                    // for the schema, time for network roundtrips should implicitly be included.

                    long timeSleepOffset = System.currentTimeMillis();
                    long timeEnd = timeSleepOffset
                                   + delay
                                   + Math.min(LoadBroadcaster.BROADCAST_INTERVAL, Gossiper.intervalInMillis);
                    do
                    {
                        Uninterruptibles.sleepUninterruptibly(1, TimeUnit.SECONDS);
                        for (InetAddress existing : previousAddresses)
                        {
                            long updateTimestamp = Gossiper.instance.getEndpointStateForEndpoint(existing).getUpdateTimestamp();
                            // We are looking for a node that should have been dead when we get here.
                            // So use the earliest timestamp we have here (entering joinTokenRing()).
                            if (nanoTimeNodeUpdatedOffset - updateTimestamp < 0)
                            {
                                // Use a separate log message to (hopefully) not screw up existing dtests
                                logger.error("Cannot replace a live node {}. Endpoint state changed since {} (nanotime={}). {}",
                                             existing, new Date(timeSleepOffset), updateTimestamp, FAILED_REPLACE_MSG);
                                throw new UnsupportedOperationException("Cannot replace a live node... " + FAILED_REPLACE_MSG);
                            }
                        }
                    } while (System.currentTimeMillis() < timeEnd);

                    current.addAll(previousAddresses);
                }
                else
                {
                    // TODO: should this use "delay" instead of RING_DELAY? Probably doesn't make a difference in prod code though.
                    Uninterruptibles.sleepUninterruptibly(RING_DELAY, TimeUnit.MILLISECONDS);
                }
                setMode(Mode.JOINING, "Replacing a node with token(s): " + bootstrapTokens, true);
            }

            dataAvailable = bootstrap(bootstrapTokens);
        }
        else
        {
            bootstrapTokens = SystemKeyspace.getSavedTokens();
            if (bootstrapTokens.isEmpty())
            {
                bootstrapTokens = BootStrapper.getBootstrapTokens(tokenMetadata, FBUtilities.getBroadcastAddress(), delay);
            }
            else
            {
                if (bootstrapTokens.size() != DatabaseDescriptor.getNumTokens())
                    throw new ConfigurationException("Cannot change the number of tokens from " + bootstrapTokens.size() + " to " + DatabaseDescriptor.getNumTokens());
                else
                    logger.info("Using saved tokens {}", bootstrapTokens);
            }
        }

        // if we don't have system_traces keyspace at this point, then create it manually
        maybeAddOrUpdateKeyspace(TraceKeyspace.metadata());
        maybeAddOrUpdateKeyspace(SystemDistributedKeyspace.metadata());

        if (!isSurveyMode)
        {
            if (dataAvailable)
            {
                finishJoiningRing(bootstrap, bootstrapTokens);
                doAuthSetup();

                // remove the existing info about the replaced node.
                if (!current.isEmpty())
                {
                    for (InetAddress existing : current)
                        Gossiper.instance.replacedEndpoint(existing);
                }

                logger.info("Startup with data available + schema info ({})", Schema.instance.getVersion());
            }
            else
            {
                logger.warn("Some data streaming failed. Use nodetool to check bootstrap state and resume. For more, see `nodetool help bootstrap`. {}", SystemKeyspace.getBootstrapState());
                doAuthSetup();
            }
        }
        else
        {
            logger.info("Startup complete, but write survey mode is active, not becoming an active ring member. Use JMX (StorageService->joinRing()) to finalize ring joining.");
            doAuthSetup();
        }
    }

    public static boolean isReplacingSameAddress()
    {
        InetAddress replaceAddress = DatabaseDescriptor.getReplaceAddress();
        return replaceAddress != null && replaceAddress.equals(FBUtilities.getBroadcastAddress());
    }

    public void gossipSnitchInfo()
    {
        IEndpointSnitch snitch = DatabaseDescriptor.getEndpointSnitch();
        String dc = snitch.getDatacenter(FBUtilities.getBroadcastAddress());
        String rack = snitch.getRack(FBUtilities.getBroadcastAddress());
        Gossiper.instance.addLocalApplicationState(ApplicationState.DC, StorageService.instance.valueFactory.datacenter(dc));
        Gossiper.instance.addLocalApplicationState(ApplicationState.RACK, StorageService.instance.valueFactory.rack(rack));
    }

    public void joinRing() throws IOException
    {
        SystemKeyspace.BootstrapState state = SystemKeyspace.getBootstrapState();
        joinRing(state.equals(SystemKeyspace.BootstrapState.IN_PROGRESS));
    }

    private synchronized void joinRing(boolean resumedBootstrap) throws IOException
    {
        if (!joined)
        {
            logger.info("Joining ring by operator request");
            try
            {
                joinTokenRing(0);
            }
            catch (ConfigurationException e)
            {
                throw new IOException(e.getMessage());
            }
        }
        else if (isSurveyMode)
        {
            logger.info("Leaving write survey mode and joining ring at operator request");
            finishJoiningRing(resumedBootstrap, SystemKeyspace.getSavedTokens());
            isSurveyMode = false;
            doAuthSetup();
        }
    }

    private void executePreJoinTasks(boolean bootstrap)
    {
        StreamSupport.stream(ColumnFamilyStore.all().spliterator(), false)
                .filter(cfs -> Schema.instance.getUserKeyspaces().contains(cfs.keyspace.getName()))
                .forEach(cfs -> cfs.indexManager.executePreJoinTasksBlocking(bootstrap));
    }

    private void finishJoiningRing(boolean didBootstrap, Collection<Token> tokens)
    {
        primeConnections();

        // start participating in the ring.
        setMode(Mode.JOINING, "Finish joining ring", true);
        SystemKeyspace.setBootstrapState(SystemKeyspace.BootstrapState.COMPLETED);
        executePreJoinTasks(didBootstrap);
        setTokens(tokens);
    }

    private void doAuthSetup()
    {
        if (!authSetupCalled.getAndSet(true))
        {
            maybeAddOrUpdateKeyspace(AuthKeyspace.metadata());

            DatabaseDescriptor.getRoleManager().setup();
            DatabaseDescriptor.getAuthenticator().setup();
            DatabaseDescriptor.getAuthorizer().setup();
            MigrationManager.instance.register(new AuthMigrationListener());
            authSetupComplete = true;
        }
    }

    public boolean isAuthSetupComplete()
    {
        return authSetupComplete;
    }

    private void maybeAddKeyspace(KeyspaceMetadata ksm)
    {
        try
        {
            /*
             * We use timestamp of 0, intentionally, so that varying timestamps wouldn't cause schema mismatches on
             * newly added nodes.
             *
             * Having the initial/default timestamp as 0 also allows users to make and persist changes to replication
             * of our replicated system keyspaces.
             *
             * In case that we need to make incompatible changes to those kesypaces/tables, we'd need to bump the timestamp
             * on per-keyspace/per-table basis. So far we've never needed to.
             */
            MigrationManager.announceNewKeyspace(ksm, 0, false);
        }
        catch (AlreadyExistsException e)
        {
            logger.debug("Attempted to create new keyspace {}, but it already exists", ksm.name);
        }
    }

    /**
     * Ensure the schema of a pseudo-system keyspace (a distributed system keyspace: traces, auth and the so-called distributedKeyspace),
     * is up to date with what we expected (creating it if it doesn't exist and updating tables that may have been upgraded).
     */
    private void maybeAddOrUpdateKeyspace(KeyspaceMetadata expected)
    {
        // Note that want to deal with the keyspace and its table a bit differently: for the keyspace definition
        // itself, we want to create it if it doesn't exist yet, but if it does exist, we don't want to modify it,
        // because user can modify the definition to change the replication factor (#6016) and we don't want to
        // override it. For the tables however, we have to deal with the fact that new version can add new columns
        // (#8162 being an example), so even if the table definition exists, we still need to force the "current"
        // version of the schema, the one the node will be expecting.

        KeyspaceMetadata defined = Schema.instance.getKSMetaData(expected.name);
        // If the keyspace doesn't exist, create it
        if (defined == null)
        {
            maybeAddKeyspace(expected);
            defined = Schema.instance.getKSMetaData(expected.name);
        }

        // While the keyspace exists, it might miss table or have outdated one
        // There is also the potential for a race, as schema migrations add the bare
        // keyspace into Schema.instance before adding its tables, so double check that
        // all the expected tables are present
        for (CFMetaData expectedTable : expected.tables)
        {
            CFMetaData definedTable = defined.tables.get(expectedTable.cfName).orElse(null);
            if (definedTable == null || !definedTable.equals(expectedTable))
                MigrationManager.forceAnnounceNewColumnFamily(expectedTable);
        }
    }

    public boolean isJoined()
    {
        return joined && !isSurveyMode;
    }

    public void rebuild(String sourceDc)
    {
        rebuild(sourceDc, null, null, null);
    }

    public void rebuild(String sourceDc, String keyspace, String tokens, String specificSources)
    {
        rebuild(keyspace != null ? Collections.singletonList(keyspace) : Collections.emptyList(),
                tokens,
                RebuildMode.NORMAL,
                StreamingOptions.forRebuild(tokenMetadata.cloneOnlyTokenMap(),
                                            sourceDc, specificSources));
    }

    public String rebuild(List<String> keyspaces,
                          String tokens,
                          String mode,
                          List<String> srcDcNames,
                          List<String> excludeDcNames,
                          List<String> specifiedSources,
                          List<String> excludeSources)
    {
        return rebuild(keyspaces != null ? keyspaces : Collections.emptyList(),
                       tokens,
                       RebuildMode.getMode(mode),
                       StreamingOptions.forRebuild(tokenMetadata.cloneOnlyTokenMap(),
                                                   srcDcNames, excludeDcNames, specifiedSources, excludeSources));
    }

    private String rebuild(List<String> keyspaces,
                           String tokens,
                           RebuildMode mode,
                           StreamingOptions options)
    {
        keyspaces = keyspaces != null ? keyspaces : Collections.emptyList();

        // check the arguments
        if (keyspaces.isEmpty() && tokens != null)
        {
            throw new IllegalArgumentException("Cannot specify tokens without keyspace.");
        }


        String msg = String.format("%s, %s, %s, %s",
                                   !keyspaces.isEmpty() ? keyspaces : "(All keyspaces)",
                                   tokens == null ? "(All tokens)" : tokens,
                                   mode, options);

        logger.info("starting rebuild for {}", msg);
        long t0 = System.currentTimeMillis();

        RangeStreamer streamer = new RangeStreamer(tokenMetadata,
                                                   null,
                                                   FBUtilities.getBroadcastAddress(),
                                                   StreamOperation.REBUILD,
                                                   useStrictConsistency && !replacing,
                                                   DatabaseDescriptor.getEndpointSnitch(),
                                                   streamStateStore,
                                                   false,
                                                   options.toSourceFilter(DatabaseDescriptor.getEndpointSnitch(),
                                                                          FailureDetector.instance));
        // check ongoing rebuild
        if (!currentRebuild.compareAndSet(null, streamer))
        {
            throw new IllegalStateException("Node is still rebuilding. Check nodetool netstats.");
        }

        try
        {
            if (keyspaces.isEmpty())
            {
                keyspaces = Schema.instance.getNonLocalStrategyKeyspaces();
            }

            if (tokens == null)
            {
                for (String keyspaceName : keyspaces)
                    streamer.addRanges(keyspaceName, getLocalRanges(keyspaceName));

                mode.beforeStreaming(keyspaces);
            }
            else
            {
                List<Range<Token>> ranges = new ArrayList<>();
                Token.TokenFactory factory = getTokenFactory();
                Pattern rangePattern = Pattern.compile("\\(\\s*(-?\\w+)\\s*,\\s*(-?\\w+)\\s*\\]");
                try (Scanner tokenScanner = new Scanner(tokens))
                {
                    while (tokenScanner.findInLine(rangePattern) != null)
                    {
                        MatchResult range = tokenScanner.match();
                        Token startToken = factory.fromString(range.group(1));
                        Token endToken = factory.fromString(range.group(2));
                        logger.info("adding range: ({},{}]", startToken, endToken);
                        ranges.add(new Range<>(startToken, endToken));
                    }
                    if (tokenScanner.hasNext())
                        throw new IllegalArgumentException("Unexpected string: " + tokenScanner.next());
                }

                Map<String, Collection<Range<Token>>> keyspaceRanges = new HashMap<>();
                for (String keyspaceName : keyspaces)
                {
                    // Ensure all specified ranges are actually ranges owned by this host
                    Collection<Range<Token>> localRanges = getLocalRanges(keyspaceName);
                    Set<Range<Token>> specifiedNotFoundRanges = new HashSet<>(ranges);
                    for (Range<Token> specifiedRange : ranges)
                    {
                        for (Range<Token> localRange : localRanges)
                        {
                            if (localRange.contains(specifiedRange))
                            {
                                specifiedNotFoundRanges.remove(specifiedRange);
                                break;
                            }
                        }
                    }
                    if (!specifiedNotFoundRanges.isEmpty())
                    {
                        throw new IllegalArgumentException(String.format("The specified range(s) %s is not a range that is owned by this node. Please ensure that all token ranges specified to be rebuilt belong to this node.", specifiedNotFoundRanges));
                    }

                    streamer.addRanges(keyspaceName, ranges);
                    keyspaceRanges.put(keyspaceName, ranges);
                }

                mode.beforeStreaming(keyspaceRanges);
            }

            StreamResultFuture resultFuture = streamer.fetchAsync();
            // wait for result
            resultFuture.get();

            long t = System.currentTimeMillis() - t0;
            long totalBytes = 0L;
            for (SessionInfo session : resultFuture.getCurrentState().sessions)
                totalBytes += session.getTotalSizeReceived();

            String info = String.format("finished rebuild for %s after %d seconds receiving %s.",
                                        msg, t / 1000, FileUtils.stringifyFileSize(totalBytes));
            logger.info("{}", info);
            return info;
        }
        catch (InterruptedException e)
        {
            throw new RuntimeException("Interrupted while waiting on rebuild streaming");
        }
        catch (IllegalArgumentException | IllegalStateException e)
        {
            // These are (usally) validation errors caused by wrong input parameters.
            // No need to log a stack trace as an error.
            logger.warn("Parameter error while rebuilding node", e);
            throw new RuntimeException("Parameter error while rebuilding node: " + e);
        }
        catch (ExecutionException e)
        {
            // This is used exclusively through JMX, so log the full trace but only throw a simple RTE
            logger.error("Error while rebuilding node", e.getCause());
            throw new RuntimeException("Error while rebuilding node: " + e.getCause().getMessage());
        }
        catch (RuntimeException e)
        {
            logger.error("Error while rebuilding node", e);
            throw e;
        }
        finally
        {
            // rebuild is done (successfully or not)
            currentRebuild.set(null);
        }
    }

    public void abortRebuild(String reason)
    {
        if (reason == null)
            reason = "Manually aborted";

        RangeStreamer streamer = currentRebuild.get();
        if (streamer == null)
            throw new IllegalStateException("No active rebuild");

        // Do not clear the 'currentRebuild' field here. The currently active 'RangeStreamer' will exit and
        // therefore clear the reference in 'StorageService.rebuild()'.

        streamer.abort(reason);
    }

    public void setRpcTimeout(long value)
    {
        DatabaseDescriptor.setRpcTimeout(value);
        logger.info("set rpc timeout to {} ms", value);
    }

    public long getRpcTimeout()
    {
        return DatabaseDescriptor.getRpcTimeout();
    }

    public void setReadRpcTimeout(long value)
    {
        DatabaseDescriptor.setReadRpcTimeout(value);
        logger.info("set read rpc timeout to {} ms", value);
    }

    public long getReadRpcTimeout()
    {
        return DatabaseDescriptor.getReadRpcTimeout();
    }

    public void setRangeRpcTimeout(long value)
    {
        DatabaseDescriptor.setRangeRpcTimeout(value);
        logger.info("set range rpc timeout to {} ms", value);
    }

    public long getRangeRpcTimeout()
    {
        return DatabaseDescriptor.getRangeRpcTimeout();
    }

    public void setWriteRpcTimeout(long value)
    {
        DatabaseDescriptor.setWriteRpcTimeout(value);
        logger.info("set write rpc timeout to {} ms", value);
    }

    public long getWriteRpcTimeout()
    {
        return DatabaseDescriptor.getWriteRpcTimeout();
    }

    public void setCounterWriteRpcTimeout(long value)
    {
        DatabaseDescriptor.setCounterWriteRpcTimeout(value);
        logger.info("set counter write rpc timeout to {} ms", value);
    }

    public long getCounterWriteRpcTimeout()
    {
        return DatabaseDescriptor.getCounterWriteRpcTimeout();
    }

    public void setCasContentionTimeout(long value)
    {
        DatabaseDescriptor.setCasContentionTimeout(value);
        logger.info("set cas contention rpc timeout to {} ms", value);
    }

    public long getCasContentionTimeout()
    {
        return DatabaseDescriptor.getCasContentionTimeout();
    }

    public void setTruncateRpcTimeout(long value)
    {
        DatabaseDescriptor.setTruncateRpcTimeout(value);
        logger.info("set truncate rpc timeout to {} ms", value);
    }

    public long getTruncateRpcTimeout()
    {
        return DatabaseDescriptor.getTruncateRpcTimeout();
    }

    public void setStreamingSocketTimeout(int value)
    {
        DatabaseDescriptor.setStreamingSocketTimeout(value);
        logger.info("set streaming socket timeout to {} ms", value);
    }

    public int getStreamingSocketTimeout()
    {
        return DatabaseDescriptor.getStreamingSocketTimeout();
    }

    public void setStreamThroughputMbPerSec(int value)
    {
        DatabaseDescriptor.setStreamThroughputOutboundMegabitsPerSec(value);
        logger.info("setstreamthroughput: throttle set to {}", value);
    }

    public int getStreamThroughputMbPerSec()
    {
        return DatabaseDescriptor.getStreamThroughputOutboundMegabitsPerSec();
    }

    public void setInterDCStreamThroughputMbPerSec(int value)
    {
        DatabaseDescriptor.setInterDCStreamThroughputOutboundMegabitsPerSec(value);
        logger.info("setinterdcstreamthroughput: throttle set to {}", value);
    }

    public int getInterDCStreamThroughputMbPerSec()
    {
        return DatabaseDescriptor.getInterDCStreamThroughputOutboundMegabitsPerSec();
    }


    public int getCompactionThroughputMbPerSec()
    {
        return DatabaseDescriptor.getCompactionThroughputMbPerSec();
    }

    public void setCompactionThroughputMbPerSec(int value)
    {
        DatabaseDescriptor.setCompactionThroughputMbPerSec(value);
        CompactionManager.instance.setRate(value);
    }

    public int getConcurrentCompactors()
    {
        return DatabaseDescriptor.getConcurrentCompactors();
    }

    public void setConcurrentCompactors(int value)
    {
        if (value <= 0)
            throw new IllegalArgumentException("Number of concurrent compactors should be greater than 0.");
        DatabaseDescriptor.setConcurrentCompactors(value);
        CompactionManager.instance.setConcurrentCompactors(value);
    }

    public boolean isIncrementalBackupsEnabled()
    {
        return DatabaseDescriptor.isIncrementalBackupsEnabled();
    }

    public void setIncrementalBackupsEnabled(boolean value)
    {
        DatabaseDescriptor.setIncrementalBackupsEnabled(value);
    }

    private void setMode(Mode m, boolean log)
    {
        setMode(m, null, log);
    }

    private void setMode(Mode m, String msg, boolean log)
    {
        operationMode = m;
        String logMsg = msg == null ? m.toString() : String.format("%s: %s", m, msg);
        if (log)
            logger.info(logMsg);
        else
            logger.debug(logMsg);
    }

    /**
     * Bootstrap node by fetching data from other nodes.
     * If node is bootstrapping as a new node, then this also announces bootstrapping to the cluster.
     *
     * This blocks until streaming is done.
     *
     * @param tokens bootstrapping tokens
     * @return true if bootstrap succeeds.
     */
    private boolean bootstrap(final Collection<Token> tokens)
    {
        isBootstrapMode = true;
        SystemKeyspace.updateTokens(tokens); // DON'T use setToken, that makes us part of the ring locally which is incorrect until we are done bootstrapping

        if (!replacing || !isReplacingSameAddress())
        {
            // if not an existing token then bootstrap
            List<Pair<ApplicationState, VersionedValue>> states = new ArrayList<>();
            states.add(Pair.create(ApplicationState.TOKENS, valueFactory.tokens(tokens)));
            states.add(Pair.create(ApplicationState.STATUS, replacing?
                                                            valueFactory.bootReplacing(DatabaseDescriptor.getReplaceAddress()) :
                                                            valueFactory.bootstrapping(tokens)));
            Gossiper.instance.addLocalApplicationStates(states);
            setMode(Mode.JOINING, "sleeping " + RING_DELAY + " ms for pending range setup", true);
            Uninterruptibles.sleepUninterruptibly(RING_DELAY, TimeUnit.MILLISECONDS);
        }
        else
        {
            // Dont set any state for the node which is bootstrapping the existing token...
            tokenMetadata.updateNormalTokens(tokens, FBUtilities.getBroadcastAddress());
            SystemKeyspace.removeEndpoint(DatabaseDescriptor.getReplaceAddress());
        }
        if (!Gossiper.instance.seenAnySeed())
            throw new IllegalStateException("Unable to contact any seeds!");

        if (Boolean.getBoolean("cassandra.reset_bootstrap_progress"))
        {
            logger.info("Resetting bootstrap progress to start fresh");
            SystemKeyspace.resetAvailableRanges();
        }

        // Force disk boundary invalidation now that local tokens are set
        invalidateDiskBoundaries();

        setMode(Mode.JOINING, "Starting to bootstrap...", true);
        BootStrapper bootstrapper = new BootStrapper(FBUtilities.getBroadcastAddress(), tokens, tokenMetadata);
        bootstrapper.addProgressListener(progressSupport);

        // handles token update
        ListenableFuture<StreamState> bootstrapStream = bootstrapper.bootstrap(streamStateStore, useStrictConsistency && !replacing);

        Futures.addCallback(bootstrapStream, new FutureCallback<StreamState>()
        {
            @Override
            public void onSuccess(StreamState streamState)
            {
                bootstrapFinished();
                logger.info("Bootstrap completed! for the tokens {}", tokens);
            }

            @Override
            public void onFailure(Throwable e)
            {
                logger.warn("Error during bootstrap.", e);
            }
        });
        try
        {
            bootstrapStream.get();
            return true;
        }
        catch (Throwable e)
        {
            logger.error("Error while waiting on bootstrap to complete. Bootstrap will have to be restarted.", e);
            return false;
        }
    }

    private void invalidateDiskBoundaries()
    {
        for (Keyspace keyspace : Keyspace.all())
        {
            for (ColumnFamilyStore cfs : keyspace.getColumnFamilyStores())
            {
                for (final ColumnFamilyStore store : cfs.concatWithIndexes())
                {
                    store.invalidateDiskBoundaries();
                }
            }
        }
    }

    /**
     * All MVs have been created during bootstrap, so mark them as built
     */
    private void markViewsAsBuilt() {
        for (String keyspace : Schema.instance.getUserKeyspaces())
        {
            for (ViewDefinition view: Schema.instance.getKSMetaData(keyspace).views)
                SystemKeyspace.finishViewBuildStatus(view.ksName, view.viewName);
        }
    }

    /**
     * Called when bootstrap did finish successfully
     */
    private void bootstrapFinished() {
        markViewsAsBuilt();
        isBootstrapMode = false;
    }

    public boolean resumeBootstrap()
    {
        if (isBootstrapMode && SystemKeyspace.bootstrapInProgress())
        {
            logger.info("Resuming bootstrap...");

            // get bootstrap tokens saved in system keyspace
            final Collection<Token> tokens = SystemKeyspace.getSavedTokens();
            // already bootstrapped ranges are filtered during bootstrap
            BootStrapper bootstrapper = new BootStrapper(FBUtilities.getBroadcastAddress(), tokens, tokenMetadata);
            bootstrapper.addProgressListener(progressSupport);

            // handles token update
            ListenableFuture<StreamState> bootstrapStream = bootstrapper.bootstrap(streamStateStore, useStrictConsistency && !replacing);

            Futures.addCallback(bootstrapStream, new FutureCallback<StreamState>()
            {
                @Override
                public void onSuccess(StreamState streamState)
                {
                    bootstrapFinished();
                    // start participating in the ring.
                    // pretend we are in survey mode so we can use joinRing() here
                    isSurveyMode = true;
                    try
                    {
                        progressSupport.progress("bootstrap", ProgressEvent.createNotification("Joining ring..."));
                        joinRing(true);
                    }
                    catch (IOException ignore)
                    {
                        // joinRing with survey mode does not throw IOException
                    }
                    progressSupport.progress("bootstrap", new ProgressEvent(ProgressEventType.COMPLETE, 1, 1, "Resume bootstrap complete"));
                    logger.info("Resume complete");
                }

                @Override
                public void onFailure(Throwable e)
                {
                    String message = "Error during bootstrap: ";
                    if (e instanceof ExecutionException && e.getCause() != null)
                    {
                        message += e.getCause().getMessage();
                    }
                    else
                    {
                        message += e.getMessage();
                    }
                    logger.error(message, e);
                    progressSupport.progress("bootstrap", new ProgressEvent(ProgressEventType.ERROR, 1, 1, message));
                    progressSupport.progress("bootstrap", new ProgressEvent(ProgressEventType.COMPLETE, 1, 1, "Resume bootstrap complete"));
                }
            });
            return true;
        }
        else
        {
            logger.info("Resuming bootstrap is requested, but the node is already bootstrapped.");
            return false;
        }
    }

    public boolean isBootstrapMode()
    {
        return isBootstrapMode;
    }

    public TokenMetadata getTokenMetadata()
    {
        return tokenMetadata;
    }

    /**
     * for a keyspace, return the ranges and corresponding listen addresses.
     * @param keyspace
     * @return the endpoint map
     */
    public Map<List<String>, List<String>> getRangeToEndpointMap(String keyspace)
    {
        /* All the ranges for the tokens */
        Map<List<String>, List<String>> map = new HashMap<>();
        for (Map.Entry<Range<Token>,List<InetAddress>> entry : getRangeToAddressMap(keyspace).entrySet())
        {
            map.put(entry.getKey().asList(), stringify(entry.getValue()));
        }
        return map;
    }

    /**
     * Return the rpc address associated with an endpoint as a string.
     * @param endpoint The endpoint to get rpc address for
     * @return the rpc address
     */
    public String getRpcaddress(InetAddress endpoint)
    {
        if (endpoint.equals(FBUtilities.getBroadcastAddress()))
            return FBUtilities.getBroadcastRpcAddress().getHostAddress();
        else if (Gossiper.instance.getEndpointStateForEndpoint(endpoint).getApplicationState(ApplicationState.RPC_ADDRESS) == null)
            return endpoint.getHostAddress();
        else
            return Gossiper.instance.getEndpointStateForEndpoint(endpoint).getApplicationState(ApplicationState.RPC_ADDRESS).value;
    }

    /**
     * for a keyspace, return the ranges and corresponding RPC addresses for a given keyspace.
     * @param keyspace
     * @return the endpoint map
     */
    public Map<List<String>, List<String>> getRangeToRpcaddressMap(String keyspace)
    {
        /* All the ranges for the tokens */
        Map<List<String>, List<String>> map = new HashMap<>();
        for (Map.Entry<Range<Token>, List<InetAddress>> entry : getRangeToAddressMap(keyspace).entrySet())
        {
            List<String> rpcaddrs = new ArrayList<>(entry.getValue().size());
            for (InetAddress endpoint: entry.getValue())
            {
                rpcaddrs.add(getRpcaddress(endpoint));
            }
            map.put(entry.getKey().asList(), rpcaddrs);
        }
        return map;
    }

    public Map<List<String>, List<String>> getPendingRangeToEndpointMap(String keyspace)
    {
        // some people just want to get a visual representation of things. Allow null and set it to the first
        // non-system keyspace.
        if (keyspace == null)
            keyspace = Schema.instance.getNonLocalStrategyKeyspaces().get(0);

        Map<List<String>, List<String>> map = new HashMap<>();
        for (Map.Entry<Range<Token>, Collection<InetAddress>> entry : tokenMetadata.getPendingRangesMM(keyspace).asMap().entrySet())
        {
            List<InetAddress> l = new ArrayList<>(entry.getValue());
            map.put(entry.getKey().asList(), stringify(l));
        }
        return map;
    }

    public Map<Range<Token>, List<InetAddress>> getRangeToAddressMap(String keyspace)
    {
        return getRangeToAddressMap(keyspace, tokenMetadata.sortedTokens());
    }

    public Map<Range<Token>, List<InetAddress>> getRangeToAddressMapInLocalDC(String keyspace)
    {
        Predicate<InetAddress> isLocalDC = new Predicate<InetAddress>()
        {
            public boolean apply(InetAddress address)
            {
                return isLocalDC(address);
            }
        };

        Map<Range<Token>, List<InetAddress>> origMap = getRangeToAddressMap(keyspace, getTokensInLocalDC());
        Map<Range<Token>, List<InetAddress>> filteredMap = Maps.newHashMap();
        for (Map.Entry<Range<Token>, List<InetAddress>> entry : origMap.entrySet())
        {
            List<InetAddress> endpointsInLocalDC = Lists.newArrayList(Collections2.filter(entry.getValue(), isLocalDC));
            filteredMap.put(entry.getKey(), endpointsInLocalDC);
        }

        return filteredMap;
    }

    private List<Token> getTokensInLocalDC()
    {
        List<Token> filteredTokens = Lists.newArrayList();
        for (Token token : tokenMetadata.sortedTokens())
        {
            InetAddress endpoint = tokenMetadata.getEndpoint(token);
            if (isLocalDC(endpoint))
                filteredTokens.add(token);
        }
        return filteredTokens;
    }

    private boolean isLocalDC(InetAddress targetHost)
    {
        String remoteDC = DatabaseDescriptor.getEndpointSnitch().getDatacenter(targetHost);
        String localDC = DatabaseDescriptor.getEndpointSnitch().getDatacenter(FBUtilities.getBroadcastAddress());
        return remoteDC.equals(localDC);
    }

    private Map<Range<Token>, List<InetAddress>> getRangeToAddressMap(String keyspace, List<Token> sortedTokens)
    {
        // some people just want to get a visual representation of things. Allow null and set it to the first
        // non-system keyspace.
        if (keyspace == null)
            keyspace = Schema.instance.getNonLocalStrategyKeyspaces().get(0);

        List<Range<Token>> ranges = getAllRanges(sortedTokens);
        return constructRangeToEndpointMap(keyspace, ranges);
    }


    /**
     * The same as {@code describeRing(String)} but converts TokenRange to the String for JMX compatibility
     *
     * @param keyspace The keyspace to fetch information about
     *
     * @return a List of TokenRange(s) converted to String for the given keyspace
     */
    public List<String> describeRingJMX(String keyspace) throws IOException
    {
        List<TokenRange> tokenRanges;
        try
        {
            tokenRanges = describeRing(keyspace);
        }
        catch (InvalidRequestException e)
        {
            throw new IOException(e.getMessage());
        }
        List<String> result = new ArrayList<>(tokenRanges.size());

        for (TokenRange tokenRange : tokenRanges)
            result.add(tokenRange.toString());

        return result;
    }

    /**
     * The TokenRange for a given keyspace.
     *
     * @param keyspace The keyspace to fetch information about
     *
     * @return a List of TokenRange(s) for the given keyspace
     *
     * @throws InvalidRequestException if there is no ring information available about keyspace
     */
    public List<TokenRange> describeRing(String keyspace) throws InvalidRequestException
    {
        return describeRing(keyspace, false);
    }

    /**
     * The same as {@code describeRing(String)} but considers only the part of the ring formed by nodes in the local DC.
     */
    public List<TokenRange> describeLocalRing(String keyspace) throws InvalidRequestException
    {
        return describeRing(keyspace, true);
    }

    private List<TokenRange> describeRing(String keyspace, boolean includeOnlyLocalDC) throws InvalidRequestException
    {
        if (!Schema.instance.getKeyspaces().contains(keyspace))
            throw new InvalidRequestException("No such keyspace: " + keyspace);

        if (keyspace == null || Keyspace.open(keyspace).getReplicationStrategy() instanceof LocalStrategy)
            throw new InvalidRequestException("There is no ring for the keyspace: " + keyspace);

        List<TokenRange> ranges = new ArrayList<>();
        Token.TokenFactory tf = getTokenFactory();

        Map<Range<Token>, List<InetAddress>> rangeToAddressMap =
                includeOnlyLocalDC
                        ? getRangeToAddressMapInLocalDC(keyspace)
                        : getRangeToAddressMap(keyspace);

        for (Map.Entry<Range<Token>, List<InetAddress>> entry : rangeToAddressMap.entrySet())
        {
            Range<Token> range = entry.getKey();
            List<InetAddress> addresses = entry.getValue();
            List<String> endpoints = new ArrayList<>(addresses.size());
            List<String> rpc_endpoints = new ArrayList<>(addresses.size());
            List<EndpointDetails> epDetails = new ArrayList<>(addresses.size());

            for (InetAddress endpoint : addresses)
            {
                EndpointDetails details = new EndpointDetails();
                details.host = endpoint.getHostAddress();
                details.datacenter = DatabaseDescriptor.getEndpointSnitch().getDatacenter(endpoint);
                details.rack = DatabaseDescriptor.getEndpointSnitch().getRack(endpoint);

                endpoints.add(details.host);
                rpc_endpoints.add(getRpcaddress(endpoint));

                epDetails.add(details);
            }

            TokenRange tr = new TokenRange(tf.toString(range.left.getToken()), tf.toString(range.right.getToken()), endpoints)
                                    .setEndpoint_details(epDetails)
                                    .setRpc_endpoints(rpc_endpoints);

            ranges.add(tr);
        }

        return ranges;
    }

    public Map<String, String> getTokenToEndpointMap()
    {
        Map<Token, InetAddress> mapInetAddress = tokenMetadata.getNormalAndBootstrappingTokenToEndpointMap();
        // in order to preserve tokens in ascending order, we use LinkedHashMap here
        Map<String, String> mapString = new LinkedHashMap<>(mapInetAddress.size());
        List<Token> tokens = new ArrayList<>(mapInetAddress.keySet());
        Collections.sort(tokens);
        for (Token token : tokens)
        {
            mapString.put(token.toString(), mapInetAddress.get(token).getHostAddress());
        }
        return mapString;
    }

    public String getLocalHostId()
    {
        return getTokenMetadata().getHostId(FBUtilities.getBroadcastAddress()).toString();
    }

    public UUID getLocalHostUUID()
    {
        return getTokenMetadata().getHostId(FBUtilities.getBroadcastAddress());
    }

    public Map<String, String> getHostIdMap()
    {
        return getEndpointToHostId();
    }

    public Map<String, String> getEndpointToHostId()
    {
        Map<String, String> mapOut = new HashMap<>();
        for (Map.Entry<InetAddress, UUID> entry : getTokenMetadata().getEndpointToHostIdMapForReading().entrySet())
            mapOut.put(entry.getKey().getHostAddress(), entry.getValue().toString());
        return mapOut;
    }

    public Map<String, String> getHostIdToEndpoint()
    {
        Map<String, String> mapOut = new HashMap<>();
        for (Map.Entry<InetAddress, UUID> entry : getTokenMetadata().getEndpointToHostIdMapForReading().entrySet())
            mapOut.put(entry.getValue().toString(), entry.getKey().getHostAddress());
        return mapOut;
    }

    /**
     * Construct the range to endpoint mapping based on the true view
     * of the world.
     * @param ranges
     * @return mapping of ranges to the replicas responsible for them.
    */
    private Map<Range<Token>, List<InetAddress>> constructRangeToEndpointMap(String keyspace, List<Range<Token>> ranges)
    {
        Map<Range<Token>, List<InetAddress>> rangeToEndpointMap = new HashMap<>(ranges.size());
        for (Range<Token> range : ranges)
        {
            rangeToEndpointMap.put(range, Keyspace.open(keyspace).getReplicationStrategy().getNaturalEndpoints(range.right));
        }
        return rangeToEndpointMap;
    }

    public void beforeChange(InetAddress endpoint, EndpointState currentState, ApplicationState newStateKey, VersionedValue newValue)
    {
        // no-op
    }

    /*
     * Handle the reception of a new particular ApplicationState for a particular endpoint. Note that the value of the
     * ApplicationState has not necessarily "changed" since the last known value, if we already received the same update
     * from somewhere else.
     *
     * onChange only ever sees one ApplicationState piece change at a time (even if many ApplicationState updates were
     * received at the same time), so we perform a kind of state machine here. We are concerned with two events: knowing
     * the token associated with an endpoint, and knowing its operation mode. Nodes can start in either bootstrap or
     * normal mode, and from bootstrap mode can change mode to normal. A node in bootstrap mode needs to have
     * pendingranges set in TokenMetadata; a node in normal mode should instead be part of the token ring.
     *
     * Normal progression of ApplicationState.STATUS values for a node should be like this:
     * STATUS_BOOTSTRAPPING,token
     *   if bootstrapping. stays this way until all files are received.
     * STATUS_NORMAL,token
     *   ready to serve reads and writes.
     * STATUS_LEAVING,token
     *   get ready to leave the cluster as part of a decommission
     * STATUS_LEFT,token
     *   set after decommission is completed.
     *
     * Other STATUS values that may be seen (possibly anywhere in the normal progression):
     * STATUS_MOVING,newtoken
     *   set if node is currently moving to a new token in the ring
     * REMOVING_TOKEN,deadtoken
     *   set if the node is dead and is being removed by its REMOVAL_COORDINATOR
     * REMOVED_TOKEN,deadtoken
     *   set if the node is dead and has been removed by its REMOVAL_COORDINATOR
     *
     * Note: Any time a node state changes from STATUS_NORMAL, it will not be visible to new nodes. So it follows that
     * you should never bootstrap a new node during a removenode, decommission or move.
     */
    public void onChange(InetAddress endpoint, ApplicationState state, VersionedValue value)
    {
        if (state == ApplicationState.STATUS)
        {
            String[] pieces = splitValue(value);
            assert (pieces.length > 0);

            String moveName = pieces[0];

            switch (moveName)
            {
                case VersionedValue.STATUS_BOOTSTRAPPING_REPLACE:
                    handleStateBootreplacing(endpoint, pieces);
                    break;
                case VersionedValue.STATUS_BOOTSTRAPPING:
                    handleStateBootstrap(endpoint);
                    break;
                case VersionedValue.STATUS_NORMAL:
                    handleStateNormal(endpoint, VersionedValue.STATUS_NORMAL);
                    break;
                case VersionedValue.SHUTDOWN:
                    handleStateNormal(endpoint, VersionedValue.SHUTDOWN);
                    break;
                case VersionedValue.REMOVING_TOKEN:
                case VersionedValue.REMOVED_TOKEN:
                    handleStateRemoving(endpoint, pieces);
                    break;
                case VersionedValue.STATUS_LEAVING:
                    handleStateLeaving(endpoint);
                    break;
                case VersionedValue.STATUS_LEFT:
                    handleStateLeft(endpoint, pieces);
                    break;
                case VersionedValue.STATUS_MOVING:
                    handleStateMoving(endpoint, pieces);
                    break;
            }
        }
        else
        {
            EndpointState epState = Gossiper.instance.getEndpointStateForEndpoint(endpoint);
            if (epState == null || Gossiper.instance.isDeadState(epState))
            {
                logger.debug("Ignoring state change for dead or unknown endpoint: {}", endpoint);
                return;
            }

            if (getTokenMetadata().isMember(endpoint))
            {
                final ExecutorService executor = StageManager.getStage(Stage.MUTATION);
                switch (state)
                {
                    case RELEASE_VERSION:
                        SystemKeyspace.updatePeerInfo(endpoint, "release_version", value.value, executor);
                        break;
                    case DC:
                        updateTopology(endpoint);
                        SystemKeyspace.updatePeerInfo(endpoint, "data_center", value.value, executor);
                        break;
                    case RACK:
                        updateTopology(endpoint);
                        SystemKeyspace.updatePeerInfo(endpoint, "rack", value.value, executor);
                        break;
                    case RPC_ADDRESS:
                        try
                        {
                            SystemKeyspace.updatePeerInfo(endpoint, "rpc_address", InetAddress.getByName(value.value), executor);
                        }
                        catch (UnknownHostException e)
                        {
                            throw new RuntimeException(e);
                        }
                        break;
                    case SCHEMA:
                        SystemKeyspace.updatePeerInfo(endpoint, "schema_version", UUID.fromString(value.value), executor);
                        MigrationManager.instance.scheduleSchemaPull(endpoint, epState, String.format("gossip schema version change to %s", value.value));
                        break;
                    case HOST_ID:
                        SystemKeyspace.updatePeerInfo(endpoint, "host_id", UUID.fromString(value.value), executor);
                        break;
                    case RPC_READY:
                        notifyRpcChange(endpoint, epState.isRpcReady());
                        break;
                    case NET_VERSION:
                        updateNetVersion(endpoint, value);
                        break;
                }
            }
        }
    }

    private static String[] splitValue(VersionedValue value)
    {
        return value.value.split(VersionedValue.DELIMITER_STR, -1);
    }

    private void updateNetVersion(InetAddress endpoint, VersionedValue value)
    {
        try
        {
            MessagingService.instance().setVersion(endpoint, Integer.parseInt(value.value));
        }
        catch (NumberFormatException e)
        {
            throw new AssertionError("Got invalid value for NET_VERSION application state: " + value.value);
        }
    }

    public void updateTopology(InetAddress endpoint)
    {
        if (getTokenMetadata().isMember(endpoint))
        {
            getTokenMetadata().updateTopology(endpoint);
        }
    }

    public void updateTopology()
    {
        getTokenMetadata().updateTopology();
    }

    private void updatePeerInfo(InetAddress endpoint)
    {
        EndpointState epState = Gossiper.instance.getEndpointStateForEndpoint(endpoint);
        final ExecutorService executor = StageManager.getStage(Stage.MUTATION);
        for (Map.Entry<ApplicationState, VersionedValue> entry : epState.states())
        {
            switch (entry.getKey())
            {
                case RELEASE_VERSION:
                    SystemKeyspace.updatePeerInfo(endpoint, "release_version", entry.getValue().value, executor);
                    break;
                case DC:
                    SystemKeyspace.updatePeerInfo(endpoint, "data_center", entry.getValue().value, executor);
                    break;
                case RACK:
                    SystemKeyspace.updatePeerInfo(endpoint, "rack", entry.getValue().value, executor);
                    break;
                case RPC_ADDRESS:
                    try
                    {
                        SystemKeyspace.updatePeerInfo(endpoint, "rpc_address", InetAddress.getByName(entry.getValue().value), executor);
                    }
                    catch (UnknownHostException e)
                    {
                        throw new RuntimeException(e);
                    }
                    break;
                case SCHEMA:
                    SystemKeyspace.updatePeerInfo(endpoint, "schema_version", UUID.fromString(entry.getValue().value), executor);
                    break;
                case HOST_ID:
                    SystemKeyspace.updatePeerInfo(endpoint, "host_id", UUID.fromString(entry.getValue().value), executor);
                    break;
            }
        }
    }

    private void notifyRpcChange(InetAddress endpoint, boolean ready)
    {
        if (ready)
            notifyUp(endpoint);
        else
            notifyDown(endpoint);
    }

    private void notifyUp(InetAddress endpoint)
    {
        if (!isRpcReady(endpoint) || !Gossiper.instance.isAlive(endpoint))
            return;

        for (IEndpointLifecycleSubscriber subscriber : lifecycleSubscribers)
            subscriber.onUp(endpoint);
    }

    private void notifyDown(InetAddress endpoint)
    {
        for (IEndpointLifecycleSubscriber subscriber : lifecycleSubscribers)
            subscriber.onDown(endpoint);
    }

    private void notifyJoined(InetAddress endpoint)
    {
        if (!isStatus(endpoint, VersionedValue.STATUS_NORMAL))
            return;

        for (IEndpointLifecycleSubscriber subscriber : lifecycleSubscribers)
            subscriber.onJoinCluster(endpoint);
    }

    private void notifyMoved(InetAddress endpoint)
    {
        for (IEndpointLifecycleSubscriber subscriber : lifecycleSubscribers)
            subscriber.onMove(endpoint);
    }

    private void notifyLeft(InetAddress endpoint)
    {
        for (IEndpointLifecycleSubscriber subscriber : lifecycleSubscribers)
            subscriber.onLeaveCluster(endpoint);
    }

    private boolean isStatus(InetAddress endpoint, String status)
    {
        EndpointState state = Gossiper.instance.getEndpointStateForEndpoint(endpoint);
        return state != null && state.getStatus().equals(status);
    }

    public boolean isRpcReady(InetAddress endpoint)
    {
        if (MessagingService.instance().getVersion(endpoint) < MessagingService.VERSION_22)
            return true;
        EndpointState state = Gossiper.instance.getEndpointStateForEndpoint(endpoint);
        return state != null && state.isRpcReady();
    }

    /**
     * Set the RPC status. Because when draining a node we need to set the RPC
     * status to not ready, and drain is called by the shutdown hook, it may be that value is false
     * and there is no local endpoint state. In this case it's OK to just do nothing. Therefore,
     * we assert that the local endpoint state is not null only when value is true.
     *
     * @param value - true indicates that RPC is ready, false indicates the opposite.
     */
    public void setRpcReady(boolean value)
    {
        EndpointState state = Gossiper.instance.getEndpointStateForEndpoint(FBUtilities.getBroadcastAddress());
        // if value is false we're OK with a null state, if it is true we are not.
        assert !value || state != null;

        if (state != null)
            Gossiper.instance.addLocalApplicationState(ApplicationState.RPC_READY, valueFactory.rpcReady(value));
    }

    private Collection<Token> getTokensFor(InetAddress endpoint)
    {
        return Gossiper.instance.getTokensFor(endpoint, tokenMetadata.partitioner);
    }

    /**
     * Handle node bootstrap
     *
     * @param endpoint bootstrapping node
     */
    private void handleStateBootstrap(InetAddress endpoint)
    {
        Collection<Token> tokens;
        // explicitly check for TOKENS, because a bootstrapping node might be bootstrapping in legacy mode; that is, not using vnodes and no token specified
        tokens = getTokensFor(endpoint);

        if (logger.isDebugEnabled())
            logger.debug("Node {} state bootstrapping, token {}", endpoint, tokens);

        // if this node is present in token metadata, either we have missed intermediate states
        // or the node had crashed. Print warning if needed, clear obsolete stuff and
        // continue.
        if (tokenMetadata.isMember(endpoint))
        {
            // If isLeaving is false, we have missed both LEAVING and LEFT. However, if
            // isLeaving is true, we have only missed LEFT. Waiting time between completing
            // leave operation and rebootstrapping is relatively short, so the latter is quite
            // common (not enough time for gossip to spread). Therefore we report only the
            // former in the log.
            if (!tokenMetadata.isLeaving(endpoint))
                logger.info("Node {} state jump to bootstrap", endpoint);
            tokenMetadata.removeEndpoint(endpoint);
        }

        tokenMetadata.addBootstrapTokens(tokens, endpoint);
        PendingRangeCalculatorService.instance.update();

        tokenMetadata.updateHostId(Gossiper.instance.getHostId(endpoint), endpoint);
    }

    private void handleStateBootreplacing(InetAddress newNode, String[] pieces)
    {
        InetAddress oldNode;
        try
        {
            oldNode = InetAddress.getByName(pieces[1]);
        }
        catch (Exception e)
        {
            logger.error("Node {} tried to replace malformed endpoint {}.", newNode, pieces[1], e);
            return;
        }

        if (FailureDetector.instance.isAlive(oldNode))
        {
            throw new RuntimeException(String.format("Node %s is trying to replace alive node %s.", newNode, oldNode));
        }

        Optional<InetAddress> replacingNode = tokenMetadata.getReplacingNode(newNode);
        if (replacingNode.isPresent() && !replacingNode.get().equals(oldNode))
        {
            throw new RuntimeException(String.format("Node %s is already replacing %s but is trying to replace %s.",
                                                     newNode, replacingNode.get(), oldNode));
        }

        Collection<Token> tokens = getTokensFor(newNode);

        if (logger.isDebugEnabled())
            logger.debug("Node {} is replacing {}, tokens {}", newNode, oldNode, tokens);

        tokenMetadata.addReplaceTokens(tokens, newNode, oldNode);
        PendingRangeCalculatorService.instance.update();

        tokenMetadata.updateHostId(Gossiper.instance.getHostId(newNode), newNode);
    }

    /**
     * Handle node move to normal state. That is, node is entering token ring and participating
     * in reads.
     *
     * @param endpoint node
     */
    private void handleStateNormal(final InetAddress endpoint, final String status)
    {
        Collection<Token> tokens = getTokensFor(endpoint);
        Set<Token> tokensToUpdateInMetadata = new HashSet<>();
        Set<Token> tokensToUpdateInSystemKeyspace = new HashSet<>();
        Set<InetAddress> endpointsToRemove = new HashSet<>();

        if (logger.isDebugEnabled())
            logger.debug("Node {} state {}, token {}", endpoint, status, tokens);

        if (tokenMetadata.isMember(endpoint))
            logger.info("Node {} state jump to {}", endpoint, status);

        if (tokens.isEmpty() && status.equals(VersionedValue.STATUS_NORMAL))
            logger.error("Node {} is in state normal but it has no tokens, state: {}",
                         endpoint,
                         Gossiper.instance.getEndpointStateForEndpoint(endpoint));

        Optional<InetAddress> replacingNode = tokenMetadata.getReplacingNode(endpoint);
        if (replacingNode.isPresent())
        {
            assert !endpoint.equals(replacingNode.get()) : "Pending replacement endpoint with same address is not supported";
            logger.info("Node {} will complete replacement of {} for tokens {}", endpoint, replacingNode.get(), tokens);
            if (FailureDetector.instance.isAlive(replacingNode.get()))
            {
                logger.error("Node {} cannot complete replacement of alive node {}.", endpoint, replacingNode.get());
                return;
            }
            endpointsToRemove.add(replacingNode.get());
        }

        Optional<InetAddress> replacementNode = tokenMetadata.getReplacementNode(endpoint);
        if (replacementNode.isPresent())
        {
            logger.warn("Node {} is currently being replaced by node {}.", endpoint, replacementNode.get());
        }

        updatePeerInfo(endpoint);
        // Order Matters, TM.updateHostID() should be called before TM.updateNormalToken(), (see CASSANDRA-4300).
        UUID hostId = Gossiper.instance.getHostId(endpoint);
        InetAddress existing = tokenMetadata.getEndpointForHostId(hostId);
        if (replacing && isReplacingSameAddress() && Gossiper.instance.getEndpointStateForEndpoint(DatabaseDescriptor.getReplaceAddress()) != null
            && (hostId.equals(Gossiper.instance.getHostId(DatabaseDescriptor.getReplaceAddress()))))
            logger.warn("Not updating token metadata for {} because I am replacing it", endpoint);
        else
        {
            if (existing != null && !existing.equals(endpoint))
            {
                if (existing.equals(FBUtilities.getBroadcastAddress()))
                {
                    logger.warn("Not updating host ID {} for {} because it's mine", hostId, endpoint);
                    tokenMetadata.removeEndpoint(endpoint);
                    endpointsToRemove.add(endpoint);
                }
                else if (Gossiper.instance.compareEndpointStartup(endpoint, existing) > 0)
                {
                    logger.warn("Host ID collision for {} between {} and {}; {} is the new owner", hostId, existing, endpoint, endpoint);
                    tokenMetadata.removeEndpoint(existing);
                    endpointsToRemove.add(existing);
                    tokenMetadata.updateHostId(hostId, endpoint);
                }
                else
                {
                    logger.warn("Host ID collision for {} between {} and {}; ignored {}", hostId, existing, endpoint, endpoint);
                    tokenMetadata.removeEndpoint(endpoint);
                    endpointsToRemove.add(endpoint);
                }
            }
            else
                tokenMetadata.updateHostId(hostId, endpoint);
        }

        for (final Token token : tokens)
        {
            // we don't want to update if this node is responsible for the token and it has a later startup time than endpoint.
            InetAddress currentOwner = tokenMetadata.getEndpoint(token);
            if (currentOwner == null)
            {
                logger.debug("New node {} at token {}", endpoint, token);
                tokensToUpdateInMetadata.add(token);
                tokensToUpdateInSystemKeyspace.add(token);
            }
            else if (endpoint.equals(currentOwner))
            {
                // set state back to normal, since the node may have tried to leave, but failed and is now back up
                tokensToUpdateInMetadata.add(token);
                tokensToUpdateInSystemKeyspace.add(token);
            }
            else if (Gossiper.instance.compareEndpointStartup(endpoint, currentOwner) > 0)
            {
                tokensToUpdateInMetadata.add(token);
                tokensToUpdateInSystemKeyspace.add(token);

                // currentOwner is no longer current, endpoint is.  Keep track of these moves, because when
                // a host no longer has any tokens, we'll want to remove it.
                Multimap<InetAddress, Token> epToTokenCopy = getTokenMetadata().getEndpointToTokenMapForReading();
                epToTokenCopy.get(currentOwner).remove(token);
                if (epToTokenCopy.get(currentOwner).size() < 1)
                    endpointsToRemove.add(currentOwner);

                logger.info("Nodes {} and {} have the same token {}.  {} is the new owner",
                            endpoint,
                            currentOwner,
                            token,
                            endpoint);
            }
            else
            {
                logger.info("Nodes {} and {} have the same token {}.  Ignoring {}",
                            endpoint,
                            currentOwner,
                            token,
                            endpoint);
            }
        }

        // capture because updateNormalTokens clears moving and member status
        boolean isMember = tokenMetadata.isMember(endpoint);
        boolean isMoving = tokenMetadata.isMoving(endpoint);
        tokenMetadata.updateNormalTokens(tokensToUpdateInMetadata, endpoint);
        for (InetAddress ep : endpointsToRemove)
        {
            removeEndpoint(ep);
            if (replacing && DatabaseDescriptor.getReplaceAddress().equals(ep))
                Gossiper.instance.replacementQuarantine(ep); // quarantine locally longer than normally; see CASSANDRA-8260
        }
        if (!tokensToUpdateInSystemKeyspace.isEmpty())
            SystemKeyspace.updateTokens(endpoint, tokensToUpdateInSystemKeyspace, StageManager.getStage(Stage.MUTATION));

        if (isMoving || operationMode == Mode.MOVING)
        {
            tokenMetadata.removeFromMoving(endpoint);
            notifyMoved(endpoint);
        }
        else if (!isMember) // prior to this, the node was not a member
        {
            notifyJoined(endpoint);
        }

        PendingRangeCalculatorService.instance.update();
    }

    /**
     * Handle node preparing to leave the ring
     *
     * @param endpoint node
     */
    private void handleStateLeaving(InetAddress endpoint)
    {
        Collection<Token> tokens = getTokensFor(endpoint);

        if (logger.isDebugEnabled())
            logger.debug("Node {} state leaving, tokens {}", endpoint, tokens);

        // If the node is previously unknown or tokens do not match, update tokenmetadata to
        // have this node as 'normal' (it must have been using this token before the
        // leave). This way we'll get pending ranges right.
        if (!tokenMetadata.isMember(endpoint))
        {
            logger.info("Node {} state jump to leaving", endpoint);
            tokenMetadata.updateNormalTokens(tokens, endpoint);
        }
        else if (!tokenMetadata.getTokens(endpoint).containsAll(tokens))
        {
            logger.warn("Node {} 'leaving' token mismatch. Long network partition?", endpoint);
            tokenMetadata.updateNormalTokens(tokens, endpoint);
        }

        // at this point the endpoint is certainly a member with this token, so let's proceed
        // normally
        tokenMetadata.addLeavingEndpoint(endpoint);
        PendingRangeCalculatorService.instance.update();
    }

    /**
     * Handle node leaving the ring. This will happen when a node is decommissioned
     *
     * @param endpoint If reason for leaving is decommission, endpoint is the leaving node.
     * @param pieces STATE_LEFT,token
     */
    private void handleStateLeft(InetAddress endpoint, String[] pieces)
    {
        assert pieces.length >= 2;
        Collection<Token> tokens = getTokensFor(endpoint);

        if (logger.isDebugEnabled())
            logger.debug("Node {} state left, tokens {}", endpoint, tokens);

        excise(tokens, endpoint, extractExpireTime(pieces));
    }

    /**
     * Handle node moving inside the ring.
     *
     * @param endpoint moving endpoint address
     * @param pieces STATE_MOVING, token
     */
    private void handleStateMoving(InetAddress endpoint, String[] pieces)
    {
        assert pieces.length >= 2;
        Token token = getTokenFactory().fromString(pieces[1]);

        if (logger.isDebugEnabled())
            logger.debug("Node {} state moving, new token {}", endpoint, token);

        tokenMetadata.addMovingEndpoint(token, endpoint);

        PendingRangeCalculatorService.instance.update();
    }

    /**
     * Handle notification that a node being actively removed from the ring via 'removenode'
     *
     * @param endpoint node
     * @param pieces either REMOVED_TOKEN (node is gone) or REMOVING_TOKEN (replicas need to be restored)
     */
    private void handleStateRemoving(InetAddress endpoint, String[] pieces)
    {
        assert (pieces.length > 0);

        if (endpoint.equals(FBUtilities.getBroadcastAddress()))
        {
            logger.info("Received removenode gossip about myself. Is this node rejoining after an explicit removenode?");
            try
            {
                drain();
            }
            catch (Exception e)
            {
                throw new RuntimeException(e);
            }
            return;
        }
        if (tokenMetadata.isMember(endpoint))
        {
            String state = pieces[0];
            Collection<Token> removeTokens = tokenMetadata.getTokens(endpoint);

            if (VersionedValue.REMOVED_TOKEN.equals(state))
            {
                excise(removeTokens, endpoint, extractExpireTime(pieces));
            }
            else if (VersionedValue.REMOVING_TOKEN.equals(state))
            {
                if (logger.isDebugEnabled())
                    logger.debug("Tokens {} removed manually (endpoint was {})", removeTokens, endpoint);

                // Note that the endpoint is being removed
                tokenMetadata.addLeavingEndpoint(endpoint);
                PendingRangeCalculatorService.instance.update();

                // find the endpoint coordinating this removal that we need to notify when we're done
                String[] coordinator = splitValue(Gossiper.instance.getEndpointStateForEndpoint(endpoint).getApplicationState(ApplicationState.REMOVAL_COORDINATOR));
                UUID hostId = UUID.fromString(coordinator[1]);
                // grab any data we are now responsible for and notify responsible node
                restoreReplicaCount(endpoint, tokenMetadata.getEndpointForHostId(hostId));
            }
        }
        else // now that the gossiper has told us about this nonexistent member, notify the gossiper to remove it
        {
            if (VersionedValue.REMOVED_TOKEN.equals(pieces[0]))
                addExpireTimeIfFound(endpoint, extractExpireTime(pieces));
            removeEndpoint(endpoint);
        }
    }

    private void excise(Collection<Token> tokens, InetAddress endpoint)
    {
        logger.info("Removing tokens {} for {}", tokens, endpoint);

        UUID hostId = tokenMetadata.getHostId(endpoint);
        if (hostId != null && tokenMetadata.isMember(endpoint))
            HintsService.instance.excise(hostId);

        removeEndpoint(endpoint);
        tokenMetadata.removeEndpoint(endpoint);
        if (!tokens.isEmpty())
            tokenMetadata.removeBootstrapTokens(tokens);
        notifyLeft(endpoint);
        PendingRangeCalculatorService.instance.update();
    }

    private void excise(Collection<Token> tokens, InetAddress endpoint, long expireTime)
    {
        addExpireTimeIfFound(endpoint, expireTime);
        excise(tokens, endpoint);
    }

    /** unlike excise we just need this endpoint gone without going through any notifications **/
    private void removeEndpoint(InetAddress endpoint)
    {
        Gossiper.instance.removeEndpoint(endpoint);
        SystemKeyspace.removeEndpoint(endpoint);
    }

    protected void addExpireTimeIfFound(InetAddress endpoint, long expireTime)
    {
        if (expireTime != 0L)
        {
            Gossiper.instance.addExpireTimeForEndpoint(endpoint, expireTime);
        }
    }

    protected long extractExpireTime(String[] pieces)
    {
        return Long.parseLong(pieces[2]);
    }

    /**
     * Finds living endpoints responsible for the given ranges
     *
     * @param keyspaceName the keyspace ranges belong to
     * @param ranges the ranges to find sources for
     * @return multimap of addresses to ranges the address is responsible for
     */
    private Multimap<InetAddress, Range<Token>> getNewSourceRanges(String keyspaceName, Set<Range<Token>> ranges)
    {
        InetAddress myAddress = FBUtilities.getBroadcastAddress();
        Multimap<Range<Token>, InetAddress> rangeAddresses = Keyspace.open(keyspaceName).getReplicationStrategy().getRangeAddresses(tokenMetadata.cloneOnlyTokenMap());
        Multimap<InetAddress, Range<Token>> sourceRanges = HashMultimap.create();
        IFailureDetector failureDetector = FailureDetector.instance;

        // find alive sources for our new ranges
        for (Range<Token> range : ranges)
        {
            Collection<InetAddress> possibleRanges = rangeAddresses.get(range);
            IEndpointSnitch snitch = DatabaseDescriptor.getEndpointSnitch();
            List<InetAddress> sources = snitch.getSortedListByProximity(myAddress, possibleRanges);

            assert (!sources.contains(myAddress));

            for (InetAddress source : sources)
            {
                if (failureDetector.isAlive(source))
                {
                    sourceRanges.put(source, range);
                    break;
                }
            }
        }
        return sourceRanges;
    }

    /**
     * Sends a notification to a node indicating we have finished replicating data.
     *
     * @param remote node to send notification to
     */
    private void sendReplicationNotification(InetAddress remote)
    {
        // notify the remote token
        MessageOut msg = new MessageOut(MessagingService.Verb.REPLICATION_FINISHED);
        IFailureDetector failureDetector = FailureDetector.instance;
        if (logger.isDebugEnabled())
            logger.debug("Notifying {} of replication completion\n", remote);
        while (failureDetector.isAlive(remote))
        {
            AsyncOneResponse iar = MessagingService.instance().sendRR(msg, remote);
            try
            {
                iar.get(DatabaseDescriptor.getRpcTimeout(), TimeUnit.MILLISECONDS);
                return; // done
            }
            catch(TimeoutException e)
            {
                // try again
            }
        }
    }

    /**
     * Called when an endpoint is removed from the ring. This function checks
     * whether this node becomes responsible for new ranges as a
     * consequence and streams data if needed.
     *
     * This is rather ineffective, but it does not matter so much
     * since this is called very seldom
     *
     * @param endpoint the node that left
     */
    private void restoreReplicaCount(InetAddress endpoint, final InetAddress notifyEndpoint)
    {
        Multimap<String, Map.Entry<InetAddress, Collection<Range<Token>>>> rangesToFetch = HashMultimap.create();

        InetAddress myAddress = FBUtilities.getBroadcastAddress();

        for (String keyspaceName : Schema.instance.getNonLocalStrategyKeyspaces())
        {
            Multimap<Range<Token>, InetAddress> changedRanges = getChangedRangesForLeaving(keyspaceName, endpoint);
            Set<Range<Token>> myNewRanges = new HashSet<>();
            for (Map.Entry<Range<Token>, InetAddress> entry : changedRanges.entries())
            {
                if (entry.getValue().equals(myAddress))
                    myNewRanges.add(entry.getKey());
            }
            Multimap<InetAddress, Range<Token>> sourceRanges = getNewSourceRanges(keyspaceName, myNewRanges);
            for (Map.Entry<InetAddress, Collection<Range<Token>>> entry : sourceRanges.asMap().entrySet())
            {
                rangesToFetch.put(keyspaceName, entry);
            }
        }

        StreamPlan stream = new StreamPlan(StreamOperation.RESTORE_REPLICA_COUNT, true, true);
        for (String keyspaceName : rangesToFetch.keySet())
        {
            for (Map.Entry<InetAddress, Collection<Range<Token>>> entry : rangesToFetch.get(keyspaceName))
            {
                InetAddress source = entry.getKey();
                InetAddress preferred = SystemKeyspace.getPreferredIP(source);
                Collection<Range<Token>> ranges = entry.getValue();
                if (logger.isDebugEnabled())
                    logger.debug("Requesting from {} ranges {}", source, StringUtils.join(ranges, ", "));
                stream.requestRanges(source, preferred, keyspaceName, ranges);
            }
        }
        StreamResultFuture future = stream.execute();
        Futures.addCallback(future, new FutureCallback<StreamState>()
        {
            public void onSuccess(StreamState finalState)
            {
                sendReplicationNotification(notifyEndpoint);
            }

            public void onFailure(Throwable t)
            {
                logger.warn("Streaming to restore replica count failed", t);
                // We still want to send the notification
                sendReplicationNotification(notifyEndpoint);
            }
        });
    }

    // needs to be modified to accept either a keyspace or ARS.
    private Multimap<Range<Token>, InetAddress> getChangedRangesForLeaving(String keyspaceName, InetAddress endpoint)
    {
        // First get all ranges the leaving endpoint is responsible for
        Collection<Range<Token>> ranges = getRangesForEndpoint(keyspaceName, endpoint);

        if (logger.isDebugEnabled())
            logger.debug("Node {} ranges [{}]", endpoint, StringUtils.join(ranges, ", "));

        Map<Range<Token>, List<InetAddress>> currentReplicaEndpoints = new HashMap<>(ranges.size());

        // Find (for each range) all nodes that store replicas for these ranges as well
        TokenMetadata metadata = tokenMetadata.cloneOnlyTokenMap(); // don't do this in the loop! #7758
        for (Range<Token> range : ranges)
            currentReplicaEndpoints.put(range, Keyspace.open(keyspaceName).getReplicationStrategy().calculateNaturalEndpoints(range.right, metadata));

        TokenMetadata temp = tokenMetadata.cloneAfterAllLeft();

        // endpoint might or might not be 'leaving'. If it was not leaving (that is, removenode
        // command was used), it is still present in temp and must be removed.
        if (temp.isMember(endpoint))
            temp.removeEndpoint(endpoint);

        Multimap<Range<Token>, InetAddress> changedRanges = HashMultimap.create();

        // Go through the ranges and for each range check who will be
        // storing replicas for these ranges when the leaving endpoint
        // is gone. Whoever is present in newReplicaEndpoints list, but
        // not in the currentReplicaEndpoints list, will be needing the
        // range.
        for (Range<Token> range : ranges)
        {
            Collection<InetAddress> newReplicaEndpoints = Keyspace.open(keyspaceName).getReplicationStrategy().calculateNaturalEndpoints(range.right, temp);
            newReplicaEndpoints.removeAll(currentReplicaEndpoints.get(range));
            if (logger.isDebugEnabled())
                if (newReplicaEndpoints.isEmpty())
                    logger.debug("Range {} already in all replicas", range);
                else
                    logger.debug("Range {} will be responsibility of {}", range, StringUtils.join(newReplicaEndpoints, ", "));
            changedRanges.putAll(range, newReplicaEndpoints);
        }

        return changedRanges;
    }

    public void onJoin(InetAddress endpoint, EndpointState epState)
    {
        for (Map.Entry<ApplicationState, VersionedValue> entry : epState.states())
        {
            onChange(endpoint, entry.getKey(), entry.getValue());
        }
        MigrationManager.instance.scheduleSchemaPull(endpoint, epState, "endpoint joined");
    }

    public void onAlive(InetAddress endpoint, EndpointState state)
    {
        MigrationManager.instance.scheduleSchemaPull(endpoint, state, "endpoint alive");

        if (tokenMetadata.isMember(endpoint))
            notifyUp(endpoint);
    }

    public void onRemove(InetAddress endpoint)
    {
        tokenMetadata.removeEndpoint(endpoint);
        PendingRangeCalculatorService.instance.update();
    }

    public void onDead(InetAddress endpoint, EndpointState state)
    {
        MessagingService.instance().convict(endpoint);
        notifyDown(endpoint);
    }

    public void onRestart(InetAddress endpoint, EndpointState state)
    {
        // If we have restarted before the node was even marked down, we need to reset the connection pool
        if (state.isAlive())
            onDead(endpoint, state);

        // Then, the node may have been upgraded and changed its messaging protocol version. If so, we
        // want to update that before we mark the node live again to avoid problems like CASSANDRA-11128.
        VersionedValue netVersion = state.getApplicationState(ApplicationState.NET_VERSION);
        if (netVersion != null)
            updateNetVersion(endpoint, netVersion);
    }


    public String getLoadString()
    {
        return FileUtils.stringifyFileSize(StorageMetrics.load.getCount());
    }

    public Map<String, String> getLoadMap()
    {
        Map<String, String> map = new HashMap<>();
        for (Map.Entry<InetAddress,Double> entry : LoadBroadcaster.instance.getLoadInfo().entrySet())
        {
            map.put(entry.getKey().getHostAddress(), FileUtils.stringifyFileSize(entry.getValue()));
        }
        // gossiper doesn't see its own updates, so we need to special-case the local node
        map.put(FBUtilities.getBroadcastAddress().getHostAddress(), getLoadString());
        return map;
    }

    // TODO
    public final void deliverHints(String host)
    {
        throw new UnsupportedOperationException();
    }

    public Collection<Token> getLocalTokens()
    {
        Collection<Token> tokens = SystemKeyspace.getSavedTokens();
        assert tokens != null && !tokens.isEmpty(); // should not be called before initServer sets this
        return tokens;
    }

    @Nullable
    public InetAddress getEndpointForHostId(UUID hostId)
    {
        return tokenMetadata.getEndpointForHostId(hostId);
    }

    @Nullable
    public UUID getHostIdForEndpoint(InetAddress address)
    {
        return tokenMetadata.getHostId(address);
    }

    /* These methods belong to the MBean interface */

    public List<String> getTokens()
    {
        return getTokens(FBUtilities.getBroadcastAddress());
    }

    public List<String> getTokens(String endpoint) throws UnknownHostException
    {
        return getTokens(InetAddress.getByName(endpoint));
    }

    private List<String> getTokens(InetAddress endpoint)
    {
        List<String> strTokens = new ArrayList<>();
        for (Token tok : getTokenMetadata().getTokens(endpoint))
            strTokens.add(tok.toString());
        return strTokens;
    }

    public String getReleaseVersion()
    {
        return FBUtilities.getReleaseVersionString();
    }

    public String getSchemaVersion()
    {
        return Schema.instance.getVersion().toString();
    }

    public List<String> getLeavingNodes()
    {
        return stringify(tokenMetadata.getLeavingEndpoints());
    }

    public List<String> getMovingNodes()
    {
        List<String> endpoints = new ArrayList<>();

        for (Pair<Token, InetAddress> node : tokenMetadata.getMovingEndpoints())
        {
            endpoints.add(node.right.getHostAddress());
        }

        return endpoints;
    }

    public List<String> getJoiningNodes()
    {
        return stringify(tokenMetadata.getBootstrapTokens().valueSet());
    }

    public List<String> getLiveNodes()
    {
        return stringify(Gossiper.instance.getLiveMembers());
    }

    public Set<InetAddress> getLiveRingMembers()
    {
        return getLiveRingMembers(false);
    }

    public Set<InetAddress> getLiveRingMembers(boolean excludeDeadStates)
    {
        Set<InetAddress> ret = new HashSet<>();
        for (InetAddress ep : Gossiper.instance.getLiveMembers())
        {
            if (excludeDeadStates)
            {
                EndpointState epState = Gossiper.instance.getEndpointStateForEndpoint(ep);
                if (epState == null || Gossiper.instance.isDeadState(epState))
                    continue;
            }

            if (tokenMetadata.isMember(ep))
                ret.add(ep);
        }
        return ret;
    }


    public List<String> getUnreachableNodes()
    {
        return stringify(Gossiper.instance.getUnreachableMembers());
    }

    public String[] getAllDataFileLocations()
    {
        String[] locations = DatabaseDescriptor.getAllDataFileLocations();
        for (int i = 0; i < locations.length; i++)
            locations[i] = FileUtils.getCanonicalPath(locations[i]);
        return locations;
    }

    public String getCommitLogLocation()
    {
        return FileUtils.getCanonicalPath(DatabaseDescriptor.getCommitLogLocation());
    }

    public String getSavedCachesLocation()
    {
        return FileUtils.getCanonicalPath(DatabaseDescriptor.getSavedCachesLocation());
    }

    private List<String> stringify(Iterable<InetAddress> endpoints)
    {
        List<String> stringEndpoints = new ArrayList<>();
        for (InetAddress ep : endpoints)
        {
            stringEndpoints.add(ep.getHostAddress());
        }
        return stringEndpoints;
    }

    public int getCurrentGenerationNumber()
    {
        return Gossiper.instance.getCurrentGenerationNumber(FBUtilities.getBroadcastAddress());
    }

    public int forceKeyspaceCleanup(String keyspaceName, String... tables) throws IOException, ExecutionException, InterruptedException
    {
        return forceKeyspaceCleanup(0, keyspaceName, tables);
    }

    public int forceKeyspaceCleanup(int jobs, String keyspaceName, String... tables) throws IOException, ExecutionException, InterruptedException
    {
        if (SchemaConstants.isLocalSystemKeyspace(keyspaceName))
            throw new RuntimeException("Cleanup of the system keyspace is neither necessary nor wise");

        CompactionManager.AllSSTableOpStatus status = CompactionManager.AllSSTableOpStatus.SUCCESSFUL;
        for (ColumnFamilyStore cfStore : getValidColumnFamilies(false, false, keyspaceName, tables))
        {
            CompactionManager.AllSSTableOpStatus oneStatus = cfStore.forceCleanup(jobs);
            if (oneStatus != CompactionManager.AllSSTableOpStatus.SUCCESSFUL)
                status = oneStatus;
        }
        return status.statusCode;
    }

    public int scrub(boolean disableSnapshot, boolean skipCorrupted, String keyspaceName, String... tables) throws IOException, ExecutionException, InterruptedException
    {
        return scrub(disableSnapshot, skipCorrupted, true, 0, keyspaceName, tables);
    }

    public int scrub(boolean disableSnapshot, boolean skipCorrupted, boolean checkData, String keyspaceName, String... tables) throws IOException, ExecutionException, InterruptedException
    {
        return scrub(disableSnapshot, skipCorrupted, checkData, 0, keyspaceName, tables);
    }

    public int scrub(boolean disableSnapshot, boolean skipCorrupted, boolean checkData, int jobs, String keyspaceName, String... tables) throws IOException, ExecutionException, InterruptedException
    {
        return scrub(disableSnapshot, skipCorrupted, checkData, false, jobs, keyspaceName, tables);
    }

    public int scrub(boolean disableSnapshot, boolean skipCorrupted, boolean checkData, boolean reinsertOverflowedTTL, int jobs, String keyspaceName, String... tables) throws IOException, ExecutionException, InterruptedException
    {
        CompactionManager.AllSSTableOpStatus status = CompactionManager.AllSSTableOpStatus.SUCCESSFUL;
        for (ColumnFamilyStore cfStore : getValidColumnFamilies(true, false, keyspaceName, tables))
        {
            CompactionManager.AllSSTableOpStatus oneStatus = cfStore.scrub(disableSnapshot, skipCorrupted, reinsertOverflowedTTL, checkData, jobs);
            if (oneStatus != CompactionManager.AllSSTableOpStatus.SUCCESSFUL)
                status = oneStatus;
        }
        return status.statusCode;
    }

    public int verify(boolean extendedVerify, String keyspaceName, String... tableNames) throws IOException, ExecutionException, InterruptedException
    {
        CompactionManager.AllSSTableOpStatus status = CompactionManager.AllSSTableOpStatus.SUCCESSFUL;
        for (ColumnFamilyStore cfStore : getValidColumnFamilies(false, false, keyspaceName, tableNames))
        {
            CompactionManager.AllSSTableOpStatus oneStatus = cfStore.verify(extendedVerify);
            if (oneStatus != CompactionManager.AllSSTableOpStatus.SUCCESSFUL)
                status = oneStatus;
        }
        return status.statusCode;
    }

    public int upgradeSSTables(String keyspaceName, boolean excludeCurrentVersion, String... tableNames) throws IOException, ExecutionException, InterruptedException
    {
        return upgradeSSTables(keyspaceName, excludeCurrentVersion, 0, tableNames);
    }

    public int upgradeSSTables(String keyspaceName, boolean excludeCurrentVersion, int jobs, String... tableNames) throws IOException, ExecutionException, InterruptedException
    {
        CompactionManager.AllSSTableOpStatus status = CompactionManager.AllSSTableOpStatus.SUCCESSFUL;
        for (ColumnFamilyStore cfStore : getValidColumnFamilies(true, true, keyspaceName, tableNames))
        {
            CompactionManager.AllSSTableOpStatus oneStatus = cfStore.sstablesRewrite(excludeCurrentVersion, jobs);
            if (oneStatus != CompactionManager.AllSSTableOpStatus.SUCCESSFUL)
                status = oneStatus;
        }
        return status.statusCode;
    }

    public void forceKeyspaceCompaction(boolean splitOutput, String keyspaceName, String... tableNames) throws IOException, ExecutionException, InterruptedException
    {
        for (ColumnFamilyStore cfStore : getValidColumnFamilies(true, false, keyspaceName, tableNames))
        {
            cfStore.forceMajorCompaction(splitOutput);
        }
    }

    public int relocateSSTables(String keyspaceName, String ... columnFamilies) throws IOException, ExecutionException, InterruptedException
    {
        return relocateSSTables(0, keyspaceName, columnFamilies);
    }

    public int relocateSSTables(int jobs, String keyspaceName, String ... columnFamilies) throws IOException, ExecutionException, InterruptedException
    {
        CompactionManager.AllSSTableOpStatus status = CompactionManager.AllSSTableOpStatus.SUCCESSFUL;
        for (ColumnFamilyStore cfs : getValidColumnFamilies(false, false, keyspaceName, columnFamilies))
        {
            CompactionManager.AllSSTableOpStatus oneStatus = cfs.relocateSSTables(jobs);
            if (oneStatus != CompactionManager.AllSSTableOpStatus.SUCCESSFUL)
                status = oneStatus;
        }
        return status.statusCode;
    }

    public int garbageCollect(String tombstoneOptionString, int jobs, String keyspaceName, String ... columnFamilies) throws IOException, ExecutionException, InterruptedException
    {
        TombstoneOption tombstoneOption = TombstoneOption.valueOf(tombstoneOptionString);
        CompactionManager.AllSSTableOpStatus status = CompactionManager.AllSSTableOpStatus.SUCCESSFUL;
        for (ColumnFamilyStore cfs : getValidColumnFamilies(false, false, keyspaceName, columnFamilies))
        {
            CompactionManager.AllSSTableOpStatus oneStatus = cfs.garbageCollect(tombstoneOption, jobs);
            if (oneStatus != CompactionManager.AllSSTableOpStatus.SUCCESSFUL)
                status = oneStatus;
        }
        return status.statusCode;
    }

    /**
     * Takes the snapshot of a multiple column family from different keyspaces. A snapshot name must be specified.
     *
     * @param tag
     *            the tag given to the snapshot; may not be null or empty
     * @param options
     *            Map of options (skipFlush is the only supported option for now)
     * @param entities
     *            list of keyspaces / tables in the form of empty | ks1 ks2 ... | ks1.cf1,ks2.cf2,...
     */
    @Override
    public void takeSnapshot(String tag, Map<String, String> options, String... entities) throws IOException
    {
        boolean skipFlush = Boolean.parseBoolean(options.getOrDefault("skipFlush", "false"));

        if (entities != null && entities.length > 0 && entities[0].contains("."))
        {
            takeMultipleTableSnapshot(tag, skipFlush, entities);
        }
        else
        {
            takeSnapshot(tag, skipFlush, entities);
        }
    }

    /**
     * Takes the snapshot of a specific table. A snapshot name must be
     * specified.
     *
     * @param keyspaceName
     *            the keyspace which holds the specified table
     * @param tableName
     *            the table to snapshot
     * @param tag
     *            the tag given to the snapshot; may not be null or empty
     */
    public void takeTableSnapshot(String keyspaceName, String tableName, String tag)
            throws IOException
    {
        takeMultipleTableSnapshot(tag, false, keyspaceName + "." + tableName);
    }

    public void forceKeyspaceCompactionForTokenRange(String keyspaceName, String startToken, String endToken, String... tableNames) throws IOException, ExecutionException, InterruptedException
    {
        Collection<Range<Token>> tokenRanges = createRepairRangeFrom(startToken, endToken);

        for (ColumnFamilyStore cfStore : getValidColumnFamilies(true, false, keyspaceName, tableNames))
        {
            cfStore.forceCompactionForTokenRange(tokenRanges);
        }
    }

    /**
     * Takes the snapshot for the given keyspaces. A snapshot name must be specified.
     *
     * @param tag the tag given to the snapshot; may not be null or empty
     * @param keyspaceNames the names of the keyspaces to snapshot; empty means "all."
     */
    public void takeSnapshot(String tag, String... keyspaceNames) throws IOException
    {
        takeSnapshot(tag, false, keyspaceNames);
    }

    /**
     * Takes the snapshot of a multiple column family from different keyspaces. A snapshot name must be specified.
     *
     * @param tag
     *            the tag given to the snapshot; may not be null or empty
     * @param tableList
     *            list of tables from different keyspace in the form of ks1.cf1 ks2.cf2
     */
    public void takeMultipleTableSnapshot(String tag, String... tableList)
            throws IOException
    {
        takeMultipleTableSnapshot(tag, false, tableList);
    }

    /**
     * Takes the snapshot for the given keyspaces. A snapshot name must be specified.
     *
     * @param tag the tag given to the snapshot; may not be null or empty
     * @param skipFlush Skip blocking flush of memtable
     * @param keyspaceNames the names of the keyspaces to snapshot; empty means "all."
     */
    private void takeSnapshot(String tag, boolean skipFlush, String... keyspaceNames) throws IOException
    {
        if (operationMode == Mode.JOINING)
            throw new IOException("Cannot snapshot until bootstrap completes");
        if (tag == null || tag.equals(""))
            throw new IOException("You must supply a snapshot name.");

        Iterable<Keyspace> keyspaces;
        if (keyspaceNames.length == 0)
        {
            keyspaces = Keyspace.all();
        }
        else
        {
            ArrayList<Keyspace> t = new ArrayList<>(keyspaceNames.length);
            for (String keyspaceName : keyspaceNames)
                t.add(getValidKeyspace(keyspaceName));
            keyspaces = t;
        }

        // Do a check to see if this snapshot exists before we actually snapshot
        for (Keyspace keyspace : keyspaces)
            if (keyspace.snapshotExists(tag))
                throw new IOException("Snapshot " + tag + " already exists.");


        Set<SSTableReader> snapshotted = new HashSet<>();
        for (Keyspace keyspace : keyspaces)
            snapshotted.addAll(keyspace.snapshot(tag, null, skipFlush, snapshotted));
    }

    /**
     * Takes the snapshot of a multiple column family from different keyspaces. A snapshot name must be specified.
     *
     *
     * @param tag
     *            the tag given to the snapshot; may not be null or empty
     * @param skipFlush
     *            Skip blocking flush of memtable
     * @param tableList
     *            list of tables from different keyspace in the form of ks1.cf1 ks2.cf2
     */
    private void takeMultipleTableSnapshot(String tag, boolean skipFlush, String... tableList)
            throws IOException
    {
        Map<Keyspace, List<String>> keyspaceColumnfamily = new HashMap<Keyspace, List<String>>();
        for (String table : tableList)
        {
            String splittedString[] = StringUtils.split(table, '.');
            if (splittedString.length == 2)
            {
                String keyspaceName = splittedString[0];
                String tableName = splittedString[1];

                if (keyspaceName == null)
                    throw new IOException("You must supply a keyspace name");
                if (operationMode.equals(Mode.JOINING))
                    throw new IOException("Cannot snapshot until bootstrap completes");

                if (tableName == null)
                    throw new IOException("You must supply a table name");
                if (tag == null || tag.equals(""))
                    throw new IOException("You must supply a snapshot name.");

                Keyspace keyspace = getValidKeyspace(keyspaceName);
                ColumnFamilyStore columnFamilyStore = keyspace.getColumnFamilyStore(tableName);
                // As there can be multiple column family from same keyspace check if snapshot exist for that specific
                // columnfamily and not for whole keyspace

                if (columnFamilyStore.snapshotExists(tag))
                    throw new IOException("Snapshot " + tag + " already exists.");
                if (!keyspaceColumnfamily.containsKey(keyspace))
                {
                    keyspaceColumnfamily.put(keyspace, new ArrayList<String>());
                }

                // Add Keyspace columnfamily to map in order to support atomicity for snapshot process.
                // So no snapshot should happen if any one of the above conditions fail for any keyspace or columnfamily
                keyspaceColumnfamily.get(keyspace).add(tableName);

            }
            else
            {
                throw new IllegalArgumentException(
                        "Cannot take a snapshot on secondary index or invalid column family name. You must supply a column family name in the form of keyspace.columnfamily");
            }
        }

        Set<SSTableReader> snapshotted = new HashSet<>();
        for (Entry<Keyspace, List<String>> entry : keyspaceColumnfamily.entrySet())
        {
            for (String table : entry.getValue())
                snapshotted.addAll(entry.getKey().snapshot(tag, table, skipFlush, snapshotted));
        }

    }

    private Keyspace getValidKeyspace(String keyspaceName) throws IOException
    {
        if (!Schema.instance.getKeyspaces().contains(keyspaceName))
        {
            throw new IOException("Keyspace " + keyspaceName + " does not exist");
        }
        return Keyspace.open(keyspaceName);
    }

    /**
     * Remove the snapshot with the given name from the given keyspaces.
     * If no tag is specified we will remove all snapshots.
     */
    public void clearSnapshot(String tag, String... keyspaceNames) throws IOException
    {
        if(tag == null)
            tag = "";

        Set<String> keyspaces = new HashSet<>();
        for (String dataDir : DatabaseDescriptor.getAllDataFileLocations())
        {
            for(String keyspaceDir : new File(dataDir).list())
            {
                // Only add a ks if it has been specified as a param, assuming params were actually provided.
                if (keyspaceNames.length > 0 && !Arrays.asList(keyspaceNames).contains(keyspaceDir))
                    continue;
                keyspaces.add(keyspaceDir);
            }
        }

        for (String keyspace : keyspaces)
            Keyspace.clearSnapshot(tag, keyspace);

        if (logger.isDebugEnabled())
            logger.debug("Cleared out snapshot directories");
    }

    public Map<String, TabularData> getSnapshotDetails()
    {
        Map<String, TabularData> snapshotMap = new HashMap<>();
        for (Keyspace keyspace : Keyspace.all())
        {
            if (SchemaConstants.isLocalSystemKeyspace(keyspace.getName()))
                continue;

            for (ColumnFamilyStore cfStore : keyspace.getColumnFamilyStores())
            {
                for (Map.Entry<String, Pair<Long,Long>> snapshotDetail : cfStore.getSnapshotDetails().entrySet())
                {
                    TabularDataSupport data = (TabularDataSupport)snapshotMap.get(snapshotDetail.getKey());
                    if (data == null)
                    {
                        data = new TabularDataSupport(SnapshotDetailsTabularData.TABULAR_TYPE);
                        snapshotMap.put(snapshotDetail.getKey(), data);
                    }

                    SnapshotDetailsTabularData.from(snapshotDetail.getKey(), keyspace.getName(), cfStore.getColumnFamilyName(), snapshotDetail, data);
                }
            }
        }
        return snapshotMap;
    }

    public long trueSnapshotsSize()
    {
        long total = 0;
        for (Keyspace keyspace : Keyspace.all())
        {
            if (SchemaConstants.isLocalSystemKeyspace(keyspace.getName()))
                continue;

            for (ColumnFamilyStore cfStore : keyspace.getColumnFamilyStores())
            {
                total += cfStore.trueSnapshotsSize();
            }
        }

        return total;
    }

    public void refreshSizeEstimates() throws ExecutionException
    {
        cleanupSizeEstimates();
        FBUtilities.waitOnFuture(ScheduledExecutors.optionalTasks.submit(SizeEstimatesRecorder.instance));
    }

    public void cleanupSizeEstimates()
    {
        SetMultimap<String, String> sizeEstimates = SystemKeyspace.getTablesWithSizeEstimates();

        for (Entry<String, Collection<String>> tablesByKeyspace : sizeEstimates.asMap().entrySet())
        {
            String keyspace = tablesByKeyspace.getKey();
            if (!Schema.instance.getKeyspaces().contains(keyspace))
            {
                SystemKeyspace.clearSizeEstimates(keyspace);
            }
            else
            {
                for (String table : tablesByKeyspace.getValue())
                {
                    if (!Schema.instance.hasCF(Pair.create(keyspace, table)))
                        SystemKeyspace.clearSizeEstimates(keyspace, table);
                }
            }
        }
    }

    /**
     * @param allowIndexes Allow index CF names to be passed in
     * @param autoAddIndexes Automatically add secondary indexes if a CF has them
     * @param keyspaceName keyspace
     * @param cfNames CFs
     * @throws java.lang.IllegalArgumentException when given CF name does not exist
     */
    public Iterable<ColumnFamilyStore> getValidColumnFamilies(boolean allowIndexes, boolean autoAddIndexes, String keyspaceName, String... cfNames) throws IOException
    {
        Keyspace keyspace = getValidKeyspace(keyspaceName);
        return keyspace.getValidColumnFamilies(allowIndexes, autoAddIndexes, cfNames);
    }

    /**
     * Flush all memtables for a keyspace and column families.
     * @param keyspaceName
     * @param tableNames
     * @throws IOException
     */
    public void forceKeyspaceFlush(String keyspaceName, String... tableNames) throws IOException
    {
        for (ColumnFamilyStore cfStore : getValidColumnFamilies(true, false, keyspaceName, tableNames))
        {
            logger.debug("Forcing flush on keyspace {}, CF {}", keyspaceName, cfStore.name);
            cfStore.forceBlockingFlush();
        }
    }

    public int repairAsync(String keyspace, Map<String, String> repairSpec)
    {
        RepairOption option = RepairOption.parse(repairSpec, tokenMetadata.partitioner);
        // if ranges are not specified
        if (option.getRanges().isEmpty())
        {
            if (option.isPrimaryRange())
            {
                // when repairing only primary range, neither dataCenters nor hosts can be set
                if (option.getDataCenters().isEmpty() && option.getHosts().isEmpty())
                    option.getRanges().addAll(getPrimaryRanges(keyspace));
                    // except dataCenters only contain local DC (i.e. -local)
                else if (option.isInLocalDCOnly())
                    option.getRanges().addAll(getPrimaryRangesWithinDC(keyspace));
                else
                    throw new IllegalArgumentException("You need to run primary range repair on all nodes in the cluster.");
            }
            else
            {
                option.getRanges().addAll(getLocalRanges(keyspace));
            }
        }
        return forceRepairAsync(keyspace, option, false);
    }

    @Deprecated
    public int forceRepairAsync(String keyspace,
                                boolean isSequential,
                                Collection<String> dataCenters,
                                Collection<String> hosts,
                                boolean primaryRange,
                                boolean fullRepair,
                                String... tableNames)
    {
        return forceRepairAsync(keyspace, isSequential ? RepairParallelism.SEQUENTIAL.ordinal() : RepairParallelism.PARALLEL.ordinal(), dataCenters, hosts, primaryRange, fullRepair, tableNames);
    }

    @Deprecated
    public int forceRepairAsync(String keyspace,
                                int parallelismDegree,
                                Collection<String> dataCenters,
                                Collection<String> hosts,
                                boolean primaryRange,
                                boolean fullRepair,
                                String... tableNames)
    {
        if (parallelismDegree < 0 || parallelismDegree > RepairParallelism.values().length - 1)
        {
            throw new IllegalArgumentException("Invalid parallelism degree specified: " + parallelismDegree);
        }
        RepairParallelism parallelism = RepairParallelism.values()[parallelismDegree];
        if (FBUtilities.isWindows && parallelism != RepairParallelism.PARALLEL)
        {
            logger.warn("Snapshot-based repair is not yet supported on Windows.  Reverting to parallel repair.");
            parallelism = RepairParallelism.PARALLEL;
        }

        RepairOption options = new RepairOption(parallelism, primaryRange, !fullRepair, false, 1, Collections.<Range<Token>>emptyList(), false, false, false);
        if (dataCenters != null)
        {
            options.getDataCenters().addAll(dataCenters);
        }
        if (hosts != null)
        {
            options.getHosts().addAll(hosts);
        }
        if (primaryRange)
        {
            // when repairing only primary range, neither dataCenters nor hosts can be set
            if (options.getDataCenters().isEmpty() && options.getHosts().isEmpty())
                options.getRanges().addAll(getPrimaryRanges(keyspace));
                // except dataCenters only contain local DC (i.e. -local)
            else if (options.getDataCenters().size() == 1 && options.getDataCenters().contains(DatabaseDescriptor.getLocalDataCenter()))
                options.getRanges().addAll(getPrimaryRangesWithinDC(keyspace));
            else
                throw new IllegalArgumentException("You need to run primary range repair on all nodes in the cluster.");
        }
        else
        {
            options.getRanges().addAll(getLocalRanges(keyspace));
        }
        if (tableNames != null)
        {
            for (String table : tableNames)
            {
                options.getColumnFamilies().add(table);
            }
        }
        return forceRepairAsync(keyspace, options, true);
    }

    @Deprecated
    public int forceRepairAsync(String keyspace,
                                boolean isSequential,
                                boolean isLocal,
                                boolean primaryRange,
                                boolean fullRepair,
                                String... tableNames)
    {
        Set<String> dataCenters = null;
        if (isLocal)
        {
            dataCenters = Sets.newHashSet(DatabaseDescriptor.getLocalDataCenter());
        }
        return forceRepairAsync(keyspace, isSequential, dataCenters, null, primaryRange, fullRepair, tableNames);
    }

    @Deprecated
    public int forceRepairRangeAsync(String beginToken,
                                     String endToken,
                                     String keyspaceName,
                                     boolean isSequential,
                                     Collection<String> dataCenters,
                                     Collection<String> hosts,
                                     boolean fullRepair,
                                     String... tableNames)
    {
        return forceRepairRangeAsync(beginToken, endToken, keyspaceName,
                                     isSequential ? RepairParallelism.SEQUENTIAL.ordinal() : RepairParallelism.PARALLEL.ordinal(),
                                     dataCenters, hosts, fullRepair, tableNames);
    }

    @Deprecated
    public int forceRepairRangeAsync(String beginToken,
                                     String endToken,
                                     String keyspaceName,
                                     int parallelismDegree,
                                     Collection<String> dataCenters,
                                     Collection<String> hosts,
                                     boolean fullRepair,
                                     String... tableNames)
    {
        if (parallelismDegree < 0 || parallelismDegree > RepairParallelism.values().length - 1)
        {
            throw new IllegalArgumentException("Invalid parallelism degree specified: " + parallelismDegree);
        }
        RepairParallelism parallelism = RepairParallelism.values()[parallelismDegree];
        if (FBUtilities.isWindows && parallelism != RepairParallelism.PARALLEL)
        {
            logger.warn("Snapshot-based repair is not yet supported on Windows.  Reverting to parallel repair.");
            parallelism = RepairParallelism.PARALLEL;
        }

        if (!fullRepair)
            logger.warn("Incremental repair can't be requested with subrange repair " +
                        "because each subrange repair would generate an anti-compacted table. " +
                        "The repair will occur but without anti-compaction.");
        Collection<Range<Token>> repairingRange = createRepairRangeFrom(beginToken, endToken);

        RepairOption options = new RepairOption(parallelism, false, !fullRepair, false, 1, repairingRange, true, false, false);
        if (dataCenters != null)
        {
            options.getDataCenters().addAll(dataCenters);
        }
        if (hosts != null)
        {
            options.getHosts().addAll(hosts);
        }
        if (tableNames != null)
        {
            for (String table : tableNames)
            {
                options.getColumnFamilies().add(table);
            }
        }

        logger.info("starting user-requested repair of range {} for keyspace {} and column families {}",
                    repairingRange, keyspaceName, tableNames);
        return forceRepairAsync(keyspaceName, options, true);
    }

    @Deprecated
    public int forceRepairRangeAsync(String beginToken,
                                     String endToken,
                                     String keyspaceName,
                                     boolean isSequential,
                                     boolean isLocal,
                                     boolean fullRepair,
                                     String... tableNames)
    {
        Set<String> dataCenters = null;
        if (isLocal)
        {
            dataCenters = Sets.newHashSet(DatabaseDescriptor.getLocalDataCenter());
        }
        return forceRepairRangeAsync(beginToken, endToken, keyspaceName, isSequential, dataCenters, null, fullRepair, tableNames);
    }

    /**
     * Create collection of ranges that match ring layout from given tokens.
     *
     * @param beginToken beginning token of the range
     * @param endToken end token of the range
     * @return collection of ranges that match ring layout in TokenMetadata
     */
    @VisibleForTesting
    Collection<Range<Token>> createRepairRangeFrom(String beginToken, String endToken)
    {
        Token parsedBeginToken = getTokenFactory().fromString(beginToken);
        Token parsedEndToken = getTokenFactory().fromString(endToken);

        // Break up given range to match ring layout in TokenMetadata
        ArrayList<Range<Token>> repairingRange = new ArrayList<>();

        ArrayList<Token> tokens = new ArrayList<>(tokenMetadata.sortedTokens());
        if (!tokens.contains(parsedBeginToken))
        {
            tokens.add(parsedBeginToken);
        }
        if (!tokens.contains(parsedEndToken))
        {
            tokens.add(parsedEndToken);
        }
        // tokens now contain all tokens including our endpoints
        Collections.sort(tokens);

        int start = tokens.indexOf(parsedBeginToken), end = tokens.indexOf(parsedEndToken);
        for (int i = start; i != end; i = (i+1) % tokens.size())
        {
            Range<Token> range = new Range<>(tokens.get(i), tokens.get((i+1) % tokens.size()));
            repairingRange.add(range);
        }

        return repairingRange;
    }

    public TokenFactory getTokenFactory()
    {
        return tokenMetadata.partitioner.getTokenFactory();
    }

    public int forceRepairAsync(String keyspace, RepairOption options, boolean legacy)
    {
        if (options.getRanges().isEmpty() || Keyspace.open(keyspace).getReplicationStrategy().getReplicationFactor() < 2)
            return 0;

        if (options.isIncremental() && shouldFallBackToFullRepair(keyspace, options.getColumnFamilies().toArray(new String[options.getColumnFamilies().size()])))
        {
            logger.info("Incremental repair is not supported on tables{} from keyspace {} with materialized views. " +
                        "Running full repairs instead.", options.getColumnFamilies().isEmpty()? "" : " " + options.getColumnFamilies(), keyspace);
            options.setIncremental(false);
        }

        int cmd = nextRepairCommand.incrementAndGet();
        NamedThreadFactory.createThread(createRepairTask(cmd, keyspace, options, legacy), "Repair-Task-" + threadCounter.incrementAndGet()).start();
        return cmd;
    }

    protected boolean shouldFallBackToFullRepair(String keyspace, String[] tables)
    {
        try
        {
            Set<ColumnFamilyStore> tablesToRepair = Sets.newHashSet(getValidColumnFamilies(false, false, keyspace, tables));
            Set<String> tablesWithViewsOrCdc = tablesToRepair.stream().filter(c -> c.hasViews() || c.metadata.isView() || c.isCdcEnabled()).map(c -> c.name).collect(Collectors.toSet());

            if (tablesWithViewsOrCdc.isEmpty())
                return false;

            if (tablesToRepair.size() == tablesWithViewsOrCdc.size())
                return true;


            throw new IllegalArgumentException(String.format("Cannot run a single repair command on tables with CDC/MVs and non-MV/CDC tables (%s) from keyspace %s " +
                                                             "simultaneously because incremental repair is not supported on tables with materialized views" +
                                                             "or CDC: %s. Please execute a separate command for repairing tables with and without CDC/MVs.", tablesToRepair,
                                                             keyspace, tablesWithViewsOrCdc));
        }
        catch (IOException e)
        {
            throw new RuntimeException("Could not fetch tables for repair.", e);
        }
    }

    private FutureTask<Object> createRepairTask(final int cmd, final String keyspace, final RepairOption options, boolean legacy)
    {
        if (!options.getDataCenters().isEmpty() && !options.getDataCenters().contains(DatabaseDescriptor.getLocalDataCenter()))
        {
            throw new IllegalArgumentException("the local data center must be part of the repair");
        }

        RepairRunnable task = new RepairRunnable(this, cmd, options, keyspace);
        task.addProgressListener(progressSupport);
        if (legacy)
            task.addProgressListener(legacyProgressSupport);
        return new FutureTask<>(task, null);
    }

    public void forceTerminateAllRepairSessions()
    {
        ActiveRepairService.instance.terminateSessions();
    }

    /* End of MBean interface methods */

    /**
     * Get the "primary ranges" for the specified keyspace and endpoint.
     * "Primary ranges" are the ranges that the node is responsible for storing replica primarily.
     * The node that stores replica primarily is defined as the first node returned
     * by {@link AbstractReplicationStrategy#calculateNaturalEndpoints}.
     *
     * @param keyspace Keyspace name to check primary ranges
     * @param ep endpoint we are interested in.
     * @return primary ranges for the specified endpoint.
     */
    public Collection<Range<Token>> getPrimaryRangesForEndpoint(String keyspace, InetAddress ep)
    {
        AbstractReplicationStrategy strategy = Keyspace.open(keyspace).getReplicationStrategy();
        Collection<Range<Token>> primaryRanges = new HashSet<>();
        TokenMetadata metadata = tokenMetadata.cloneOnlyTokenMap();
        for (Token token : metadata.sortedTokens())
        {
            List<InetAddress> endpoints = strategy.calculateNaturalEndpoints(token, metadata);
            if (endpoints.size() > 0 && endpoints.get(0).equals(ep))
                primaryRanges.add(new Range<>(metadata.getPredecessor(token), token));
        }
        return primaryRanges;
    }

    /**
     * Get the "primary ranges" within local DC for the specified keyspace and endpoint.
     *
     * @see #getPrimaryRangesForEndpoint(String, java.net.InetAddress)
     * @param keyspace Keyspace name to check primary ranges
     * @param referenceEndpoint endpoint we are interested in.
     * @return primary ranges within local DC for the specified endpoint.
     */
    public Collection<Range<Token>> getPrimaryRangeForEndpointWithinDC(String keyspace, InetAddress referenceEndpoint)
    {
        TokenMetadata metadata = tokenMetadata.cloneOnlyTokenMap();
        String localDC = DatabaseDescriptor.getEndpointSnitch().getDatacenter(referenceEndpoint);
        Collection<InetAddress> localDcNodes = metadata.getTopology().getDatacenterEndpoints().get(localDC);
        AbstractReplicationStrategy strategy = Keyspace.open(keyspace).getReplicationStrategy();

        Collection<Range<Token>> localDCPrimaryRanges = new HashSet<>();
        for (Token token : metadata.sortedTokens())
        {
            List<InetAddress> endpoints = strategy.calculateNaturalEndpoints(token, metadata);
            for (InetAddress endpoint : endpoints)
            {
                if (localDcNodes.contains(endpoint))
                {
                    if (endpoint.equals(referenceEndpoint))
                    {
                        localDCPrimaryRanges.add(new Range<>(metadata.getPredecessor(token), token));
                    }
                    break;
                }
            }
        }

        return localDCPrimaryRanges;
    }

    /**
     * Get all ranges an endpoint is responsible for (by keyspace)
     * @param ep endpoint we are interested in.
     * @return ranges for the specified endpoint.
     */
    Collection<Range<Token>> getRangesForEndpoint(String keyspaceName, InetAddress ep)
    {
        return Keyspace.open(keyspaceName).getReplicationStrategy().getAddressRanges().get(ep);
    }

    /**
     * Get all ranges that span the ring given a set
     * of tokens. All ranges are in sorted order of
     * ranges.
     * @return ranges in sorted order
    */
    public List<Range<Token>> getAllRanges(List<Token> sortedTokens)
    {
        if (logger.isTraceEnabled())
            logger.trace("computing ranges for {}", StringUtils.join(sortedTokens, ", "));

        if (sortedTokens.isEmpty())
            return Collections.emptyList();
        int size = sortedTokens.size();
        List<Range<Token>> ranges = new ArrayList<>(size + 1);
        for (int i = 1; i < size; ++i)
        {
            Range<Token> range = new Range<>(sortedTokens.get(i - 1), sortedTokens.get(i));
            ranges.add(range);
        }
        Range<Token> range = new Range<>(sortedTokens.get(size - 1), sortedTokens.get(0));
        ranges.add(range);

        return ranges;
    }

    /**
     * This method returns the N endpoints that are responsible for storing the
     * specified key i.e for replication.
     *
     * @param keyspaceName keyspace name also known as keyspace
     * @param cf Column family name
     * @param key key for which we need to find the endpoint
     * @return the endpoint responsible for this key
     */
    public List<InetAddress> getNaturalEndpoints(String keyspaceName, String cf, String key)
    {
        KeyspaceMetadata ksMetaData = Schema.instance.getKSMetaData(keyspaceName);
        if (ksMetaData == null)
            throw new IllegalArgumentException("Unknown keyspace '" + keyspaceName + "'");

        CFMetaData cfMetaData = ksMetaData.getTableOrViewNullable(cf);
        if (cfMetaData == null)
            throw new IllegalArgumentException("Unknown table '" + cf + "' in keyspace '" + keyspaceName + "'");

        return getNaturalEndpoints(keyspaceName, tokenMetadata.partitioner.getToken(cfMetaData.getKeyValidator().fromString(key)));
    }

    public List<InetAddress> getNaturalEndpoints(String keyspaceName, ByteBuffer key)
    {
        return getNaturalEndpoints(keyspaceName, tokenMetadata.partitioner.getToken(key));
    }

    /**
     * This method returns the N endpoints that are responsible for storing the
     * specified key i.e for replication.
     *
     * @param keyspaceName keyspace name also known as keyspace
     * @param pos position for which we need to find the endpoint
     * @return the endpoint responsible for this token
     */
    public List<InetAddress> getNaturalEndpoints(String keyspaceName, RingPosition pos)
    {
        return Keyspace.open(keyspaceName).getReplicationStrategy().getNaturalEndpoints(pos);
    }

    /**
     * Returns the endpoints currently responsible for storing the token plus pending ones
     */
    public Iterable<InetAddress> getNaturalAndPendingEndpoints(String keyspaceName, Token token)
    {
        return Iterables.concat(getNaturalEndpoints(keyspaceName, token), tokenMetadata.pendingEndpointsFor(token, keyspaceName));
    }

    /**
     * This method attempts to return N endpoints that are responsible for storing the
     * specified key i.e for replication.
     *
     * @param keyspace keyspace name also known as keyspace
     * @param key key for which we need to find the endpoint
     * @return the endpoint responsible for this key
     */
    public List<InetAddress> getLiveNaturalEndpoints(Keyspace keyspace, ByteBuffer key)
    {
        return getLiveNaturalEndpoints(keyspace, tokenMetadata.decorateKey(key));
    }

    public List<InetAddress> getLiveNaturalEndpoints(Keyspace keyspace, RingPosition pos)
    {
        List<InetAddress> liveEps = new ArrayList<>();
        getLiveNaturalEndpoints(keyspace, pos, liveEps);
        return liveEps;
    }

    /**
     * This method attempts to return N endpoints that are responsible for storing the
     * specified key i.e for replication.
     *
     * @param keyspace keyspace name also known as keyspace
     * @param pos position for which we need to find the endpoint
     * @param liveEps the list of endpoints to mutate
     */
    public void getLiveNaturalEndpoints(Keyspace keyspace, RingPosition pos, List<InetAddress> liveEps)
    {
        List<InetAddress> endpoints = keyspace.getReplicationStrategy().getNaturalEndpoints(pos);

        for (InetAddress endpoint : endpoints)
        {
            if (FailureDetector.instance.isAlive(endpoint))
                liveEps.add(endpoint);
        }
    }


    public void setLoggingLevel(String classQualifier, String rawLevel) throws Exception
    {
        ch.qos.logback.classic.Logger logBackLogger = (ch.qos.logback.classic.Logger) LoggerFactory.getLogger(classQualifier);

        // if both classQualifer and rawLevel are empty, reload from configuration
        if (StringUtils.isBlank(classQualifier) && StringUtils.isBlank(rawLevel) )
        {
            JMXConfiguratorMBean jmxConfiguratorMBean = JMX.newMBeanProxy(ManagementFactory.getPlatformMBeanServer(),
                    new ObjectName("ch.qos.logback.classic:Name=default,Type=ch.qos.logback.classic.jmx.JMXConfigurator"),
                    JMXConfiguratorMBean.class);
            jmxConfiguratorMBean.reloadDefaultConfiguration();
            return;
        }
        // classQualifer is set, but blank level given
        else if (StringUtils.isNotBlank(classQualifier) && StringUtils.isBlank(rawLevel) )
        {
            if (logBackLogger.getLevel() != null || hasAppenders(logBackLogger))
                logBackLogger.setLevel(null);
            return;
        }

        ch.qos.logback.classic.Level level = ch.qos.logback.classic.Level.toLevel(rawLevel);
        logBackLogger.setLevel(level);
        logger.info("set log level to {} for classes under '{}' (if the level doesn't look like '{}' then the logger couldn't parse '{}')", level, classQualifier, rawLevel, rawLevel);
    }

    /**
     * @return the runtime logging levels for all the configured loggers
     */
    @Override
    public Map<String,String>getLoggingLevels()
    {
        Map<String, String> logLevelMaps = Maps.newLinkedHashMap();
        LoggerContext lc = (LoggerContext) LoggerFactory.getILoggerFactory();
        for (ch.qos.logback.classic.Logger logger : lc.getLoggerList())
        {
            if(logger.getLevel() != null || hasAppenders(logger))
                logLevelMaps.put(logger.getName(), logger.getLevel().toString());
        }
        return logLevelMaps;
    }

    private boolean hasAppenders(ch.qos.logback.classic.Logger logger)
    {
        Iterator<Appender<ILoggingEvent>> it = logger.iteratorForAppenders();
        return it.hasNext();
    }

    /**
     * @return list of Token ranges (_not_ keys!) together with estimated key count,
     *      breaking up the data this node is responsible for into pieces of roughly keysPerSplit
     */
    public List<Pair<Range<Token>, Long>> getSplits(String keyspaceName, String cfName, Range<Token> range, int keysPerSplit)
    {
        Keyspace t = Keyspace.open(keyspaceName);
        ColumnFamilyStore cfs = t.getColumnFamilyStore(cfName);
        List<DecoratedKey> keys = keySamples(Collections.singleton(cfs), range);

        long totalRowCountEstimate = cfs.estimatedKeysForRange(range);

        // splitCount should be much smaller than number of key samples, to avoid huge sampling error
        int minSamplesPerSplit = 4;
        int maxSplitCount = keys.size() / minSamplesPerSplit + 1;
        int splitCount = Math.max(1, Math.min(maxSplitCount, (int)(totalRowCountEstimate / keysPerSplit)));

        List<Token> tokens = keysToTokens(range, keys);
        return getSplits(tokens, splitCount, cfs);
    }

    private List<Pair<Range<Token>, Long>> getSplits(List<Token> tokens, int splitCount, ColumnFamilyStore cfs)
    {
        double step = (double) (tokens.size() - 1) / splitCount;
        Token prevToken = tokens.get(0);
        List<Pair<Range<Token>, Long>> splits = Lists.newArrayListWithExpectedSize(splitCount);
        for (int i = 1; i <= splitCount; i++)
        {
            int index = (int) Math.round(i * step);
            Token token = tokens.get(index);
            Range<Token> range = new Range<>(prevToken, token);
            // always return an estimate > 0 (see CASSANDRA-7322)
            splits.add(Pair.create(range, Math.max(cfs.metadata.params.minIndexInterval, cfs.estimatedKeysForRange(range))));
            prevToken = token;
        }
        return splits;
    }

    private List<Token> keysToTokens(Range<Token> range, List<DecoratedKey> keys)
    {
        List<Token> tokens = Lists.newArrayListWithExpectedSize(keys.size() + 2);
        tokens.add(range.left);
        for (DecoratedKey key : keys)
            tokens.add(key.getToken());
        tokens.add(range.right);
        return tokens;
    }

    private List<DecoratedKey> keySamples(Iterable<ColumnFamilyStore> cfses, Range<Token> range)
    {
        List<DecoratedKey> keys = new ArrayList<>();
        for (ColumnFamilyStore cfs : cfses)
            Iterables.addAll(keys, cfs.keySamples(range));
        FBUtilities.sortSampledKeys(keys, range);
        return keys;
    }

    /**
     * Broadcast leaving status and update local tokenMetadata accordingly
     */
    private void startLeaving()
    {
        Gossiper.instance.addLocalApplicationState(ApplicationState.STATUS, valueFactory.leaving(getLocalTokens()));
        tokenMetadata.addLeavingEndpoint(FBUtilities.getBroadcastAddress());
        PendingRangeCalculatorService.instance.update();
    }

    public void decommission(boolean force) throws InterruptedException
    {
        TokenMetadata metadata = tokenMetadata.cloneAfterAllLeft();
        if (operationMode != Mode.LEAVING)
        {
            if (!tokenMetadata.isMember(FBUtilities.getBroadcastAddress()))
                throw new UnsupportedOperationException("local node is not a member of the token ring yet");
            if (metadata.getAllEndpoints().size() < 2)
                    throw new UnsupportedOperationException("no other normal nodes in the ring; decommission would be pointless");
            if (operationMode != Mode.NORMAL)
                throw new UnsupportedOperationException("Node in " + operationMode + " state; wait for status to become normal or restart");
        }
        if (!isDecommissioning.compareAndSet(false, true))
            throw new IllegalStateException("Node is still decommissioning. Check nodetool netstats.");

        if (logger.isDebugEnabled())
            logger.debug("DECOMMISSIONING");

        try
        {
            PendingRangeCalculatorService.instance.blockUntilFinished();

            String dc = DatabaseDescriptor.getEndpointSnitch().getDatacenter(FBUtilities.getBroadcastAddress());

            if (operationMode != Mode.LEAVING) // If we're already decommissioning there is no point checking RF/pending ranges
            {
                int rf, numNodes;
                for (String keyspaceName : Schema.instance.getPartitionedKeyspaces())
                {
                    if (!force)
                    {
                        Keyspace keyspace = Keyspace.open(keyspaceName);
                        if (keyspace.getReplicationStrategy() instanceof NetworkTopologyStrategy)
                        {
                            NetworkTopologyStrategy strategy = (NetworkTopologyStrategy) keyspace.getReplicationStrategy();
                            rf = strategy.getReplicationFactor(dc);
                            numNodes = metadata.getTopology().getDatacenterEndpoints().get(dc).size();
                        }
                        else
                        {
                            numNodes = metadata.getAllEndpoints().size();
                            rf = keyspace.getReplicationStrategy().getReplicationFactor();
                        }

                        if (numNodes <= rf)
                            throw new UnsupportedOperationException("Not enough live nodes to maintain replication factor in keyspace "
                                                                    + keyspaceName + " (RF = " + rf + ", N = " + numNodes + ")."
                                                                    + " Perform a forceful decommission to ignore.");
                    }
                    if (tokenMetadata.getPendingRanges(keyspaceName, FBUtilities.getBroadcastAddress()).size() > 0)
                        throw new UnsupportedOperationException("data is currently moving to this node; unable to leave the ring");
                }
            }

            startLeaving();
            long timeout = Math.max(RING_DELAY, BatchlogManager.instance.getBatchlogTimeout());
            setMode(Mode.LEAVING, "sleeping " + timeout + " ms for batch processing and pending range setup", true);
            Thread.sleep(timeout);

            Runnable finishLeaving = new Runnable()
            {
                public void run()
                {
                    shutdownClientServers();
                    Gossiper.instance.stop();
                    try
                    {
                        MessagingService.instance().shutdown();
                    }
                    catch (IOError ioe)
                    {
                        logger.info("failed to shutdown message service: {}", ioe);
                    }
                    StageManager.shutdownNow();
                    SystemKeyspace.setBootstrapState(SystemKeyspace.BootstrapState.DECOMMISSIONED);
                    setMode(Mode.DECOMMISSIONED, true);
                    // let op be responsible for killing the process
                }
            };
            unbootstrap(finishLeaving);
        }
        catch (InterruptedException e)
        {
            throw new RuntimeException("Node interrupted while decommissioning");
        }
        catch (ExecutionException e)
        {
            logger.error("Error while decommissioning node ", e.getCause());
            throw new RuntimeException("Error while decommissioning node: " + e.getCause().getMessage());
        }
        finally
        {
            isDecommissioning.set(false);
        }
    }

    private void leaveRing()
    {
        SystemKeyspace.setBootstrapState(SystemKeyspace.BootstrapState.NEEDS_BOOTSTRAP);
        tokenMetadata.removeEndpoint(FBUtilities.getBroadcastAddress());
        PendingRangeCalculatorService.instance.update();

        Gossiper.instance.addLocalApplicationState(ApplicationState.STATUS, valueFactory.left(getLocalTokens(),Gossiper.computeExpireTime()));
        int delay = Math.max(RING_DELAY, Gossiper.intervalInMillis * 2);
        logger.info("Announcing that I have left the ring for {}ms", delay);
        Uninterruptibles.sleepUninterruptibly(delay, TimeUnit.MILLISECONDS);
    }

    private void unbootstrap(Runnable onFinish) throws ExecutionException, InterruptedException
    {
        Map<String, Multimap<Range<Token>, InetAddress>> rangesToStream = new HashMap<>();

        for (String keyspaceName : Schema.instance.getNonLocalStrategyKeyspaces())
        {
            Multimap<Range<Token>, InetAddress> rangesMM = getChangedRangesForLeaving(keyspaceName, FBUtilities.getBroadcastAddress());

            if (logger.isDebugEnabled())
                logger.debug("Ranges needing transfer are [{}]", StringUtils.join(rangesMM.keySet(), ","));

            rangesToStream.put(keyspaceName, rangesMM);
        }

        setMode(Mode.LEAVING, "replaying batch log and streaming data to other nodes", true);

        // Start with BatchLog replay, which may create hints but no writes since this is no longer a valid endpoint.
        Future<?> batchlogReplay = BatchlogManager.instance.startBatchlogReplay();
        Future<StreamState> streamSuccess = streamRanges(rangesToStream);

        // Wait for batch log to complete before streaming hints.
        logger.debug("waiting for batch log processing.");
        batchlogReplay.get();

        setMode(Mode.LEAVING, "streaming hints to other nodes", true);

        Future hintsSuccess = streamHints();

        // wait for the transfer runnables to signal the latch.
        logger.debug("waiting for stream acks.");
        streamSuccess.get();
        hintsSuccess.get();
        logger.debug("stream acks all received.");
        leaveRing();
        onFinish.run();
    }

    private Future streamHints()
    {
        return HintsService.instance.transferHints(this::getPreferredHintsStreamTarget);
    }

    /**
     * Find the best target to stream hints to. Currently the closest peer according to the snitch
     */
    private UUID getPreferredHintsStreamTarget()
    {
        List<InetAddress> candidates = new ArrayList<>(StorageService.instance.getTokenMetadata().cloneAfterAllLeft().getAllEndpoints());
        candidates.remove(FBUtilities.getBroadcastAddress());
        for (Iterator<InetAddress> iter = candidates.iterator(); iter.hasNext(); )
        {
            InetAddress address = iter.next();
            if (!FailureDetector.instance.isAlive(address))
                iter.remove();
        }

        if (candidates.isEmpty())
        {
            logger.warn("Unable to stream hints since no live endpoints seen");
            throw new RuntimeException("Unable to stream hints since no live endpoints seen");
        }
        else
        {
            // stream to the closest peer as chosen by the snitch
            DatabaseDescriptor.getEndpointSnitch().sortByProximity(FBUtilities.getBroadcastAddress(), candidates);
            InetAddress hintsDestinationHost = candidates.get(0);
            return tokenMetadata.getHostId(hintsDestinationHost);
        }
    }

    public void move(String newToken) throws IOException
    {
        try
        {
            getTokenFactory().validate(newToken);
        }
        catch (ConfigurationException e)
        {
            throw new IOException(e.getMessage());
        }
        move(getTokenFactory().fromString(newToken));
    }

    /**
     * move the node to new token or find a new token to boot to according to load
     *
     * @param newToken new token to boot to, or if null, find balanced token to boot to
     *
     * @throws IOException on any I/O operation error
     */
    private void move(Token newToken) throws IOException
    {
        if (newToken == null)
            throw new IOException("Can't move to the undefined (null) token.");

        if (tokenMetadata.sortedTokens().contains(newToken))
            throw new IOException("target token " + newToken + " is already owned by another node.");

        // address of the current node
        InetAddress localAddress = FBUtilities.getBroadcastAddress();

        // This doesn't make any sense in a vnodes environment.
        if (getTokenMetadata().getTokens(localAddress).size() > 1)
        {
            logger.error("Invalid request to move(Token); This node has more than one token and cannot be moved thusly.");
            throw new UnsupportedOperationException("This node has more than one token and cannot be moved thusly.");
        }

        List<String> keyspacesToProcess = Schema.instance.getNonLocalStrategyKeyspaces();

        PendingRangeCalculatorService.instance.blockUntilFinished();
        // checking if data is moving to this node
        for (String keyspaceName : keyspacesToProcess)
        {
            if (tokenMetadata.getPendingRanges(keyspaceName, localAddress).size() > 0)
                throw new UnsupportedOperationException("data is currently moving to this node; unable to leave the ring");
        }

        Gossiper.instance.addLocalApplicationState(ApplicationState.STATUS, valueFactory.moving(newToken));
        setMode(Mode.MOVING, String.format("Moving %s from %s to %s.", localAddress, getLocalTokens().iterator().next(), newToken), true);

        setMode(Mode.MOVING, String.format("Sleeping %s ms before start streaming/fetching ranges", RING_DELAY), true);
        Uninterruptibles.sleepUninterruptibly(RING_DELAY, TimeUnit.MILLISECONDS);

        RangeRelocator relocator = new RangeRelocator(Collections.singleton(newToken), keyspacesToProcess);

        if (relocator.streamsNeeded())
        {
            setMode(Mode.MOVING, "fetching new ranges and streaming old ranges", true);
            try
            {
                relocator.stream().get();
            }
            catch (ExecutionException | InterruptedException e)
            {
                throw new RuntimeException("Interrupted while waiting for stream/fetch ranges to finish: " + e.getMessage());
            }
        }
        else
        {
            setMode(Mode.MOVING, "No ranges to fetch/stream", true);
        }

        setTokens(Collections.singleton(newToken)); // setting new token as we have everything settled

        if (logger.isDebugEnabled())
            logger.debug("Successfully moved to new token {}", getLocalTokens().iterator().next());
    }

    private class RangeRelocator
    {
        private final StreamPlan streamPlan = new StreamPlan(StreamOperation.RELOCATION, true, true);

        private RangeRelocator(Collection<Token> tokens, List<String> keyspaceNames)
        {
            calculateToFromStreams(tokens, keyspaceNames);
        }

        private void calculateToFromStreams(Collection<Token> newTokens, List<String> keyspaceNames)
        {
            InetAddress localAddress = FBUtilities.getBroadcastAddress();
            IEndpointSnitch snitch = DatabaseDescriptor.getEndpointSnitch();
            TokenMetadata tokenMetaCloneAllSettled = tokenMetadata.cloneAfterAllSettled();
            // clone to avoid concurrent modification in calculateNaturalEndpoints
            TokenMetadata tokenMetaClone = tokenMetadata.cloneOnlyTokenMap();

            for (String keyspace : keyspaceNames)
            {
                // replication strategy of the current keyspace
                AbstractReplicationStrategy strategy = Keyspace.open(keyspace).getReplicationStrategy();
                Multimap<InetAddress, Range<Token>> endpointToRanges = strategy.getAddressRanges();

                logger.debug("Calculating ranges to stream and request for keyspace {}", keyspace);
                for (Token newToken : newTokens)
                {
                    // getting collection of the currently used ranges by this keyspace
                    Collection<Range<Token>> currentRanges = endpointToRanges.get(localAddress);
                    // collection of ranges which this node will serve after move to the new token
                    Collection<Range<Token>> updatedRanges = strategy.getPendingAddressRanges(tokenMetaClone, newToken, localAddress);

                    // ring ranges and endpoints associated with them
                    // this used to determine what nodes should we ping about range data
                    Multimap<Range<Token>, InetAddress> rangeAddresses = strategy.getRangeAddresses(tokenMetaClone);

                    // calculated parts of the ranges to request/stream from/to nodes in the ring
                    Pair<Set<Range<Token>>, Set<Range<Token>>> rangesPerKeyspace = calculateStreamAndFetchRanges(currentRanges, updatedRanges);

                    /**
                     * In this loop we are going through all ranges "to fetch" and determining
                     * nodes in the ring responsible for data we are interested in
                     */
                    Multimap<Range<Token>, InetAddress> rangesToFetchWithPreferredEndpoints = ArrayListMultimap.create();
                    for (Range<Token> toFetch : rangesPerKeyspace.right)
                    {
                        for (Range<Token> range : rangeAddresses.keySet())
                        {
                            if (range.contains(toFetch))
                            {
                                List<InetAddress> endpoints = null;

                                if (useStrictConsistency)
                                {
                                    Set<InetAddress> oldEndpoints = Sets.newHashSet(rangeAddresses.get(range));
                                    Set<InetAddress> newEndpoints = Sets.newHashSet(strategy.calculateNaturalEndpoints(toFetch.right, tokenMetaCloneAllSettled));

                                    //Due to CASSANDRA-5953 we can have a higher RF then we have endpoints.
                                    //So we need to be careful to only be strict when endpoints == RF
                                    if (oldEndpoints.size() == strategy.getReplicationFactor())
                                    {
                                        oldEndpoints.removeAll(newEndpoints);

                                        //No relocation required
                                        if (oldEndpoints.isEmpty())
                                            continue;

                                        assert oldEndpoints.size() == 1 : "Expected 1 endpoint but found " + oldEndpoints.size();
                                    }

                                    endpoints = Lists.newArrayList(oldEndpoints.iterator().next());
                                }
                                else
                                {
                                    endpoints = snitch.getSortedListByProximity(localAddress, rangeAddresses.get(range));
                                }

                                // storing range and preferred endpoint set
                                rangesToFetchWithPreferredEndpoints.putAll(toFetch, endpoints);
                            }
                        }

                        Collection<InetAddress> addressList = rangesToFetchWithPreferredEndpoints.get(toFetch);
                        if (addressList == null || addressList.isEmpty())
                            continue;

                        if (useStrictConsistency)
                        {
                            if (addressList.size() > 1)
                                throw new IllegalStateException("Multiple strict sources found for " + toFetch);

                            InetAddress sourceIp = addressList.iterator().next();
                            if (Gossiper.instance.isEnabled() && !Gossiper.instance.getEndpointStateForEndpoint(sourceIp).isAlive())
                                throw new RuntimeException("A node required to move the data consistently is down ("+sourceIp+").  If you wish to move the data from a potentially inconsistent replica, restart the node with -Dcassandra.consistent.rangemovement=false");
                        }
                    }

                    // calculating endpoints to stream current ranges to if needed
                    // in some situations node will handle current ranges as part of the new ranges
                    Multimap<InetAddress, Range<Token>> endpointRanges = HashMultimap.create();
                    for (Range<Token> toStream : rangesPerKeyspace.left)
                    {
                        Set<InetAddress> currentEndpoints = ImmutableSet.copyOf(strategy.calculateNaturalEndpoints(toStream.right, tokenMetaClone));
                        Set<InetAddress> newEndpoints = ImmutableSet.copyOf(strategy.calculateNaturalEndpoints(toStream.right, tokenMetaCloneAllSettled));
                        logger.debug("Range: {} Current endpoints: {} New endpoints: {}", toStream, currentEndpoints, newEndpoints);
                        for (InetAddress address : Sets.difference(newEndpoints, currentEndpoints))
                        {
                            logger.debug("Range {} has new owner {}", toStream, address);
                            endpointRanges.put(address, toStream);
                        }
                    }

                    // stream ranges
                    for (InetAddress address : endpointRanges.keySet())
                    {
                        logger.debug("Will stream range {} of keyspace {} to endpoint {}", endpointRanges.get(address), keyspace, address);
                        InetAddress preferred = SystemKeyspace.getPreferredIP(address);
                        streamPlan.transferRanges(address, preferred, keyspace, endpointRanges.get(address));
                    }

                    // stream requests
                    Multimap<InetAddress, Range<Token>> workMap = RangeStreamer.getWorkMapForMove(rangesToFetchWithPreferredEndpoints, keyspace, FailureDetector.instance, useStrictConsistency);
                    for (InetAddress address : workMap.keySet())
                    {
                        logger.debug("Will request range {} of keyspace {} from endpoint {}", workMap.get(address), keyspace, address);
                        InetAddress preferred = SystemKeyspace.getPreferredIP(address);
                        streamPlan.requestRanges(address, preferred, keyspace, workMap.get(address));
                    }

                    logger.debug("Keyspace {}: work map {}.", keyspace, workMap);
                }
            }
        }

        public Future<StreamState> stream()
        {
            return streamPlan.execute();
        }

        public boolean streamsNeeded()
        {
            return !streamPlan.isEmpty();
        }
    }

    /**
     * Get the status of a token removal.
     */
    public String getRemovalStatus()
    {
        if (removingNode == null)
        {
            return "No token removals in process.";
        }
        return String.format("Removing token (%s). Waiting for replication confirmation from [%s].",
                             tokenMetadata.getToken(removingNode),
                             StringUtils.join(replicatingNodes, ","));
    }

    /**
     * Force a remove operation to complete. This may be necessary if a remove operation
     * blocks forever due to node/stream failure. removeNode() must be called
     * first, this is a last resort measure.  No further attempt will be made to restore replicas.
     */
    public void forceRemoveCompletion()
    {
        if (!replicatingNodes.isEmpty()  || tokenMetadata.getSizeOfLeavingEndpoints() > 0)
        {
            logger.warn("Removal not confirmed for for {}", StringUtils.join(this.replicatingNodes, ","));
            for (InetAddress endpoint : tokenMetadata.getLeavingEndpoints())
            {
                UUID hostId = tokenMetadata.getHostId(endpoint);
                Gossiper.instance.advertiseTokenRemoved(endpoint, hostId);
                excise(tokenMetadata.getTokens(endpoint), endpoint);
            }
            replicatingNodes.clear();
            removingNode = null;
        }
        else
        {
            logger.warn("No nodes to force removal on, call 'removenode' first");
        }
    }

    /**
     * Remove a node that has died, attempting to restore the replica count.
     * If the node is alive, decommission should be attempted.  If decommission
     * fails, then removeNode should be called.  If we fail while trying to
     * restore the replica count, finally forceRemoveCompleteion should be
     * called to forcibly remove the node without regard to replica count.
     *
     * @param hostIdString Host ID for the node
     */
    public void removeNode(String hostIdString)
    {
        InetAddress myAddress = FBUtilities.getBroadcastAddress();
        UUID localHostId = tokenMetadata.getHostId(myAddress);
        UUID hostId = UUID.fromString(hostIdString);
        InetAddress endpoint = tokenMetadata.getEndpointForHostId(hostId);

        if (endpoint == null)
            throw new UnsupportedOperationException("Host ID not found.");

        if (!tokenMetadata.isMember(endpoint))
            throw new UnsupportedOperationException("Node to be removed is not a member of the token ring");

        if (endpoint.equals(myAddress))
             throw new UnsupportedOperationException("Cannot remove self");

        if (Gossiper.instance.getLiveMembers().contains(endpoint))
            throw new UnsupportedOperationException("Node " + endpoint + " is alive and owns this ID. Use decommission command to remove it from the ring");

        // A leaving endpoint that is dead is already being removed.
        if (tokenMetadata.isLeaving(endpoint))
            logger.warn("Node {} is already being removed, continuing removal anyway", endpoint);

        if (!replicatingNodes.isEmpty())
            throw new UnsupportedOperationException("This node is already processing a removal. Wait for it to complete, or use 'removenode force' if this has failed.");

        Collection<Token> tokens = tokenMetadata.getTokens(endpoint);

        // Find the endpoints that are going to become responsible for data
        for (String keyspaceName : Schema.instance.getNonLocalStrategyKeyspaces())
        {
            // if the replication factor is 1 the data is lost so we shouldn't wait for confirmation
            if (Keyspace.open(keyspaceName).getReplicationStrategy().getReplicationFactor() == 1)
                continue;

            // get all ranges that change ownership (that is, a node needs
            // to take responsibility for new range)
            Multimap<Range<Token>, InetAddress> changedRanges = getChangedRangesForLeaving(keyspaceName, endpoint);
            IFailureDetector failureDetector = FailureDetector.instance;
            for (InetAddress ep : changedRanges.values())
            {
                if (failureDetector.isAlive(ep))
                    replicatingNodes.add(ep);
                else
                    logger.warn("Endpoint {} is down and will not receive data for re-replication of {}", ep, endpoint);
            }
        }
        removingNode = endpoint;

        tokenMetadata.addLeavingEndpoint(endpoint);
        PendingRangeCalculatorService.instance.update();

        // the gossiper will handle spoofing this node's state to REMOVING_TOKEN for us
        // we add our own token so other nodes to let us know when they're done
        Gossiper.instance.advertiseRemoving(endpoint, hostId, localHostId);

        // kick off streaming commands
        restoreReplicaCount(endpoint, myAddress);

        // wait for ReplicationFinishedVerbHandler to signal we're done
        while (!replicatingNodes.isEmpty())
        {
            Uninterruptibles.sleepUninterruptibly(100, TimeUnit.MILLISECONDS);
        }

        excise(tokens, endpoint);

        // gossiper will indicate the token has left
        Gossiper.instance.advertiseTokenRemoved(endpoint, hostId);

        replicatingNodes.clear();
        removingNode = null;
    }

    public void confirmReplication(InetAddress node)
    {
        // replicatingNodes can be empty in the case where this node used to be a removal coordinator,
        // but restarted before all 'replication finished' messages arrived. In that case, we'll
        // still go ahead and acknowledge it.
        if (!replicatingNodes.isEmpty())
        {
            replicatingNodes.remove(node);
        }
        else
        {
            logger.info("Received unexpected REPLICATION_FINISHED message from {}. Was this node recently a removal coordinator?", node);
        }
    }

    public String getOperationMode()
    {
        return operationMode.toString();
    }

    public boolean isStarting()
    {
        return operationMode == Mode.STARTING;
    }

    public boolean isMoving()
    {
        return operationMode == Mode.MOVING;
    }

    public boolean isJoining()
    {
        return operationMode == Mode.JOINING;
    }

    public boolean isDrained()
    {
        return operationMode == Mode.DRAINED;
    }

    public boolean isDraining()
    {
        return operationMode == Mode.DRAINING;
    }

    public String getDrainProgress()
    {
        return String.format("Drained %s/%s ColumnFamilies", remainingCFs, totalCFs);
    }

    /**
     * Shuts node off to writes, empties memtables and the commit log.
     */
    public synchronized void drain() throws IOException, InterruptedException, ExecutionException
    {
        drain(false);
    }

    protected synchronized void drain(boolean isFinalShutdown) throws IOException, InterruptedException, ExecutionException
    {
        ExecutorService counterMutationStage = StageManager.getStage(Stage.COUNTER_MUTATION);
        ExecutorService viewMutationStage = StageManager.getStage(Stage.VIEW_MUTATION);
        ExecutorService mutationStage = StageManager.getStage(Stage.MUTATION);

        if (mutationStage.isTerminated()
            && counterMutationStage.isTerminated()
            && viewMutationStage.isTerminated())
        {
            if (!isFinalShutdown)
                logger.warn("Cannot drain node (did it already happen?)");
            return;
        }

        assert !isShutdown;
        isShutdown = true;

        Throwable preShutdownHookThrowable = Throwables.perform(null, preShutdownHooks.stream().map(h -> h::run));
        if (preShutdownHookThrowable != null)
            logger.error("Attempting to continue draining after pre-shutdown hooks returned exception", preShutdownHookThrowable);

        try
        {
            setMode(Mode.DRAINING, "starting drain process", !isFinalShutdown);

            BatchlogManager.instance.shutdown();
            HintsService.instance.pauseDispatch();

            if (daemon != null)
                shutdownClientServers();
            ScheduledExecutors.optionalTasks.shutdown();
            Gossiper.instance.stop();

            if (!isFinalShutdown)
                setMode(Mode.DRAINING, "shutting down MessageService", false);

            // In-progress writes originating here could generate hints to be written, so shut down MessagingService
            // before mutation stage, so we can get all the hints saved before shutting down
            MessagingService.instance().shutdown();

            if (!isFinalShutdown)
                setMode(Mode.DRAINING, "clearing mutation stage", false);
            viewMutationStage.shutdown();
            counterMutationStage.shutdown();
            mutationStage.shutdown();
            viewMutationStage.awaitTermination(3600, TimeUnit.SECONDS);
            counterMutationStage.awaitTermination(3600, TimeUnit.SECONDS);
            mutationStage.awaitTermination(3600, TimeUnit.SECONDS);

            StorageProxy.instance.verifyNoHintsInProgress();

            if (!isFinalShutdown)
                setMode(Mode.DRAINING, "flushing column families", false);

            // disable autocompaction - we don't want to start any new compactions while we are draining
            for (Keyspace keyspace : Keyspace.all())
                for (ColumnFamilyStore cfs : keyspace.getColumnFamilyStores())
                    cfs.disableAutoCompaction();

            // count CFs first, since forceFlush could block for the flushWriter to get a queue slot empty
            totalCFs = 0;
            for (Keyspace keyspace : Keyspace.nonSystem())
                totalCFs += keyspace.getColumnFamilyStores().size();
            remainingCFs = totalCFs;
            // flush
            List<Future<?>> flushes = new ArrayList<>();
            for (Keyspace keyspace : Keyspace.nonSystem())
            {
                for (ColumnFamilyStore cfs : keyspace.getColumnFamilyStores())
                    flushes.add(cfs.forceFlush());
            }
            // wait for the flushes.
            // TODO this is a godawful way to track progress, since they flush in parallel.  a long one could
            // thus make several short ones "instant" if we wait for them later.
            for (Future f : flushes)
            {
                try
                {
                    FBUtilities.waitOnFuture(f);
                }
                catch (Throwable t)
                {
                    JVMStabilityInspector.inspectThrowable(t);
                    // don't let this stop us from shutting down the commitlog and other thread pools
                    logger.warn("Caught exception while waiting for memtable flushes during shutdown hook", t);
                }

                remainingCFs--;
            }

            // Interrupt ongoing compactions and shutdown CM to prevent further compactions.
            CompactionManager.instance.forceShutdown();
            // Flush the system tables after all other tables are flushed, just in case flushing modifies any system state
            // like CASSANDRA-5151. Don't bother with progress tracking since system data is tiny.
            // Flush system tables after stopping compactions since they modify
            // system tables (for example compactions can obsolete sstables and the tidiers in SSTableReader update
            // system tables, see SSTableReader.GlobalTidy)
            flushes.clear();
            for (Keyspace keyspace : Keyspace.system())
            {
                for (ColumnFamilyStore cfs : keyspace.getColumnFamilyStores())
                    flushes.add(cfs.forceFlush());
            }
            FBUtilities.waitOnFutures(flushes);

            HintsService.instance.shutdownBlocking();

            // Interrupt ongoing compactions and shutdown CM to prevent further compactions.
            CompactionManager.instance.forceShutdown();

            // whilst we've flushed all the CFs, which will have recycled all completed segments, we want to ensure
            // there are no segments to replay, so we force the recycling of any remaining (should be at most one)
            CommitLog.instance.forceRecycleAllSegments();

            CommitLog.instance.shutdownBlocking();

            // wait for miscellaneous tasks like sstable and commitlog segment deletion
            ScheduledExecutors.nonPeriodicTasks.shutdown();
            if (!ScheduledExecutors.nonPeriodicTasks.awaitTermination(1, TimeUnit.MINUTES))
                logger.warn("Failed to wait for non periodic tasks to shutdown");

            ColumnFamilyStore.shutdownPostFlushExecutor();
            setMode(Mode.DRAINED, !isFinalShutdown);
        }
        catch (Throwable t)
        {
            logger.error("Caught an exception while draining ", t);
        }
        finally
        {
            Throwable postShutdownHookThrowable = Throwables.perform(null, postShutdownHooks.stream().map(h -> h::run));
            if (postShutdownHookThrowable != null)
                logger.error("Post-shutdown hooks returned exception", postShutdownHookThrowable);
        }
    }

    /**
     * Add a runnable which will be called before shut down or drain. This is useful for other
     * applications running in the same JVM which may want to shut down first rather than time
     * out attempting to use Cassandra calls which will no longer work.
     * @param hook: the code to run
     * @return true on success, false if Cassandra is already shutting down, in which case the runnable
     * has NOT been added.
     */
    public synchronized boolean addPreShutdownHook(Runnable hook)
    {
        if (!isDraining() && !isDrained())
            return preShutdownHooks.add(hook);

        return false;
    }

    /**
     * Remove a preshutdown hook
     */
    public synchronized boolean removePreShutdownHook(Runnable hook)
    {
        return preShutdownHooks.remove(hook);
    }

    /**
     * Add a runnable which will be called after shutdown or drain. This is useful for other applications
     * running in the same JVM that Cassandra needs to work and should shut down later.
     * @param hook: the code to run
     * @return true on success, false if Cassandra is already shutting down, in which case the runnable has NOT been
     * added.
     */
    public synchronized boolean addPostShutdownHook(Runnable hook)
    {
        if (!isDraining() && !isDrained())
            return postShutdownHooks.add(hook);

        return false;
    }

    /**
     * Remove a postshutdownhook
     */
    public synchronized boolean removePostShutdownHook(Runnable hook)
    {
        return postShutdownHooks.remove(hook);
    }

    /**
     * Some services are shutdown during draining and we should not attempt to start them again.
     *
     * @param service - the name of the service we are trying to start.
     * @throws IllegalStateException - an exception that nodetool is able to convert into a message to display to the user
     */
    synchronized void checkServiceAllowedToStart(String service)
    {
        if (isDraining()) // when draining isShutdown is also true, so we check first to return a more accurate message
            throw new IllegalStateException(String.format("Unable to start %s because the node is draining.", service));

        if (isShutdown()) // do not rely on operationMode in case it gets changed to decomissioned or other
            throw new IllegalStateException(String.format("Unable to start %s because the node was drained.", service));
    }

    // Never ever do this at home. Used by tests.
    @VisibleForTesting
    public IPartitioner setPartitionerUnsafe(IPartitioner newPartitioner)
    {
        IPartitioner oldPartitioner = DatabaseDescriptor.setPartitionerUnsafe(newPartitioner);
        tokenMetadata = tokenMetadata.cloneWithNewPartitioner(newPartitioner);
        valueFactory = new VersionedValue.VersionedValueFactory(newPartitioner);
        return oldPartitioner;
    }

    TokenMetadata setTokenMetadataUnsafe(TokenMetadata tmd)
    {
        TokenMetadata old = tokenMetadata;
        tokenMetadata = tmd;
        return old;
    }

    public void truncate(String keyspace, String table) throws TimeoutException, IOException
    {
        try
        {
            StorageProxy.truncateBlocking(keyspace, table);
        }
        catch (UnavailableException e)
        {
            throw new IOException(e.getMessage());
        }
    }

    public Map<InetAddress, Float> getOwnership()
    {
        List<Token> sortedTokens = tokenMetadata.sortedTokens();
        // describeOwnership returns tokens in an unspecified order, let's re-order them
        Map<Token, Float> tokenMap = new TreeMap<Token, Float>(tokenMetadata.partitioner.describeOwnership(sortedTokens));
        Map<InetAddress, Float> nodeMap = new LinkedHashMap<>();
        for (Map.Entry<Token, Float> entry : tokenMap.entrySet())
        {
            InetAddress endpoint = tokenMetadata.getEndpoint(entry.getKey());
            Float tokenOwnership = entry.getValue();
            if (nodeMap.containsKey(endpoint))
                nodeMap.put(endpoint, nodeMap.get(endpoint) + tokenOwnership);
            else
                nodeMap.put(endpoint, tokenOwnership);
        }
        return nodeMap;
    }

    /**
     * Calculates ownership. If there are multiple DC's and the replication strategy is DC aware then ownership will be
     * calculated per dc, i.e. each DC will have total ring ownership divided amongst its nodes. Without replication
     * total ownership will be a multiple of the number of DC's and this value will then go up within each DC depending
     * on the number of replicas within itself. For DC unaware replication strategies, ownership without replication
     * will be 100%.
     *
     * @throws IllegalStateException when node is not configured properly.
     */
    public LinkedHashMap<InetAddress, Float> effectiveOwnership(String keyspace) throws IllegalStateException
    {
        AbstractReplicationStrategy strategy;
        if (keyspace != null)
        {
            Keyspace keyspaceInstance = Schema.instance.getKeyspaceInstance(keyspace);
            if (keyspaceInstance == null)
                throw new IllegalArgumentException("The keyspace " + keyspace + ", does not exist");

            if (keyspaceInstance.getReplicationStrategy() instanceof LocalStrategy)
                throw new IllegalStateException("Ownership values for keyspaces with LocalStrategy are meaningless");
            strategy = keyspaceInstance.getReplicationStrategy();
        }
        else
        {
            List<String> userKeyspaces = Schema.instance.getUserKeyspaces();

            if (userKeyspaces.size() > 0)
            {
                keyspace = userKeyspaces.get(0);
                AbstractReplicationStrategy replicationStrategy = Schema.instance.getKeyspaceInstance(keyspace).getReplicationStrategy();
                for (String keyspaceName : userKeyspaces)
                {
                    if (!Schema.instance.getKeyspaceInstance(keyspaceName).getReplicationStrategy().hasSameSettings(replicationStrategy))
                        throw new IllegalStateException("Non-system keyspaces don't have the same replication settings, effective ownership information is meaningless");
                }
            }
            else
            {
                keyspace = "system_traces";
            }

            Keyspace keyspaceInstance = Schema.instance.getKeyspaceInstance(keyspace);
            if (keyspaceInstance == null)
                throw new IllegalArgumentException("The node does not have " + keyspace + " yet, probably still bootstrapping");
            strategy = keyspaceInstance.getReplicationStrategy();
        }

        TokenMetadata metadata = tokenMetadata.cloneOnlyTokenMap();

        Collection<Collection<InetAddress>> endpointsGroupedByDc = new ArrayList<>();
        // mapping of dc's to nodes, use sorted map so that we get dcs sorted
        SortedMap<String, Collection<InetAddress>> sortedDcsToEndpoints = new TreeMap<>();
        sortedDcsToEndpoints.putAll(metadata.getTopology().getDatacenterEndpoints().asMap());
        for (Collection<InetAddress> endpoints : sortedDcsToEndpoints.values())
            endpointsGroupedByDc.add(endpoints);

        Map<Token, Float> tokenOwnership = tokenMetadata.partitioner.describeOwnership(tokenMetadata.sortedTokens());
        LinkedHashMap<InetAddress, Float> finalOwnership = Maps.newLinkedHashMap();

        Multimap<InetAddress, Range<Token>> endpointToRanges = strategy.getAddressRanges();
        // calculate ownership per dc
        for (Collection<InetAddress> endpoints : endpointsGroupedByDc)
        {
            // calculate the ownership with replication and add the endpoint to the final ownership map
            for (InetAddress endpoint : endpoints)
            {
                float ownership = 0.0f;
                for (Range<Token> range : endpointToRanges.get(endpoint))
                {
                    if (tokenOwnership.containsKey(range.right))
                        ownership += tokenOwnership.get(range.right);
                }
                finalOwnership.put(endpoint, ownership);
            }
        }
        return finalOwnership;
    }

    public List<String> getKeyspaces()
    {
        List<String> keyspaceNamesList = new ArrayList<>(Schema.instance.getKeyspaces());
        return Collections.unmodifiableList(keyspaceNamesList);
    }

    public List<String> getNonSystemKeyspaces()
    {
        return Collections.unmodifiableList(Schema.instance.getNonSystemKeyspaces());
    }

    public List<String> getNonLocalStrategyKeyspaces()
    {
        return Collections.unmodifiableList(Schema.instance.getNonLocalStrategyKeyspaces());
    }

    public Map<String, Map<String, String>> getTableInfos(String keyspace, String... tables)
    {
        Map<String, Map<String, String>> tableInfos = new HashMap<>();

        try
        {
            getValidColumnFamilies(false, false, keyspace, tables).forEach(cfs -> tableInfos.put(cfs.name, cfs.getTableInfo().asMap()));
        }
        catch (IOException e)
        {
            throw new RuntimeException(String.format("Could not retrieve info for keyspace %s and table(s) %s.", keyspace, tables), e);
        }

        return tableInfos;
    }

    public Map<String,List<String>> getKeyspacesAndViews()
    {
        Map<String, List<String>> map = new HashMap<>();
        for (String ks : Schema.instance.getKeyspaces())
        {
            List<String> tables = new ArrayList<>();
            map.put(ks, tables);
            for (Iterator<ViewDefinition> viewIter = Schema.instance.getKSMetaData(ks).views.iterator(); viewIter.hasNext();)
            {
                tables.add(viewIter.next().viewName);
            }
        }
        return map;
    }

    public Map<String, String> getViewBuildStatuses(String keyspace, String view)
    {
        Map<UUID, String> coreViewStatus = SystemDistributedKeyspace.viewStatus(keyspace, view);
        Map<InetAddress, UUID> hostIdToEndpoint = tokenMetadata.getEndpointToHostIdMapForReading();
        Map<String, String> result = new HashMap<>();

        for (Map.Entry<InetAddress, UUID> entry : hostIdToEndpoint.entrySet())
        {
            UUID hostId = entry.getValue();
            InetAddress endpoint = entry.getKey();
            result.put(endpoint.toString(),
                       coreViewStatus.containsKey(hostId)
                       ? coreViewStatus.get(hostId)
                       : "UNKNOWN");
        }

        return Collections.unmodifiableMap(result);
    }

    public void setDynamicUpdateInterval(int dynamicUpdateInterval)
    {
        if (DatabaseDescriptor.getEndpointSnitch() instanceof DynamicEndpointSnitch)
        {

            try
            {
                updateSnitch(null, true, dynamicUpdateInterval, null, null);
            }
            catch (ClassNotFoundException e)
            {
                throw new RuntimeException(e);
            }
        }
    }

    public int getDynamicUpdateInterval()
    {
        return DatabaseDescriptor.getDynamicUpdateInterval();
    }

    public void updateSnitch(String epSnitchClassName, Boolean dynamic, Integer dynamicUpdateInterval, Integer dynamicResetInterval, Double dynamicBadnessThreshold) throws ClassNotFoundException
    {
        // apply dynamic snitch configuration
        if (dynamicUpdateInterval != null)
            DatabaseDescriptor.setDynamicUpdateInterval(dynamicUpdateInterval);
        if (dynamicResetInterval != null)
            DatabaseDescriptor.setDynamicResetInterval(dynamicResetInterval);
        if (dynamicBadnessThreshold != null)
            DatabaseDescriptor.setDynamicBadnessThreshold(dynamicBadnessThreshold);

        IEndpointSnitch oldSnitch = DatabaseDescriptor.getEndpointSnitch();

        // new snitch registers mbean during construction
        if(epSnitchClassName != null)
        {

            // need to unregister the mbean _before_ the new dynamic snitch is instantiated (and implicitly initialized
            // and its mbean registered)
            if (oldSnitch instanceof DynamicEndpointSnitch)
                ((DynamicEndpointSnitch)oldSnitch).close();

            IEndpointSnitch newSnitch;
            try
            {
                newSnitch = DatabaseDescriptor.createEndpointSnitch(dynamic != null && dynamic, epSnitchClassName);
            }
            catch (ConfigurationException e)
            {
                throw new ClassNotFoundException(e.getMessage());
            }

            if (newSnitch instanceof DynamicEndpointSnitch)
            {
                logger.info("Created new dynamic snitch {} with update-interval={}, reset-interval={}, badness-threshold={}",
                            ((DynamicEndpointSnitch)newSnitch).subsnitch.getClass().getName(), DatabaseDescriptor.getDynamicUpdateInterval(),
                            DatabaseDescriptor.getDynamicResetInterval(), DatabaseDescriptor.getDynamicBadnessThreshold());
            }
            else
            {
                logger.info("Created new non-dynamic snitch {}", newSnitch.getClass().getName());
            }

            // point snitch references to the new instance
            DatabaseDescriptor.setEndpointSnitch(newSnitch);
            for (String ks : Schema.instance.getKeyspaces())
            {
                Keyspace.open(ks).getReplicationStrategy().snitch = newSnitch;
            }
        }
        else
        {
            if (oldSnitch instanceof DynamicEndpointSnitch)
            {
                logger.info("Applying config change to dynamic snitch {} with update-interval={}, reset-interval={}, badness-threshold={}",
                            ((DynamicEndpointSnitch)oldSnitch).subsnitch.getClass().getName(), DatabaseDescriptor.getDynamicUpdateInterval(),
                            DatabaseDescriptor.getDynamicResetInterval(), DatabaseDescriptor.getDynamicBadnessThreshold());

                DynamicEndpointSnitch snitch = (DynamicEndpointSnitch)oldSnitch;
                snitch.applyConfigChanges();
            }
        }

        updateTopology();
    }

    /**
     * Seed data to the endpoints that will be responsible for it at the future
     *
     * @param rangesToStreamByKeyspace keyspaces and data ranges with endpoints included for each
     * @return async Future for whether stream was success
     */
    private Future<StreamState> streamRanges(Map<String, Multimap<Range<Token>, InetAddress>> rangesToStreamByKeyspace)
    {
        // First, we build a list of ranges to stream to each host, per table
        Map<String, Map<InetAddress, List<Range<Token>>>> sessionsToStreamByKeyspace = new HashMap<>();

        for (Map.Entry<String, Multimap<Range<Token>, InetAddress>> entry : rangesToStreamByKeyspace.entrySet())
        {
            String keyspace = entry.getKey();
            Multimap<Range<Token>, InetAddress> rangesWithEndpoints = entry.getValue();

            if (rangesWithEndpoints.isEmpty())
                continue;

            Map<InetAddress, Set<Range<Token>>> transferredRangePerKeyspace = SystemKeyspace.getTransferredRanges("Unbootstrap",
                                                                                                                  keyspace,
                                                                                                                  StorageService.instance.getTokenMetadata().partitioner);
            Map<InetAddress, List<Range<Token>>> rangesPerEndpoint = new HashMap<>();
            for (Map.Entry<Range<Token>, InetAddress> endPointEntry : rangesWithEndpoints.entries())
            {
                Range<Token> range = endPointEntry.getKey();
                InetAddress endpoint = endPointEntry.getValue();

                Set<Range<Token>> transferredRanges = transferredRangePerKeyspace.get(endpoint);
                if (transferredRanges != null && transferredRanges.contains(range))
                {
                    logger.debug("Skipping transferred range {} of keyspace {}, endpoint {}", range, keyspace, endpoint);
                    continue;
                }

                List<Range<Token>> curRanges = rangesPerEndpoint.get(endpoint);
                if (curRanges == null)
                {
                    curRanges = new LinkedList<>();
                    rangesPerEndpoint.put(endpoint, curRanges);
                }
                curRanges.add(range);
            }

            sessionsToStreamByKeyspace.put(keyspace, rangesPerEndpoint);
        }

        StreamPlan streamPlan = new StreamPlan(StreamOperation.DECOMMISSION, true, true);

        // Vinculate StreamStateStore to current StreamPlan to update transferred ranges per StreamSession
        streamPlan.listeners(streamStateStore);
        for (Map.Entry<String, Map<InetAddress, List<Range<Token>>>> entry : sessionsToStreamByKeyspace.entrySet())
        {
            String keyspaceName = entry.getKey();
            Map<InetAddress, List<Range<Token>>> rangesPerEndpoint = entry.getValue();

            for (Map.Entry<InetAddress, List<Range<Token>>> rangesEntry : rangesPerEndpoint.entrySet())
            {
                List<Range<Token>> ranges = rangesEntry.getValue();
                InetAddress newEndpoint = rangesEntry.getKey();
                InetAddress preferred = SystemKeyspace.getPreferredIP(newEndpoint);

                // TODO each call to transferRanges re-flushes, this is potentially a lot of waste
                streamPlan.transferRanges(newEndpoint, preferred, keyspaceName, ranges);
            }
        }
        return streamPlan.execute();
    }

    /**
     * Calculate pair of ranges to stream/fetch for given two range collections
     * (current ranges for keyspace and ranges after move to new token)
     *
     * @param current collection of the ranges by current token
     * @param updated collection of the ranges after token is changed
     * @return pair of ranges to stream/fetch for given current and updated range collections
     */
    public Pair<Set<Range<Token>>, Set<Range<Token>>> calculateStreamAndFetchRanges(Collection<Range<Token>> current, Collection<Range<Token>> updated)
    {
        Set<Range<Token>> toStream = new HashSet<>();
        Set<Range<Token>> toFetch  = new HashSet<>();


        for (Range<Token> r1 : current)
        {
            boolean intersect = false;
            for (Range<Token> r2 : updated)
            {
                if (r1.intersects(r2))
                {
                    // adding difference ranges to fetch from a ring
                    toStream.addAll(r1.subtract(r2));
                    intersect = true;
                }
            }
            if (!intersect)
            {
                toStream.add(r1); // should seed whole old range
            }
        }

        for (Range<Token> r2 : updated)
        {
            boolean intersect = false;
            for (Range<Token> r1 : current)
            {
                if (r2.intersects(r1))
                {
                    // adding difference ranges to fetch from a ring
                    toFetch.addAll(r2.subtract(r1));
                    intersect = true;
                }
            }
            if (!intersect)
            {
                toFetch.add(r2); // should fetch whole old range
            }
        }

        return Pair.create(toStream, toFetch);
    }

    public void bulkLoad(String directory)
    {
        try
        {
            bulkLoadInternal(directory).get();
        }
        catch (Exception e)
        {
            throw new RuntimeException(e);
        }
    }

    public String bulkLoadAsync(String directory)
    {
        return bulkLoadInternal(directory).planId.toString();
    }

    private StreamResultFuture bulkLoadInternal(String directory)
    {
        File dir = new File(directory);

        if (!dir.exists() || !dir.isDirectory())
            throw new IllegalArgumentException("Invalid directory " + directory);

        SSTableLoader.Client client = new SSTableLoader.Client()
        {
            private String keyspace;

            public void init(String keyspace)
            {
                this.keyspace = keyspace;
                try
                {
                    for (Map.Entry<Range<Token>, List<InetAddress>> entry : StorageService.instance.getRangeToAddressMap(keyspace).entrySet())
                    {
                        Range<Token> range = entry.getKey();
                        for (InetAddress endpoint : entry.getValue())
                            addRangeForEndpoint(range, endpoint);
                    }
                }
                catch (Exception e)
                {
                    throw new RuntimeException(e);
                }
            }

            public CFMetaData getTableMetadata(String tableName)
            {
                return Schema.instance.getCFMetaData(keyspace, tableName);
            }
        };

        return new SSTableLoader(dir, client, new OutputHandler.LogOutput()).stream();
    }

    public void rescheduleFailedDeletions()
    {
        LifecycleTransaction.rescheduleFailedDeletions();
    }

    /**
     * #{@inheritDoc}
     */
    public void loadNewSSTables(String ksName, String cfName, boolean resetLevels)
    {
<<<<<<< HEAD
        ColumnFamilyStore.loadNewSSTables(ksName, cfName, resetLevels);
=======
        if (!isInitialized())
            throw new RuntimeException("Not yet initialized, can't load new sstables");
        ColumnFamilyStore.loadNewSSTables(ksName, cfName);
>>>>>>> 75a93208
    }

    /**
     * #{@inheritDoc}
     */
    public List<String> sampleKeyRange() // do not rename to getter - see CASSANDRA-4452 for details
    {
        List<DecoratedKey> keys = new ArrayList<>();
        for (Keyspace keyspace : Keyspace.nonLocalStrategy())
        {
            for (Range<Token> range : getPrimaryRangesForEndpoint(keyspace.getName(), FBUtilities.getBroadcastAddress()))
                keys.addAll(keySamples(keyspace.getColumnFamilyStores(), range));
        }

        List<String> sampledKeys = new ArrayList<>(keys.size());
        for (DecoratedKey key : keys)
            sampledKeys.add(key.getToken().toString());
        return sampledKeys;
    }

    public void rebuildSecondaryIndex(String ksName, String cfName, String... idxNames)
    {
        String[] indices = asList(idxNames).stream()
                                           .map(p -> isIndexColumnFamily(p) ? getIndexName(p) : p)
                                           .collect(toList())
                                           .toArray(new String[idxNames.length]);

        ColumnFamilyStore.rebuildSecondaryIndex(ksName, cfName, indices);
    }

    public void resetLocalSchema() throws IOException
    {
        MigrationManager.resetLocalSchema();
    }

    public void reloadLocalSchema()
    {
        SchemaKeyspace.reloadSchemaAndAnnounceVersion();
    }

    public void setTraceProbability(double probability)
    {
        this.traceProbability = probability;
    }

    public double getTraceProbability()
    {
        return traceProbability;
    }

    public void disableAutoCompaction(String ks, String... tables) throws IOException
    {
        for (ColumnFamilyStore cfs : getValidColumnFamilies(true, true, ks, tables))
        {
            cfs.disableAutoCompaction();
        }
    }

    public synchronized void enableAutoCompaction(String ks, String... tables) throws IOException
    {
        checkServiceAllowedToStart("auto compaction");

        for (ColumnFamilyStore cfs : getValidColumnFamilies(true, true, ks, tables))
        {
            cfs.enableAutoCompaction();
        }
    }

    /** Returns the name of the cluster */
    public String getClusterName()
    {
        return DatabaseDescriptor.getClusterName();
    }

    /** Returns the cluster partitioner */
    public String getPartitionerName()
    {
        return DatabaseDescriptor.getPartitionerName();
    }

    public int getTombstoneWarnThreshold()
    {
        return DatabaseDescriptor.getTombstoneWarnThreshold();
    }

    public void setTombstoneWarnThreshold(int threshold)
    {
        DatabaseDescriptor.setTombstoneWarnThreshold(threshold);
    }

    public int getTombstoneFailureThreshold()
    {
        return DatabaseDescriptor.getTombstoneFailureThreshold();
    }

    public void setTombstoneFailureThreshold(int threshold)
    {
        DatabaseDescriptor.setTombstoneFailureThreshold(threshold);
    }

    public int getBatchSizeFailureThreshold()
    {
        return DatabaseDescriptor.getBatchSizeFailThresholdInKB();
    }

    public void setBatchSizeFailureThreshold(int threshold)
    {
        DatabaseDescriptor.setBatchSizeFailThresholdInKB(threshold);
    }

    public void setHintedHandoffThrottleInKB(int throttleInKB)
    {
        DatabaseDescriptor.setHintedHandoffThrottleInKB(throttleInKB);
        logger.info("Updated hinted_handoff_throttle_in_kb to {}", throttleInKB);
    }

    public long getPid()
    {
        return NativeLibrary.getProcessID();
    }

    public int forceMarkAllSSTablesAsUnrepaired(String keyspace, String... tables) throws IOException
    {
        int marked = 0;
        for (ColumnFamilyStore cfs : getValidColumnFamilies(false, false, keyspace, tables))
        {
            try
            {
                marked += cfs.forceMarkAllSSTablesAsUnrepaired();
            } catch (Throwable t)
            {
                logger.error("Error while marking all SSTables from table {}.{} as unrepaired. Please trigger operation again " +
                             "or manually mark SSTables as unrepaired otherwise rows already purged on other replicas may be " +
                             "propagated to other replicas during incremental repair without their respectives tombstones.",
                             keyspace, cfs.name, t);
                throw new RuntimeException(t);
            }
        }
        return marked;
    }
}<|MERGE_RESOLUTION|>--- conflicted
+++ resolved
@@ -5415,13 +5415,9 @@
      */
     public void loadNewSSTables(String ksName, String cfName, boolean resetLevels)
     {
-<<<<<<< HEAD
-        ColumnFamilyStore.loadNewSSTables(ksName, cfName, resetLevels);
-=======
         if (!isInitialized())
             throw new RuntimeException("Not yet initialized, can't load new sstables");
-        ColumnFamilyStore.loadNewSSTables(ksName, cfName);
->>>>>>> 75a93208
+        ColumnFamilyStore.loadNewSSTables(ksName, cfName, resetLevels);
     }
 
     /**
