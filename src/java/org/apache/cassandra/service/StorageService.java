/*
 * Licensed to the Apache Software Foundation (ASF) under one
 * or more contributor license agreements.  See the NOTICE file
 * distributed with this work for additional information
 * regarding copyright ownership.  The ASF licenses this file
 * to you under the Apache License, Version 2.0 (the
 * "License"); you may not use this file except in compliance
 * with the License.  You may obtain a copy of the License at
 *
 *     http://www.apache.org/licenses/LICENSE-2.0
 *
 * Unless required by applicable law or agreed to in writing, software
 * distributed under the License is distributed on an "AS IS" BASIS,
 * WITHOUT WARRANTIES OR CONDITIONS OF ANY KIND, either express or implied.
 * See the License for the specific language governing permissions and
 * limitations under the License.
 */
package org.apache.cassandra.service;

import java.io.ByteArrayInputStream;
import java.io.DataInputStream;
import java.io.File;
import java.io.IOException;
import java.lang.management.ManagementFactory;
import java.net.InetAddress;
import java.net.UnknownHostException;
import java.nio.ByteBuffer;
import java.util.*;
import java.util.concurrent.*;
import java.util.concurrent.atomic.AtomicInteger;
import java.util.concurrent.atomic.AtomicLong;
import javax.management.MBeanServer;
import javax.management.Notification;
import javax.management.NotificationBroadcasterSupport;
import javax.management.ObjectName;

import com.google.common.annotations.VisibleForTesting;
import com.google.common.collect.*;
import com.google.common.util.concurrent.AtomicDouble;
import com.google.common.util.concurrent.FutureCallback;
import com.google.common.util.concurrent.Futures;
import com.google.common.util.concurrent.Uninterruptibles;

import org.apache.commons.lang3.StringUtils;
import org.apache.log4j.Level;
import org.slf4j.Logger;
import org.slf4j.LoggerFactory;

import org.apache.cassandra.auth.Auth;
import org.apache.cassandra.concurrent.DebuggableScheduledThreadPoolExecutor;
import org.apache.cassandra.concurrent.Stage;
import org.apache.cassandra.concurrent.StageManager;
import org.apache.cassandra.config.CFMetaData;
import org.apache.cassandra.config.DatabaseDescriptor;
import org.apache.cassandra.config.KSMetaData;
import org.apache.cassandra.config.Schema;
import org.apache.cassandra.db.*;
import org.apache.cassandra.db.Keyspace;
import org.apache.cassandra.db.commitlog.CommitLog;
import org.apache.cassandra.db.index.SecondaryIndex;
import org.apache.cassandra.dht.*;
import org.apache.cassandra.dht.Range;
import org.apache.cassandra.exceptions.ConfigurationException;
import org.apache.cassandra.exceptions.InvalidRequestException;
import org.apache.cassandra.exceptions.UnavailableException;
import org.apache.cassandra.gms.*;
import org.apache.cassandra.io.sstable.SSTableDeletingTask;
import org.apache.cassandra.io.sstable.SSTableLoader;
import org.apache.cassandra.io.util.FileUtils;
import org.apache.cassandra.locator.*;
import org.apache.cassandra.metrics.StorageMetrics;
import org.apache.cassandra.net.AsyncOneResponse;
import org.apache.cassandra.net.MessageOut;
import org.apache.cassandra.net.MessagingService;
import org.apache.cassandra.net.ResponseVerbHandler;
import org.apache.cassandra.repair.RepairFuture;
import org.apache.cassandra.repair.RepairMessageVerbHandler;
import org.apache.cassandra.service.paxos.CommitVerbHandler;
import org.apache.cassandra.service.paxos.PrepareVerbHandler;
import org.apache.cassandra.service.paxos.ProposeVerbHandler;
import org.apache.cassandra.streaming.*;
import org.apache.cassandra.thrift.EndpointDetails;
import org.apache.cassandra.thrift.TokenRange;
import org.apache.cassandra.thrift.cassandraConstants;
import org.apache.cassandra.tracing.Tracing;
import org.apache.cassandra.utils.*;

import static com.google.common.base.Charsets.ISO_8859_1;

/**
 * This abstraction contains the token/identifier of this node
 * on the identifier space. This token gets gossiped around.
 * This class will also maintain histograms of the load information
 * of other nodes in the cluster.
 */
public class StorageService extends NotificationBroadcasterSupport implements IEndpointStateChangeSubscriber, StorageServiceMBean
{
    private static final Logger logger = LoggerFactory.getLogger(StorageService.class);

    public static final int RING_DELAY = getRingDelay(); // delay after which we assume ring has stablized

    /* JMX notification serial number counter */
    private final AtomicLong notificationSerialNumber = new AtomicLong();

    private final AtomicDouble severity = new AtomicDouble();

    private static int getRingDelay()
    {
        String newdelay = System.getProperty("cassandra.ring_delay_ms");
        if (newdelay != null)
        {
            logger.info("Overriding RING_DELAY to {}ms", newdelay);
            return Integer.parseInt(newdelay);
        }
        else
            return 30 * 1000;
    }

    /**
     * This pool is used for periodic short (sub-second) tasks.
     */
     public static final DebuggableScheduledThreadPoolExecutor scheduledTasks = new DebuggableScheduledThreadPoolExecutor("ScheduledTasks");

    /**
     * This pool is used by tasks that can have longer execution times, and usually are non periodic.
     */
    public static final DebuggableScheduledThreadPoolExecutor tasks = new DebuggableScheduledThreadPoolExecutor("NonPeriodicTasks");
    /**
     * tasks that do not need to be waited for on shutdown/drain
     */
    public static final DebuggableScheduledThreadPoolExecutor optionalTasks = new DebuggableScheduledThreadPoolExecutor("OptionalTasks");
    static
    {
        tasks.setExecuteExistingDelayedTasksAfterShutdownPolicy(false);
    }

    /* This abstraction maintains the token/endpoint metadata information */
    private TokenMetadata tokenMetadata = new TokenMetadata();

    public VersionedValue.VersionedValueFactory valueFactory = new VersionedValue.VersionedValueFactory(getPartitioner());

    public static final StorageService instance = new StorageService();

    public static IPartitioner getPartitioner()
    {
        return DatabaseDescriptor.getPartitioner();
    }

    public Collection<Range<Token>> getLocalRanges(String keyspaceName)
    {
        return getRangesForEndpoint(keyspaceName, FBUtilities.getBroadcastAddress());
    }

    public Collection<Range<Token>> getLocalPrimaryRanges(String keyspace)
    {
        return getPrimaryRangesForEndpoint(keyspace, FBUtilities.getBroadcastAddress());
    }

    private final Set<InetAddress> replicatingNodes = Collections.synchronizedSet(new HashSet<InetAddress>());
    private CassandraDaemon daemon;

    private InetAddress removingNode;

    /* Are we starting this node in bootstrap mode? */
    private boolean isBootstrapMode;

    /* we bootstrap but do NOT join the ring unless told to do so */
    private boolean isSurveyMode= Boolean.parseBoolean(System.getProperty("cassandra.write_survey", "false"));

    /* when intialized as a client, we shouldn't write to the system keyspace. */
    private boolean isClientMode;
    private boolean initialized;
    private volatile boolean joined = false;

    /* the probability for tracing any particular request, 0 disables tracing and 1 enables for all */
    private double tracingProbability = 0.0;

    private static enum Mode { STARTING, NORMAL, CLIENT, JOINING, LEAVING, DECOMMISSIONED, MOVING, DRAINING, DRAINED, RELOCATING }
    private Mode operationMode = Mode.STARTING;

    private final MigrationManager migrationManager = MigrationManager.instance;

    /* Used for tracking drain progress */
    private volatile int totalCFs, remainingCFs;

    private static final AtomicInteger nextRepairCommand = new AtomicInteger();

    private static ScheduledRangeTransferExecutorService rangeXferExecutor = new ScheduledRangeTransferExecutorService();

    private final List<IEndpointLifecycleSubscriber> lifecycleSubscribers = new CopyOnWriteArrayList<IEndpointLifecycleSubscriber>();

    private static final BackgroundActivityMonitor bgMonitor = new BackgroundActivityMonitor();

    private final ObjectName jmxObjectName;

    public void finishBootstrapping()
    {
        isBootstrapMode = false;
    }

    /** This method updates the local token on disk  */
    public void setTokens(Collection<Token> tokens)
    {
        if (logger.isDebugEnabled())
            logger.debug("Setting tokens to {}", tokens);
        SystemKeyspace.updateTokens(tokens);
        tokenMetadata.updateNormalTokens(tokens, FBUtilities.getBroadcastAddress());
        // order is important here, the gossiper can fire in between adding these two states.  It's ok to send TOKENS without STATUS, but *not* vice versa.
        Gossiper.instance.addLocalApplicationState(ApplicationState.TOKENS, valueFactory.tokens(getLocalTokens()));
        Gossiper.instance.addLocalApplicationState(ApplicationState.STATUS, valueFactory.normal(getLocalTokens()));
        setMode(Mode.NORMAL, false);
    }

    public StorageService()
    {
        MBeanServer mbs = ManagementFactory.getPlatformMBeanServer();
        try
        {
            jmxObjectName = new ObjectName("org.apache.cassandra.db:type=StorageService");
            mbs.registerMBean(this, jmxObjectName);
            mbs.registerMBean(StreamManager.instance, new ObjectName(StreamManager.OBJECT_NAME));
        }
        catch (Exception e)
        {
            throw new RuntimeException(e);
        }

        /* register the verb handlers */
        MessagingService.instance().registerVerbHandlers(MessagingService.Verb.MUTATION, new RowMutationVerbHandler());
        MessagingService.instance().registerVerbHandlers(MessagingService.Verb.READ_REPAIR, new ReadRepairVerbHandler());
        MessagingService.instance().registerVerbHandlers(MessagingService.Verb.READ, new ReadVerbHandler());
        MessagingService.instance().registerVerbHandlers(MessagingService.Verb.RANGE_SLICE, new RangeSliceVerbHandler());
        MessagingService.instance().registerVerbHandlers(MessagingService.Verb.PAGED_RANGE, new RangeSliceVerbHandler());
        MessagingService.instance().registerVerbHandlers(MessagingService.Verb.COUNTER_MUTATION, new CounterMutationVerbHandler());
        MessagingService.instance().registerVerbHandlers(MessagingService.Verb.TRUNCATE, new TruncateVerbHandler());
        MessagingService.instance().registerVerbHandlers(MessagingService.Verb.PAXOS_PREPARE, new PrepareVerbHandler());
        MessagingService.instance().registerVerbHandlers(MessagingService.Verb.PAXOS_PROPOSE, new ProposeVerbHandler());
        MessagingService.instance().registerVerbHandlers(MessagingService.Verb.PAXOS_COMMIT, new CommitVerbHandler());

        // see BootStrapper for a summary of how the bootstrap verbs interact
        MessagingService.instance().registerVerbHandlers(MessagingService.Verb.REPLICATION_FINISHED, new ReplicationFinishedVerbHandler());
        MessagingService.instance().registerVerbHandlers(MessagingService.Verb.REQUEST_RESPONSE, new ResponseVerbHandler());
        MessagingService.instance().registerVerbHandlers(MessagingService.Verb.INTERNAL_RESPONSE, new ResponseVerbHandler());
        MessagingService.instance().registerVerbHandlers(MessagingService.Verb.REPAIR_MESSAGE, new RepairMessageVerbHandler());
        MessagingService.instance().registerVerbHandlers(MessagingService.Verb.GOSSIP_SHUTDOWN, new GossipShutdownVerbHandler());

        MessagingService.instance().registerVerbHandlers(MessagingService.Verb.GOSSIP_DIGEST_SYN, new GossipDigestSynVerbHandler());
        MessagingService.instance().registerVerbHandlers(MessagingService.Verb.GOSSIP_DIGEST_ACK, new GossipDigestAckVerbHandler());
        MessagingService.instance().registerVerbHandlers(MessagingService.Verb.GOSSIP_DIGEST_ACK2, new GossipDigestAck2VerbHandler());

        MessagingService.instance().registerVerbHandlers(MessagingService.Verb.DEFINITIONS_UPDATE, new DefinitionsUpdateVerbHandler());
        MessagingService.instance().registerVerbHandlers(MessagingService.Verb.SCHEMA_CHECK, new SchemaCheckVerbHandler());
        MessagingService.instance().registerVerbHandlers(MessagingService.Verb.MIGRATION_REQUEST, new MigrationRequestVerbHandler());

        MessagingService.instance().registerVerbHandlers(MessagingService.Verb.SNAPSHOT, new SnapshotVerbHandler());
        MessagingService.instance().registerVerbHandlers(MessagingService.Verb.ECHO, new EchoVerbHandler());
    }

    public void registerDaemon(CassandraDaemon daemon)
    {
        this.daemon = daemon;
    }

    public void register(IEndpointLifecycleSubscriber subscriber)
    {
        lifecycleSubscribers.add(subscriber);
    }

    public void unregister(IEndpointLifecycleSubscriber subscriber)
    {
        lifecycleSubscribers.remove(subscriber);
    }

    // should only be called via JMX
    public void stopGossiping()
    {
        if (initialized)
        {
            logger.warn("Stopping gossip by operator request");
            Gossiper.instance.stop();
            initialized = false;
        }
    }

    // should only be called via JMX
    public void startGossiping()
    {
        if (!initialized)
        {
            logger.warn("Starting gossip by operator request");
            Gossiper.instance.start((int) (System.currentTimeMillis() / 1000));
            initialized = true;
        }
    }

    // should only be called via JMX
    public void startRPCServer()
    {
        if (daemon == null)
        {
            throw new IllegalStateException("No configured daemon");
        }
        daemon.thriftServer.start();
    }

    public void stopRPCServer()
    {
        if (daemon == null)
        {
            throw new IllegalStateException("No configured daemon");
        }
        daemon.thriftServer.stop();
    }

    public boolean isRPCServerRunning()
    {
        if ((daemon == null) || (daemon.thriftServer == null))
        {
            return false;
        }
        return daemon.thriftServer.isRunning();
    }

    public void startNativeTransport()
    {
        if (daemon == null)
        {
            throw new IllegalStateException("No configured daemon");
        }
        
        try
        {
            daemon.nativeServer.start();
        }
        catch (Exception e)
        {
            throw new RuntimeException("Error starting native transport: " + e.getMessage());
        }
    }

    public void stopNativeTransport()
    {
        if (daemon == null)
        {
            throw new IllegalStateException("No configured daemon");
        }
        daemon.nativeServer.stop();
    }

    public boolean isNativeTransportRunning()
    {
        if ((daemon == null) || (daemon.nativeServer == null))
        {
            return false;
        }
        return daemon.nativeServer.isRunning();
    }

    private void shutdownClientServers()
    {
        stopRPCServer();
        stopNativeTransport();
    }

    public void stopClient()
    {
        Gossiper.instance.unregister(migrationManager);
        Gossiper.instance.unregister(this);
        Gossiper.instance.stop();
        MessagingService.instance().shutdown();
        // give it a second so that task accepted before the MessagingService shutdown gets submitted to the stage (to avoid RejectedExecutionException)
        Uninterruptibles.sleepUninterruptibly(1, TimeUnit.SECONDS);
        StageManager.shutdownNow();
    }

    public boolean isInitialized()
    {
        return initialized;
    }

<<<<<<< HEAD
    public synchronized void initClient() throws ConfigurationException
=======
    public synchronized Collection<Token> prepareReplacementInfo() throws ConfigurationException
    {
        logger.info("Gathering node replacement information for {}", DatabaseDescriptor.getReplaceAddress());
        MessagingService.instance().listen(FBUtilities.getLocalAddress());

        // make magic happen
        Gossiper.instance.doShadowRound();

        Collection<Token> tokens = new ArrayList<Token>();
        UUID hostId = null;
        // now that we've gossiped at least once, we should be able to find the node we're replacing
        if (Gossiper.instance.getEndpointStateForEndpoint(DatabaseDescriptor.getReplaceAddress())== null)
            throw new RuntimeException("Cannot replace_address " + DatabaseDescriptor.getReplaceAddress() + " because it doesn't exist in gossip");
        hostId = Gossiper.instance.getHostId(DatabaseDescriptor.getReplaceAddress());
        try
        {
            if (Gossiper.instance.getEndpointStateForEndpoint(DatabaseDescriptor.getReplaceAddress()).getApplicationState(ApplicationState.TOKENS) == null)
                throw new RuntimeException("Could not find tokens for " + DatabaseDescriptor.getReplaceAddress() + " to replace");
            tokens = TokenSerializer.deserialize(getPartitioner(), new DataInputStream(new ByteArrayInputStream(getApplicationStateValue(DatabaseDescriptor.getReplaceAddress(), ApplicationState.TOKENS))));
        }
        catch (IOException e)
        {
            throw new RuntimeException(e);
        }
        SystemTable.setLocalHostId(hostId); // use the replacee's host Id as our own so we receive hints, etc
        MessagingService.instance().shutdown();
        Gossiper.instance.resetEndpointStateMap(); // clean up since we have what we need
        return tokens;
    }

    public synchronized void initClient() throws IOException, ConfigurationException
>>>>>>> 351d43ef
    {
        // We don't wait, because we're going to actually try to work on
        initClient(0);

        // sleep a while to allow gossip to warm up (the other nodes need to know about this one before they can reply).
        outer:
        while (true)
        {
            Uninterruptibles.sleepUninterruptibly(1, TimeUnit.SECONDS);
            for (InetAddress address : Gossiper.instance.getLiveMembers())
            {
                if (!Gossiper.instance.isFatClient(address))
                    break outer;
            }
        }

        // sleep until any schema migrations have finished
        while (!MigrationManager.isReadyForBootstrap())
        {
            Uninterruptibles.sleepUninterruptibly(1, TimeUnit.SECONDS);
        }
    }

    public synchronized void initClient(int ringDelay) throws ConfigurationException
    {
        if (initialized)
        {
            if (!isClientMode)
                throw new UnsupportedOperationException("StorageService does not support switching modes.");
            return;
        }
        initialized = true;
        isClientMode = true;
        logger.info("Starting up client gossip");
        setMode(Mode.CLIENT, false);
        Gossiper.instance.register(this);
        Gossiper.instance.register(migrationManager);
        Gossiper.instance.start((int) (System.currentTimeMillis() / 1000)); // needed for node-ring gathering.
        Gossiper.instance.addLocalApplicationState(ApplicationState.NET_VERSION, valueFactory.networkVersion());

        MessagingService.instance().listen(FBUtilities.getLocalAddress());
        Uninterruptibles.sleepUninterruptibly(ringDelay, TimeUnit.MILLISECONDS);
    }

    public synchronized void initServer() throws ConfigurationException
    {
        initServer(RING_DELAY);
    }

    public synchronized void initServer(int delay) throws ConfigurationException
    {
        logger.info("Cassandra version: " + FBUtilities.getReleaseVersionString());
        logger.info("Thrift API version: " + cassandraConstants.VERSION);
        logger.info("CQL supported versions: " + StringUtils.join(ClientState.getCQLSupportedVersion(), ",") + " (default: " + ClientState.DEFAULT_CQL_VERSION + ")");

        if (initialized)
        {
            if (isClientMode)
                throw new UnsupportedOperationException("StorageService does not support switching modes.");
            return;
        }
        initialized = true;
        isClientMode = false;

        // Ensure StorageProxy is initialized on start-up; see CASSANDRA-3797.
        try
        {
            Class.forName("org.apache.cassandra.service.StorageProxy");
        }
        catch (ClassNotFoundException e)
        {
            throw new AssertionError(e);
        }

        if (Boolean.parseBoolean(System.getProperty("cassandra.load_ring_state", "true")))
        {
            logger.info("Loading persisted ring state");
            Multimap<InetAddress, Token> loadedTokens = SystemKeyspace.loadTokens();
            Map<InetAddress, UUID> loadedHostIds = SystemKeyspace.loadHostIds();
            for (InetAddress ep : loadedTokens.keySet())
            {
                if (ep.equals(FBUtilities.getBroadcastAddress()))
                {
                    // entry has been mistakenly added, delete it
                    SystemKeyspace.removeEndpoint(ep);
                }
                else
                {
                    tokenMetadata.updateNormalTokens(loadedTokens.get(ep), ep);
                    if (loadedHostIds.containsKey(ep))
                        tokenMetadata.updateHostId(loadedHostIds.get(ep), ep);
                    Gossiper.instance.addSavedEndpoint(ep);
                }
            }
        }

        if (Boolean.parseBoolean(System.getProperty("cassandra.renew_counter_id", "false")))
        {
            logger.info("Renewing local node id (as requested)");
            CounterId.renewLocalId();
        }

        // daemon threads, like our executors', continue to run while shutdown hooks are invoked
        Thread drainOnShutdown = new Thread(new WrappedRunnable()
        {
            @Override
            public void runMayThrow() throws ExecutionException, InterruptedException, IOException
            {
                ExecutorService mutationStage = StageManager.getStage(Stage.MUTATION);
                if (mutationStage.isShutdown())
                    return; // drained already

                shutdownClientServers();
                optionalTasks.shutdown();
                Gossiper.instance.stop();

                // In-progress writes originating here could generate hints to be written, so shut down MessagingService
                // before mutation stage, so we can get all the hints saved before shutting down
                MessagingService.instance().shutdown();
                mutationStage.shutdown();
                mutationStage.awaitTermination(3600, TimeUnit.SECONDS);
                StorageProxy.instance.verifyNoHintsInProgress();

                List<Future<?>> flushes = new ArrayList<Future<?>>();
                for (Keyspace keyspace : Keyspace.all())
                {
                    KSMetaData ksm = Schema.instance.getKSMetaData(keyspace.getName());
                    if (!ksm.durableWrites)
                    {
                        for (ColumnFamilyStore cfs : keyspace.getColumnFamilyStores())
                            flushes.add(cfs.forceFlush());
                    }
                }
                FBUtilities.waitOnFutures(flushes);

                CommitLog.instance.shutdownBlocking();

                // wait for miscellaneous tasks like sstable and commitlog segment deletion
                tasks.shutdown();
                if (!tasks.awaitTermination(1, TimeUnit.MINUTES))
                    logger.warn("Miscellaneous task executor still busy after one minute; proceeding with shutdown");
            }
        }, "StorageServiceShutdownHook");
        Runtime.getRuntime().addShutdownHook(drainOnShutdown);

        if (Boolean.parseBoolean(System.getProperty("cassandra.join_ring", "true")))
        {
            joinTokenRing(delay);
        }
        else
        {
            logger.info("Not joining ring as requested. Use JMX (StorageService->joinRing()) to initiate ring joining");
        }
    }

    private void joinTokenRing(int delay) throws ConfigurationException
    {
        joined = true;

<<<<<<< HEAD
        // Seed the host ID-to-endpoint map with our own ID.
        getTokenMetadata().updateHostId(SystemKeyspace.getLocalHostId(), FBUtilities.getBroadcastAddress());
=======
        Collection<Token> tokens = null;
        Map<ApplicationState, VersionedValue> appStates = new HashMap<ApplicationState, VersionedValue>();
>>>>>>> 351d43ef

        if (DatabaseDescriptor.getReplaceTokens().size() > 0 || DatabaseDescriptor.getReplaceNode() != null)
            throw new RuntimeException("Replace method removed; use cassandra.replace_address instead");
        if (DatabaseDescriptor.isReplacing())
        {
            if (!DatabaseDescriptor.isAutoBootstrap())
                throw new RuntimeException("Trying to replace_address with auto_bootstrap disabled will not work, check your configuration");
            tokens = prepareReplacementInfo();
            appStates.put(ApplicationState.STATUS, valueFactory.hibernate(true));
            appStates.put(ApplicationState.TOKENS, valueFactory.tokens(tokens));
        }
        // have to start the gossip service before we can see any info on other nodes.  this is necessary
        // for bootstrap to get the load info it needs.
        // (we won't be part of the storage ring though until we add a counterId to our state, below.)
        // Seed the host ID-to-endpoint map with our own ID.
        getTokenMetadata().updateHostId(SystemTable.getLocalHostId(), FBUtilities.getBroadcastAddress());
        appStates.put(ApplicationState.NET_VERSION, valueFactory.networkVersion());
        appStates.put(ApplicationState.HOST_ID, valueFactory.hostId(SystemKeyspace.getLocalHostId()));
        appStates.put(ApplicationState.RPC_ADDRESS, valueFactory.rpcaddress(DatabaseDescriptor.getRpcAddress()));
        appStates.put(ApplicationState.RELEASE_VERSION, valueFactory.releaseVersion());
        logger.info("Starting up server gossip");
        Gossiper.instance.register(this);
        Gossiper.instance.register(migrationManager);
        Gossiper.instance.start(SystemKeyspace.incrementAndGetGeneration(), appStates); // needed for node-ring gathering.
        // gossip snitch infos (local DC and rack)
        gossipSnitchInfo();
        // gossip Schema.emptyVersion forcing immediate check for schema updates (see MigrationManager#maybeScheduleSchemaPull)
        Schema.instance.updateVersionAndAnnounce(); // Ensure we know our own actual Schema UUID in preparation for updates


        MessagingService.instance().listen(FBUtilities.getLocalAddress());
        LoadBroadcaster.instance.startBroadcasting();

        HintedHandOffManager.instance.start();
        BatchlogManager.instance.start();

        // We bootstrap if we haven't successfully bootstrapped before, as long as we are not a seed.
        // If we are a seed, or if the user manually sets auto_bootstrap to false,
        // we'll skip streaming data from other nodes and jump directly into the ring.
        //
        // The seed check allows us to skip the RING_DELAY sleep for the single-node cluster case,
        // which is useful for both new users and testing.
        //
        // We attempted to replace this with a schema-presence check, but you need a meaningful sleep
        // to get schema info from gossip which defeats the purpose.  See CASSANDRA-4427 for the gory details.
        Set<InetAddress> current = new HashSet<InetAddress>();
        logger.debug("Bootstrap variables: {} {} {} {}",
                     DatabaseDescriptor.isAutoBootstrap(),
                     SystemKeyspace.bootstrapInProgress(),
                     SystemKeyspace.bootstrapComplete(),
                     DatabaseDescriptor.getSeeds().contains(FBUtilities.getBroadcastAddress()));
        if (DatabaseDescriptor.isAutoBootstrap()
            && !SystemKeyspace.bootstrapComplete()
            && !DatabaseDescriptor.getSeeds().contains(FBUtilities.getBroadcastAddress()))
        {
            if (SystemKeyspace.bootstrapInProgress())
                logger.warn("Detected previous bootstrap failure; retrying");
            else
                SystemKeyspace.setBootstrapState(SystemKeyspace.BootstrapState.IN_PROGRESS);
            setMode(Mode.JOINING, "waiting for ring information", true);
            // first sleep the delay to make sure we see all our peers
            for (int i = 0; i < delay; i += 1000)
            {
                // if we see schema, we can proceed to the next check directly
                if (!Schema.instance.getVersion().equals(Schema.emptyVersion))
                {
                    logger.debug("got schema: {}", Schema.instance.getVersion());
                    break;
                }
                Uninterruptibles.sleepUninterruptibly(1, TimeUnit.SECONDS);
            }
            // if our schema hasn't matched yet, keep sleeping until it does
            // (post CASSANDRA-1391 we don't expect this to be necessary very often, but it doesn't hurt to be careful)
            while (!MigrationManager.isReadyForBootstrap())
            {
                setMode(Mode.JOINING, "waiting for schema information to complete", true);
                Uninterruptibles.sleepUninterruptibly(1, TimeUnit.SECONDS);
            }
            setMode(Mode.JOINING, "schema complete, ready to bootstrap", true);


            if (logger.isDebugEnabled())
                logger.debug("... got ring + schema info");

            if (!DatabaseDescriptor.isReplacing())
            {
                if (tokenMetadata.isMember(FBUtilities.getBroadcastAddress()))
                {
                    String s = "This node is already a member of the token ring; bootstrap aborted. (If replacing a dead node, remove the old one from the ring first.)";
                    throw new UnsupportedOperationException(s);
                }
                setMode(Mode.JOINING, "getting bootstrap token", true);
                tokens = BootStrapper.getBootstrapTokens(tokenMetadata, LoadBroadcaster.instance.getLoadInfo());
            }
            else
            {
<<<<<<< HEAD
                // Sleeping additionally to make sure that the server actually is not alive
                // and giving it more time to gossip if alive.
                Uninterruptibles.sleepUninterruptibly(LoadBroadcaster.BROADCAST_INTERVAL, TimeUnit.MILLISECONDS);
                if (DatabaseDescriptor.getReplaceTokens().size() != 0 && DatabaseDescriptor.getReplaceNode() != null)
                    throw new UnsupportedOperationException("You cannot specify both replace_token and replace_node, choose one or the other");
                tokens = new ArrayList<Token>();
                if (DatabaseDescriptor.getReplaceTokens().size() !=0)
                {
                    for (String token : DatabaseDescriptor.getReplaceTokens())
                        tokens.add(StorageService.getPartitioner().getTokenFactory().fromString(token));
                }
                else
                {
                    assert DatabaseDescriptor.getReplaceNode() != null;
                    InetAddress endpoint = tokenMetadata.getEndpointForHostId(DatabaseDescriptor.getReplaceNode());
                    if (endpoint == null)
                        throw new UnsupportedOperationException("Cannot replace host id " + DatabaseDescriptor.getReplaceNode() + " because it does not exist!");
                    tokens = tokenMetadata.getTokens(endpoint);
                }

                // check for operator errors...
                for (Token token : tokens)
                {
                    InetAddress existing = tokenMetadata.getEndpoint(token);
                    if (existing != null)
                    {
                        if (delay > TimeUnit.NANOSECONDS.toMillis(System.nanoTime() - Gossiper.instance.getEndpointStateForEndpoint(existing).getUpdateTimestamp()))
                            throw new UnsupportedOperationException("Cannnot replace a token for a Live node... ");
                        current.add(existing);
=======
                if (!DatabaseDescriptor.getReplaceAddress().equals(FBUtilities.getBroadcastAddress()))
                {
                    try
                    {
                        // Sleep additionally to make sure that the server actually is not alive
                        // and giving it more time to gossip if alive.
                        Thread.sleep(LoadBroadcaster.BROADCAST_INTERVAL);
>>>>>>> 351d43ef
                    }
                    catch (InterruptedException e)
                    {
                        throw new AssertionError(e);
                    }

                    // check for operator errors...
                    for (Token token : tokens)
                    {
                        InetAddress existing = tokenMetadata.getEndpoint(token);
                        if (existing != null)
                        {
                            if (Gossiper.instance.getEndpointStateForEndpoint(existing).getUpdateTimestamp() > (System.currentTimeMillis() - delay))
                                throw new UnsupportedOperationException("Cannnot replace a live node... ");
                            current.add(existing);
                        }
                        else
                        {
                            throw new UnsupportedOperationException("Cannot replace token " + token + " which does not exist!");
                        }
                    }
                }
                setMode(Mode.JOINING, "Replacing a node with token(s): " + tokens, true);
            }

            bootstrap(tokens);
            assert !isBootstrapMode; // bootstrap will block until finished
        }
        else
        {
            tokens = SystemKeyspace.getSavedTokens();
            if (tokens.isEmpty())
            {
                Collection<String> initialTokens = DatabaseDescriptor.getInitialTokens();
                if (initialTokens.size() < 1)
                {
                    tokens = BootStrapper.getRandomTokens(tokenMetadata, DatabaseDescriptor.getNumTokens());
                    if (DatabaseDescriptor.getNumTokens() == 1)
                        logger.warn("Generated random token " + tokens + ". Random tokens will result in an unbalanced ring; see http://wiki.apache.org/cassandra/Operations");
                    else
                        logger.info("Generated random tokens. tokens are {}", tokens);
                }
                else
                {
                    tokens = new ArrayList<Token>(initialTokens.size());
                    for (String token : initialTokens)
                        tokens.add(getPartitioner().getTokenFactory().fromString(token));
                    logger.info("Saved token not found. Using " + tokens + " from configuration");
                }
            }
            else
            {
                // if we were already bootstrapped with 1 token but num_tokens is set higher in the config,
                // then we need to migrate to multi-token
                if (tokens.size() == 1 && DatabaseDescriptor.getNumTokens() > 1)
                {
                    // wait for ring info
                    logger.info("Sleeping for ring delay (" + delay + "ms)");
                    Uninterruptibles.sleepUninterruptibly(delay, TimeUnit.MILLISECONDS);
                    logger.info("Calculating new tokens");
                    // calculate num_tokens tokens evenly spaced in the range (left, right]
                    Token right = tokens.iterator().next();
                    TokenMetadata clone = tokenMetadata.cloneOnlyTokenMap();
                    clone.updateNormalToken(right, FBUtilities.getBroadcastAddress());
                    Token left = clone.getPredecessor(right);

                    // get (num_tokens - 1) tokens spaced evenly, and the last token will be our current token (right)
                    for (int tok = 1; tok < DatabaseDescriptor.getNumTokens(); ++tok)
                    {
                        Token l = left;
                        Token r = right;
                        // iteratively calculate the location of the token using midpoint
                        // num iterations is number of bits in IEE754 mantissa (including implicit leading 1)
                        // we stop early for terminating fractions
                        // TODO: alternatively we could add an interpolate() method to IPartitioner
                        double frac = (double)tok / (double)DatabaseDescriptor.getNumTokens();
                        Token midpoint = getPartitioner().midpoint(l, r);
                        for (int i = 0; i < 53; ++i)
                        {
                            frac *= 2;
                            if (frac == 1.0) /* not a bug */
                                break;
                            else if (frac > 1.0)
                            {
                                l = midpoint;
                                frac -= 1.0;
                            }
                            else
                                r = midpoint;
                            midpoint = getPartitioner().midpoint(l, r);
                        }
                        tokens.add(midpoint);
                    }
                    logger.info("Split previous range (" + left + ", " + right + "] into " + tokens);
                }
                else
                    logger.info("Using saved token " + tokens);
            }
        }

        // if we don't have system_traces keyspace at this point, then create it manually
        if (Schema.instance.getKSMetaData(Tracing.TRACE_KS) == null)
        {
            KSMetaData tracingKeyspace = KSMetaData.traceKeyspace();
            MigrationManager.announceNewKeyspace(tracingKeyspace, 0);
        }

        if (!isSurveyMode)
        {
            // start participating in the ring.
            SystemKeyspace.setBootstrapState(SystemKeyspace.BootstrapState.COMPLETED);
            setTokens(tokens);
            // remove the existing info about the replaced node.
            if (!current.isEmpty())
                for (InetAddress existing : current)
                    Gossiper.instance.replacedEndpoint(existing);
            logger.info("Startup completed! Now serving reads.");
            assert tokenMetadata.sortedTokens().size() > 0;

            Auth.setup();
        }
        else
        {
            logger.info("Startup complete, but write survey mode is active, not becoming an active ring member. Use JMX (StorageService->joinRing()) to finalize ring joining.");
        }
    }

    public void gossipSnitchInfo()
    {
        IEndpointSnitch snitch = DatabaseDescriptor.getEndpointSnitch();
        String dc = snitch.getDatacenter(FBUtilities.getBroadcastAddress());
        String rack = snitch.getRack(FBUtilities.getBroadcastAddress());
        Gossiper.instance.addLocalApplicationState(ApplicationState.DC, StorageService.instance.valueFactory.datacenter(dc));
        Gossiper.instance.addLocalApplicationState(ApplicationState.RACK, StorageService.instance.valueFactory.rack(rack));
    }

    public synchronized void joinRing() throws IOException
    {
        if (!joined)
        {
            logger.info("Joining ring by operator request");
            try
            {
                joinTokenRing(0);
            }
            catch (ConfigurationException e)
            {
                throw new IOException(e.getMessage());
            }
        }
        else if (isSurveyMode)
        {
            setTokens(SystemKeyspace.getSavedTokens());
            SystemKeyspace.setBootstrapState(SystemKeyspace.BootstrapState.COMPLETED);
            isSurveyMode = false;
            logger.info("Leaving write survey mode and joining ring at operator request");
            assert tokenMetadata.sortedTokens().size() > 0;

            Auth.setup();
        }
    }

    public boolean isJoined()
    {
        return joined;
    }

    public void rebuild(String sourceDc)
    {
        logger.info("rebuild from dc: {}", sourceDc == null ? "(any dc)" : sourceDc);

        RangeStreamer streamer = new RangeStreamer(tokenMetadata, FBUtilities.getBroadcastAddress(), "Rebuild");
        streamer.addSourceFilter(new RangeStreamer.FailureDetectorSourceFilter(FailureDetector.instance));
        if (sourceDc != null)
            streamer.addSourceFilter(new RangeStreamer.SingleDatacenterFilter(DatabaseDescriptor.getEndpointSnitch(), sourceDc));

        for (String keyspaceName : Schema.instance.getNonSystemKeyspaces())
            streamer.addRanges(keyspaceName, getLocalRanges(keyspaceName));

        try
        {
            streamer.fetchAsync().get();
        }
        catch (InterruptedException e)
        {
            throw new RuntimeException("Interrupted while waiting on rebuild streaming");
        }
        catch (ExecutionException e)
        {
            // This is used exclusively through JMX, so log the full trace but only throw a simple RTE
            logger.error("Error while rebuilding node", e.getCause());
            throw new RuntimeException("Error while rebuilding node: " + e.getCause().getMessage());
        }
    }

    public void setStreamThroughputMbPerSec(int value)
    {
        DatabaseDescriptor.setStreamThroughputOutboundMegabitsPerSec(value);
        logger.info("setstreamthroughput: throttle set to {}", value);
    }

    public int getStreamThroughputMbPerSec()
    {
        return DatabaseDescriptor.getStreamThroughputOutboundMegabitsPerSec();
    }

    public int getCompactionThroughputMbPerSec()
    {
        return DatabaseDescriptor.getCompactionThroughputMbPerSec();
    }

    public void setCompactionThroughputMbPerSec(int value)
    {
        DatabaseDescriptor.setCompactionThroughputMbPerSec(value);
    }

    public boolean isIncrementalBackupsEnabled()
    {
        return DatabaseDescriptor.isIncrementalBackupsEnabled();
    }

    public void setIncrementalBackupsEnabled(boolean value)
    {
        DatabaseDescriptor.setIncrementalBackupsEnabled(value);
    }

    private void setMode(Mode m, boolean log)
    {
        setMode(m, null, log);
    }

    private void setMode(Mode m, String msg, boolean log)
    {
        operationMode = m;
        String logMsg = msg == null ? m.toString() : String.format("%s: %s", m, msg);
        if (log)
            logger.info(logMsg);
        else
            logger.debug(logMsg);
    }

    private void bootstrap(Collection<Token> tokens)
    {
        isBootstrapMode = true;
        SystemKeyspace.updateTokens(tokens); // DON'T use setToken, that makes us part of the ring locally which is incorrect until we are done bootstrapping
        if (!DatabaseDescriptor.isReplacing())
        {
            // if not an existing token then bootstrap
            // order is important here, the gossiper can fire in between adding these two states.  It's ok to send TOKENS without STATUS, but *not* vice versa.
            Gossiper.instance.addLocalApplicationState(ApplicationState.TOKENS, valueFactory.tokens(tokens));
            Gossiper.instance.addLocalApplicationState(ApplicationState.STATUS,
                                                       valueFactory.bootstrapping(tokens));
            setMode(Mode.JOINING, "sleeping " + RING_DELAY + " ms for pending range setup", true);
            Uninterruptibles.sleepUninterruptibly(RING_DELAY, TimeUnit.MILLISECONDS);
        }
        else
        {
            // Dont set any state for the node which is bootstrapping the existing token...
            tokenMetadata.updateNormalTokens(tokens, FBUtilities.getBroadcastAddress());
        }
        if (!Gossiper.instance.seenAnySeed())
            throw new IllegalStateException("Unable to contact any seeds!");
        setMode(Mode.JOINING, "Starting to bootstrap...", true);
        new BootStrapper(FBUtilities.getBroadcastAddress(), tokens, tokenMetadata).bootstrap(); // handles token update
        logger.info("Bootstrap completed! for the tokens {}", tokens);
    }

    public boolean isBootstrapMode()
    {
        return isBootstrapMode;
    }

    public TokenMetadata getTokenMetadata()
    {
        return tokenMetadata;
    }

    /**
     * Increment about the known Compaction severity of the events in this node
     */
    public void reportSeverity(double incr)
    {
        bgMonitor.incrCompactionSeverity(incr);
    }

    public double getSeverity(InetAddress endpoint)
    {
        return bgMonitor.getSeverity(endpoint);
    }

    /**
     * for a keyspace, return the ranges and corresponding listen addresses.
     * @param keyspace
     * @return the endpoint map
     */
    public Map<List<String>, List<String>> getRangeToEndpointMap(String keyspace)
    {
        /* All the ranges for the tokens */
        Map<List<String>, List<String>> map = new HashMap<List<String>, List<String>>();
        for (Map.Entry<Range<Token>,List<InetAddress>> entry : getRangeToAddressMap(keyspace).entrySet())
        {
            map.put(entry.getKey().asList(), stringify(entry.getValue()));
        }
        return map;
    }

    /**
     * Return the rpc address associated with an endpoint as a string.
     * @param endpoint The endpoint to get rpc address for
     * @return the rpc address
     */
    public String getRpcaddress(InetAddress endpoint)
    {
        if (endpoint.equals(FBUtilities.getBroadcastAddress()))
            return DatabaseDescriptor.getRpcAddress().getHostAddress();
        else if (Gossiper.instance.getEndpointStateForEndpoint(endpoint).getApplicationState(ApplicationState.RPC_ADDRESS) == null)
            return endpoint.getHostAddress();
        else
            return Gossiper.instance.getEndpointStateForEndpoint(endpoint).getApplicationState(ApplicationState.RPC_ADDRESS).value;
    }

    /**
     * for a keyspace, return the ranges and corresponding RPC addresses for a given keyspace.
     * @param keyspace
     * @return the endpoint map
     */
    public Map<List<String>, List<String>> getRangeToRpcaddressMap(String keyspace)
    {
        /* All the ranges for the tokens */
        Map<List<String>, List<String>> map = new HashMap<List<String>, List<String>>();
        for (Map.Entry<Range<Token>, List<InetAddress>> entry : getRangeToAddressMap(keyspace).entrySet())
        {
            List<String> rpcaddrs = new ArrayList<String>(entry.getValue().size());
            for (InetAddress endpoint: entry.getValue())
            {
                rpcaddrs.add(getRpcaddress(endpoint));
            }
            map.put(entry.getKey().asList(), rpcaddrs);
        }
        return map;
    }

    public Map<List<String>, List<String>> getPendingRangeToEndpointMap(String keyspace)
    {
        // some people just want to get a visual representation of things. Allow null and set it to the first
        // non-system keyspace.
        if (keyspace == null)
            keyspace = Schema.instance.getNonSystemKeyspaces().get(0);

        Map<List<String>, List<String>> map = new HashMap<List<String>, List<String>>();
        for (Map.Entry<Range<Token>, Collection<InetAddress>> entry : tokenMetadata.getPendingRanges(keyspace).entrySet())
        {
            List<InetAddress> l = new ArrayList<InetAddress>(entry.getValue());
            map.put(entry.getKey().asList(), stringify(l));
        }
        return map;
    }

    public Map<Range<Token>, List<InetAddress>> getRangeToAddressMap(String keyspace)
    {
        // some people just want to get a visual representation of things. Allow null and set it to the first
        // non-system keyspace.
        if (keyspace == null)
            keyspace = Schema.instance.getNonSystemKeyspaces().get(0);

        List<Range<Token>> ranges = getAllRanges(tokenMetadata.sortedTokens());
        return constructRangeToEndpointMap(keyspace, ranges);
    }

    /**
     * The same as {@code describeRing(String)} but converts TokenRange to the String for JMX compatibility
     *
     * @param keyspace The keyspace to fetch information about
     *
     * @return a List of TokenRange(s) converted to String for the given keyspace
     */
    public List<String> describeRingJMX(String keyspace) throws IOException
    {
        List<TokenRange> tokenRanges;
        try
        {
            tokenRanges = describeRing(keyspace);
        }
        catch (InvalidRequestException e)
        {
            throw new IOException(e.getMessage());
        }
        List<String> result = new ArrayList<String>(tokenRanges.size());

        for (TokenRange tokenRange : tokenRanges)
            result.add(tokenRange.toString());

        return result;
    }

    /**
     * The TokenRange for a given keyspace.
     *
     * @param keyspace The keyspace to fetch information about
     *
     * @return a List of TokenRange(s) for the given keyspace
     *
     * @throws InvalidRequestException if there is no ring information available about keyspace
     */
    public List<TokenRange> describeRing(String keyspace) throws InvalidRequestException
    {
        if (keyspace == null || Keyspace.open(keyspace).getReplicationStrategy() instanceof LocalStrategy)
            throw new InvalidRequestException("There is no ring for the keyspace: " + keyspace);

        List<TokenRange> ranges = new ArrayList<TokenRange>();
        Token.TokenFactory tf = getPartitioner().getTokenFactory();

        for (Map.Entry<Range<Token>, List<InetAddress>> entry : getRangeToAddressMap(keyspace).entrySet())
        {
            Range range = entry.getKey();
            List<InetAddress> addresses = entry.getValue();
            List<String> endpoints = new ArrayList<String>(addresses.size());
            List<String> rpc_endpoints = new ArrayList<String>(addresses.size());
            List<EndpointDetails> epDetails = new ArrayList<EndpointDetails>(addresses.size());

            for (InetAddress endpoint : addresses)
            {
                EndpointDetails details = new EndpointDetails();
                details.host = endpoint.getHostAddress();
                details.datacenter = DatabaseDescriptor.getEndpointSnitch().getDatacenter(endpoint);
                details.rack = DatabaseDescriptor.getEndpointSnitch().getRack(endpoint);

                endpoints.add(details.host);
                rpc_endpoints.add(getRpcaddress(endpoint));

                epDetails.add(details);
            }

            TokenRange tr = new TokenRange(tf.toString(range.left.getToken()), tf.toString(range.right.getToken()), endpoints)
                                    .setEndpoint_details(epDetails)
                                    .setRpc_endpoints(rpc_endpoints);

            ranges.add(tr);
        }

        return ranges;
    }

    public Map<String, String> getTokenToEndpointMap()
    {
        Map<Token, InetAddress> mapInetAddress = tokenMetadata.getNormalAndBootstrappingTokenToEndpointMap();
        // in order to preserve tokens in ascending order, we use LinkedHashMap here
        Map<String, String> mapString = new LinkedHashMap<String, String>(mapInetAddress.size());
        List<Token> tokens = new ArrayList<Token>(mapInetAddress.keySet());
        Collections.sort(tokens);
        for (Token token : tokens)
        {
            mapString.put(token.toString(), mapInetAddress.get(token).getHostAddress());
        }
        return mapString;
    }

    public String getLocalHostId()
    {
        return getTokenMetadata().getHostId(FBUtilities.getBroadcastAddress()).toString();
    }

    public Map<String, String> getHostIdMap()
    {
        Map<String, String> mapOut = new HashMap<String, String>();
        for (Map.Entry<InetAddress, UUID> entry : getTokenMetadata().getEndpointToHostIdMapForReading().entrySet())
            mapOut.put(entry.getKey().getHostAddress(), entry.getValue().toString());
        return mapOut;
    }

    /**
     * Construct the range to endpoint mapping based on the true view
     * of the world.
     * @param ranges
     * @return mapping of ranges to the replicas responsible for them.
    */
    private Map<Range<Token>, List<InetAddress>> constructRangeToEndpointMap(String keyspace, List<Range<Token>> ranges)
    {
        Map<Range<Token>, List<InetAddress>> rangeToEndpointMap = new HashMap<Range<Token>, List<InetAddress>>();
        for (Range<Token> range : ranges)
        {
            rangeToEndpointMap.put(range, Keyspace.open(keyspace).getReplicationStrategy().getNaturalEndpoints(range.right));
        }
        return rangeToEndpointMap;
    }

    /*
     * Handle the reception of a new particular ApplicationState for a particular endpoint. Note that the value of the
     * ApplicationState has not necessarily "changed" since the last known value, if we already received the same update
     * from somewhere else.
     *
     * onChange only ever sees one ApplicationState piece change at a time (even if many ApplicationState updates were
     * received at the same time), so we perform a kind of state machine here. We are concerned with two events: knowing
     * the token associated with an endpoint, and knowing its operation mode. Nodes can start in either bootstrap or
     * normal mode, and from bootstrap mode can change mode to normal. A node in bootstrap mode needs to have
     * pendingranges set in TokenMetadata; a node in normal mode should instead be part of the token ring.
     *
     * Normal progression of ApplicationState.STATUS values for a node should be like this:
     * STATUS_BOOTSTRAPPING,token
     *   if bootstrapping. stays this way until all files are received.
     * STATUS_NORMAL,token
     *   ready to serve reads and writes.
     * STATUS_LEAVING,token
     *   get ready to leave the cluster as part of a decommission
     * STATUS_LEFT,token
     *   set after decommission is completed.
     *
     * Other STATUS values that may be seen (possibly anywhere in the normal progression):
     * STATUS_MOVING,newtoken
     *   set if node is currently moving to a new token in the ring
     * STATUS_RELOCATING,srcToken,srcToken,srcToken,...
     *   set if the endpoint is in the process of relocating a token to itself
     * REMOVING_TOKEN,deadtoken
     *   set if the node is dead and is being removed by its REMOVAL_COORDINATOR
     * REMOVED_TOKEN,deadtoken
     *   set if the node is dead and has been removed by its REMOVAL_COORDINATOR
     *
     * Note: Any time a node state changes from STATUS_NORMAL, it will not be visible to new nodes. So it follows that
     * you should never bootstrap a new node during a removetoken, decommission or move.
     */
    public void onChange(InetAddress endpoint, ApplicationState state, VersionedValue value)
    {
        switch (state)
        {
            case STATUS:
                String apStateValue = value.value;
                String[] pieces = apStateValue.split(VersionedValue.DELIMITER_STR, -1);
                assert (pieces.length > 0);

                String moveName = pieces[0];

                if (moveName.equals(VersionedValue.STATUS_BOOTSTRAPPING))
                    handleStateBootstrap(endpoint, pieces);
                else if (moveName.equals(VersionedValue.STATUS_NORMAL))
                    handleStateNormal(endpoint, pieces);
                else if (moveName.equals(VersionedValue.REMOVING_TOKEN) || moveName.equals(VersionedValue.REMOVED_TOKEN))
                    handleStateRemoving(endpoint, pieces);
                else if (moveName.equals(VersionedValue.STATUS_LEAVING))
                    handleStateLeaving(endpoint, pieces);
                else if (moveName.equals(VersionedValue.STATUS_LEFT))
                    handleStateLeft(endpoint, pieces);
                else if (moveName.equals(VersionedValue.STATUS_MOVING))
                    handleStateMoving(endpoint, pieces);
                else if (moveName.equals(VersionedValue.STATUS_RELOCATING))
                    handleStateRelocating(endpoint, pieces);
                break;
            case RELEASE_VERSION:
                SystemKeyspace.updatePeerInfo(endpoint, "release_version", quote(value.value));
                break;
            case DC:
                SystemKeyspace.updatePeerInfo(endpoint, "data_center", quote(value.value));
                break;
            case RACK:
                SystemKeyspace.updatePeerInfo(endpoint, "rack", quote(value.value));
                break;
            case RPC_ADDRESS:
                SystemKeyspace.updatePeerInfo(endpoint, "rpc_address", quote(value.value));
                break;
            case SCHEMA:
                SystemKeyspace.updatePeerInfo(endpoint, "schema_version", value.value);
                break;
            case HOST_ID:
                SystemKeyspace.updatePeerInfo(endpoint, "host_id", value.value);
                break;
        }
    }

    private String quote(String value)
    {
        return "'" + value + "'";
    }

    private byte[] getApplicationStateValue(InetAddress endpoint, ApplicationState appstate)
    {
        String vvalue = Gossiper.instance.getEndpointStateForEndpoint(endpoint).getApplicationState(appstate).value;
        return vvalue.getBytes(ISO_8859_1);
    }

    private Collection<Token> getTokensFor(InetAddress endpoint, String piece)
    {
        if (Gossiper.instance.usesVnodes(endpoint))
        {
            try
            {
                return TokenSerializer.deserialize(getPartitioner(), new DataInputStream(new ByteArrayInputStream(getApplicationStateValue(endpoint, ApplicationState.TOKENS))));
            }
            catch (IOException e)
            {
                throw new RuntimeException(e);
            }
        }
        else
            return Arrays.asList(getPartitioner().getTokenFactory().fromString(piece));
    }

    /**
     * Handle node bootstrap
     *
     * @param endpoint bootstrapping node
     * @param pieces STATE_BOOTSTRAPPING,bootstrap token as string
     */
    private void handleStateBootstrap(InetAddress endpoint, String[] pieces)
    {
        assert pieces.length >= 2;

        // Parse versioned values according to end-point version:
        //   versions  < 1.2 .....: STATUS,TOKEN
        //   versions >= 1.2 .....: use TOKENS app state
        Collection<Token> tokens;
        // explicitly check for TOKENS, because a bootstrapping node might be bootstrapping in legacy mode; that is, not using vnodes and no token specified
        tokens = getTokensFor(endpoint, pieces[1]);

        if (logger.isDebugEnabled())
            logger.debug("Node " + endpoint + " state bootstrapping, token " + tokens);

        // if this node is present in token metadata, either we have missed intermediate states
        // or the node had crashed. Print warning if needed, clear obsolete stuff and
        // continue.
        if (tokenMetadata.isMember(endpoint))
        {
            // If isLeaving is false, we have missed both LEAVING and LEFT. However, if
            // isLeaving is true, we have only missed LEFT. Waiting time between completing
            // leave operation and rebootstrapping is relatively short, so the latter is quite
            // common (not enough time for gossip to spread). Therefore we report only the
            // former in the log.
            if (!tokenMetadata.isLeaving(endpoint))
                logger.info("Node " + endpoint + " state jump to bootstrap");
            tokenMetadata.removeEndpoint(endpoint);
        }

        tokenMetadata.addBootstrapTokens(tokens, endpoint);
        calculatePendingRanges();

        if (Gossiper.instance.usesHostId(endpoint))
            tokenMetadata.updateHostId(Gossiper.instance.getHostId(endpoint), endpoint);
    }

    /**
     * Handle node move to normal state. That is, node is entering token ring and participating
     * in reads.
     *
     * @param endpoint node
     * @param pieces STATE_NORMAL,token
     */
    private void handleStateNormal(final InetAddress endpoint, String[] pieces)
    {
        assert pieces.length >= 2;

        // Parse versioned values according to end-point version:
        //   versions  < 1.2 .....: STATUS,TOKEN
        //   versions >= 1.2 .....: uses HOST_ID/TOKENS app states

        Collection<Token> tokens;

        tokens = getTokensFor(endpoint, pieces[1]);

        if (logger.isDebugEnabled())
            logger.debug("Node " + endpoint + " state normal, token " + tokens);

        if (tokenMetadata.isMember(endpoint))
            logger.info("Node " + endpoint + " state jump to normal");

        // Order Matters, TM.updateHostID() should be called before TM.updateNormalToken(), (see CASSANDRA-4300).
        if (Gossiper.instance.usesHostId(endpoint))
        {
            UUID hostId = Gossiper.instance.getHostId(endpoint);
            if (DatabaseDescriptor.isReplacing() && Gossiper.instance.getEndpointStateForEndpoint(DatabaseDescriptor.getReplaceAddress()) != null && (hostId.equals(Gossiper.instance.getHostId(DatabaseDescriptor.getReplaceAddress()))))
                logger.warn("Not updating token metadata for {} because I am replacing it", endpoint);
            else
                tokenMetadata.updateHostId(hostId, endpoint);
        }

        Set<Token> tokensToUpdateInMetadata = new HashSet<Token>();
        Set<Token> tokensToUpdateInSystemKeyspace = new HashSet<Token>();
        Set<Token> localTokensToRemove = new HashSet<Token>();
        Set<InetAddress> endpointsToRemove = new HashSet<InetAddress>();
        Multimap<InetAddress, Token> epToTokenCopy = getTokenMetadata().getEndpointToTokenMapForReading();

        for (final Token token : tokens)
        {
            // we don't want to update if this node is responsible for the token and it has a later startup time than endpoint.
            InetAddress currentOwner = tokenMetadata.getEndpoint(token);
            if (currentOwner == null)
            {
                logger.debug("New node " + endpoint + " at token " + token);
                tokensToUpdateInMetadata.add(token);
                if (!isClientMode)
                    tokensToUpdateInSystemKeyspace.add(token);
            }
            else if (endpoint.equals(currentOwner))
            {
                // set state back to normal, since the node may have tried to leave, but failed and is now back up
                // no need to persist, token/ip did not change
                tokensToUpdateInMetadata.add(token);
            }
            else if (tokenMetadata.isRelocating(token) && tokenMetadata.getRelocatingRanges().get(token).equals(endpoint))
            {
                // Token was relocating, this is the bookkeeping that makes it official.
                tokensToUpdateInMetadata.add(token);
                if (!isClientMode)
                    tokensToUpdateInSystemKeyspace.add(token);

                optionalTasks.schedule(new Runnable()
                {
                    public void run()
                    {
                        logger.info("Removing RELOCATION state for {} {}", endpoint, token);
                        getTokenMetadata().removeFromRelocating(token, endpoint);
                    }
                }, RING_DELAY, TimeUnit.MILLISECONDS);

                // We used to own this token; This token will need to be removed from system.local
                if (currentOwner.equals(FBUtilities.getBroadcastAddress()))
                    localTokensToRemove.add(token);

                logger.info("Token {} relocated to {}", token, endpoint);
            }
            else if (tokenMetadata.isRelocating(token))
            {
                logger.info("Token {} is relocating to {}, ignoring update from {}",
                            token, tokenMetadata.getRelocatingRanges().get(token), endpoint);
            }
            else if (Gossiper.instance.compareEndpointStartup(endpoint, currentOwner) > 0)
            {
                tokensToUpdateInMetadata.add(token);
                if (!isClientMode)
                    tokensToUpdateInSystemKeyspace.add(token);

                // currentOwner is no longer current, endpoint is.  Keep track of these moves, because when
                // a host no longer has any tokens, we'll want to remove it.
                epToTokenCopy.get(currentOwner).remove(token);
                if (epToTokenCopy.get(currentOwner).size() < 1)
                    endpointsToRemove.add(currentOwner);

                logger.info(String.format("Nodes %s and %s have the same token %s.  %s is the new owner",
                                          endpoint,
                                          currentOwner,
                                          token,
                                          endpoint));
                if (logger.isDebugEnabled())
                    logger.debug("Relocating ranges: {}", tokenMetadata.printRelocatingRanges());
            }
            else
            {
                logger.info(String.format("Nodes %s and %s have the same token %s.  Ignoring %s",
                                           endpoint,
                                           currentOwner,
                                           token,
                                           endpoint));
                if (logger.isDebugEnabled())
                    logger.debug("Relocating ranges: {}", tokenMetadata.printRelocatingRanges());
            }
        }

        tokenMetadata.updateNormalTokens(tokensToUpdateInMetadata, endpoint);
        for (InetAddress ep : endpointsToRemove)
            removeEndpoint(ep);
        if (!tokensToUpdateInSystemKeyspace.isEmpty())
            SystemKeyspace.updateTokens(endpoint, tokensToUpdateInSystemKeyspace);
        if (!localTokensToRemove.isEmpty())
            SystemKeyspace.updateLocalTokens(Collections.<Token>emptyList(), localTokensToRemove);

        if (tokenMetadata.isMoving(endpoint)) // if endpoint was moving to a new token
        {
            tokenMetadata.removeFromMoving(endpoint);

            if (!isClientMode)
            {
                for (IEndpointLifecycleSubscriber subscriber : lifecycleSubscribers)
                    subscriber.onMove(endpoint);
            }
        }

        calculatePendingRanges();
    }

    /**
     * Handle node preparing to leave the ring
     *
     * @param endpoint node
     * @param pieces STATE_LEAVING,token
     */
    private void handleStateLeaving(InetAddress endpoint, String[] pieces)
    {
        assert pieces.length >= 2;
        Collection<Token> tokens;
        tokens = getTokensFor(endpoint, pieces[1]);

        if (logger.isDebugEnabled())
            logger.debug("Node " + endpoint + " state leaving, tokens " + tokens);

        // If the node is previously unknown or tokens do not match, update tokenmetadata to
        // have this node as 'normal' (it must have been using this token before the
        // leave). This way we'll get pending ranges right.
        if (!tokenMetadata.isMember(endpoint))
        {
            logger.info("Node " + endpoint + " state jump to leaving");
            tokenMetadata.updateNormalTokens(tokens, endpoint);
        }
        else if (!tokenMetadata.getTokens(endpoint).containsAll(tokens))
        {
            logger.warn("Node " + endpoint + " 'leaving' token mismatch. Long network partition?");
            tokenMetadata.updateNormalTokens(tokens, endpoint);
        }

        // at this point the endpoint is certainly a member with this token, so let's proceed
        // normally
        tokenMetadata.addLeavingEndpoint(endpoint);
        calculatePendingRanges();
    }

    /**
     * Handle node leaving the ring. This will happen when a node is decommissioned
     *
     * @param endpoint If reason for leaving is decommission, endpoint is the leaving node.
     * @param pieces STATE_LEFT,token
     */
    private void handleStateLeft(InetAddress endpoint, String[] pieces)
    {
        assert pieces.length >= 2;
        Collection<Token> tokens;
        tokens = getTokensFor(endpoint, pieces[1]);

        if (logger.isDebugEnabled())
            logger.debug("Node " + endpoint + " state left, tokens " + tokens);

        excise(tokens, endpoint, extractExpireTime(pieces));
    }

    /**
     * Handle node moving inside the ring.
     *
     * @param endpoint moving endpoint address
     * @param pieces STATE_MOVING, token
     */
    private void handleStateMoving(InetAddress endpoint, String[] pieces)
    {
        assert pieces.length >= 2;
        Token token = getPartitioner().getTokenFactory().fromString(pieces[1]);

        if (logger.isDebugEnabled())
            logger.debug("Node " + endpoint + " state moving, new token " + token);

        tokenMetadata.addMovingEndpoint(token, endpoint);

        calculatePendingRanges();
    }

    /**
     * Handle one or more ranges (tokens) moving from their respective endpoints, to another.
     *
     * @param endpoint the destination of the move
     * @param pieces STATE_RELOCATING,token,token,...
     */
    private void handleStateRelocating(InetAddress endpoint, String[] pieces)
    {
        assert pieces.length >= 2;

        List<Token> tokens = new ArrayList<Token>(pieces.length - 1);
        for (String tStr : Arrays.copyOfRange(pieces, 1, pieces.length))
            tokens.add(getPartitioner().getTokenFactory().fromString(tStr));

        logger.debug("Tokens {} are relocating to {}", tokens, endpoint);
        tokenMetadata.addRelocatingTokens(tokens, endpoint);

        calculatePendingRanges();
    }

    /**
     * Handle notification that a node being actively removed from the ring via 'removetoken'
     *
     * @param endpoint node
     * @param pieces either REMOVED_TOKEN (node is gone) or REMOVING_TOKEN (replicas need to be restored)
     */
    private void handleStateRemoving(InetAddress endpoint, String[] pieces)
    {
        assert (pieces.length > 0);

        if (endpoint.equals(FBUtilities.getBroadcastAddress()))
        {
            logger.info("Received removeToken gossip about myself. Is this node rejoining after an explicit removetoken?");
            try
            {
                drain();
            }
            catch (Exception e)
            {
                throw new RuntimeException(e);
            }
            return;
        }
        if (tokenMetadata.isMember(endpoint))
        {
            String state = pieces[0];
            Collection<Token> removeTokens = tokenMetadata.getTokens(endpoint);

            if (VersionedValue.REMOVED_TOKEN.equals(state))
            {
                excise(removeTokens, endpoint, extractExpireTime(pieces));
            }
            else if (VersionedValue.REMOVING_TOKEN.equals(state))
            {
                if (logger.isDebugEnabled())
                    logger.debug("Tokens " + removeTokens + " removed manually (endpoint was " + endpoint + ")");

                // Note that the endpoint is being removed
                tokenMetadata.addLeavingEndpoint(endpoint);
                calculatePendingRanges();

                // find the endpoint coordinating this removal that we need to notify when we're done
                String[] coordinator = Gossiper.instance.getEndpointStateForEndpoint(endpoint).getApplicationState(ApplicationState.REMOVAL_COORDINATOR).value.split(VersionedValue.DELIMITER_STR, -1);
                UUID hostId = UUID.fromString(coordinator[1]);
                // grab any data we are now responsible for and notify responsible node
                restoreReplicaCount(endpoint, tokenMetadata.getEndpointForHostId(hostId));
            }
        }
        else // now that the gossiper has told us about this nonexistent member, notify the gossiper to remove it
        {
            addExpireTimeIfFound(endpoint, extractExpireTime(pieces));
            removeEndpoint(endpoint);
        }
    }

    private void excise(Collection<Token> tokens, InetAddress endpoint)
    {
        logger.info("Removing tokens " + tokens + " for " + endpoint);
        HintedHandOffManager.instance.deleteHintsForEndpoint(endpoint);
        removeEndpoint(endpoint);
        tokenMetadata.removeEndpoint(endpoint);
        tokenMetadata.removeBootstrapTokens(tokens);
        if (!isClientMode)
        {
            for (IEndpointLifecycleSubscriber subscriber : lifecycleSubscribers)
                subscriber.onLeaveCluster(endpoint);
        }
        calculatePendingRanges();
    }

    private void excise(Collection<Token> tokens, InetAddress endpoint, long expireTime)
    {
        addExpireTimeIfFound(endpoint, expireTime);
        excise(tokens, endpoint);
    }

    /** unlike excise we just need this endpoint gone without going through any notifications **/
    private void removeEndpoint(InetAddress endpoint)
    {
        Gossiper.instance.removeEndpoint(endpoint);
        if (!isClientMode)
            SystemKeyspace.removeEndpoint(endpoint);
    }

    protected void addExpireTimeIfFound(InetAddress endpoint, long expireTime)
    {
        if (expireTime != 0L)
        {
            Gossiper.instance.addExpireTimeForEndpoint(endpoint, expireTime);
        }
    }

    protected long extractExpireTime(String[] pieces)
    {
        return Long.parseLong(pieces[2]);
    }

    /**
     * Calculate pending ranges according to bootsrapping and leaving nodes. Reasoning is:
     *
     * (1) When in doubt, it is better to write too much to a node than too little. That is, if
     * there are multiple nodes moving, calculate the biggest ranges a node could have. Cleaning
     * up unneeded data afterwards is better than missing writes during movement.
     * (2) When a node leaves, ranges for other nodes can only grow (a node might get additional
     * ranges, but it will not lose any of its current ranges as a result of a leave). Therefore
     * we will first remove _all_ leaving tokens for the sake of calculation and then check what
     * ranges would go where if all nodes are to leave. This way we get the biggest possible
     * ranges with regard current leave operations, covering all subsets of possible final range
     * values.
     * (3) When a node bootstraps, ranges of other nodes can only get smaller. Without doing
     * complex calculations to see if multiple bootstraps overlap, we simply base calculations
     * on the same token ring used before (reflecting situation after all leave operations have
     * completed). Bootstrapping nodes will be added and removed one by one to that metadata and
     * checked what their ranges would be. This will give us the biggest possible ranges the
     * node could have. It might be that other bootstraps make our actual final ranges smaller,
     * but it does not matter as we can clean up the data afterwards.
     *
     * NOTE: This is heavy and ineffective operation. This will be done only once when a node
     * changes state in the cluster, so it should be manageable.
     */
    private void calculatePendingRanges()
    {
        for (String keyspaceName : Schema.instance.getNonSystemKeyspaces())
            calculatePendingRanges(Keyspace.open(keyspaceName).getReplicationStrategy(), keyspaceName);
    }

    // public & static for testing purposes
    public static void calculatePendingRanges(AbstractReplicationStrategy strategy, String keyspaceName)
    {
        TokenMetadata tm = StorageService.instance.getTokenMetadata();
        Multimap<Range<Token>, InetAddress> pendingRanges = HashMultimap.create();
        BiMultiValMap<Token, InetAddress> bootstrapTokens = tm.getBootstrapTokens();
        Set<InetAddress> leavingEndpoints = tm.getLeavingEndpoints();

        if (bootstrapTokens.isEmpty() && leavingEndpoints.isEmpty() && tm.getMovingEndpoints().isEmpty() && tm.getRelocatingRanges().isEmpty())
        {
            if (logger.isDebugEnabled())
                logger.debug("No bootstrapping, leaving or moving nodes, and no relocating tokens -> empty pending ranges for {}", keyspaceName);
            tm.setPendingRanges(keyspaceName, pendingRanges);
            return;
        }

        Multimap<InetAddress, Range<Token>> addressRanges = strategy.getAddressRanges();

        // Copy of metadata reflecting the situation after all leave operations are finished.
        TokenMetadata allLeftMetadata = tm.cloneAfterAllLeft();

        // get all ranges that will be affected by leaving nodes
        Set<Range<Token>> affectedRanges = new HashSet<Range<Token>>();
        for (InetAddress endpoint : leavingEndpoints)
            affectedRanges.addAll(addressRanges.get(endpoint));

        // for each of those ranges, find what new nodes will be responsible for the range when
        // all leaving nodes are gone.
        for (Range<Token> range : affectedRanges)
        {
            Set<InetAddress> currentEndpoints = ImmutableSet.copyOf(strategy.calculateNaturalEndpoints(range.right, tm.cloneOnlyTokenMap()));
            Set<InetAddress> newEndpoints = ImmutableSet.copyOf(strategy.calculateNaturalEndpoints(range.right, allLeftMetadata));
            pendingRanges.putAll(range, Sets.difference(newEndpoints, currentEndpoints));
        }

        // At this stage pendingRanges has been updated according to leave operations. We can
        // now continue the calculation by checking bootstrapping nodes.

        // For each of the bootstrapping nodes, simply add and remove them one by one to
        // allLeftMetadata and check in between what their ranges would be.
        for (InetAddress endpoint : bootstrapTokens.inverse().keySet())
        {
            Collection<Token> tokens = bootstrapTokens.inverse().get(endpoint);

            allLeftMetadata.updateNormalTokens(tokens, endpoint);
            for (Range<Token> range : strategy.getAddressRanges(allLeftMetadata).get(endpoint))
                pendingRanges.put(range, endpoint);
            allLeftMetadata.removeEndpoint(endpoint);
        }

        // At this stage pendingRanges has been updated according to leaving and bootstrapping nodes.
        // We can now finish the calculation by checking moving and relocating nodes.

        // For each of the moving nodes, we do the same thing we did for bootstrapping:
        // simply add and remove them one by one to allLeftMetadata and check in between what their ranges would be.
        for (Pair<Token, InetAddress> moving : tm.getMovingEndpoints())
        {
            InetAddress endpoint = moving.right; // address of the moving node

            //  moving.left is a new token of the endpoint
            allLeftMetadata.updateNormalToken(moving.left, endpoint);

            for (Range<Token> range : strategy.getAddressRanges(allLeftMetadata).get(endpoint))
            {
                pendingRanges.put(range, endpoint);
            }

            allLeftMetadata.removeEndpoint(endpoint);
        }

        // Ranges being relocated.
        for (Map.Entry<Token, InetAddress> relocating : tm.getRelocatingRanges().entrySet())
        {
            InetAddress endpoint = relocating.getValue(); // address of the moving node
            Token token = relocating.getKey();

            allLeftMetadata.updateNormalToken(token, endpoint);

            for (Range<Token> range : strategy.getAddressRanges(allLeftMetadata).get(endpoint))
                pendingRanges.put(range, endpoint);

            allLeftMetadata.removeEndpoint(endpoint);
        }

        tm.setPendingRanges(keyspaceName, pendingRanges);

        if (logger.isDebugEnabled())
            logger.debug("Pending ranges:\n" + (pendingRanges.isEmpty() ? "<empty>" : tm.printPendingRanges()));
    }

    /**
     * Finds living endpoints responsible for the given ranges
     *
     * @param keyspaceName the keyspace ranges belong to
     * @param ranges the ranges to find sources for
     * @return multimap of addresses to ranges the address is responsible for
     */
    private Multimap<InetAddress, Range<Token>> getNewSourceRanges(String keyspaceName, Set<Range<Token>> ranges)
    {
        InetAddress myAddress = FBUtilities.getBroadcastAddress();
        Multimap<Range<Token>, InetAddress> rangeAddresses = Keyspace.open(keyspaceName).getReplicationStrategy().getRangeAddresses(tokenMetadata.cloneOnlyTokenMap());
        Multimap<InetAddress, Range<Token>> sourceRanges = HashMultimap.create();
        IFailureDetector failureDetector = FailureDetector.instance;

        // find alive sources for our new ranges
        for (Range<Token> range : ranges)
        {
            Collection<InetAddress> possibleRanges = rangeAddresses.get(range);
            IEndpointSnitch snitch = DatabaseDescriptor.getEndpointSnitch();
            List<InetAddress> sources = snitch.getSortedListByProximity(myAddress, possibleRanges);

            assert (!sources.contains(myAddress));

            for (InetAddress source : sources)
            {
                if (failureDetector.isAlive(source))
                {
                    sourceRanges.put(source, range);
                    break;
                }
            }
        }
        return sourceRanges;
    }

    /**
     * Sends a notification to a node indicating we have finished replicating data.
     *
     * @param remote node to send notification to
     */
    private void sendReplicationNotification(InetAddress remote)
    {
        // notify the remote token
        MessageOut msg = new MessageOut(MessagingService.Verb.REPLICATION_FINISHED);
        IFailureDetector failureDetector = FailureDetector.instance;
        if (logger.isDebugEnabled())
            logger.debug("Notifying " + remote.toString() + " of replication completion\n");
        while (failureDetector.isAlive(remote))
        {
            AsyncOneResponse iar = MessagingService.instance().sendRR(msg, remote);
            try
            {
                iar.get(DatabaseDescriptor.getRpcTimeout(), TimeUnit.MILLISECONDS);
                return; // done
            }
            catch(TimeoutException e)
            {
                // try again
            }
        }
    }

    /**
     * Called when an endpoint is removed from the ring. This function checks
     * whether this node becomes responsible for new ranges as a
     * consequence and streams data if needed.
     *
     * This is rather ineffective, but it does not matter so much
     * since this is called very seldom
     *
     * @param endpoint the node that left
     */
    private void restoreReplicaCount(InetAddress endpoint, final InetAddress notifyEndpoint)
    {
        Multimap<String, Map.Entry<InetAddress, Collection<Range<Token>>>> rangesToFetch = HashMultimap.create();

        final InetAddress myAddress = FBUtilities.getBroadcastAddress();

        for (String keyspaceName : Schema.instance.getNonSystemKeyspaces())
        {
            Multimap<Range<Token>, InetAddress> changedRanges = getChangedRangesForLeaving(keyspaceName, endpoint);
            Set<Range<Token>> myNewRanges = new HashSet<Range<Token>>();
            for (Map.Entry<Range<Token>, InetAddress> entry : changedRanges.entries())
            {
                if (entry.getValue().equals(myAddress))
                    myNewRanges.add(entry.getKey());
            }
            Multimap<InetAddress, Range<Token>> sourceRanges = getNewSourceRanges(keyspaceName, myNewRanges);
            for (Map.Entry<InetAddress, Collection<Range<Token>>> entry : sourceRanges.asMap().entrySet())
            {
                rangesToFetch.put(keyspaceName, entry);
            }
        }

        StreamPlan stream = new StreamPlan("Restore replica count");
        for (final String keyspaceName : rangesToFetch.keySet())
        {
            for (Map.Entry<InetAddress, Collection<Range<Token>>> entry : rangesToFetch.get(keyspaceName))
            {
                final InetAddress source = entry.getKey();
                Collection<Range<Token>> ranges = entry.getValue();
                if (logger.isDebugEnabled())
                    logger.debug("Requesting from " + source + " ranges " + StringUtils.join(ranges, ", "));
                stream.requestRanges(source, keyspaceName, ranges);
            }
        }
        StreamResultFuture future = stream.execute();
        Futures.addCallback(future, new FutureCallback<StreamState>()
        {
            public void onSuccess(StreamState finalState)
            {
                sendReplicationNotification(notifyEndpoint);
            }

            public void onFailure(Throwable t)
            {
                logger.warn("Streaming to restore replica count failed", t);
                // We still want to send the notification
                sendReplicationNotification(notifyEndpoint);
            }
        });
    }

    // needs to be modified to accept either a keyspace or ARS.
    private Multimap<Range<Token>, InetAddress> getChangedRangesForLeaving(String keyspaceName, InetAddress endpoint)
    {
        // First get all ranges the leaving endpoint is responsible for
        Collection<Range<Token>> ranges = getRangesForEndpoint(keyspaceName, endpoint);

        if (logger.isDebugEnabled())
            logger.debug("Node " + endpoint + " ranges [" + StringUtils.join(ranges, ", ") + "]");

        Map<Range<Token>, List<InetAddress>> currentReplicaEndpoints = new HashMap<Range<Token>, List<InetAddress>>();

        // Find (for each range) all nodes that store replicas for these ranges as well
        for (Range<Token> range : ranges)
            currentReplicaEndpoints.put(range, Keyspace.open(keyspaceName).getReplicationStrategy().calculateNaturalEndpoints(range.right, tokenMetadata.cloneOnlyTokenMap()));

        TokenMetadata temp = tokenMetadata.cloneAfterAllLeft();

        // endpoint might or might not be 'leaving'. If it was not leaving (that is, removetoken
        // command was used), it is still present in temp and must be removed.
        if (temp.isMember(endpoint))
            temp.removeEndpoint(endpoint);

        Multimap<Range<Token>, InetAddress> changedRanges = HashMultimap.create();

        // Go through the ranges and for each range check who will be
        // storing replicas for these ranges when the leaving endpoint
        // is gone. Whoever is present in newReplicaEndpoints list, but
        // not in the currentReplicaEndpoints list, will be needing the
        // range.
        for (Range<Token> range : ranges)
        {
            Collection<InetAddress> newReplicaEndpoints = Keyspace.open(keyspaceName).getReplicationStrategy().calculateNaturalEndpoints(range.right, temp);
            newReplicaEndpoints.removeAll(currentReplicaEndpoints.get(range));
            if (logger.isDebugEnabled())
                if (newReplicaEndpoints.isEmpty())
                    logger.debug("Range " + range + " already in all replicas");
                else
                    logger.debug("Range " + range + " will be responsibility of " + StringUtils.join(newReplicaEndpoints, ", "));
            changedRanges.putAll(range, newReplicaEndpoints);
        }

        return changedRanges;
    }

    public void onJoin(InetAddress endpoint, EndpointState epState)
    {
        for (Map.Entry<ApplicationState, VersionedValue> entry : epState.getApplicationStateMap().entrySet())
        {
            onChange(endpoint, entry.getKey(), entry.getValue());
        }
    }

    public void onAlive(InetAddress endpoint, EndpointState state)
    {
        if (isClientMode)
            return;

        if (tokenMetadata.isMember(endpoint))
        {
            HintedHandOffManager.instance.scheduleHintDelivery(endpoint);
            for (IEndpointLifecycleSubscriber subscriber : lifecycleSubscribers)
                subscriber.onUp(endpoint);
        }
        else
        {
            for (IEndpointLifecycleSubscriber subscriber : lifecycleSubscribers)
                subscriber.onJoinCluster(endpoint);
        }
    }

    public void onRemove(InetAddress endpoint)
    {
        tokenMetadata.removeEndpoint(endpoint);
        calculatePendingRanges();
    }

    public void onDead(InetAddress endpoint, EndpointState state)
    {
        MessagingService.instance().convict(endpoint);
        if (!isClientMode)
        {
            for (IEndpointLifecycleSubscriber subscriber : lifecycleSubscribers)
                subscriber.onDown(endpoint);
        }
    }

    public void onRestart(InetAddress endpoint, EndpointState state)
    {
        // If we have restarted before the node was even marked down, we need to reset the connection pool
        if (state.isAlive())
            onDead(endpoint, state);
    }

    /** raw load value */
    public double getLoad()
    {
        double bytes = 0;
        for (String keyspaceName : Schema.instance.getKeyspaces())
        {
            Keyspace keyspace = Keyspace.open(keyspaceName);
            for (ColumnFamilyStore cfs : keyspace.getColumnFamilyStores())
                bytes += cfs.getLiveDiskSpaceUsed();
        }
        return bytes;
    }

    public String getLoadString()
    {
        return FileUtils.stringifyFileSize(getLoad());
    }

    public Map<String, String> getLoadMap()
    {
        Map<String, String> map = new HashMap<String, String>();
        for (Map.Entry<InetAddress,Double> entry : LoadBroadcaster.instance.getLoadInfo().entrySet())
        {
            map.put(entry.getKey().getHostAddress(), FileUtils.stringifyFileSize(entry.getValue()));
        }
        // gossiper doesn't see its own updates, so we need to special-case the local node
        map.put(FBUtilities.getBroadcastAddress().getHostAddress(), getLoadString());
        return map;
    }

    public final void deliverHints(String host) throws UnknownHostException
    {
        HintedHandOffManager.instance.scheduleHintDelivery(host);
    }

    public Collection<Token> getLocalTokens()
    {
        Collection<Token> tokens = SystemKeyspace.getSavedTokens();
        assert tokens != null && !tokens.isEmpty(); // should not be called before initServer sets this
        return tokens;
    }

    /* These methods belong to the MBean interface */

    public List<String> getTokens()
    {
        return getTokens(FBUtilities.getBroadcastAddress());
    }

    public List<String> getTokens(String endpoint) throws UnknownHostException
    {
        return getTokens(InetAddress.getByName(endpoint));
    }

    private List<String> getTokens(InetAddress endpoint)
    {
        List<String> strTokens = new ArrayList<String>();
        for (Token tok : getTokenMetadata().getTokens(endpoint))
            strTokens.add(tok.toString());
        return strTokens;
    }

    public String getReleaseVersion()
    {
        return FBUtilities.getReleaseVersionString();
    }

    public String getSchemaVersion()
    {
        return Schema.instance.getVersion().toString();
    }

    public List<String> getLeavingNodes()
    {
        return stringify(tokenMetadata.getLeavingEndpoints());
    }

    public List<String> getMovingNodes()
    {
        List<String> endpoints = new ArrayList<String>();

        for (Pair<Token, InetAddress> node : tokenMetadata.getMovingEndpoints())
        {
            endpoints.add(node.right.getHostAddress());
        }

        return endpoints;
    }

    public List<String> getJoiningNodes()
    {
        return stringify(tokenMetadata.getBootstrapTokens().values());
    }

    public List<String> getLiveNodes()
    {
        return stringify(Gossiper.instance.getLiveMembers());
    }

    public List<String> getUnreachableNodes()
    {
        return stringify(Gossiper.instance.getUnreachableMembers());
    }

    public String[] getAllDataFileLocations()
    {
        String[] locations = DatabaseDescriptor.getAllDataFileLocations();
        for (int i = 0; i < locations.length; i++)
            locations[i] = FileUtils.getCanonicalPath(locations[i]);
        return locations;
    }

    public String getCommitLogLocation()
    {
        return FileUtils.getCanonicalPath(DatabaseDescriptor.getCommitLogLocation());
    }

    public String getSavedCachesLocation()
    {
        return FileUtils.getCanonicalPath(DatabaseDescriptor.getSavedCachesLocation());
    }

    private List<String> stringify(Iterable<InetAddress> endpoints)
    {
        List<String> stringEndpoints = new ArrayList<String>();
        for (InetAddress ep : endpoints)
        {
            stringEndpoints.add(ep.getHostAddress());
        }
        return stringEndpoints;
    }

    public int getCurrentGenerationNumber()
    {
        return Gossiper.instance.getCurrentGenerationNumber(FBUtilities.getBroadcastAddress());
    }

    public void forceKeyspaceCleanup(String keyspaceName, String... columnFamilies) throws IOException, ExecutionException, InterruptedException
    {
        if (keyspaceName.equals(Keyspace.SYSTEM_KS))
            throw new RuntimeException("Cleanup of the system keyspace is neither necessary nor wise");

        CounterId.OneShotRenewer counterIdRenewer = new CounterId.OneShotRenewer();
        for (ColumnFamilyStore cfStore : getValidColumnFamilies(false, false, keyspaceName, columnFamilies))
        {
            cfStore.forceCleanup(counterIdRenewer);
        }
    }

    public void scrub(boolean disableSnapshot, String keyspaceName, String... columnFamilies) throws IOException, ExecutionException, InterruptedException
    {
        for (ColumnFamilyStore cfStore : getValidColumnFamilies(false, false, keyspaceName, columnFamilies))
            cfStore.scrub(disableSnapshot);
    }

    public void upgradeSSTables(String keyspaceName, boolean excludeCurrentVersion, String... columnFamilies) throws IOException, ExecutionException, InterruptedException
    {
        for (ColumnFamilyStore cfStore : getValidColumnFamilies(true, true, keyspaceName, columnFamilies))
            cfStore.sstablesRewrite(excludeCurrentVersion);
    }

    public void forceKeyspaceCompaction(String keyspaceName, String... columnFamilies) throws IOException, ExecutionException, InterruptedException
    {
        for (ColumnFamilyStore cfStore : getValidColumnFamilies(true, false, keyspaceName, columnFamilies))
        {
            cfStore.forceMajorCompaction();
        }
    }

    /**
     * Takes the snapshot for the given keyspaces. A snapshot name must be specified.
     *
     * @param tag the tag given to the snapshot; may not be null or empty
     * @param keyspaceNames the names of the keyspaces to snapshot; empty means "all."
     */
    public void takeSnapshot(String tag, String... keyspaceNames) throws IOException
    {
        if (tag == null || tag.equals(""))
            throw new IOException("You must supply a snapshot name.");

        Iterable<Keyspace> keyspaces;
        if (keyspaceNames.length == 0)
        {
            keyspaces = Keyspace.all();
        }
        else
        {
            ArrayList<Keyspace> t = new ArrayList<Keyspace>(keyspaceNames.length);
            for (String keyspaceName : keyspaceNames)
                t.add(getValidKeyspace(keyspaceName));
            keyspaces = t;
        }

        // Do a check to see if this snapshot exists before we actually snapshot
        for (Keyspace keyspace : keyspaces)
            if (keyspace.snapshotExists(tag))
                throw new IOException("Snapshot " + tag + " already exists.");


        for (Keyspace keyspace : keyspaces)
            keyspace.snapshot(tag, null);
    }

    /**
     * Takes the snapshot of a specific column family. A snapshot name must be specified.
     *
     * @param keyspaceName the keyspace which holds the specified column family
     * @param columnFamilyName the column family to snapshot
     * @param tag the tag given to the snapshot; may not be null or empty
     */
    public void takeColumnFamilySnapshot(String keyspaceName, String columnFamilyName, String tag) throws IOException
    {
        if (keyspaceName == null)
            throw new IOException("You must supply a keyspace name");

        if (columnFamilyName == null)
            throw new IOException("You must supply a column family name");
        if (columnFamilyName.contains("."))
            throw new IllegalArgumentException("Cannot take a snapshot of a secondary index by itself. Run snapshot on the column family that owns the index.");

        if (tag == null || tag.equals(""))
            throw new IOException("You must supply a snapshot name.");

        Keyspace keyspace = getValidKeyspace(keyspaceName);
        if (keyspace.snapshotExists(tag))
            throw new IOException("Snapshot " + tag + " already exists.");

        keyspace.snapshot(tag, columnFamilyName);
    }

    private Keyspace getValidKeyspace(String keyspaceName) throws IOException
    {
        if (!Schema.instance.getKeyspaces().contains(keyspaceName))
        {
            throw new IOException("Keyspace " + keyspaceName + " does not exist");
        }
        return Keyspace.open(keyspaceName);
    }

    /**
     * Remove the snapshot with the given name from the given keyspaces.
     * If no tag is specified we will remove all snapshots.
     */
    public void clearSnapshot(String tag, String... keyspaceNames) throws IOException
    {
        if(tag == null)
            tag = "";

        Iterable<Keyspace> keyspaces;
        if (keyspaceNames.length == 0)
        {
            keyspaces = Keyspace.all();
        }
        else
        {
            ArrayList<Keyspace> tempKeyspaces = new ArrayList<Keyspace>(keyspaceNames.length);
            for(String keyspaceName : keyspaceNames)
                tempKeyspaces.add(getValidKeyspace(keyspaceName));
            keyspaces = tempKeyspaces;
        }

        for (Keyspace keyspace : keyspaces)
            keyspace.clearSnapshot(tag);

        if (logger.isDebugEnabled())
            logger.debug("Cleared out snapshot directories");
    }

    /**
     * @param allowIndexes Allow index CF names to be passed in
     * @param autoAddIndexes Automatically add secondary indexes if a CF has them
     * @param keyspaceName keyspace
     * @param cfNames CFs
     */
    public Iterable<ColumnFamilyStore> getValidColumnFamilies(boolean allowIndexes, boolean autoAddIndexes, String keyspaceName, String... cfNames) throws IOException
    {
        Keyspace keyspace = getValidKeyspace(keyspaceName);

        if (cfNames.length == 0)
            // all stores are interesting
            return keyspace.getColumnFamilyStores();

        // filter out interesting stores
        Set<ColumnFamilyStore> valid = new HashSet<ColumnFamilyStore>();
        for (String cfName : cfNames)
        {
            //if the CF name is an index, just flush the CF that owns the index
            String baseCfName = cfName;
            String idxName = null;
            if (cfName.contains(".")) // secondary index
            {
                if(!allowIndexes)
                {
                   logger.warn("Operation not allowed on secondary Index column family ({})", cfName);
                    continue;
                }

                String[] parts = cfName.split("\\.", 2);
                baseCfName = parts[0];
                idxName = parts[1];
            }

            ColumnFamilyStore cfStore = keyspace.getColumnFamilyStore(baseCfName);
            if (cfStore == null)
            {
                // this means there was a cf passed in that is not recognized in the keyspace. report it and continue.
                logger.warn(String.format("Invalid column family specified: %s. Proceeding with others.", baseCfName));
                continue;
            }
            if (idxName != null)
            {
                Collection< SecondaryIndex > indexes = cfStore.indexManager.getIndexesByNames(new HashSet<String>(Arrays.asList(cfName)));
                if (indexes.isEmpty())
                    logger.warn(String.format("Invalid column family index specified: %s/%s. Proceeding with others.", baseCfName, idxName));
                else
                    valid.add(Iterables.get(indexes, 0).getIndexCfs());
            }
            else
            {
                valid.add(cfStore);
                if(autoAddIndexes)
                {
                    for(SecondaryIndex si : cfStore.indexManager.getIndexes())
                    {
                        logger.info("adding secondary index {} to operation", si.getIndexName());
                        valid.add(si.getIndexCfs());
                    }
                }
            }
        }
        return valid;
    }

    /**
     * Flush all memtables for a keyspace and column families.
     * @param keyspaceName
     * @param columnFamilies
     * @throws IOException
     */
    public void forceKeyspaceFlush(final String keyspaceName, final String... columnFamilies) throws IOException
    {
        for (ColumnFamilyStore cfStore : getValidColumnFamilies(true, false, keyspaceName, columnFamilies))
        {
            logger.debug("Forcing flush on keyspace " + keyspaceName + ", CF " + cfStore.name);
            cfStore.forceBlockingFlush();
        }
    }

    /**
     * Sends JMX notification to subscribers.
     *
     * @param type Message type
     * @param message Message itself
     * @param userObject Arbitrary object to attach to notification
     */
    public void sendNotification(String type, String message, Object userObject)
    {
        Notification jmxNotification = new Notification(type, jmxObjectName, notificationSerialNumber.incrementAndGet(), message);
        jmxNotification.setUserData(userObject);
        sendNotification(jmxNotification);
    }
    public int forceRepairAsync(final String keyspace, final boolean isSequential, final boolean isLocal, final boolean primaryRange, final String... columnFamilies)
    {
        final Collection<Range<Token>> ranges = primaryRange ? getLocalPrimaryRanges(keyspace) : getLocalRanges(keyspace);
        return forceRepairAsync(keyspace, isSequential, isLocal, ranges, columnFamilies);
    }

    public int forceRepairAsync(final String keyspace, final boolean isSequential, final boolean isLocal, final Collection<Range<Token>> ranges, final String... columnFamilies)
    {
        if (Keyspace.SYSTEM_KS.equals(keyspace) || ranges.isEmpty())
            return 0;

        final int cmd = nextRepairCommand.incrementAndGet();
        if (ranges.size() > 0)
        {
            new Thread(createRepairTask(cmd, keyspace, ranges, isSequential, isLocal, columnFamilies)).start();
        }
        return cmd;
    }

    public int forceRepairRangeAsync(String beginToken, String endToken, final String keyspaceName, boolean isSequential, boolean isLocal, final String... columnFamilies)
    {
        Token parsedBeginToken = getPartitioner().getTokenFactory().fromString(beginToken);
        Token parsedEndToken = getPartitioner().getTokenFactory().fromString(endToken);

        logger.info("starting user-requested repair of range ({}, {}] for keyspace {} and column families {}",
                    parsedBeginToken, parsedEndToken, keyspaceName, columnFamilies);
        return forceRepairAsync(keyspaceName, isSequential, isLocal, Collections.singleton(new Range<Token>(parsedBeginToken, parsedEndToken)), columnFamilies);
    }


    /**
     * Trigger proactive repair for a keyspace and column families.
     * @param keyspaceName
     * @param columnFamilies
     * @throws IOException
     */
    public void forceKeyspaceRepair(final String keyspaceName, boolean isSequential, boolean isLocal, final String... columnFamilies) throws IOException
    {
        forceKeyspaceRepairRange(keyspaceName, getLocalRanges(keyspaceName), isSequential, isLocal, columnFamilies);
    }

    public void forceKeyspaceRepairPrimaryRange(final String keyspaceName, boolean isSequential, boolean isLocal, final String... columnFamilies) throws IOException
    {
        forceKeyspaceRepairRange(keyspaceName, getLocalPrimaryRanges(keyspaceName), isSequential, isLocal, columnFamilies);
    }

    public void forceKeyspaceRepairRange(String beginToken, String endToken, final String keyspaceName, boolean isSequential, boolean isLocal, final String... columnFamilies) throws IOException
    {
        Token parsedBeginToken = getPartitioner().getTokenFactory().fromString(beginToken);
        Token parsedEndToken = getPartitioner().getTokenFactory().fromString(endToken);

        logger.info("starting user-requested repair of range ({}, {}] for keyspace {} and column families {}",
                    parsedBeginToken, parsedEndToken, keyspaceName, columnFamilies);
        forceKeyspaceRepairRange(keyspaceName, Collections.singleton(new Range<Token>(parsedBeginToken, parsedEndToken)), isSequential, isLocal, columnFamilies);
    }

    public void forceKeyspaceRepairRange(final String keyspaceName, final Collection<Range<Token>> ranges, boolean isSequential, boolean isLocal, final String... columnFamilies) throws IOException
    {
        if (Keyspace.SYSTEM_KS.equalsIgnoreCase(keyspaceName))
            return;
        createRepairTask(nextRepairCommand.incrementAndGet(), keyspaceName, ranges, isSequential, isLocal, columnFamilies).run();
    }

    private FutureTask<Object> createRepairTask(final int cmd, final String keyspace, final Collection<Range<Token>> ranges, final boolean isSequential, final boolean isLocal, final String... columnFamilies)
    {
        return new FutureTask<Object>(new WrappedRunnable()
        {
            protected void runMayThrow() throws Exception
            {
                String message = String.format("Starting repair command #%d, repairing %d ranges for keyspace %s", cmd, ranges.size(), keyspace);
                logger.info(message);
                sendNotification("repair", message, new int[]{cmd, ActiveRepairService.Status.STARTED.ordinal()});

                List<RepairFuture> futures = new ArrayList<RepairFuture>(ranges.size());
                for (Range<Token> range : ranges)
                {
                    RepairFuture future;
                    try
                    {
                        future = forceKeyspaceRepair(range, keyspace, isSequential, isLocal, columnFamilies);
                    }
                    catch (IllegalArgumentException e)
                    {
                        logger.error("Repair session failed:", e);
                        sendNotification("repair", message, new int[]{cmd, ActiveRepairService.Status.SESSION_FAILED.ordinal()});
                        continue;
                    }
                    if (future == null)
                        continue;
                    futures.add(future);
                    // wait for a session to be done with its differencing before starting the next one
                    try
                    {
                        future.session.differencingDone.await();
                    }
                    catch (InterruptedException e)
                    {
                        message = "Interrupted while waiting for the differencing of repair session " + future.session + " to be done. Repair may be imprecise.";
                        logger.error(message, e);
                        sendNotification("repair", message, new int[]{cmd, ActiveRepairService.Status.SESSION_FAILED.ordinal()});
                    }
                }
                for (RepairFuture future : futures)
                {
                    try
                    {
                        future.get();
                        message = String.format("Repair session %s for range %s finished", future.session.getId(), future.session.getRange().toString());
                        logger.info(message);
                        sendNotification("repair", message, new int[]{cmd, ActiveRepairService.Status.SESSION_SUCCESS.ordinal()});
                    }
                    catch (ExecutionException e)
                    {
                        message = String.format("Repair session %s for range %s failed with error %s", future.session.getId(), future.session.getRange().toString(), e.getCause().getMessage());
                        logger.error(message, e);
                        sendNotification("repair", message, new int[]{cmd, ActiveRepairService.Status.SESSION_FAILED.ordinal()});
                    }
                    catch (Exception e)
                    {
                        message = String.format("Repair session %s for range %s failed with error %s", future.session.getId(), future.session.getRange().toString(), e.getMessage());
                        logger.error(message, e);
                        sendNotification("repair", message, new int[]{cmd, ActiveRepairService.Status.SESSION_FAILED.ordinal()});
                    }
                }
                sendNotification("repair", String.format("Repair command #%d finished", cmd), new int[]{cmd, ActiveRepairService.Status.FINISHED.ordinal()});
            }
        }, null);
    }

    public RepairFuture forceKeyspaceRepair(final Range<Token> range, final String keyspaceName, boolean isSequential, boolean  isLocal, final String... columnFamilies) throws IOException
    {
        ArrayList<String> names = new ArrayList<String>();
        for (ColumnFamilyStore cfStore : getValidColumnFamilies(false, false, keyspaceName, columnFamilies))
        {
            names.add(cfStore.name);
        }

        if (names.isEmpty())
        {
            logger.info("No column family to repair for keyspace " + keyspaceName);
            return null;
        }

        return ActiveRepairService.instance.submitRepairSession(range, keyspaceName, isSequential, isLocal, names.toArray(new String[names.size()]));
    }

    public void forceTerminateAllRepairSessions() {
        ActiveRepairService.instance.terminateSessions();
    }

    /* End of MBean interface methods */

    /**
     * Get the "primary ranges" for the specified keyspace and endpoint.
     * "Primary ranges" are the ranges that the node is responsible for storing replica primarily.
     * The node that stores replica primarily is defined as the first node returned
     * by {@link AbstractReplicationStrategy#calculateNaturalEndpoints}.
     *
     * @param keyspace
     * @param ep endpoint we are interested in.
     * @return primary ranges for the specified endpoint.
     */
    public Collection<Range<Token>> getPrimaryRangesForEndpoint(String keyspace, InetAddress ep)
    {
        AbstractReplicationStrategy strategy = Keyspace.open(keyspace).getReplicationStrategy();
        Collection<Range<Token>> primaryRanges = new HashSet<Range<Token>>();
        TokenMetadata metadata = tokenMetadata.cloneOnlyTokenMap();
        for (Token token : metadata.sortedTokens())
        {
            List<InetAddress> endpoints = strategy.calculateNaturalEndpoints(token, metadata);
            if (endpoints.size() > 0 && endpoints.get(0).equals(ep))
                primaryRanges.add(new Range<Token>(metadata.getPredecessor(token), token));
        }
        return primaryRanges;
    }

    /**
     * Previously, primary range is the range that the node is responsible for and calculated
     * only from the token assigned to the node.
     * But this does not take replication strategy into account, and therefore returns insufficient
     * range especially using NTS with replication only to certain DC(see CASSANDRA-5424).
     *
     * @deprecated
     * @param ep endpoint we are interested in.
     * @return range for the specified endpoint.
     */
    @Deprecated
    @VisibleForTesting
    public Range<Token> getPrimaryRangeForEndpoint(InetAddress ep)
    {
        return tokenMetadata.getPrimaryRangeFor(tokenMetadata.getToken(ep));
    }

    /**
     * Get all ranges an endpoint is responsible for (by keyspace)
     * @param ep endpoint we are interested in.
     * @return ranges for the specified endpoint.
     */
    Collection<Range<Token>> getRangesForEndpoint(String keyspaceName, InetAddress ep)
    {
        return Keyspace.open(keyspaceName).getReplicationStrategy().getAddressRanges().get(ep);
    }

    /**
     * Get all ranges that span the ring given a set
     * of tokens. All ranges are in sorted order of
     * ranges.
     * @return ranges in sorted order
    */
    public List<Range<Token>> getAllRanges(List<Token> sortedTokens)
    {
        if (logger.isDebugEnabled())
            logger.debug("computing ranges for " + StringUtils.join(sortedTokens, ", "));

        if (sortedTokens.isEmpty())
            return Collections.emptyList();
        int size = sortedTokens.size();
        List<Range<Token>> ranges = new ArrayList<Range<Token>>(size + 1);
        for (int i = 1; i < size; ++i)
        {
            Range<Token> range = new Range<Token>(sortedTokens.get(i - 1), sortedTokens.get(i));
            ranges.add(range);
        }
        Range<Token> range = new Range<Token>(sortedTokens.get(size - 1), sortedTokens.get(0));
        ranges.add(range);

        return ranges;
    }

    /**
     * This method returns the N endpoints that are responsible for storing the
     * specified key i.e for replication.
     *
     * @param keyspaceName keyspace name also known as keyspace
     * @param cf Column family name
     * @param key key for which we need to find the endpoint
     * @return the endpoint responsible for this key
     */
    public List<InetAddress> getNaturalEndpoints(String keyspaceName, String cf, String key)
    {
        CFMetaData cfMetaData = Schema.instance.getKSMetaData(keyspaceName).cfMetaData().get(cf);
        return getNaturalEndpoints(keyspaceName, getPartitioner().getToken(cfMetaData.getKeyValidator().fromString(key)));
    }

    public List<InetAddress> getNaturalEndpoints(String keyspaceName, ByteBuffer key)
    {
        return getNaturalEndpoints(keyspaceName, getPartitioner().getToken(key));
    }

    /**
     * This method returns the N endpoints that are responsible for storing the
     * specified key i.e for replication.
     *
     * @param keyspaceName keyspace name also known as keyspace
     * @param pos position for which we need to find the endpoint
     * @return the endpoint responsible for this token
     */
    public List<InetAddress> getNaturalEndpoints(String keyspaceName, RingPosition pos)
    {
        return Keyspace.open(keyspaceName).getReplicationStrategy().getNaturalEndpoints(pos);
    }

    /**
     * This method attempts to return N endpoints that are responsible for storing the
     * specified key i.e for replication.
     *
     * @param keyspace keyspace name also known as keyspace
     * @param key key for which we need to find the endpoint
     * @return the endpoint responsible for this key
     */
    public List<InetAddress> getLiveNaturalEndpoints(Keyspace keyspace, ByteBuffer key)
    {
        return getLiveNaturalEndpoints(keyspace, getPartitioner().decorateKey(key));
    }

    public List<InetAddress> getLiveNaturalEndpoints(Keyspace keyspace, RingPosition pos)
    {
        List<InetAddress> endpoints = keyspace.getReplicationStrategy().getNaturalEndpoints(pos);
        List<InetAddress> liveEps = new ArrayList<InetAddress>(endpoints.size());

        for (InetAddress endpoint : endpoints)
        {
            if (FailureDetector.instance.isAlive(endpoint))
                liveEps.add(endpoint);
        }

        return liveEps;
    }

    public void setLog4jLevel(String classQualifier, String rawLevel)
    {
        Level level = Level.toLevel(rawLevel);
        org.apache.log4j.Logger.getLogger(classQualifier).setLevel(level);
        logger.info("set log level to " + level + " for classes under '" + classQualifier + "' (if the level doesn't look like '" + rawLevel + "' then log4j couldn't parse '" + rawLevel + "')");
    }

    /**
     * @return list of Token ranges (_not_ keys!) together with estimated key count,
     *      breaking up the data this node is responsible for into pieces of roughly keysPerSplit
     */
    public List<Pair<Range<Token>, Long>> getSplits(String keyspaceName, String cfName, Range<Token> range, int keysPerSplit, CFMetaData metadata)
    {
        Keyspace t = Keyspace.open(keyspaceName);
        ColumnFamilyStore cfs = t.getColumnFamilyStore(cfName);
        List<DecoratedKey> keys = keySamples(Collections.singleton(cfs), range);

        final long totalRowCountEstimate = (keys.size() + 1) * metadata.getIndexInterval();

        // splitCount should be much smaller than number of key samples, to avoid huge sampling error
        final int minSamplesPerSplit = 4;
        final int maxSplitCount = keys.size() / minSamplesPerSplit + 1;
        final int splitCount = Math.max(1, Math.min(maxSplitCount, (int)(totalRowCountEstimate / keysPerSplit)));

        List<Token> tokens = keysToTokens(range, keys);
        return getSplits(tokens, splitCount, metadata);
    }

    private List<Pair<Range<Token>, Long>> getSplits(List<Token> tokens, int splitCount, CFMetaData metadata)
    {
        final double step = (double) (tokens.size() - 1) / splitCount;
        int prevIndex = 0;
        Token prevToken = tokens.get(0);
        List<Pair<Range<Token>, Long>> splits = Lists.newArrayListWithExpectedSize(splitCount);
        for (int i = 1; i <= splitCount; i++)
        {
            int index = (int) Math.round(i * step);
            Token token = tokens.get(index);
            long rowCountEstimate = (index - prevIndex) * metadata.getIndexInterval();
            splits.add(Pair.create(new Range<Token>(prevToken, token), rowCountEstimate));
            prevIndex = index;
            prevToken = token;
        }
        return splits;
    }

    private List<Token> keysToTokens(Range<Token> range, List<DecoratedKey> keys)
    {
        List<Token> tokens = Lists.newArrayListWithExpectedSize(keys.size() + 2);
        tokens.add(range.left);
        for (DecoratedKey key : keys)
            tokens.add(key.token);
        tokens.add(range.right);
        return tokens;
    }

    private List<DecoratedKey> keySamples(Iterable<ColumnFamilyStore> cfses, Range<Token> range)
    {
        List<DecoratedKey> keys = new ArrayList<DecoratedKey>();
        for (ColumnFamilyStore cfs : cfses)
            Iterables.addAll(keys, cfs.keySamples(range));
        FBUtilities.sortSampledKeys(keys, range);
        return keys;
    }

    /**
     * Broadcast leaving status and update local tokenMetadata accordingly
     */
    private void startLeaving()
    {
        Gossiper.instance.addLocalApplicationState(ApplicationState.STATUS, valueFactory.leaving(getLocalTokens()));
        tokenMetadata.addLeavingEndpoint(FBUtilities.getBroadcastAddress());
        calculatePendingRanges();
    }

    public void decommission() throws InterruptedException
    {
        if (!tokenMetadata.isMember(FBUtilities.getBroadcastAddress()))
            throw new UnsupportedOperationException("local node is not a member of the token ring yet");
        if (tokenMetadata.cloneAfterAllLeft().sortedTokens().size() < 2)
            throw new UnsupportedOperationException("no other normal nodes in the ring; decommission would be pointless");
        for (String keyspaceName : Schema.instance.getNonSystemKeyspaces())
        {
            if (tokenMetadata.getPendingRanges(keyspaceName, FBUtilities.getBroadcastAddress()).size() > 0)
                throw new UnsupportedOperationException("data is currently moving to this node; unable to leave the ring");
        }

        if (logger.isDebugEnabled())
            logger.debug("DECOMMISSIONING");
        startLeaving();
        setMode(Mode.LEAVING, "sleeping " + RING_DELAY + " ms for pending range setup", true);
        Thread.sleep(RING_DELAY);

        Runnable finishLeaving = new Runnable()
        {
            public void run()
            {
                shutdownClientServers();
                Gossiper.instance.stop();
                MessagingService.instance().shutdown();
                StageManager.shutdownNow();
                setMode(Mode.DECOMMISSIONED, true);
                // let op be responsible for killing the process
            }
        };
        unbootstrap(finishLeaving);
    }

    private void leaveRing()
    {
        SystemKeyspace.setBootstrapState(SystemKeyspace.BootstrapState.NEEDS_BOOTSTRAP);
        tokenMetadata.removeEndpoint(FBUtilities.getBroadcastAddress());
        calculatePendingRanges();

        Gossiper.instance.addLocalApplicationState(ApplicationState.STATUS, valueFactory.left(getLocalTokens(),Gossiper.computeExpireTime()));
        int delay = Math.max(RING_DELAY, Gossiper.intervalInMillis * 2);
        logger.info("Announcing that I have left the ring for " + delay + "ms");
        Uninterruptibles.sleepUninterruptibly(delay, TimeUnit.MILLISECONDS);
    }

    private void unbootstrap(final Runnable onFinish)
    {
        Map<String, Multimap<Range<Token>, InetAddress>> rangesToStream = new HashMap<String, Multimap<Range<Token>, InetAddress>>();

        for (final String keyspaceName : Schema.instance.getNonSystemKeyspaces())
        {
            Multimap<Range<Token>, InetAddress> rangesMM = getChangedRangesForLeaving(keyspaceName, FBUtilities.getBroadcastAddress());

            if (logger.isDebugEnabled())
                logger.debug("Ranges needing transfer are [" + StringUtils.join(rangesMM.keySet(), ",") + "]");

            rangesToStream.put(keyspaceName, rangesMM);
        }

        setMode(Mode.LEAVING, "streaming data to other nodes", true);

        Future<StreamState> streamSuccess = streamRanges(rangesToStream);
        Future<StreamState> hintsSuccess = streamHints();

        // wait for the transfer runnables to signal the latch.
        logger.debug("waiting for stream aks.");
        try
        {
            streamSuccess.get();
            hintsSuccess.get();
        }
        catch (ExecutionException | InterruptedException e)
        {
            throw new RuntimeException(e);
        }
        logger.debug("stream acks all received.");
        leaveRing();
        onFinish.run();
    }

    private Future<StreamState> streamHints()
    {
        if (HintedHandOffManager.instance.listEndpointsPendingHints().size() == 0)
            return Futures.immediateFuture(null);

        // gather all live nodes in the cluster that aren't also leaving
        List<InetAddress> candidates = new ArrayList<InetAddress>(StorageService.instance.getTokenMetadata().cloneAfterAllLeft().getAllEndpoints());
        candidates.remove(FBUtilities.getBroadcastAddress());
        for (Iterator<InetAddress> iter = candidates.iterator(); iter.hasNext(); )
        {
            InetAddress address = iter.next();
            if (!FailureDetector.instance.isAlive(address))
                iter.remove();
        }

        if (candidates.isEmpty())
        {
            logger.warn("Unable to stream hints since no live endpoints seen");
            return Futures.immediateFuture(null);
        }
        else
        {
            // stream to the closest peer as chosen by the snitch
            DatabaseDescriptor.getEndpointSnitch().sortByProximity(FBUtilities.getBroadcastAddress(), candidates);
            InetAddress hintsDestinationHost = candidates.get(0);

            // stream all hints -- range list will be a singleton of "the entire ring"
            Token token = StorageService.getPartitioner().getMinimumToken();
            List<Range<Token>> ranges = Collections.singletonList(new Range<Token>(token, token));

            return new StreamPlan("Hints").transferRanges(hintsDestinationHost,
                                                                      Keyspace.SYSTEM_KS,
                                                                      ranges,
                                                                      SystemKeyspace.HINTS_CF)
                                                      .execute();
        }
    }

    public void move(String newToken) throws IOException
    {
        try
        {
            getPartitioner().getTokenFactory().validate(newToken);
        }
        catch (ConfigurationException e)
        {
            throw new IOException(e.getMessage());
        }
        move(getPartitioner().getTokenFactory().fromString(newToken));
    }

    /**
     * move the node to new token or find a new token to boot to according to load
     *
     * @param newToken new token to boot to, or if null, find balanced token to boot to
     *
     * @throws IOException on any I/O operation error
     */
    private void move(Token newToken) throws IOException
    {
        if (newToken == null)
            throw new IOException("Can't move to the undefined (null) token.");

        if (tokenMetadata.sortedTokens().contains(newToken))
            throw new IOException("target token " + newToken + " is already owned by another node.");

        // address of the current node
        InetAddress localAddress = FBUtilities.getBroadcastAddress();

        // This doesn't make any sense in a vnodes environment.
        if (getTokenMetadata().getTokens(localAddress).size() > 1)
        {
            logger.error("Invalid request to move(Token); This node has more than one token and cannot be moved thusly.");
            throw new UnsupportedOperationException("This node has more than one token and cannot be moved thusly.");
        }

        List<String> keyspacesToProcess = Schema.instance.getNonSystemKeyspaces();

        // checking if data is moving to this node
        for (String keyspaceName : keyspacesToProcess)
        {
            if (tokenMetadata.getPendingRanges(keyspaceName, localAddress).size() > 0)
                throw new UnsupportedOperationException("data is currently moving to this node; unable to leave the ring");
        }

        Gossiper.instance.addLocalApplicationState(ApplicationState.STATUS, valueFactory.moving(newToken));
        setMode(Mode.MOVING, String.format("Moving %s from %s to %s.", localAddress, getLocalTokens().iterator().next(), newToken), true);

        setMode(Mode.MOVING, String.format("Sleeping %s ms before start streaming/fetching ranges", RING_DELAY), true);
        Uninterruptibles.sleepUninterruptibly(RING_DELAY, TimeUnit.MILLISECONDS);

        RangeRelocator relocator = new RangeRelocator(Collections.singleton(newToken), keyspacesToProcess);

        if (relocator.streamsNeeded())
        {
            setMode(Mode.MOVING, "fetching new ranges and streaming old ranges", true);
            try
            {
                relocator.stream().get();
            }
            catch (ExecutionException | InterruptedException e)
            {
                throw new RuntimeException("Interrupted while waiting for stream/fetch ranges to finish: " + e.getMessage());
            }
        }
        else
        {
            setMode(Mode.MOVING, "No ranges to fetch/stream", true);
        }

        setTokens(Collections.singleton(newToken)); // setting new token as we have everything settled

        if (logger.isDebugEnabled())
            logger.debug("Successfully moved to new token {}", getLocalTokens().iterator().next());
    }

    private class RangeRelocator
    {
        private StreamPlan streamPlan = new StreamPlan("Bootstrap");

        private RangeRelocator(Collection<Token> tokens, List<String> keyspaceNames)
        {
            calculateToFromStreams(tokens, keyspaceNames);
        }

        private void calculateToFromStreams(Collection<Token> newTokens, List<String> keyspaceNames)
        {
            InetAddress localAddress = FBUtilities.getBroadcastAddress();
            IEndpointSnitch snitch = DatabaseDescriptor.getEndpointSnitch();
            TokenMetadata tokenMetaCloneAllSettled = tokenMetadata.cloneAfterAllSettled();
            // clone to avoid concurrent modification in calculateNaturalEndpoints
            TokenMetadata tokenMetaClone = tokenMetadata.cloneOnlyTokenMap();

            for (String keyspace : keyspaceNames)
            {
                for (Token newToken : newTokens)
                {
                    // replication strategy of the current keyspace (aka table)
                    AbstractReplicationStrategy strategy = Keyspace.open(keyspace).getReplicationStrategy();

                    // getting collection of the currently used ranges by this keyspace
                    Collection<Range<Token>> currentRanges = getRangesForEndpoint(keyspace, localAddress);
                    // collection of ranges which this node will serve after move to the new token
                    Collection<Range<Token>> updatedRanges = strategy.getPendingAddressRanges(tokenMetadata, newToken, localAddress);

                    // ring ranges and endpoints associated with them
                    // this used to determine what nodes should we ping about range data
                    Multimap<Range<Token>, InetAddress> rangeAddresses = strategy.getRangeAddresses(tokenMetaClone);

                    // calculated parts of the ranges to request/stream from/to nodes in the ring
                    Pair<Set<Range<Token>>, Set<Range<Token>>> rangesPerKeyspace = calculateStreamAndFetchRanges(currentRanges, updatedRanges);

                    /**
                     * In this loop we are going through all ranges "to fetch" and determining
                     * nodes in the ring responsible for data we are interested in
                     */
                    Multimap<Range<Token>, InetAddress> rangesToFetchWithPreferredEndpoints = ArrayListMultimap.create();
                    for (Range<Token> toFetch : rangesPerKeyspace.right)
                    {
                        for (Range<Token> range : rangeAddresses.keySet())
                        {
                            if (range.contains(toFetch))
                            {
                                List<InetAddress> endpoints = snitch.getSortedListByProximity(localAddress, rangeAddresses.get(range));
                                // storing range and preferred endpoint set
                                rangesToFetchWithPreferredEndpoints.putAll(toFetch, endpoints);
                            }
                        }
                    }

                    // calculating endpoints to stream current ranges to if needed
                    // in some situations node will handle current ranges as part of the new ranges
                    Multimap<InetAddress, Range<Token>> endpointRanges = HashMultimap.create();
                    for (Range<Token> toStream : rangesPerKeyspace.left)
                    {
                        Set<InetAddress> currentEndpoints = ImmutableSet.copyOf(strategy.calculateNaturalEndpoints(toStream.right, tokenMetaClone));
                        Set<InetAddress> newEndpoints = ImmutableSet.copyOf(strategy.calculateNaturalEndpoints(toStream.right, tokenMetaCloneAllSettled));
                        logger.debug("Range:" + toStream + "Current endpoints: " + currentEndpoints + " New endpoints: " + newEndpoints);
                        for (InetAddress address : Sets.difference(newEndpoints, currentEndpoints))
                            endpointRanges.put(address, toStream);
                    }

                    // stream ranges
                    for (InetAddress address : endpointRanges.keySet())
                        streamPlan.transferRanges(address, keyspace, endpointRanges.get(address));

                    // stream requests
                    Multimap<InetAddress, Range<Token>> workMap = RangeStreamer.getWorkMap(rangesToFetchWithPreferredEndpoints);
                    for (InetAddress address : workMap.keySet())
                        streamPlan.requestRanges(address, keyspace, workMap.get(address));

                    if (logger.isDebugEnabled())
                        logger.debug("Keyspace {}: work map {}.", keyspace, workMap);
                }
            }
        }

        public Future<StreamState> stream()
        {
            return streamPlan.execute();
        }

        public boolean streamsNeeded()
        {
            return !streamPlan.isEmpty();
        }
    }

    public void relocate(Collection<String> srcTokens) throws IOException
    {
        List<Token> tokens = new ArrayList<Token>(srcTokens.size());
        try
        {
            for (String srcT : srcTokens)
            {
                getPartitioner().getTokenFactory().validate(srcT);
                tokens.add(getPartitioner().getTokenFactory().fromString(srcT));
            }
        }
        catch (ConfigurationException e)
        {
            throw new IOException(e.getMessage());
        }
        relocateTokens(tokens);
    }

    void relocateTokens(Collection<Token> srcTokens)
    {
        assert srcTokens != null;
        InetAddress localAddress = FBUtilities.getBroadcastAddress();
        Collection<Token> localTokens = getTokenMetadata().getTokens(localAddress);
        Set<Token> tokens = new HashSet<Token>(srcTokens);

        Iterator<Token> it = tokens.iterator();
        while (it.hasNext())
        {
            Token srcT = it.next();
            if (localTokens.contains(srcT))
            {
                it.remove();
                logger.warn("cannot move {}; source and destination match", srcT);
            }
        }

        if (tokens.size() < 1)
            logger.warn("no valid token arguments specified; nothing to relocate");

        Gossiper.instance.addLocalApplicationState(ApplicationState.STATUS, valueFactory.relocating(tokens));
        setMode(Mode.RELOCATING, String.format("relocating %s to %s", tokens, localAddress.getHostAddress()), true);

        List<String> keyspaceNames = Schema.instance.getNonSystemKeyspaces();

        setMode(Mode.RELOCATING, String.format("Sleeping %s ms before start streaming/fetching ranges", RING_DELAY), true);
        Uninterruptibles.sleepUninterruptibly(RING_DELAY, TimeUnit.MILLISECONDS);

        RangeRelocator relocator = new RangeRelocator(tokens, keyspaceNames);

        if (relocator.streamsNeeded())
        {
            setMode(Mode.RELOCATING, "fetching new ranges and streaming old ranges", true);
            try
            {
                relocator.stream().get();
            }
            catch (ExecutionException | InterruptedException e)
            {
                throw new RuntimeException("Interrupted latch while waiting for stream/fetch ranges to finish: " + e.getMessage());
            }
        }
        else
        {
            setMode(Mode.RELOCATING, "no new ranges to stream/fetch", true);
        }

        Collection<Token> currentTokens = SystemKeyspace.updateLocalTokens(tokens, Collections.<Token>emptyList());
        tokenMetadata.updateNormalTokens(currentTokens, FBUtilities.getBroadcastAddress());
        Gossiper.instance.addLocalApplicationState(ApplicationState.TOKENS, valueFactory.tokens(currentTokens));
        Gossiper.instance.addLocalApplicationState(ApplicationState.STATUS, valueFactory.normal(currentTokens));
        setMode(Mode.NORMAL, false);
    }

    /**
     * Get the status of a token removal.
     */
    public String getRemovalStatus()
    {
        if (removingNode == null) {
            return "No token removals in process.";
        }
        return String.format("Removing token (%s). Waiting for replication confirmation from [%s].",
                             tokenMetadata.getToken(removingNode),
                             StringUtils.join(replicatingNodes, ","));
    }

    /**
     * Force a remove operation to complete. This may be necessary if a remove operation
     * blocks forever due to node/stream failure. removeToken() must be called
     * first, this is a last resort measure.  No further attempt will be made to restore replicas.
     */
    public void forceRemoveCompletion()
    {
        if (!replicatingNodes.isEmpty()  || !tokenMetadata.getLeavingEndpoints().isEmpty())
        {
            logger.warn("Removal not confirmed for for " + StringUtils.join(this.replicatingNodes, ","));
            for (InetAddress endpoint : tokenMetadata.getLeavingEndpoints())
            {
                UUID hostId = tokenMetadata.getHostId(endpoint);
                Gossiper.instance.advertiseTokenRemoved(endpoint, hostId);
                excise(tokenMetadata.getTokens(endpoint), endpoint);
            }
            replicatingNodes.clear();
            removingNode = null;
        }
        else
        {
            throw new UnsupportedOperationException("No tokens to force removal on, call 'removetoken' first");
        }
    }

    /**
     * Remove a node that has died, attempting to restore the replica count.
     * If the node is alive, decommission should be attempted.  If decommission
     * fails, then removeToken should be called.  If we fail while trying to
     * restore the replica count, finally forceRemoveCompleteion should be
     * called to forcibly remove the node without regard to replica count.
     *
     * @param hostIdString token for the node
     */
    public void removeNode(String hostIdString)
    {
        InetAddress myAddress = FBUtilities.getBroadcastAddress();
        UUID localHostId = tokenMetadata.getHostId(myAddress);
        UUID hostId = UUID.fromString(hostIdString);
        InetAddress endpoint = tokenMetadata.getEndpointForHostId(hostId);

        if (endpoint == null)
            throw new UnsupportedOperationException("Host ID not found.");

        Collection<Token> tokens = tokenMetadata.getTokens(endpoint);

        if (endpoint.equals(myAddress))
             throw new UnsupportedOperationException("Cannot remove self");

        if (Gossiper.instance.getLiveMembers().contains(endpoint))
            throw new UnsupportedOperationException("Node " + endpoint + " is alive and owns this ID. Use decommission command to remove it from the ring");

        // A leaving endpoint that is dead is already being removed.
        if (tokenMetadata.isLeaving(endpoint))
            logger.warn("Node " + endpoint + " is already being removed, continuing removal anyway");

        if (!replicatingNodes.isEmpty())
            throw new UnsupportedOperationException("This node is already processing a removal. Wait for it to complete, or use 'removetoken force' if this has failed.");

        // Find the endpoints that are going to become responsible for data
        for (String keyspaceName : Schema.instance.getNonSystemKeyspaces())
        {
            // if the replication factor is 1 the data is lost so we shouldn't wait for confirmation
            if (Keyspace.open(keyspaceName).getReplicationStrategy().getReplicationFactor() == 1)
                continue;

            // get all ranges that change ownership (that is, a node needs
            // to take responsibility for new range)
            Multimap<Range<Token>, InetAddress> changedRanges = getChangedRangesForLeaving(keyspaceName, endpoint);
            IFailureDetector failureDetector = FailureDetector.instance;
            for (InetAddress ep : changedRanges.values())
            {
                if (failureDetector.isAlive(ep))
                    replicatingNodes.add(ep);
                else
                    logger.warn("Endpoint " + ep + " is down and will not receive data for re-replication of " + endpoint);
            }
        }
        removingNode = endpoint;

        tokenMetadata.addLeavingEndpoint(endpoint);
        calculatePendingRanges();
        // the gossiper will handle spoofing this node's state to REMOVING_TOKEN for us
        // we add our own token so other nodes to let us know when they're done
        Gossiper.instance.advertiseRemoving(endpoint, hostId, localHostId);

        // kick off streaming commands
        restoreReplicaCount(endpoint, myAddress);

        // wait for ReplicationFinishedVerbHandler to signal we're done
        while (!replicatingNodes.isEmpty())
        {
            Uninterruptibles.sleepUninterruptibly(100, TimeUnit.MILLISECONDS);
        }

        excise(tokens, endpoint);

        // gossiper will indicate the token has left
        Gossiper.instance.advertiseTokenRemoved(endpoint, hostId);

        replicatingNodes.clear();
        removingNode = null;
    }

    public void confirmReplication(InetAddress node)
    {
        // replicatingNodes can be empty in the case where this node used to be a removal coordinator,
        // but restarted before all 'replication finished' messages arrived. In that case, we'll
        // still go ahead and acknowledge it.
        if (!replicatingNodes.isEmpty())
        {
            replicatingNodes.remove(node);
        }
        else
        {
            logger.info("Received unexpected REPLICATION_FINISHED message from " + node
                         + ". Was this node recently a removal coordinator?");
        }
    }

    public boolean isClientMode()
    {
        return isClientMode;
    }

    public synchronized void requestGC()
    {
        if (hasUnreclaimedSpace())
        {
            logger.info("requesting GC to free disk space");
            System.gc();
            Uninterruptibles.sleepUninterruptibly(1, TimeUnit.SECONDS);
        }
    }

    private boolean hasUnreclaimedSpace()
    {
        for (ColumnFamilyStore cfs : ColumnFamilyStore.all())
        {
            if (cfs.hasUnreclaimedSpace())
                return true;
        }
        return false;
    }

    public String getOperationMode()
    {
        return operationMode.toString();
    }

    public String getDrainProgress()
    {
        return String.format("Drained %s/%s ColumnFamilies", remainingCFs, totalCFs);
    }

    /**
     * Shuts node off to writes, empties memtables and the commit log.
     * There are two differences between drain and the normal shutdown hook:
     * - Drain waits for in-progress streaming to complete
     * - Drain flushes *all* columnfamilies (shutdown hook only flushes non-durable CFs)
     */
    public synchronized void drain() throws IOException, InterruptedException, ExecutionException
    {
        ExecutorService mutationStage = StageManager.getStage(Stage.MUTATION);
        if (mutationStage.isTerminated())
        {
            logger.warn("Cannot drain node (did it already happen?)");
            return;
        }
        setMode(Mode.DRAINING, "starting drain process", true);
        shutdownClientServers();
        optionalTasks.shutdown();
        Gossiper.instance.stop();

        setMode(Mode.DRAINING, "shutting down MessageService", false);
        MessagingService.instance().shutdown();
        setMode(Mode.DRAINING, "waiting for streaming", false);
        MessagingService.instance().waitForStreaming();

        setMode(Mode.DRAINING, "clearing mutation stage", false);
        mutationStage.shutdown();
        mutationStage.awaitTermination(3600, TimeUnit.SECONDS);

        StorageProxy.instance.verifyNoHintsInProgress();

        setMode(Mode.DRAINING, "flushing column families", false);
        // count CFs first, since forceFlush could block for the flushWriter to get a queue slot empty
        totalCFs = 0;
        for (Keyspace keyspace : Keyspace.nonSystem())
            totalCFs += keyspace.getColumnFamilyStores().size();
        remainingCFs = totalCFs;
        // flush
        List<Future<?>> flushes = new ArrayList<Future<?>>();
        for (Keyspace keyspace : Keyspace.nonSystem())
        {
            for (ColumnFamilyStore cfs : keyspace.getColumnFamilyStores())
                flushes.add(cfs.forceFlush());
        }
        // wait for the flushes.
        // TODO this is a godawful way to track progress, since they flush in parallel.  a long one could
        // thus make several short ones "instant" if we wait for them later.
        for (Future f : flushes)
        {
            FBUtilities.waitOnFuture(f);
            remainingCFs--;
        }
        // flush the system ones after all the rest are done, just in case flushing modifies any system state
        // like CASSANDRA-5151. don't bother with progress tracking since system data is tiny.
        flushes.clear();
        for (Keyspace keyspace : Keyspace.system())
        {
            for (ColumnFamilyStore cfs : keyspace.getColumnFamilyStores())
                flushes.add(cfs.forceFlush());
        }
        FBUtilities.waitOnFutures(flushes);

        ColumnFamilyStore.postFlushExecutor.shutdown();
        ColumnFamilyStore.postFlushExecutor.awaitTermination(60, TimeUnit.SECONDS);

        CommitLog.instance.shutdownBlocking();

        // wait for miscellaneous tasks like sstable and commitlog segment deletion
        tasks.shutdown();
        if (!tasks.awaitTermination(1, TimeUnit.MINUTES))
            logger.warn("Miscellaneous task executor still busy after one minute; proceeding with shutdown");

        setMode(Mode.DRAINED, true);
    }

    // Never ever do this at home. Used by tests.
    IPartitioner setPartitionerUnsafe(IPartitioner newPartitioner)
    {
        IPartitioner oldPartitioner = DatabaseDescriptor.getPartitioner();
        DatabaseDescriptor.setPartitioner(newPartitioner);
        valueFactory = new VersionedValue.VersionedValueFactory(getPartitioner());
        return oldPartitioner;
    }

    TokenMetadata setTokenMetadataUnsafe(TokenMetadata tmd)
    {
        TokenMetadata old = tokenMetadata;
        tokenMetadata = tmd;
        return old;
    }

    public void truncate(String keyspace, String columnFamily) throws TimeoutException, IOException
    {
        try
        {
            StorageProxy.truncateBlocking(keyspace, columnFamily);
        }
        catch (UnavailableException e)
        {
            throw new IOException(e.getMessage());
        }
    }

    public Map<InetAddress, Float> getOwnership()
    {
        List<Token> sortedTokens = tokenMetadata.sortedTokens();
        // describeOwnership returns tokens in an unspecified order, let's re-order them
        Map<Token, Float> tokenMap = new TreeMap<Token, Float>(getPartitioner().describeOwnership(sortedTokens));
        Map<InetAddress, Float> nodeMap = new LinkedHashMap<InetAddress, Float>();
        for (Map.Entry<Token, Float> entry : tokenMap.entrySet())
        {
            InetAddress endpoint = tokenMetadata.getEndpoint(entry.getKey());
            Float tokenOwnership = entry.getValue();
            if (nodeMap.containsKey(endpoint))
                nodeMap.put(endpoint, nodeMap.get(endpoint) + tokenOwnership);
            else
                nodeMap.put(endpoint, tokenOwnership);
        }
        return nodeMap;
    }

    /**
     * Calculates ownership. If there are multiple DC's and the replication strategy is DC aware then ownership will be
     * calculated per dc, i.e. each DC will have total ring ownership divided amongst its nodes. Without replication
     * total ownership will be a multiple of the number of DC's and this value will then go up within each DC depending
     * on the number of replicas within itself. For DC unaware replication strategies, ownership without replication
     * will be 100%.
     *
     * @throws IllegalStateException when node is not configured properly.
     */
    public LinkedHashMap<InetAddress, Float> effectiveOwnership(String keyspace) throws IllegalStateException
    {
        if (Schema.instance.getNonSystemKeyspaces().size() <= 0)
            throw new IllegalStateException("Couldn't find any Non System Keyspaces to infer replication topology");
        if (keyspace == null && !hasSameReplication(Schema.instance.getNonSystemKeyspaces()))
            throw new IllegalStateException("Non System keyspaces doesnt have the same topology");

        TokenMetadata metadata = tokenMetadata.cloneOnlyTokenMap();

        if (keyspace == null)
            keyspace = Schema.instance.getNonSystemKeyspaces().get(0);

        Collection<Collection<InetAddress>> endpointsGroupedByDc = new ArrayList<Collection<InetAddress>>();
        // mapping of dc's to nodes, use sorted map so that we get dcs sorted
        SortedMap<String, Collection<InetAddress>> sortedDcsToEndpoints = new TreeMap<String, Collection<InetAddress>>();
        sortedDcsToEndpoints.putAll(metadata.getTopology().getDatacenterEndpoints().asMap());
        for (Collection<InetAddress> endpoints : sortedDcsToEndpoints.values())
            endpointsGroupedByDc.add(endpoints);

        Map<Token, Float> tokenOwnership = getPartitioner().describeOwnership(tokenMetadata.sortedTokens());
        LinkedHashMap<InetAddress, Float> finalOwnership = Maps.newLinkedHashMap();

        // calculate ownership per dc
        for (Collection<InetAddress> endpoints : endpointsGroupedByDc)
        {
            // calculate the ownership with replication and add the endpoint to the final ownership map
            for (InetAddress endpoint : endpoints)
            {
                float ownership = 0.0f;
                for (Range<Token> range : getRangesForEndpoint(keyspace, endpoint))
                {
                    if (tokenOwnership.containsKey(range.right))
                        ownership += tokenOwnership.get(range.right);
                }
                finalOwnership.put(endpoint, ownership);
            }
        }
        return finalOwnership;
    }


    private boolean hasSameReplication(List<String> list)
    {
        if (list.isEmpty())
            return false;

        for (int i = 0; i < list.size() -1; i++)
        {
            KSMetaData ksm1 = Schema.instance.getKSMetaData(list.get(i));
            KSMetaData ksm2 = Schema.instance.getKSMetaData(list.get(i + 1));
            if (!ksm1.strategyClass.equals(ksm2.strategyClass) ||
                    !Iterators.elementsEqual(ksm1.strategyOptions.entrySet().iterator(),
                                             ksm2.strategyOptions.entrySet().iterator()))
                return false;
        }
        return true;
    }

    public List<String> getKeyspaces()
    {
        List<String> keyspaceNamesList = new ArrayList<String>(Schema.instance.getKeyspaces());
        return Collections.unmodifiableList(keyspaceNamesList);
    }

    public void updateSnitch(String epSnitchClassName, Boolean dynamic, Integer dynamicUpdateInterval, Integer dynamicResetInterval, Double dynamicBadnessThreshold) throws ClassNotFoundException
    {
        IEndpointSnitch oldSnitch = DatabaseDescriptor.getEndpointSnitch();

        // new snitch registers mbean during construction
        IEndpointSnitch newSnitch;
        try
        {
            newSnitch = FBUtilities.construct(epSnitchClassName, "snitch");
        }
        catch (ConfigurationException e)
        {
            throw new ClassNotFoundException(e.getMessage());
        }
        if (dynamic)
        {
            DatabaseDescriptor.setDynamicUpdateInterval(dynamicUpdateInterval);
            DatabaseDescriptor.setDynamicResetInterval(dynamicResetInterval);
            DatabaseDescriptor.setDynamicBadnessThreshold(dynamicBadnessThreshold);
            newSnitch = new DynamicEndpointSnitch(newSnitch);
        }

        // point snitch references to the new instance
        DatabaseDescriptor.setEndpointSnitch(newSnitch);
        for (String ks : Schema.instance.getKeyspaces())
        {
            Keyspace.open(ks).getReplicationStrategy().snitch = newSnitch;
        }

        if (oldSnitch instanceof DynamicEndpointSnitch)
            ((DynamicEndpointSnitch)oldSnitch).unregisterMBean();
    }

    /**
     * Seed data to the endpoints that will be responsible for it at the future
     *
     * @param rangesToStreamByKeyspace keyspaces and data ranges with endpoints included for each
     * @return async Future for whether stream was success
     */
    private Future<StreamState> streamRanges(final Map<String, Multimap<Range<Token>, InetAddress>> rangesToStreamByKeyspace)
    {
        // First, we build a list of ranges to stream to each host, per table
        final Map<String, Map<InetAddress, List<Range<Token>>>> sessionsToStreamByKeyspace = new HashMap<String, Map<InetAddress, List<Range<Token>>>>();
        for (Map.Entry<String, Multimap<Range<Token>, InetAddress>> entry : rangesToStreamByKeyspace.entrySet())
        {
            String keyspace = entry.getKey();
            Multimap<Range<Token>, InetAddress> rangesWithEndpoints = entry.getValue();

            if (rangesWithEndpoints.isEmpty())
                continue;

            Map<InetAddress, List<Range<Token>>> rangesPerEndpoint = new HashMap<InetAddress, List<Range<Token>>>();
            for (final Map.Entry<Range<Token>, InetAddress> endPointEntry : rangesWithEndpoints.entries())
            {
                final Range<Token> range = endPointEntry.getKey();
                final InetAddress endpoint = endPointEntry.getValue();

                List<Range<Token>> curRanges = rangesPerEndpoint.get(endpoint);
                if (curRanges == null)
                {
                    curRanges = new LinkedList<Range<Token>>();
                    rangesPerEndpoint.put(endpoint, curRanges);
                }
                curRanges.add(range);
            }

            sessionsToStreamByKeyspace.put(keyspace, rangesPerEndpoint);
        }

        StreamPlan streamPlan = new StreamPlan("Unbootstrap");
        for (Map.Entry<String, Map<InetAddress, List<Range<Token>>>> entry : sessionsToStreamByKeyspace.entrySet())
        {
            final String keyspaceName = entry.getKey();
            final Map<InetAddress, List<Range<Token>>> rangesPerEndpoint = entry.getValue();

            for (final Map.Entry<InetAddress, List<Range<Token>>> rangesEntry : rangesPerEndpoint.entrySet())
            {
                final List<Range<Token>> ranges = rangesEntry.getValue();
                final InetAddress newEndpoint = rangesEntry.getKey();

                // TODO each call to transferRanges re-flushes, this is potentially a lot of waste
                streamPlan.transferRanges(newEndpoint, keyspaceName, ranges);
            }
        }
        return streamPlan.execute();
    }

    /**
     * Calculate pair of ranges to stream/fetch for given two range collections
     * (current ranges for keyspace and ranges after move to new token)
     *
     * @param current collection of the ranges by current token
     * @param updated collection of the ranges after token is changed
     * @return pair of ranges to stream/fetch for given current and updated range collections
     */
    public Pair<Set<Range<Token>>, Set<Range<Token>>> calculateStreamAndFetchRanges(Collection<Range<Token>> current, Collection<Range<Token>> updated)
    {
        Set<Range<Token>> toStream = new HashSet<Range<Token>>();
        Set<Range<Token>> toFetch  = new HashSet<Range<Token>>();


        for (Range r1 : current)
        {
            boolean intersect = false;
            for (Range r2 : updated)
            {
                if (r1.intersects(r2))
                {
                    // adding difference ranges to fetch from a ring
                    toStream.addAll(r1.subtract(r2));
                    intersect = true;
                }
            }
            if (!intersect)
            {
                toStream.add(r1); // should seed whole old range
            }
        }

        for (Range r2 : updated)
        {
            boolean intersect = false;
            for (Range r1 : current)
            {
                if (r2.intersects(r1))
                {
                    // adding difference ranges to fetch from a ring
                    toFetch.addAll(r2.subtract(r1));
                    intersect = true;
                }
            }
            if (!intersect)
            {
                toFetch.add(r2); // should fetch whole old range
            }
        }

        return Pair.create(toStream, toFetch);
    }

    public void bulkLoad(String directory)
    {
        File dir = new File(directory);

        if (!dir.exists() || !dir.isDirectory())
            throw new IllegalArgumentException("Invalid directory " + directory);

        SSTableLoader.Client client = new SSTableLoader.Client()
        {
            public void init(String keyspace)
            {
                try
                {
                    setPartitioner(DatabaseDescriptor.getPartitioner());
                    for (Map.Entry<Range<Token>, List<InetAddress>> entry : StorageService.instance.getRangeToAddressMap(keyspace).entrySet())
                    {
                        Range<Token> range = entry.getKey();
                        for (InetAddress endpoint : entry.getValue())
                            addRangeForEndpoint(range, endpoint);
                    }
                }
                catch (Exception e)
                {
                    throw new RuntimeException(e);
                }
            }

            public CFMetaData getCFMetaData(String keyspace, String cfName)
            {
                return Schema.instance.getCFMetaData(keyspace, cfName);
            }
        };

        SSTableLoader loader = new SSTableLoader(dir, client, new OutputHandler.LogOutput());
        try
        {
            loader.stream().get();
        }
        catch (Exception e)
        {
            throw new RuntimeException(e);
        }
    }

    public int getExceptionCount()
    {
        return (int)StorageMetrics.exceptions.count();
    }

    public void rescheduleFailedDeletions()
    {
        SSTableDeletingTask.rescheduleFailedTasks();
    }

    /**
     * #{@inheritDoc}
     */
    public void loadNewSSTables(String ksName, String cfName)
    {
        ColumnFamilyStore.loadNewSSTables(ksName, cfName);
    }

    /**
     * #{@inheritDoc}
     */
    public List<String> sampleKeyRange() // do not rename to getter - see CASSANDRA-4452 for details
    {
        List<DecoratedKey> keys = new ArrayList<DecoratedKey>();
        for (Keyspace keyspace : Keyspace.nonSystem())
        {
            for (Range<Token> range : getPrimaryRangesForEndpoint(keyspace.getName(), FBUtilities.getBroadcastAddress()))
                keys.addAll(keySamples(keyspace.getColumnFamilyStores(), range));
        }

        List<String> sampledKeys = new ArrayList<String>(keys.size());
        for (DecoratedKey key : keys)
            sampledKeys.add(key.getToken().toString());
        return sampledKeys;
    }

    public void rebuildSecondaryIndex(String ksName, String cfName, String... idxNames)
    {
        ColumnFamilyStore.rebuildSecondaryIndex(ksName, cfName, idxNames);
    }

    public void resetLocalSchema() throws IOException
    {
        MigrationManager.resetLocalSchema();
    }

    public void setTraceProbability(double probability)
    {
        this.tracingProbability = probability;
    }

    public double getTracingProbability()
    {
        return tracingProbability;
    }

    public void enableScheduledRangeXfers()
    {
        rangeXferExecutor.setup();
    }

    public void disableScheduledRangeXfers()
    {
        rangeXferExecutor.tearDown();
    }

    public void disableAutoCompaction(String ks, String... columnFamilies) throws IOException
    {
        for (ColumnFamilyStore cfs : getValidColumnFamilies(true, true, ks, columnFamilies))
        {
            cfs.disableAutoCompaction();
        }
    }

    public void enableAutoCompaction(String ks, String... columnFamilies) throws IOException
    {
        for (ColumnFamilyStore cfs : getValidColumnFamilies(true, true, ks, columnFamilies))
        {
            cfs.enableAutoCompaction();
        }
    }

    /** Returns the name of the cluster */
    public String getClusterName()
    {
        return DatabaseDescriptor.getClusterName();
    }

    /** Returns the cluster partitioner */
    public String getPartitionerName()
    {
        return DatabaseDescriptor.getPartitionerName();
    }

    public int getTombstoneWarnThreshold()
    {
        return DatabaseDescriptor.getTombstoneWarnThreshold();
    }

    public void setTombstoneWarnThreshold(int threshold)
    {
        DatabaseDescriptor.setTombstoneWarnThreshold(threshold);
    }

    public int getTombstoneFailureThreshold()
    {
        return DatabaseDescriptor.getTombstoneFailureThreshold();
    }

    public void setTombstoneFailureThreshold(int threshold)
    {
        DatabaseDescriptor.setTombstoneFailureThreshold(threshold);
    }
}<|MERGE_RESOLUTION|>--- conflicted
+++ resolved
@@ -378,9 +378,6 @@
         return initialized;
     }
 
-<<<<<<< HEAD
-    public synchronized void initClient() throws ConfigurationException
-=======
     public synchronized Collection<Token> prepareReplacementInfo() throws ConfigurationException
     {
         logger.info("Gathering node replacement information for {}", DatabaseDescriptor.getReplaceAddress());
@@ -411,8 +408,7 @@
         return tokens;
     }
 
-    public synchronized void initClient() throws IOException, ConfigurationException
->>>>>>> 351d43ef
+    public synchronized void initClient() throws ConfigurationException
     {
         // We don't wait, because we're going to actually try to work on
         initClient(0);
@@ -572,13 +568,8 @@
     {
         joined = true;
 
-<<<<<<< HEAD
-        // Seed the host ID-to-endpoint map with our own ID.
-        getTokenMetadata().updateHostId(SystemKeyspace.getLocalHostId(), FBUtilities.getBroadcastAddress());
-=======
         Collection<Token> tokens = null;
         Map<ApplicationState, VersionedValue> appStates = new HashMap<ApplicationState, VersionedValue>();
->>>>>>> 351d43ef
 
         if (DatabaseDescriptor.getReplaceTokens().size() > 0 || DatabaseDescriptor.getReplaceNode() != null)
             throw new RuntimeException("Replace method removed; use cassandra.replace_address instead");
@@ -675,37 +666,6 @@
             }
             else
             {
-<<<<<<< HEAD
-                // Sleeping additionally to make sure that the server actually is not alive
-                // and giving it more time to gossip if alive.
-                Uninterruptibles.sleepUninterruptibly(LoadBroadcaster.BROADCAST_INTERVAL, TimeUnit.MILLISECONDS);
-                if (DatabaseDescriptor.getReplaceTokens().size() != 0 && DatabaseDescriptor.getReplaceNode() != null)
-                    throw new UnsupportedOperationException("You cannot specify both replace_token and replace_node, choose one or the other");
-                tokens = new ArrayList<Token>();
-                if (DatabaseDescriptor.getReplaceTokens().size() !=0)
-                {
-                    for (String token : DatabaseDescriptor.getReplaceTokens())
-                        tokens.add(StorageService.getPartitioner().getTokenFactory().fromString(token));
-                }
-                else
-                {
-                    assert DatabaseDescriptor.getReplaceNode() != null;
-                    InetAddress endpoint = tokenMetadata.getEndpointForHostId(DatabaseDescriptor.getReplaceNode());
-                    if (endpoint == null)
-                        throw new UnsupportedOperationException("Cannot replace host id " + DatabaseDescriptor.getReplaceNode() + " because it does not exist!");
-                    tokens = tokenMetadata.getTokens(endpoint);
-                }
-
-                // check for operator errors...
-                for (Token token : tokens)
-                {
-                    InetAddress existing = tokenMetadata.getEndpoint(token);
-                    if (existing != null)
-                    {
-                        if (delay > TimeUnit.NANOSECONDS.toMillis(System.nanoTime() - Gossiper.instance.getEndpointStateForEndpoint(existing).getUpdateTimestamp()))
-                            throw new UnsupportedOperationException("Cannnot replace a token for a Live node... ");
-                        current.add(existing);
-=======
                 if (!DatabaseDescriptor.getReplaceAddress().equals(FBUtilities.getBroadcastAddress()))
                 {
                     try
@@ -713,7 +673,6 @@
                         // Sleep additionally to make sure that the server actually is not alive
                         // and giving it more time to gossip if alive.
                         Thread.sleep(LoadBroadcaster.BROADCAST_INTERVAL);
->>>>>>> 351d43ef
                     }
                     catch (InterruptedException e)
                     {
