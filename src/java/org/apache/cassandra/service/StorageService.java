/*
 * Licensed to the Apache Software Foundation (ASF) under one
 * or more contributor license agreements.  See the NOTICE file
 * distributed with this work for additional information
 * regarding copyright ownership.  The ASF licenses this file
 * to you under the Apache License, Version 2.0 (the
 * "License"); you may not use this file except in compliance
 * with the License.  You may obtain a copy of the License at
 *
 *     http://www.apache.org/licenses/LICENSE-2.0
 *
 * Unless required by applicable law or agreed to in writing, software
 * distributed under the License is distributed on an "AS IS" BASIS,
 * WITHOUT WARRANTIES OR CONDITIONS OF ANY KIND, either express or implied.
 * See the License for the specific language governing permissions and
 * limitations under the License.
 */
package org.apache.cassandra.service;

import java.io.*;
import java.lang.management.ManagementFactory;
import java.net.InetAddress;
import java.net.UnknownHostException;
import java.nio.ByteBuffer;
import java.util.*;
import java.util.Map.Entry;
import java.util.concurrent.*;
import java.util.concurrent.atomic.AtomicBoolean;
import java.util.concurrent.atomic.AtomicInteger;
import java.util.regex.MatchResult;
import java.util.regex.Pattern;
import java.util.stream.StreamSupport;

import javax.annotation.Nullable;
import javax.management.*;
import javax.management.openmbean.TabularData;
import javax.management.openmbean.TabularDataSupport;

import com.google.common.annotations.VisibleForTesting;
import com.google.common.base.Predicate;
import com.google.common.collect.*;
import com.google.common.util.concurrent.*;

import org.apache.commons.lang3.StringUtils;

import org.slf4j.Logger;
import org.slf4j.LoggerFactory;

import ch.qos.logback.classic.LoggerContext;
import ch.qos.logback.classic.jmx.JMXConfiguratorMBean;
import ch.qos.logback.classic.spi.ILoggingEvent;
import ch.qos.logback.core.Appender;
import ch.qos.logback.core.hook.DelayingShutdownHook;
import org.apache.cassandra.auth.AuthKeyspace;
import org.apache.cassandra.auth.AuthMigrationListener;
import org.apache.cassandra.batchlog.BatchRemoveVerbHandler;
import org.apache.cassandra.batchlog.BatchStoreVerbHandler;
import org.apache.cassandra.batchlog.BatchlogManager;
import org.apache.cassandra.concurrent.NamedThreadFactory;
import org.apache.cassandra.concurrent.ScheduledExecutors;
import org.apache.cassandra.concurrent.Stage;
import org.apache.cassandra.concurrent.StageManager;
import org.apache.cassandra.config.CFMetaData;
import org.apache.cassandra.config.DatabaseDescriptor;
import org.apache.cassandra.config.Schema;
import org.apache.cassandra.config.SchemaConstants;
import org.apache.cassandra.db.*;
import org.apache.cassandra.db.commitlog.CommitLog;
import org.apache.cassandra.db.compaction.CompactionManager;
import org.apache.cassandra.db.lifecycle.LifecycleTransaction;
import org.apache.cassandra.dht.*;
import org.apache.cassandra.dht.Range;
import org.apache.cassandra.dht.Token.TokenFactory;
import org.apache.cassandra.exceptions.*;
import org.apache.cassandra.gms.*;
import org.apache.cassandra.hints.HintVerbHandler;
import org.apache.cassandra.hints.HintsService;
import org.apache.cassandra.io.sstable.SSTableLoader;
import org.apache.cassandra.io.util.FileUtils;
import org.apache.cassandra.locator.*;
import org.apache.cassandra.metrics.StorageMetrics;
import org.apache.cassandra.net.*;
import org.apache.cassandra.repair.*;
import org.apache.cassandra.repair.messages.RepairOption;
import org.apache.cassandra.schema.CompactionParams.TombstoneOption;
import org.apache.cassandra.schema.KeyspaceMetadata;
import org.apache.cassandra.service.paxos.CommitVerbHandler;
import org.apache.cassandra.service.paxos.PrepareVerbHandler;
import org.apache.cassandra.service.paxos.ProposeVerbHandler;
import org.apache.cassandra.streaming.*;
import org.apache.cassandra.thrift.EndpointDetails;
import org.apache.cassandra.thrift.TokenRange;
import org.apache.cassandra.thrift.cassandraConstants;
import org.apache.cassandra.tracing.TraceKeyspace;
import org.apache.cassandra.transport.ProtocolVersion;
import org.apache.cassandra.utils.*;
import org.apache.cassandra.utils.progress.ProgressEvent;
import org.apache.cassandra.utils.progress.ProgressEventType;
import org.apache.cassandra.utils.progress.jmx.JMXProgressSupport;
import org.apache.cassandra.utils.progress.jmx.LegacyJMXProgressSupport;

import static java.util.Arrays.asList;
import static java.util.stream.Collectors.toList;
import static org.apache.cassandra.index.SecondaryIndexManager.getIndexName;
import static org.apache.cassandra.index.SecondaryIndexManager.isIndexColumnFamily;

/**
 * This abstraction contains the token/identifier of this node
 * on the identifier space. This token gets gossiped around.
 * This class will also maintain histograms of the load information
 * of other nodes in the cluster.
 */
public class StorageService extends NotificationBroadcasterSupport implements IEndpointStateChangeSubscriber, StorageServiceMBean
{
    private static final Logger logger = LoggerFactory.getLogger(StorageService.class);

    public static final int RING_DELAY = getRingDelay(); // delay after which we assume ring has stablized

    private final JMXProgressSupport progressSupport = new JMXProgressSupport(this);

    /**
     * @deprecated backward support to previous notification interface
     * Will be removed on 4.0
     */
    @Deprecated
    private final LegacyJMXProgressSupport legacyProgressSupport;

    private static final AtomicInteger threadCounter = new AtomicInteger(1);

    private static int getRingDelay()
    {
        String newdelay = System.getProperty("cassandra.ring_delay_ms");
        if (newdelay != null)
        {
            logger.info("Overriding RING_DELAY to {}ms", newdelay);
            return Integer.parseInt(newdelay);
        }
        else
            return 30 * 1000;
    }

    /* This abstraction maintains the token/endpoint metadata information */
    private TokenMetadata tokenMetadata = new TokenMetadata();

    public volatile VersionedValue.VersionedValueFactory valueFactory = new VersionedValue.VersionedValueFactory(tokenMetadata.partitioner);

    private Thread drainOnShutdown = null;
    private volatile boolean isShutdown = false;
    private final List<Runnable> preShutdownHooks = new ArrayList<>();
    private final List<Runnable> postShutdownHooks = new ArrayList<>();

    public static final StorageService instance = new StorageService();

    @Deprecated
    public boolean isInShutdownHook()
    {
        return isShutdown();
    }

    public boolean isShutdown()
    {
        return isShutdown;
    }

    public Collection<Range<Token>> getLocalRanges(String keyspaceName)
    {
        return getRangesForEndpoint(keyspaceName, FBUtilities.getBroadcastAddress());
    }

    public Collection<Range<Token>> getNormalizedLocalRanges(String keyspaceName)
    {
        return Keyspace.open(keyspaceName).getReplicationStrategy().getNormalizedLocalRanges();
    }

    public Collection<Range<Token>> getPrimaryRanges(String keyspace)
    {
        return getPrimaryRangesForEndpoint(keyspace, FBUtilities.getBroadcastAddress());
    }

    public Collection<Range<Token>> getPrimaryRangesWithinDC(String keyspace)
    {
        return getPrimaryRangeForEndpointWithinDC(keyspace, FBUtilities.getBroadcastAddress());
    }

    private final Set<InetAddress> replicatingNodes = Collections.synchronizedSet(new HashSet<InetAddress>());
    private CassandraDaemon daemon;

    private InetAddress removingNode;

    /* Are we starting this node in bootstrap mode? */
    private volatile boolean isBootstrapMode;

    /* we bootstrap but do NOT join the ring unless told to do so */
    private boolean isSurveyMode = Boolean.parseBoolean(System.getProperty("cassandra.write_survey", "false"));
    /* true if node is rebuilding and receiving data */
    private final AtomicBoolean isRebuilding = new AtomicBoolean();
    private final AtomicBoolean isDecommissioning = new AtomicBoolean();

    private volatile boolean initialized = false;
    private volatile boolean joined = false;
    private volatile boolean gossipActive = false;
    private volatile boolean authSetupComplete = false;

    /* the probability for tracing any particular request, 0 disables tracing and 1 enables for all */
    private double traceProbability = 0.0;

    private static enum Mode { STARTING, NORMAL, JOINING, LEAVING, DECOMMISSIONED, MOVING, DRAINING, DRAINED }
    private volatile Mode operationMode = Mode.STARTING;

    /* Used for tracking drain progress */
    private volatile int totalCFs, remainingCFs;

    private static final AtomicInteger nextRepairCommand = new AtomicInteger();

    private final List<IEndpointLifecycleSubscriber> lifecycleSubscribers = new CopyOnWriteArrayList<>();

    private final ObjectName jmxObjectName;

    private Collection<Token> bootstrapTokens = null;

    // true when keeping strict consistency while bootstrapping
    private static final boolean useStrictConsistency = Boolean.parseBoolean(System.getProperty("cassandra.consistent.rangemovement", "true"));
    private static final boolean allowSimultaneousMoves = Boolean.parseBoolean(System.getProperty("cassandra.consistent.simultaneousmoves.allow","false"));
    private static final boolean joinRing = Boolean.parseBoolean(System.getProperty("cassandra.join_ring", "true"));
    private boolean replacing;

    private final StreamStateStore streamStateStore = new StreamStateStore();

    /** This method updates the local token on disk  */
    public void setTokens(Collection<Token> tokens)
    {
        assert tokens != null && !tokens.isEmpty() : "Node needs at least one token.";
        if (logger.isDebugEnabled())
            logger.debug("Setting tokens to {}", tokens);
        SystemKeyspace.updateTokens(tokens);
        Collection<Token> localTokens = getLocalTokens();
        setGossipTokens(localTokens);
        tokenMetadata.updateNormalTokens(tokens, FBUtilities.getBroadcastAddress());
        setMode(Mode.NORMAL, false);
    }

    public void setGossipTokens(Collection<Token> tokens)
    {
        List<Pair<ApplicationState, VersionedValue>> states = new ArrayList<Pair<ApplicationState, VersionedValue>>();
        states.add(Pair.create(ApplicationState.TOKENS, valueFactory.tokens(tokens)));
        states.add(Pair.create(ApplicationState.STATUS, valueFactory.normal(tokens)));
        Gossiper.instance.addLocalApplicationStates(states);
    }

    public StorageService()
    {
        // use dedicated executor for sending JMX notifications
        super(Executors.newSingleThreadExecutor());

        MBeanServer mbs = ManagementFactory.getPlatformMBeanServer();
        try
        {
            jmxObjectName = new ObjectName("org.apache.cassandra.db:type=StorageService");
            mbs.registerMBean(this, jmxObjectName);
            mbs.registerMBean(StreamManager.instance, new ObjectName(StreamManager.OBJECT_NAME));
        }
        catch (Exception e)
        {
            throw new RuntimeException(e);
        }

        legacyProgressSupport = new LegacyJMXProgressSupport(this, jmxObjectName);

        /* register the verb handlers */
        MessagingService.instance().registerVerbHandlers(MessagingService.Verb.MUTATION, new MutationVerbHandler());
        MessagingService.instance().registerVerbHandlers(MessagingService.Verb.READ_REPAIR, new ReadRepairVerbHandler());
        MessagingService.instance().registerVerbHandlers(MessagingService.Verb.READ, new ReadCommandVerbHandler());
        MessagingService.instance().registerVerbHandlers(MessagingService.Verb.RANGE_SLICE, new RangeSliceVerbHandler());
        MessagingService.instance().registerVerbHandlers(MessagingService.Verb.PAGED_RANGE, new RangeSliceVerbHandler());
        MessagingService.instance().registerVerbHandlers(MessagingService.Verb.COUNTER_MUTATION, new CounterMutationVerbHandler());
        MessagingService.instance().registerVerbHandlers(MessagingService.Verb.TRUNCATE, new TruncateVerbHandler());
        MessagingService.instance().registerVerbHandlers(MessagingService.Verb.PAXOS_PREPARE, new PrepareVerbHandler());
        MessagingService.instance().registerVerbHandlers(MessagingService.Verb.PAXOS_PROPOSE, new ProposeVerbHandler());
        MessagingService.instance().registerVerbHandlers(MessagingService.Verb.PAXOS_COMMIT, new CommitVerbHandler());
        MessagingService.instance().registerVerbHandlers(MessagingService.Verb.HINT, new HintVerbHandler());

        // see BootStrapper for a summary of how the bootstrap verbs interact
        MessagingService.instance().registerVerbHandlers(MessagingService.Verb.REPLICATION_FINISHED, new ReplicationFinishedVerbHandler());
        MessagingService.instance().registerVerbHandlers(MessagingService.Verb.REQUEST_RESPONSE, new ResponseVerbHandler());
        MessagingService.instance().registerVerbHandlers(MessagingService.Verb.INTERNAL_RESPONSE, new ResponseVerbHandler());
        MessagingService.instance().registerVerbHandlers(MessagingService.Verb.REPAIR_MESSAGE, new RepairMessageVerbHandler());
        MessagingService.instance().registerVerbHandlers(MessagingService.Verb.GOSSIP_SHUTDOWN, new GossipShutdownVerbHandler());

        MessagingService.instance().registerVerbHandlers(MessagingService.Verb.GOSSIP_DIGEST_SYN, new GossipDigestSynVerbHandler());
        MessagingService.instance().registerVerbHandlers(MessagingService.Verb.GOSSIP_DIGEST_ACK, new GossipDigestAckVerbHandler());
        MessagingService.instance().registerVerbHandlers(MessagingService.Verb.GOSSIP_DIGEST_ACK2, new GossipDigestAck2VerbHandler());

        MessagingService.instance().registerVerbHandlers(MessagingService.Verb.DEFINITIONS_UPDATE, new DefinitionsUpdateVerbHandler());
        MessagingService.instance().registerVerbHandlers(MessagingService.Verb.SCHEMA_CHECK, new SchemaCheckVerbHandler());
        MessagingService.instance().registerVerbHandlers(MessagingService.Verb.MIGRATION_REQUEST, new MigrationRequestVerbHandler());

        MessagingService.instance().registerVerbHandlers(MessagingService.Verb.SNAPSHOT, new SnapshotVerbHandler());
        MessagingService.instance().registerVerbHandlers(MessagingService.Verb.ECHO, new EchoVerbHandler());

        MessagingService.instance().registerVerbHandlers(MessagingService.Verb.BATCH_STORE, new BatchStoreVerbHandler());
        MessagingService.instance().registerVerbHandlers(MessagingService.Verb.BATCH_REMOVE, new BatchRemoveVerbHandler());
    }

    public void registerDaemon(CassandraDaemon daemon)
    {
        this.daemon = daemon;
    }

    public void register(IEndpointLifecycleSubscriber subscriber)
    {
        lifecycleSubscribers.add(subscriber);
    }

    public void unregister(IEndpointLifecycleSubscriber subscriber)
    {
        lifecycleSubscribers.remove(subscriber);
    }

    // should only be called via JMX
    public void stopGossiping()
    {
        if (gossipActive)
        {
            logger.warn("Stopping gossip by operator request");
            Gossiper.instance.stop();
            gossipActive = false;
        }
    }

    // should only be called via JMX
    public synchronized void startGossiping()
    {
        if (!gossipActive)
        {
            checkServiceAllowedToStart("gossip");

            logger.warn("Starting gossip by operator request");
            Collection<Token> tokens = SystemKeyspace.getSavedTokens();

            boolean validTokens = tokens != null && !tokens.isEmpty();

            // shouldn't be called before these are set if we intend to join the ring/are in the process of doing so
            if (joined || joinRing)
                assert validTokens : "Cannot start gossiping for a node intended to join without valid tokens";

            if (validTokens)
                setGossipTokens(tokens);

            Gossiper.instance.forceNewerGeneration();
            Gossiper.instance.start((int) (System.currentTimeMillis() / 1000));
            gossipActive = true;
        }
    }

    // should only be called via JMX
    public boolean isGossipRunning()
    {
        return Gossiper.instance.isEnabled();
    }

    // should only be called via JMX
    public synchronized void startRPCServer()
    {
        checkServiceAllowedToStart("thrift");

        if (daemon == null)
        {
            throw new IllegalStateException("No configured daemon");
        }
        daemon.thriftServer.start();
    }

    public void stopRPCServer()
    {
        if (daemon == null)
        {
            throw new IllegalStateException("No configured daemon");
        }
        if (daemon.thriftServer != null)
            daemon.thriftServer.stop();
    }

    public boolean isRPCServerRunning()
    {
        if ((daemon == null) || (daemon.thriftServer == null))
        {
            return false;
        }
        return daemon.thriftServer.isRunning();
    }

    public synchronized void startNativeTransport()
    {
        checkServiceAllowedToStart("native transport");

        if (daemon == null)
        {
            throw new IllegalStateException("No configured daemon");
        }

        try
        {
            daemon.startNativeTransport();
        }
        catch (Exception e)
        {
            throw new RuntimeException("Error starting native transport: " + e.getMessage());
        }
    }

    public void stopNativeTransport()
    {
        if (daemon == null)
        {
            throw new IllegalStateException("No configured daemon");
        }
        daemon.stopNativeTransport();
    }

    public boolean isNativeTransportRunning()
    {
        if (daemon == null)
        {
            return false;
        }
        return daemon.isNativeTransportRunning();
    }

    public void stopTransports()
    {
        if (isGossipActive())
        {
            logger.error("Stopping gossiper");
            stopGossiping();
        }
        if (isRPCServerRunning())
        {
            logger.error("Stopping RPC server");
            stopRPCServer();
        }
        if (isNativeTransportRunning())
        {
            logger.error("Stopping native transport");
            stopNativeTransport();
        }
    }

    /**
     * Set the Gossip flag RPC_READY to false and then
     * shutdown the client services (thrift and CQL).
     *
     * Note that other nodes will do this for us when
     * they get the Gossip shutdown message, so even if
     * we don't get time to broadcast this, it is not a problem.
     *
     * See {@link Gossiper#markAsShutdown(InetAddress)}
     */
    private void shutdownClientServers()
    {
        setRpcReady(false);
        stopRPCServer();
        stopNativeTransport();
    }

    public void stopClient()
    {
        Gossiper.instance.unregister(this);
        Gossiper.instance.stop();
        MessagingService.instance().shutdown();
        // give it a second so that task accepted before the MessagingService shutdown gets submitted to the stage (to avoid RejectedExecutionException)
        Uninterruptibles.sleepUninterruptibly(1, TimeUnit.SECONDS);
        StageManager.shutdownNow();
    }

    public boolean isInitialized()
    {
        return initialized;
    }

    public boolean isGossipActive()
    {
        return gossipActive;
    }

    public boolean isDaemonSetupCompleted()
    {
        return daemon == null
               ? false
               : daemon.setupCompleted();
    }

    public void stopDaemon()
    {
        if (daemon == null)
            throw new IllegalStateException("No configured daemon");
        daemon.deactivate();
    }

    private synchronized UUID prepareForReplacement() throws ConfigurationException
    {
        if (SystemKeyspace.bootstrapComplete())
            throw new RuntimeException("Cannot replace address with a node that is already bootstrapped");

        if (!joinRing)
            throw new ConfigurationException("Cannot set both join_ring=false and attempt to replace a node");
<<<<<<< HEAD

        if (!DatabaseDescriptor.isAutoBootstrap() && !Boolean.getBoolean("cassandra.allow_unsafe_replace"))
            throw new RuntimeException("Replacing a node without bootstrapping risks invalidating consistency " +
                                       "guarantees as the expected data may not be present until repair is run. " +
                                       "To perform this operation, please restart with " +
                                       "-Dcassandra.allow_unsafe_replace=true");

=======

        if (!DatabaseDescriptor.isAutoBootstrap() && !Boolean.getBoolean("cassandra.allow_unsafe_replace"))
            throw new RuntimeException("Replacing a node without bootstrapping risks invalidating consistency " +
                                       "guarantees as the expected data may not be present until repair is run. " +
                                       "To perform this operation, please restart with " +
                                       "-Dcassandra.allow_unsafe_replace=true");

>>>>>>> 707c3643
        InetAddress replaceAddress = DatabaseDescriptor.getReplaceAddress();
        logger.info("Gathering node replacement information for {}", replaceAddress);
        Gossiper.instance.doShadowRound();
        // as we've completed the shadow round of gossip, we should be able to find the node we're replacing
        if (Gossiper.instance.getEndpointStateForEndpoint(replaceAddress) == null)
            throw new RuntimeException(String.format("Cannot replace_address %s because it doesn't exist in gossip", replaceAddress));

        try
        {
            VersionedValue tokensVersionedValue = Gossiper.instance.getEndpointStateForEndpoint(replaceAddress).getApplicationState(ApplicationState.TOKENS);
            if (tokensVersionedValue == null)
                throw new RuntimeException(String.format("Could not find tokens for %s to replace", replaceAddress));

            bootstrapTokens = TokenSerializer.deserialize(tokenMetadata.partitioner, new DataInputStream(new ByteArrayInputStream(tokensVersionedValue.toBytes())));
        }
        catch (IOException e)
        {
            throw new RuntimeException(e);
        }

        UUID localHostId = SystemKeyspace.getLocalHostId();

        if (isReplacingSameAddress())
        {
            localHostId = Gossiper.instance.getHostId(replaceAddress);
            SystemKeyspace.setLocalHostId(localHostId); // use the replacee's host Id as our own so we receive hints, etc
        }

        Gossiper.instance.resetEndpointStateMap(); // clean up since we have what we need
        return localHostId;
    }

    private synchronized void checkForEndpointCollision(UUID localHostId) throws ConfigurationException
    {
        if (Boolean.getBoolean("cassandra.allow_unsafe_join"))
        {
            logger.warn("Skipping endpoint collision check as cassandra.allow_unsafe_join=true");
            return;
        }

        logger.debug("Starting shadow gossip round to check for endpoint collision");
        Gossiper.instance.doShadowRound();
        // If bootstrapping, check whether any previously known status for the endpoint makes it unsafe to do so.
        // If not bootstrapping, compare the host id for this endpoint learned from gossip (if any) with the local
        // one, which was either read from system.local or generated at startup. If a learned id is present &
        // doesn't match the local, then the node needs replacing
        if (!Gossiper.instance.isSafeForStartup(FBUtilities.getBroadcastAddress(), localHostId, shouldBootstrap()))
        {
            throw new RuntimeException(String.format("A node with address %s already exists, cancelling join. " +
                                                     "Use cassandra.replace_address if you want to replace this node.",
                                                     FBUtilities.getBroadcastAddress()));
        }

        if (shouldBootstrap() && useStrictConsistency && !allowSimultaneousMoves())
        {
            for (Map.Entry<InetAddress, EndpointState> entry : Gossiper.instance.getEndpointStates())
            {
                // ignore local node or empty status
                if (entry.getKey().equals(FBUtilities.getBroadcastAddress()) || entry.getValue().getApplicationState(ApplicationState.STATUS) == null)
                    continue;
                String[] pieces = splitValue(entry.getValue().getApplicationState(ApplicationState.STATUS));
                assert (pieces.length > 0);
                String state = pieces[0];
                if (state.equals(VersionedValue.STATUS_BOOTSTRAPPING) || state.equals(VersionedValue.STATUS_LEAVING) || state.equals(VersionedValue.STATUS_MOVING))
                    throw new UnsupportedOperationException("Other bootstrapping/leaving/moving nodes detected, cannot bootstrap while cassandra.consistent.rangemovement is true");
            }
        }
        logger.debug("Resetting gossip state after shadow round");
        Gossiper.instance.resetEndpointStateMap();
    }

    private boolean allowSimultaneousMoves()
    {
        return allowSimultaneousMoves && DatabaseDescriptor.getNumTokens() == 1;
    }

    // for testing only
    public void unsafeInitialize() throws ConfigurationException
    {
        initialized = true;
        gossipActive = true;
        Gossiper.instance.register(this);
        Gossiper.instance.start((int) (System.currentTimeMillis() / 1000)); // needed for node-ring gathering.
        Gossiper.instance.addLocalApplicationState(ApplicationState.NET_VERSION, valueFactory.networkVersion());
        if (!MessagingService.instance().isListening())
            MessagingService.instance().listen();
    }

    public void populateTokenMetadata()
    {
        if (Boolean.parseBoolean(System.getProperty("cassandra.load_ring_state", "true")))
        {
            logger.info("Populating token metadata from system tables");
            Multimap<InetAddress, Token> loadedTokens = SystemKeyspace.loadTokens();
            if (!shouldBootstrap()) // if we have not completed bootstrapping, we should not add ourselves as a normal token
                loadedTokens.putAll(FBUtilities.getBroadcastAddress(), SystemKeyspace.getSavedTokens());
            for (InetAddress ep : loadedTokens.keySet())
                tokenMetadata.updateNormalTokens(loadedTokens.get(ep), ep);

            logger.info("Token metadata: {}", tokenMetadata);
        }
    }

    public synchronized void initServer() throws ConfigurationException
    {
        initServer(RING_DELAY);
    }

    public synchronized void initServer(int delay) throws ConfigurationException
    {
        logger.info("Cassandra version: {}", FBUtilities.getReleaseVersionString());
        logger.info("Thrift API version: {}", cassandraConstants.VERSION);
        logger.info("CQL supported versions: {} (default: {})",
                StringUtils.join(ClientState.getCQLSupportedVersion(), ", "), ClientState.DEFAULT_CQL_VERSION);
        logger.info("Native protocol supported versions: {} (default: {})",
                    StringUtils.join(ProtocolVersion.supportedVersions(), ", "), ProtocolVersion.CURRENT);

        try
        {
            // Ensure StorageProxy is initialized on start-up; see CASSANDRA-3797.
            Class.forName("org.apache.cassandra.service.StorageProxy");
            // also IndexSummaryManager, which is otherwise unreferenced
            Class.forName("org.apache.cassandra.io.sstable.IndexSummaryManager");
        }
        catch (ClassNotFoundException e)
        {
            throw new AssertionError(e);
        }

        // daemon threads, like our executors', continue to run while shutdown hooks are invoked
        drainOnShutdown = NamedThreadFactory.createThread(new WrappedRunnable()
        {
            @Override
            public void runMayThrow() throws InterruptedException, ExecutionException, IOException
            {
                drain(true);

                if (FBUtilities.isWindows)
                    WindowsTimer.endTimerPeriod(DatabaseDescriptor.getWindowsTimerInterval());

                // Cleanup logback
                DelayingShutdownHook logbackHook = new DelayingShutdownHook();
                logbackHook.setContext((LoggerContext)LoggerFactory.getILoggerFactory());
                logbackHook.run();
            }
        }, "StorageServiceShutdownHook");
        Runtime.getRuntime().addShutdownHook(drainOnShutdown);

        replacing = isReplacing();

        if (!Boolean.parseBoolean(System.getProperty("cassandra.start_gossip", "true")))
        {
            logger.info("Not starting gossip as requested.");
            // load ring state in preparation for starting gossip later
            loadRingState();
            initialized = true;
            return;
        }

        prepareToJoin();

        // Has to be called after the host id has potentially changed in prepareToJoin().
        try
        {
            CacheService.instance.counterCache.loadSavedAsync().get();
        }
        catch (Throwable t)
        {
            JVMStabilityInspector.inspectThrowable(t);
            logger.warn("Error loading counter cache", t);
        }

        if (joinRing)
        {
            joinTokenRing(delay);
        }
        else
        {
            Collection<Token> tokens = SystemKeyspace.getSavedTokens();
            if (!tokens.isEmpty())
            {
                tokenMetadata.updateNormalTokens(tokens, FBUtilities.getBroadcastAddress());
                // order is important here, the gossiper can fire in between adding these two states.  It's ok to send TOKENS without STATUS, but *not* vice versa.
                List<Pair<ApplicationState, VersionedValue>> states = new ArrayList<Pair<ApplicationState, VersionedValue>>();
                states.add(Pair.create(ApplicationState.TOKENS, valueFactory.tokens(tokens)));
                states.add(Pair.create(ApplicationState.STATUS, valueFactory.hibernate(true)));
                Gossiper.instance.addLocalApplicationStates(states);
            }
            logger.info("Not joining ring as requested. Use JMX (StorageService->joinRing()) to initiate ring joining");
        }

        initialized = true;
    }

    private void loadRingState()
    {
        if (Boolean.parseBoolean(System.getProperty("cassandra.load_ring_state", "true")))
        {
            logger.info("Loading persisted ring state");
            Multimap<InetAddress, Token> loadedTokens = SystemKeyspace.loadTokens();
            Map<InetAddress, UUID> loadedHostIds = SystemKeyspace.loadHostIds();
            for (InetAddress ep : loadedTokens.keySet())
            {
                if (ep.equals(FBUtilities.getBroadcastAddress()))
                {
                    // entry has been mistakenly added, delete it
                    SystemKeyspace.removeEndpoint(ep);
                }
                else
                {
                    if (loadedHostIds.containsKey(ep))
                        tokenMetadata.updateHostId(loadedHostIds.get(ep), ep);
                    Gossiper.instance.addSavedEndpoint(ep);
                }
            }
        }
    }

    private boolean isReplacing()
    {
        if (System.getProperty("cassandra.replace_address_first_boot", null) != null && SystemKeyspace.bootstrapComplete())
        {
            logger.info("Replace address on first boot requested; this node is already bootstrapped");
            return false;
        }
        return DatabaseDescriptor.getReplaceAddress() != null;
    }

    /**
     * In the event of forceful termination we need to remove the shutdown hook to prevent hanging (OOM for instance)
     */
    public void removeShutdownHook()
    {
        if (drainOnShutdown != null)
            Runtime.getRuntime().removeShutdownHook(drainOnShutdown);

        if (FBUtilities.isWindows)
            WindowsTimer.endTimerPeriod(DatabaseDescriptor.getWindowsTimerInterval());
    }

    private boolean shouldBootstrap()
    {
        return DatabaseDescriptor.isAutoBootstrap() && !SystemKeyspace.bootstrapComplete() && !DatabaseDescriptor.getSeeds().contains(FBUtilities.getBroadcastAddress());
    }

    private void prepareToJoin() throws ConfigurationException
    {
        if (!joined)
        {
            Map<ApplicationState, VersionedValue> appStates = new EnumMap<>(ApplicationState.class);

            if (SystemKeyspace.wasDecommissioned())
            {
                if (Boolean.getBoolean("cassandra.override_decommission"))
                {
                    logger.warn("This node was decommissioned, but overriding by operator request.");
                    SystemKeyspace.setBootstrapState(SystemKeyspace.BootstrapState.COMPLETED);
                }
                else
                    throw new ConfigurationException("This node was decommissioned and will not rejoin the ring unless cassandra.override_decommission=true has been set, or all existing data is removed and the node is bootstrapped again");
            }

            if (DatabaseDescriptor.getReplaceTokens().size() > 0 || DatabaseDescriptor.getReplaceNode() != null)
                throw new RuntimeException("Replace method removed; use cassandra.replace_address instead");

            if (!MessagingService.instance().isListening())
                MessagingService.instance().listen();

            UUID localHostId = SystemKeyspace.getLocalHostId();

            if (replacing)
            {
                localHostId = prepareForReplacement();
                appStates.put(ApplicationState.TOKENS, valueFactory.tokens(bootstrapTokens));

                if (!DatabaseDescriptor.isAutoBootstrap())
                {
                    // Will not do replace procedure, persist the tokens we're taking over locally
                    // so that they don't get clobbered with auto generated ones in joinTokenRing
                    SystemKeyspace.updateTokens(bootstrapTokens);
                }
                else if (isReplacingSameAddress())
                {
                    //only go into hibernate state if replacing the same address (CASSANDRA-8523)
                    logger.warn("Writes will not be forwarded to this node during replacement because it has the same address as " +
                                "the node to be replaced ({}). If the previous node has been down for longer than max_hint_window_in_ms, " +
                                "repair must be run after the replacement process in order to make this node consistent.",
                                DatabaseDescriptor.getReplaceAddress());
                    appStates.put(ApplicationState.STATUS, valueFactory.hibernate(true));
                }
            }
            else
            {
                checkForEndpointCollision(localHostId);
            }

            // have to start the gossip service before we can see any info on other nodes.  this is necessary
            // for bootstrap to get the load info it needs.
            // (we won't be part of the storage ring though until we add a counterId to our state, below.)
            // Seed the host ID-to-endpoint map with our own ID.
            getTokenMetadata().updateHostId(localHostId, FBUtilities.getBroadcastAddress());
            appStates.put(ApplicationState.NET_VERSION, valueFactory.networkVersion());
            appStates.put(ApplicationState.HOST_ID, valueFactory.hostId(localHostId));
            appStates.put(ApplicationState.RPC_ADDRESS, valueFactory.rpcaddress(FBUtilities.getBroadcastRpcAddress()));
            appStates.put(ApplicationState.RELEASE_VERSION, valueFactory.releaseVersion());

            // load the persisted ring state. This used to be done earlier in the init process,
            // but now we always perform a shadow round when preparing to join and we have to
            // clear endpoint states after doing that.
            loadRingState();

            logger.info("Starting up server gossip");
            Gossiper.instance.register(this);
            Gossiper.instance.start(SystemKeyspace.incrementAndGetGeneration(), appStates); // needed for node-ring gathering.
            gossipActive = true;
            // gossip snitch infos (local DC and rack)
            gossipSnitchInfo();
            // gossip Schema.emptyVersion forcing immediate check for schema updates (see MigrationManager#maybeScheduleSchemaPull)
            Schema.instance.updateVersionAndAnnounce(); // Ensure we know our own actual Schema UUID in preparation for updates
            LoadBroadcaster.instance.startBroadcasting();
            HintsService.instance.startDispatch();
            BatchlogManager.instance.start();
        }
    }

    private void joinTokenRing(int delay) throws ConfigurationException
    {
        joined = true;

        // We bootstrap if we haven't successfully bootstrapped before, as long as we are not a seed.
        // If we are a seed, or if the user manually sets auto_bootstrap to false,
        // we'll skip streaming data from other nodes and jump directly into the ring.
        //
        // The seed check allows us to skip the RING_DELAY sleep for the single-node cluster case,
        // which is useful for both new users and testing.
        //
        // We attempted to replace this with a schema-presence check, but you need a meaningful sleep
        // to get schema info from gossip which defeats the purpose.  See CASSANDRA-4427 for the gory details.
        Set<InetAddress> current = new HashSet<>();
        if (logger.isDebugEnabled())
        {
            logger.debug("Bootstrap variables: {} {} {} {}",
                         DatabaseDescriptor.isAutoBootstrap(),
                         SystemKeyspace.bootstrapInProgress(),
                         SystemKeyspace.bootstrapComplete(),
                         DatabaseDescriptor.getSeeds().contains(FBUtilities.getBroadcastAddress()));
        }
        if (DatabaseDescriptor.isAutoBootstrap() && !SystemKeyspace.bootstrapComplete() && DatabaseDescriptor.getSeeds().contains(FBUtilities.getBroadcastAddress()))
        {
            logger.info("This node will not auto bootstrap because it is configured to be a seed node.");
        }

        boolean dataAvailable = true; // make this to false when bootstrap streaming failed
        boolean bootstrap = shouldBootstrap();
        if (bootstrap)
        {
            if (SystemKeyspace.bootstrapInProgress())
                logger.warn("Detected previous bootstrap failure; retrying");
            else
                SystemKeyspace.setBootstrapState(SystemKeyspace.BootstrapState.IN_PROGRESS);
            setMode(Mode.JOINING, "waiting for ring information", true);
            // first sleep the delay to make sure we see all our peers
            for (int i = 0; i < delay; i += 1000)
            {
                // if we see schema, we can proceed to the next check directly
                if (!Schema.instance.getVersion().equals(SchemaConstants.emptyVersion))
                {
                    logger.debug("got schema: {}", Schema.instance.getVersion());
                    break;
                }
                Uninterruptibles.sleepUninterruptibly(1, TimeUnit.SECONDS);
            }
            // if our schema hasn't matched yet, wait until it has
            // we do this by waiting for all in-flight migration requests and responses to complete
            // (post CASSANDRA-1391 we don't expect this to be necessary very often, but it doesn't hurt to be careful)
            if (!MigrationManager.isReadyForBootstrap())
            {
                setMode(Mode.JOINING, "waiting for schema information to complete", true);
                MigrationManager.waitUntilReadyForBootstrap();
            }
            setMode(Mode.JOINING, "schema complete, ready to bootstrap", true);
            setMode(Mode.JOINING, "waiting for pending range calculation", true);
            PendingRangeCalculatorService.instance.blockUntilFinished();
            setMode(Mode.JOINING, "calculation complete, ready to bootstrap", true);

            logger.debug("... got ring + schema info");

            if (useStrictConsistency && !allowSimultaneousMoves() &&
                    (
                        tokenMetadata.getBootstrapTokens().valueSet().size() > 0 ||
                        tokenMetadata.getSizeOfLeavingEndpoints() > 0 ||
                        tokenMetadata.getSizeOfMovingEndpoints() > 0
                    ))
            {
                throw new UnsupportedOperationException("Other bootstrapping/leaving/moving nodes detected, cannot bootstrap while cassandra.consistent.rangemovement is true");
            }

            // get bootstrap tokens
            if (!replacing)
            {
                if (tokenMetadata.isMember(FBUtilities.getBroadcastAddress()))
                {
                    String s = "This node is already a member of the token ring; bootstrap aborted. (If replacing a dead node, remove the old one from the ring first.)";
                    throw new UnsupportedOperationException(s);
                }
                setMode(Mode.JOINING, "getting bootstrap token", true);
                bootstrapTokens = BootStrapper.getBootstrapTokens(tokenMetadata, FBUtilities.getBroadcastAddress());
            }
            else
            {
                if (!isReplacingSameAddress())
                {
                    try
                    {
                        // Sleep additionally to make sure that the server actually is not alive
                        // and giving it more time to gossip if alive.
                        Thread.sleep(LoadBroadcaster.BROADCAST_INTERVAL);
                    }
                    catch (InterruptedException e)
                    {
                        throw new AssertionError(e);
                    }

                    // check for operator errors...
                    for (Token token : bootstrapTokens)
                    {
                        InetAddress existing = tokenMetadata.getEndpoint(token);
                        if (existing != null)
                        {
                            long nanoDelay = delay * 1000000L;
                            if (Gossiper.instance.getEndpointStateForEndpoint(existing).getUpdateTimestamp() > (System.nanoTime() - nanoDelay))
                                throw new UnsupportedOperationException("Cannot replace a live node... ");
                            current.add(existing);
                        }
                        else
                        {
                            throw new UnsupportedOperationException("Cannot replace token " + token + " which does not exist!");
                        }
                    }
                }
                else
                {
                    try
                    {
                        Thread.sleep(RING_DELAY);
                    }
                    catch (InterruptedException e)
                    {
                        throw new AssertionError(e);
                    }

                }
                setMode(Mode.JOINING, "Replacing a node with token(s): " + bootstrapTokens, true);
            }

            dataAvailable = bootstrap(bootstrapTokens);
        }
        else
        {
            bootstrapTokens = SystemKeyspace.getSavedTokens();
            if (bootstrapTokens.isEmpty())
            {
                Collection<String> initialTokens = DatabaseDescriptor.getInitialTokens();
                if (initialTokens.size() < 1)
                {
                    bootstrapTokens = BootStrapper.getRandomTokens(tokenMetadata, DatabaseDescriptor.getNumTokens());
                    if (DatabaseDescriptor.getNumTokens() == 1)
                        logger.warn("Generated random token {}. Random tokens will result in an unbalanced ring; see http://wiki.apache.org/cassandra/Operations", bootstrapTokens);
                    else
                        logger.info("Generated random tokens. tokens are {}", bootstrapTokens);
                }
                else
                {
                    bootstrapTokens = new ArrayList<>(initialTokens.size());
                    for (String token : initialTokens)
                        bootstrapTokens.add(getTokenFactory().fromString(token));
                    logger.info("Saved tokens not found. Using configuration value: {}", bootstrapTokens);
                }
            }
            else
            {
                if (bootstrapTokens.size() != DatabaseDescriptor.getNumTokens())
                    throw new ConfigurationException("Cannot change the number of tokens from " + bootstrapTokens.size() + " to " + DatabaseDescriptor.getNumTokens());
                else
                    logger.info("Using saved tokens {}", bootstrapTokens);
            }
        }

        // if we don't have system_traces keyspace at this point, then create it manually
        maybeAddOrUpdateKeyspace(TraceKeyspace.metadata());
        maybeAddOrUpdateKeyspace(SystemDistributedKeyspace.metadata());

        if (!isSurveyMode)
        {
            if (dataAvailable)
            {
                finishJoiningRing(bootstrap, bootstrapTokens);
                // remove the existing info about the replaced node.
                if (!current.isEmpty())
                {
                    for (InetAddress existing : current)
                        Gossiper.instance.replacedEndpoint(existing);
                }
            }
            else
            {
                logger.warn("Some data streaming failed. Use nodetool to check bootstrap state and resume. For more, see `nodetool help bootstrap`. {}", SystemKeyspace.getBootstrapState());
            }
        }
        else
        {
            logger.info("Startup complete, but write survey mode is active, not becoming an active ring member. Use JMX (StorageService->joinRing()) to finalize ring joining.");
        }
    }

    public static boolean isReplacingSameAddress()
    {
        return DatabaseDescriptor.getReplaceAddress().equals(FBUtilities.getBroadcastAddress());
    }

    public void gossipSnitchInfo()
    {
        IEndpointSnitch snitch = DatabaseDescriptor.getEndpointSnitch();
        String dc = snitch.getDatacenter(FBUtilities.getBroadcastAddress());
        String rack = snitch.getRack(FBUtilities.getBroadcastAddress());
        Gossiper.instance.addLocalApplicationState(ApplicationState.DC, StorageService.instance.valueFactory.datacenter(dc));
        Gossiper.instance.addLocalApplicationState(ApplicationState.RACK, StorageService.instance.valueFactory.rack(rack));
    }

    public void joinRing() throws IOException
    {
        SystemKeyspace.BootstrapState state = SystemKeyspace.getBootstrapState();
        joinRing(state.equals(SystemKeyspace.BootstrapState.IN_PROGRESS));
    }

    private synchronized void joinRing(boolean resumedBootstrap) throws IOException
    {
        if (!joined)
        {
            logger.info("Joining ring by operator request");
            try
            {
                joinTokenRing(0);
            }
            catch (ConfigurationException e)
            {
                throw new IOException(e.getMessage());
            }
        }
        else if (isSurveyMode)
        {
            logger.info("Leaving write survey mode and joining ring at operator request");
            finishJoiningRing(resumedBootstrap, SystemKeyspace.getSavedTokens());
            isSurveyMode = false;
        }
    }

    private void executePreJoinTasks(boolean bootstrap)
    {
        StreamSupport.stream(ColumnFamilyStore.all().spliterator(), false)
                .filter(cfs -> Schema.instance.getUserKeyspaces().contains(cfs.keyspace.getName()))
                .forEach(cfs -> cfs.indexManager.executePreJoinTasksBlocking(bootstrap));
    }

    private void finishJoiningRing(boolean didBootstrap, Collection<Token> tokens)
    {
        // start participating in the ring.
        setMode(Mode.JOINING, "Finish joining ring", true);
        SystemKeyspace.setBootstrapState(SystemKeyspace.BootstrapState.COMPLETED);
        executePreJoinTasks(didBootstrap);
        setTokens(tokens);

        assert tokenMetadata.sortedTokens().size() > 0;
        doAuthSetup();
    }

    private void doAuthSetup()
    {
        maybeAddOrUpdateKeyspace(AuthKeyspace.metadata());

        DatabaseDescriptor.getRoleManager().setup();
        DatabaseDescriptor.getAuthenticator().setup();
        DatabaseDescriptor.getAuthorizer().setup();
        MigrationManager.instance.register(new AuthMigrationListener());
        authSetupComplete = true;
    }

    public boolean isAuthSetupComplete()
    {
        return authSetupComplete;
    }

    private void maybeAddKeyspace(KeyspaceMetadata ksm)
    {
        try
        {
            MigrationManager.announceNewKeyspace(ksm, 0, false);
        }
        catch (AlreadyExistsException e)
        {
            logger.debug("Attempted to create new keyspace {}, but it already exists", ksm.name);
        }
    }

    /**
     * Ensure the schema of a pseudo-system keyspace (a distributed system keyspace: traces, auth and the so-called distributedKeyspace),
     * is up to date with what we expected (creating it if it doesn't exist and updating tables that may have been upgraded).
     */
    private void maybeAddOrUpdateKeyspace(KeyspaceMetadata expected)
    {
        // Note that want to deal with the keyspace and its table a bit differently: for the keyspace definition
        // itself, we want to create it if it doesn't exist yet, but if it does exist, we don't want to modify it,
        // because user can modify the definition to change the replication factor (#6016) and we don't want to
        // override it. For the tables however, we have to deal with the fact that new version can add new columns
        // (#8162 being an example), so even if the table definition exists, we still need to force the "current"
        // version of the schema, the one the node will be expecting.

        KeyspaceMetadata defined = Schema.instance.getKSMetaData(expected.name);
        // If the keyspace doesn't exist, create it
        if (defined == null)
        {
            maybeAddKeyspace(expected);
            defined = Schema.instance.getKSMetaData(expected.name);
        }

        // While the keyspace exists, it might miss table or have outdated one
        // There is also the potential for a race, as schema migrations add the bare
        // keyspace into Schema.instance before adding its tables, so double check that
        // all the expected tables are present
        for (CFMetaData expectedTable : expected.tables)
        {
            CFMetaData definedTable = defined.tables.get(expectedTable.cfName).orElse(null);
            if (definedTable == null || !definedTable.equals(expectedTable))
                MigrationManager.forceAnnounceNewColumnFamily(expectedTable);
        }
    }

    public boolean isJoined()
    {
        return tokenMetadata.isMember(FBUtilities.getBroadcastAddress()) && !isSurveyMode;
    }

    public void rebuild(String sourceDc)
    {
        rebuild(sourceDc, null, null, null);
    }

    public void rebuild(String sourceDc, String keyspace, String tokens, String specificSources)
    {
        // check ongoing rebuild
        if (!isRebuilding.compareAndSet(false, true))
        {
            throw new IllegalStateException("Node is still rebuilding. Check nodetool netstats.");
        }

        // check the arguments
        if (keyspace == null && tokens != null)
        {
            throw new IllegalArgumentException("Cannot specify tokens without keyspace.");
        }

        logger.info("rebuild from dc: {}, {}, {}", sourceDc == null ? "(any dc)" : sourceDc,
                    keyspace == null ? "(All keyspaces)" : keyspace,
                    tokens == null ? "(All tokens)" : tokens);

        try
        {
            RangeStreamer streamer = new RangeStreamer(tokenMetadata,
                                                       null,
                                                       FBUtilities.getBroadcastAddress(),
                                                       "Rebuild",
                                                       useStrictConsistency && !replacing,
                                                       DatabaseDescriptor.getEndpointSnitch(),
                                                       streamStateStore,
                                                       false);
            streamer.addSourceFilter(new RangeStreamer.FailureDetectorSourceFilter(FailureDetector.instance));
            if (sourceDc != null)
                streamer.addSourceFilter(new RangeStreamer.SingleDatacenterFilter(DatabaseDescriptor.getEndpointSnitch(), sourceDc));

            if (keyspace == null)
            {
                for (String keyspaceName : Schema.instance.getNonLocalStrategyKeyspaces())
                    streamer.addRanges(keyspaceName, getLocalRanges(keyspaceName));
            }
            else if (tokens == null)
            {
                streamer.addRanges(keyspace, getLocalRanges(keyspace));
            }
            else
            {
                Token.TokenFactory factory = getTokenFactory();
                List<Range<Token>> ranges = new ArrayList<>();
                Pattern rangePattern = Pattern.compile("\\(\\s*(-?\\w+)\\s*,\\s*(-?\\w+)\\s*\\]");
                try (Scanner tokenScanner = new Scanner(tokens))
                {
                    while (tokenScanner.findInLine(rangePattern) != null)
                    {
                        MatchResult range = tokenScanner.match();
                        Token startToken = factory.fromString(range.group(1));
                        Token endToken = factory.fromString(range.group(2));
                        logger.info("adding range: ({},{}]", startToken, endToken);
                        ranges.add(new Range<>(startToken, endToken));
                    }
                    if (tokenScanner.hasNext())
                        throw new IllegalArgumentException("Unexpected string: " + tokenScanner.next());
                }

                // Ensure all specified ranges are actually ranges owned by this host
                Collection<Range<Token>> localRanges = getLocalRanges(keyspace);
                for (Range<Token> specifiedRange : ranges)
                {
                    boolean foundParentRange = false;
                    for (Range<Token> localRange : localRanges)
                    {
                        if (localRange.contains(specifiedRange))
                        {
                            foundParentRange = true;
                            break;
                        }
                    }
                    if (!foundParentRange)
                    {
                        throw new IllegalArgumentException(String.format("The specified range %s is not a range that is owned by this node. Please ensure that all token ranges specified to be rebuilt belong to this node.", specifiedRange.toString()));
                    }
                }

                if (specificSources != null)
                {
                    String[] stringHosts = specificSources.split(",");
                    Set<InetAddress> sources = new HashSet<>(stringHosts.length);
                    for (String stringHost : stringHosts)
                    {
                        try
                        {
                            InetAddress endpoint = InetAddress.getByName(stringHost);
                            if (FBUtilities.getBroadcastAddress().equals(endpoint))
                            {
                                throw new IllegalArgumentException("This host was specified as a source for rebuilding. Sources for a rebuild can only be other nodes in the cluster.");
                            }
                            sources.add(endpoint);
                        }
                        catch (UnknownHostException ex)
                        {
                            throw new IllegalArgumentException("Unknown host specified " + stringHost, ex);
                        }
                    }
                    streamer.addSourceFilter(new RangeStreamer.WhitelistedSourcesFilter(sources));
                }

                streamer.addRanges(keyspace, ranges);
            }

            StreamResultFuture resultFuture = streamer.fetchAsync();
            // wait for result
            resultFuture.get();
        }
        catch (InterruptedException e)
        {
            throw new RuntimeException("Interrupted while waiting on rebuild streaming");
        }
        catch (ExecutionException e)
        {
            // This is used exclusively through JMX, so log the full trace but only throw a simple RTE
            logger.error("Error while rebuilding node", e.getCause());
            throw new RuntimeException("Error while rebuilding node: " + e.getCause().getMessage());
        }
        finally
        {
            // rebuild is done (successfully or not)
            isRebuilding.set(false);
        }
    }

    public void setRpcTimeout(long value)
    {
        DatabaseDescriptor.setRpcTimeout(value);
        logger.info("set rpc timeout to {} ms", value);
    }

    public long getRpcTimeout()
    {
        return DatabaseDescriptor.getRpcTimeout();
    }

    public void setReadRpcTimeout(long value)
    {
        DatabaseDescriptor.setReadRpcTimeout(value);
        logger.info("set read rpc timeout to {} ms", value);
    }

    public long getReadRpcTimeout()
    {
        return DatabaseDescriptor.getReadRpcTimeout();
    }

    public void setRangeRpcTimeout(long value)
    {
        DatabaseDescriptor.setRangeRpcTimeout(value);
        logger.info("set range rpc timeout to {} ms", value);
    }

    public long getRangeRpcTimeout()
    {
        return DatabaseDescriptor.getRangeRpcTimeout();
    }

    public void setWriteRpcTimeout(long value)
    {
        DatabaseDescriptor.setWriteRpcTimeout(value);
        logger.info("set write rpc timeout to {} ms", value);
    }

    public long getWriteRpcTimeout()
    {
        return DatabaseDescriptor.getWriteRpcTimeout();
    }

    public void setCounterWriteRpcTimeout(long value)
    {
        DatabaseDescriptor.setCounterWriteRpcTimeout(value);
        logger.info("set counter write rpc timeout to {} ms", value);
    }

    public long getCounterWriteRpcTimeout()
    {
        return DatabaseDescriptor.getCounterWriteRpcTimeout();
    }

    public void setCasContentionTimeout(long value)
    {
        DatabaseDescriptor.setCasContentionTimeout(value);
        logger.info("set cas contention rpc timeout to {} ms", value);
    }

    public long getCasContentionTimeout()
    {
        return DatabaseDescriptor.getCasContentionTimeout();
    }

    public void setTruncateRpcTimeout(long value)
    {
        DatabaseDescriptor.setTruncateRpcTimeout(value);
        logger.info("set truncate rpc timeout to {} ms", value);
    }

    public long getTruncateRpcTimeout()
    {
        return DatabaseDescriptor.getTruncateRpcTimeout();
    }

    public void setStreamingSocketTimeout(int value)
    {
        DatabaseDescriptor.setStreamingSocketTimeout(value);
        logger.info("set streaming socket timeout to {} ms", value);
    }

    public int getStreamingSocketTimeout()
    {
        return DatabaseDescriptor.getStreamingSocketTimeout();
    }

    public void setStreamThroughputMbPerSec(int value)
    {
        DatabaseDescriptor.setStreamThroughputOutboundMegabitsPerSec(value);
        logger.info("setstreamthroughput: throttle set to {}", value);
    }

    public int getStreamThroughputMbPerSec()
    {
        return DatabaseDescriptor.getStreamThroughputOutboundMegabitsPerSec();
    }

    public void setInterDCStreamThroughputMbPerSec(int value)
    {
        DatabaseDescriptor.setInterDCStreamThroughputOutboundMegabitsPerSec(value);
        logger.info("setinterdcstreamthroughput: throttle set to {}", value);
    }

    public int getInterDCStreamThroughputMbPerSec()
    {
        return DatabaseDescriptor.getInterDCStreamThroughputOutboundMegabitsPerSec();
    }


    public int getCompactionThroughputMbPerSec()
    {
        return DatabaseDescriptor.getCompactionThroughputMbPerSec();
    }

    public void setCompactionThroughputMbPerSec(int value)
    {
        DatabaseDescriptor.setCompactionThroughputMbPerSec(value);
        CompactionManager.instance.setRate(value);
    }

    public int getConcurrentCompactors()
    {
        return DatabaseDescriptor.getConcurrentCompactors();
    }

    public void setConcurrentCompactors(int value)
    {
        if (value <= 0)
            throw new IllegalArgumentException("Number of concurrent compactors should be greater than 0.");
        DatabaseDescriptor.setConcurrentCompactors(value);
        CompactionManager.instance.setConcurrentCompactors(value);
    }

    public boolean isIncrementalBackupsEnabled()
    {
        return DatabaseDescriptor.isIncrementalBackupsEnabled();
    }

    public void setIncrementalBackupsEnabled(boolean value)
    {
        DatabaseDescriptor.setIncrementalBackupsEnabled(value);
    }

    private void setMode(Mode m, boolean log)
    {
        setMode(m, null, log);
    }

    private void setMode(Mode m, String msg, boolean log)
    {
        operationMode = m;
        String logMsg = msg == null ? m.toString() : String.format("%s: %s", m, msg);
        if (log)
            logger.info(logMsg);
        else
            logger.debug(logMsg);
    }

    /**
     * Bootstrap node by fetching data from other nodes.
     * If node is bootstrapping as a new node, then this also announces bootstrapping to the cluster.
     *
     * This blocks until streaming is done.
     *
     * @param tokens bootstrapping tokens
     * @return true if bootstrap succeeds.
     */
    private boolean bootstrap(final Collection<Token> tokens)
    {
        isBootstrapMode = true;
        SystemKeyspace.updateTokens(tokens); // DON'T use setToken, that makes us part of the ring locally which is incorrect until we are done bootstrapping

        if (!replacing || !isReplacingSameAddress())
        {
            // if not an existing token then bootstrap
            List<Pair<ApplicationState, VersionedValue>> states = new ArrayList<>();
            states.add(Pair.create(ApplicationState.TOKENS, valueFactory.tokens(tokens)));
            states.add(Pair.create(ApplicationState.STATUS, replacing?
                                                            valueFactory.bootReplacing(DatabaseDescriptor.getReplaceAddress()) :
                                                            valueFactory.bootstrapping(tokens)));
            Gossiper.instance.addLocalApplicationStates(states);
            setMode(Mode.JOINING, "sleeping " + RING_DELAY + " ms for pending range setup", true);
            Uninterruptibles.sleepUninterruptibly(RING_DELAY, TimeUnit.MILLISECONDS);
        }
        else
        {
            // Dont set any state for the node which is bootstrapping the existing token...
            tokenMetadata.updateNormalTokens(tokens, FBUtilities.getBroadcastAddress());
            SystemKeyspace.removeEndpoint(DatabaseDescriptor.getReplaceAddress());
        }
        if (!Gossiper.instance.seenAnySeed())
            throw new IllegalStateException("Unable to contact any seeds!");

        if (Boolean.getBoolean("cassandra.reset_bootstrap_progress"))
        {
            logger.info("Resetting bootstrap progress to start fresh");
            SystemKeyspace.resetAvailableRanges();
        }

        setMode(Mode.JOINING, "Starting to bootstrap...", true);
        BootStrapper bootstrapper = new BootStrapper(FBUtilities.getBroadcastAddress(), tokens, tokenMetadata);
        bootstrapper.addProgressListener(progressSupport);
        ListenableFuture<StreamState> bootstrapStream = bootstrapper.bootstrap(streamStateStore, useStrictConsistency && !replacing); // handles token update
        Futures.addCallback(bootstrapStream, new FutureCallback<StreamState>()
        {
            @Override
            public void onSuccess(StreamState streamState)
            {
                isBootstrapMode = false;
                logger.info("Bootstrap completed! for the tokens {}", tokens);
            }

            @Override
            public void onFailure(Throwable e)
            {
                logger.warn("Error during bootstrap.", e);
            }
        });
        try
        {
            bootstrapStream.get();
            return true;
        }
        catch (Throwable e)
        {
            logger.error("Error while waiting on bootstrap to complete. Bootstrap will have to be restarted.", e);
            return false;
        }
    }

    public boolean resumeBootstrap()
    {
        if (isBootstrapMode && SystemKeyspace.bootstrapInProgress())
        {
            logger.info("Resuming bootstrap...");

            // get bootstrap tokens saved in system keyspace
            final Collection<Token> tokens = SystemKeyspace.getSavedTokens();
            // already bootstrapped ranges are filtered during bootstrap
            BootStrapper bootstrapper = new BootStrapper(FBUtilities.getBroadcastAddress(), tokens, tokenMetadata);
            bootstrapper.addProgressListener(progressSupport);
            ListenableFuture<StreamState> bootstrapStream = bootstrapper.bootstrap(streamStateStore, useStrictConsistency && !replacing); // handles token update
            Futures.addCallback(bootstrapStream, new FutureCallback<StreamState>()
            {
                @Override
                public void onSuccess(StreamState streamState)
                {
                    isBootstrapMode = false;
                    // start participating in the ring.
                    // pretend we are in survey mode so we can use joinRing() here
                    isSurveyMode = true;
                    try
                    {
                        progressSupport.progress("bootstrap", ProgressEvent.createNotification("Joining ring..."));
                        joinRing(true);
                    }
                    catch (IOException ignore)
                    {
                        // joinRing with survey mode does not throw IOException
                    }
                    progressSupport.progress("bootstrap", new ProgressEvent(ProgressEventType.COMPLETE, 1, 1, "Resume bootstrap complete"));
                    logger.info("Resume complete");
                }

                @Override
                public void onFailure(Throwable e)
                {
                    String message = "Error during bootstrap: " + e.getCause().getMessage();
                    logger.error(message, e.getCause());
                    progressSupport.progress("bootstrap", new ProgressEvent(ProgressEventType.ERROR, 1, 1, message));
                    progressSupport.progress("bootstrap", new ProgressEvent(ProgressEventType.COMPLETE, 1, 1, "Resume bootstrap complete"));
                }
            });
            return true;
        }
        else
        {
            logger.info("Resuming bootstrap is requested, but the node is already bootstrapped.");
            return false;
        }
    }

    public boolean isBootstrapMode()
    {
        return isBootstrapMode;
    }

    public TokenMetadata getTokenMetadata()
    {
        return tokenMetadata;
    }

    /**
     * for a keyspace, return the ranges and corresponding listen addresses.
     * @param keyspace
     * @return the endpoint map
     */
    public Map<List<String>, List<String>> getRangeToEndpointMap(String keyspace)
    {
        /* All the ranges for the tokens */
        Map<List<String>, List<String>> map = new HashMap<>();
        for (Map.Entry<Range<Token>,List<InetAddress>> entry : getRangeToAddressMap(keyspace).entrySet())
        {
            map.put(entry.getKey().asList(), stringify(entry.getValue()));
        }
        return map;
    }

    /**
     * Return the rpc address associated with an endpoint as a string.
     * @param endpoint The endpoint to get rpc address for
     * @return the rpc address
     */
    public String getRpcaddress(InetAddress endpoint)
    {
        if (endpoint.equals(FBUtilities.getBroadcastAddress()))
            return FBUtilities.getBroadcastRpcAddress().getHostAddress();
        else if (Gossiper.instance.getEndpointStateForEndpoint(endpoint).getApplicationState(ApplicationState.RPC_ADDRESS) == null)
            return endpoint.getHostAddress();
        else
            return Gossiper.instance.getEndpointStateForEndpoint(endpoint).getApplicationState(ApplicationState.RPC_ADDRESS).value;
    }

    /**
     * for a keyspace, return the ranges and corresponding RPC addresses for a given keyspace.
     * @param keyspace
     * @return the endpoint map
     */
    public Map<List<String>, List<String>> getRangeToRpcaddressMap(String keyspace)
    {
        /* All the ranges for the tokens */
        Map<List<String>, List<String>> map = new HashMap<>();
        for (Map.Entry<Range<Token>, List<InetAddress>> entry : getRangeToAddressMap(keyspace).entrySet())
        {
            List<String> rpcaddrs = new ArrayList<>(entry.getValue().size());
            for (InetAddress endpoint: entry.getValue())
            {
                rpcaddrs.add(getRpcaddress(endpoint));
            }
            map.put(entry.getKey().asList(), rpcaddrs);
        }
        return map;
    }

    public Map<List<String>, List<String>> getPendingRangeToEndpointMap(String keyspace)
    {
        // some people just want to get a visual representation of things. Allow null and set it to the first
        // non-system keyspace.
        if (keyspace == null)
            keyspace = Schema.instance.getNonLocalStrategyKeyspaces().get(0);

        Map<List<String>, List<String>> map = new HashMap<>();
        for (Map.Entry<Range<Token>, Collection<InetAddress>> entry : tokenMetadata.getPendingRangesMM(keyspace).asMap().entrySet())
        {
            List<InetAddress> l = new ArrayList<>(entry.getValue());
            map.put(entry.getKey().asList(), stringify(l));
        }
        return map;
    }

    public Map<Range<Token>, List<InetAddress>> getRangeToAddressMap(String keyspace)
    {
        return getRangeToAddressMap(keyspace, tokenMetadata.sortedTokens());
    }

    public Map<Range<Token>, List<InetAddress>> getRangeToAddressMapInLocalDC(String keyspace)
    {
        Predicate<InetAddress> isLocalDC = new Predicate<InetAddress>()
        {
            public boolean apply(InetAddress address)
            {
                return isLocalDC(address);
            }
        };

        Map<Range<Token>, List<InetAddress>> origMap = getRangeToAddressMap(keyspace, getTokensInLocalDC());
        Map<Range<Token>, List<InetAddress>> filteredMap = Maps.newHashMap();
        for (Map.Entry<Range<Token>, List<InetAddress>> entry : origMap.entrySet())
        {
            List<InetAddress> endpointsInLocalDC = Lists.newArrayList(Collections2.filter(entry.getValue(), isLocalDC));
            filteredMap.put(entry.getKey(), endpointsInLocalDC);
        }

        return filteredMap;
    }

    private List<Token> getTokensInLocalDC()
    {
        List<Token> filteredTokens = Lists.newArrayList();
        for (Token token : tokenMetadata.sortedTokens())
        {
            InetAddress endpoint = tokenMetadata.getEndpoint(token);
            if (isLocalDC(endpoint))
                filteredTokens.add(token);
        }
        return filteredTokens;
    }

    private boolean isLocalDC(InetAddress targetHost)
    {
        String remoteDC = DatabaseDescriptor.getEndpointSnitch().getDatacenter(targetHost);
        String localDC = DatabaseDescriptor.getEndpointSnitch().getDatacenter(FBUtilities.getBroadcastAddress());
        return remoteDC.equals(localDC);
    }

    private Map<Range<Token>, List<InetAddress>> getRangeToAddressMap(String keyspace, List<Token> sortedTokens)
    {
        // some people just want to get a visual representation of things. Allow null and set it to the first
        // non-system keyspace.
        if (keyspace == null)
            keyspace = Schema.instance.getNonLocalStrategyKeyspaces().get(0);

        List<Range<Token>> ranges = getAllRanges(sortedTokens);
        return constructRangeToEndpointMap(keyspace, ranges);
    }


    /**
     * The same as {@code describeRing(String)} but converts TokenRange to the String for JMX compatibility
     *
     * @param keyspace The keyspace to fetch information about
     *
     * @return a List of TokenRange(s) converted to String for the given keyspace
     */
    public List<String> describeRingJMX(String keyspace) throws IOException
    {
        List<TokenRange> tokenRanges;
        try
        {
            tokenRanges = describeRing(keyspace);
        }
        catch (InvalidRequestException e)
        {
            throw new IOException(e.getMessage());
        }
        List<String> result = new ArrayList<>(tokenRanges.size());

        for (TokenRange tokenRange : tokenRanges)
            result.add(tokenRange.toString());

        return result;
    }

    /**
     * The TokenRange for a given keyspace.
     *
     * @param keyspace The keyspace to fetch information about
     *
     * @return a List of TokenRange(s) for the given keyspace
     *
     * @throws InvalidRequestException if there is no ring information available about keyspace
     */
    public List<TokenRange> describeRing(String keyspace) throws InvalidRequestException
    {
        return describeRing(keyspace, false);
    }

    /**
     * The same as {@code describeRing(String)} but considers only the part of the ring formed by nodes in the local DC.
     */
    public List<TokenRange> describeLocalRing(String keyspace) throws InvalidRequestException
    {
        return describeRing(keyspace, true);
    }

    private List<TokenRange> describeRing(String keyspace, boolean includeOnlyLocalDC) throws InvalidRequestException
    {
        if (!Schema.instance.getKeyspaces().contains(keyspace))
            throw new InvalidRequestException("No such keyspace: " + keyspace);

        if (keyspace == null || Keyspace.open(keyspace).getReplicationStrategy() instanceof LocalStrategy)
            throw new InvalidRequestException("There is no ring for the keyspace: " + keyspace);

        List<TokenRange> ranges = new ArrayList<>();
        Token.TokenFactory tf = getTokenFactory();

        Map<Range<Token>, List<InetAddress>> rangeToAddressMap =
                includeOnlyLocalDC
                        ? getRangeToAddressMapInLocalDC(keyspace)
                        : getRangeToAddressMap(keyspace);

        for (Map.Entry<Range<Token>, List<InetAddress>> entry : rangeToAddressMap.entrySet())
        {
            Range<Token> range = entry.getKey();
            List<InetAddress> addresses = entry.getValue();
            List<String> endpoints = new ArrayList<>(addresses.size());
            List<String> rpc_endpoints = new ArrayList<>(addresses.size());
            List<EndpointDetails> epDetails = new ArrayList<>(addresses.size());

            for (InetAddress endpoint : addresses)
            {
                EndpointDetails details = new EndpointDetails();
                details.host = endpoint.getHostAddress();
                details.datacenter = DatabaseDescriptor.getEndpointSnitch().getDatacenter(endpoint);
                details.rack = DatabaseDescriptor.getEndpointSnitch().getRack(endpoint);

                endpoints.add(details.host);
                rpc_endpoints.add(getRpcaddress(endpoint));

                epDetails.add(details);
            }

            TokenRange tr = new TokenRange(tf.toString(range.left.getToken()), tf.toString(range.right.getToken()), endpoints)
                                    .setEndpoint_details(epDetails)
                                    .setRpc_endpoints(rpc_endpoints);

            ranges.add(tr);
        }

        return ranges;
    }

    public Map<String, String> getTokenToEndpointMap()
    {
        Map<Token, InetAddress> mapInetAddress = tokenMetadata.getNormalAndBootstrappingTokenToEndpointMap();
        // in order to preserve tokens in ascending order, we use LinkedHashMap here
        Map<String, String> mapString = new LinkedHashMap<>(mapInetAddress.size());
        List<Token> tokens = new ArrayList<>(mapInetAddress.keySet());
        Collections.sort(tokens);
        for (Token token : tokens)
        {
            mapString.put(token.toString(), mapInetAddress.get(token).getHostAddress());
        }
        return mapString;
    }

    public String getLocalHostId()
    {
        return getTokenMetadata().getHostId(FBUtilities.getBroadcastAddress()).toString();
    }

    public UUID getLocalHostUUID()
    {
        return getTokenMetadata().getHostId(FBUtilities.getBroadcastAddress());
    }

    public Map<String, String> getHostIdMap()
    {
        return getEndpointToHostId();
    }

    public Map<String, String> getEndpointToHostId()
    {
        Map<String, String> mapOut = new HashMap<>();
        for (Map.Entry<InetAddress, UUID> entry : getTokenMetadata().getEndpointToHostIdMapForReading().entrySet())
            mapOut.put(entry.getKey().getHostAddress(), entry.getValue().toString());
        return mapOut;
    }

    public Map<String, String> getHostIdToEndpoint()
    {
        Map<String, String> mapOut = new HashMap<>();
        for (Map.Entry<InetAddress, UUID> entry : getTokenMetadata().getEndpointToHostIdMapForReading().entrySet())
            mapOut.put(entry.getValue().toString(), entry.getKey().getHostAddress());
        return mapOut;
    }

    /**
     * Construct the range to endpoint mapping based on the true view
     * of the world.
     * @param ranges
     * @return mapping of ranges to the replicas responsible for them.
    */
    private Map<Range<Token>, List<InetAddress>> constructRangeToEndpointMap(String keyspace, List<Range<Token>> ranges)
    {
        Map<Range<Token>, List<InetAddress>> rangeToEndpointMap = new HashMap<>(ranges.size());
        for (Range<Token> range : ranges)
        {
            rangeToEndpointMap.put(range, Keyspace.open(keyspace).getReplicationStrategy().getNaturalEndpoints(range.right));
        }
        return rangeToEndpointMap;
    }

    public void beforeChange(InetAddress endpoint, EndpointState currentState, ApplicationState newStateKey, VersionedValue newValue)
    {
        // no-op
    }

    /*
     * Handle the reception of a new particular ApplicationState for a particular endpoint. Note that the value of the
     * ApplicationState has not necessarily "changed" since the last known value, if we already received the same update
     * from somewhere else.
     *
     * onChange only ever sees one ApplicationState piece change at a time (even if many ApplicationState updates were
     * received at the same time), so we perform a kind of state machine here. We are concerned with two events: knowing
     * the token associated with an endpoint, and knowing its operation mode. Nodes can start in either bootstrap or
     * normal mode, and from bootstrap mode can change mode to normal. A node in bootstrap mode needs to have
     * pendingranges set in TokenMetadata; a node in normal mode should instead be part of the token ring.
     *
     * Normal progression of ApplicationState.STATUS values for a node should be like this:
     * STATUS_BOOTSTRAPPING,token
     *   if bootstrapping. stays this way until all files are received.
     * STATUS_NORMAL,token
     *   ready to serve reads and writes.
     * STATUS_LEAVING,token
     *   get ready to leave the cluster as part of a decommission
     * STATUS_LEFT,token
     *   set after decommission is completed.
     *
     * Other STATUS values that may be seen (possibly anywhere in the normal progression):
     * STATUS_MOVING,newtoken
     *   set if node is currently moving to a new token in the ring
     * REMOVING_TOKEN,deadtoken
     *   set if the node is dead and is being removed by its REMOVAL_COORDINATOR
     * REMOVED_TOKEN,deadtoken
     *   set if the node is dead and has been removed by its REMOVAL_COORDINATOR
     *
     * Note: Any time a node state changes from STATUS_NORMAL, it will not be visible to new nodes. So it follows that
     * you should never bootstrap a new node during a removenode, decommission or move.
     */
    public void onChange(InetAddress endpoint, ApplicationState state, VersionedValue value)
    {
        if (state == ApplicationState.STATUS)
        {
            String[] pieces = splitValue(value);
            assert (pieces.length > 0);

            String moveName = pieces[0];

            switch (moveName)
            {
                case VersionedValue.STATUS_BOOTSTRAPPING_REPLACE:
                    handleStateBootreplacing(endpoint, pieces);
                    break;
                case VersionedValue.STATUS_BOOTSTRAPPING:
                    handleStateBootstrap(endpoint);
                    break;
                case VersionedValue.STATUS_NORMAL:
                    handleStateNormal(endpoint, VersionedValue.STATUS_NORMAL);
                    break;
                case VersionedValue.SHUTDOWN:
                    handleStateNormal(endpoint, VersionedValue.SHUTDOWN);
                    break;
                case VersionedValue.REMOVING_TOKEN:
                case VersionedValue.REMOVED_TOKEN:
                    handleStateRemoving(endpoint, pieces);
                    break;
                case VersionedValue.STATUS_LEAVING:
                    handleStateLeaving(endpoint);
                    break;
                case VersionedValue.STATUS_LEFT:
                    handleStateLeft(endpoint, pieces);
                    break;
                case VersionedValue.STATUS_MOVING:
                    handleStateMoving(endpoint, pieces);
                    break;
            }
        }
        else
        {
            EndpointState epState = Gossiper.instance.getEndpointStateForEndpoint(endpoint);
            if (epState == null || Gossiper.instance.isDeadState(epState))
            {
                logger.debug("Ignoring state change for dead or unknown endpoint: {}", endpoint);
                return;
            }

            if (getTokenMetadata().isMember(endpoint))
            {
                switch (state)
                {
                    case RELEASE_VERSION:
                        SystemKeyspace.updatePeerInfo(endpoint, "release_version", value.value);
                        break;
                    case DC:
                        updateTopology(endpoint);
                        SystemKeyspace.updatePeerInfo(endpoint, "data_center", value.value);
                        break;
                    case RACK:
                        updateTopology(endpoint);
                        SystemKeyspace.updatePeerInfo(endpoint, "rack", value.value);
                        break;
                    case RPC_ADDRESS:
                        try
                        {
                            SystemKeyspace.updatePeerInfo(endpoint, "rpc_address", InetAddress.getByName(value.value));
                        }
                        catch (UnknownHostException e)
                        {
                            throw new RuntimeException(e);
                        }
                        break;
                    case SCHEMA:
                        SystemKeyspace.updatePeerInfo(endpoint, "schema_version", UUID.fromString(value.value));
                        MigrationManager.instance.scheduleSchemaPull(endpoint, epState);
                        break;
                    case HOST_ID:
                        SystemKeyspace.updatePeerInfo(endpoint, "host_id", UUID.fromString(value.value));
                        break;
                    case RPC_READY:
                        notifyRpcChange(endpoint, epState.isRpcReady());
                        break;
                    case NET_VERSION:
                        updateNetVersion(endpoint, value);
                        break;
                }
            }
        }
    }

    private static String[] splitValue(VersionedValue value)
    {
        return value.value.split(VersionedValue.DELIMITER_STR, -1);
    }

    private void updateNetVersion(InetAddress endpoint, VersionedValue value)
    {
        try
        {
            MessagingService.instance().setVersion(endpoint, Integer.parseInt(value.value));
        }
        catch (NumberFormatException e)
        {
            throw new AssertionError("Got invalid value for NET_VERSION application state: " + value.value);
        }
    }

    public void updateTopology(InetAddress endpoint)
    {
        if (getTokenMetadata().isMember(endpoint))
        {
            getTokenMetadata().updateTopology(endpoint);
        }
    }

    public void updateTopology()
    {
        getTokenMetadata().updateTopology();
    }

    private void updatePeerInfo(InetAddress endpoint)
    {
        EndpointState epState = Gossiper.instance.getEndpointStateForEndpoint(endpoint);
        for (Map.Entry<ApplicationState, VersionedValue> entry : epState.states())
        {
            switch (entry.getKey())
            {
                case RELEASE_VERSION:
                    SystemKeyspace.updatePeerInfo(endpoint, "release_version", entry.getValue().value);
                    break;
                case DC:
                    SystemKeyspace.updatePeerInfo(endpoint, "data_center", entry.getValue().value);
                    break;
                case RACK:
                    SystemKeyspace.updatePeerInfo(endpoint, "rack", entry.getValue().value);
                    break;
                case RPC_ADDRESS:
                    try
                    {
                        SystemKeyspace.updatePeerInfo(endpoint, "rpc_address", InetAddress.getByName(entry.getValue().value));
                    }
                    catch (UnknownHostException e)
                    {
                        throw new RuntimeException(e);
                    }
                    break;
                case SCHEMA:
                    SystemKeyspace.updatePeerInfo(endpoint, "schema_version", UUID.fromString(entry.getValue().value));
                    break;
                case HOST_ID:
                    SystemKeyspace.updatePeerInfo(endpoint, "host_id", UUID.fromString(entry.getValue().value));
                    break;
            }
        }
    }

    private void notifyRpcChange(InetAddress endpoint, boolean ready)
    {
        if (ready)
            notifyUp(endpoint);
        else
            notifyDown(endpoint);
    }

    private void notifyUp(InetAddress endpoint)
    {
        if (!isRpcReady(endpoint) || !Gossiper.instance.isAlive(endpoint))
            return;

        for (IEndpointLifecycleSubscriber subscriber : lifecycleSubscribers)
            subscriber.onUp(endpoint);
    }

    private void notifyDown(InetAddress endpoint)
    {
        for (IEndpointLifecycleSubscriber subscriber : lifecycleSubscribers)
            subscriber.onDown(endpoint);
    }

    private void notifyJoined(InetAddress endpoint)
    {
        if (!isStatus(endpoint, VersionedValue.STATUS_NORMAL))
            return;

        for (IEndpointLifecycleSubscriber subscriber : lifecycleSubscribers)
            subscriber.onJoinCluster(endpoint);
    }

    private void notifyMoved(InetAddress endpoint)
    {
        for (IEndpointLifecycleSubscriber subscriber : lifecycleSubscribers)
            subscriber.onMove(endpoint);
    }

    private void notifyLeft(InetAddress endpoint)
    {
        for (IEndpointLifecycleSubscriber subscriber : lifecycleSubscribers)
            subscriber.onLeaveCluster(endpoint);
    }

    private boolean isStatus(InetAddress endpoint, String status)
    {
        return Gossiper.instance.getEndpointStateForEndpoint(endpoint).getStatus().equals(status);
    }

    public boolean isRpcReady(InetAddress endpoint)
    {
        return MessagingService.instance().getVersion(endpoint) < MessagingService.VERSION_22 ||
                Gossiper.instance.getEndpointStateForEndpoint(endpoint).isRpcReady();
    }

    /**
     * Set the RPC status. Because when draining a node we need to set the RPC
     * status to not ready, and drain is called by the shutdown hook, it may be that value is false
     * and there is no local endpoint state. In this case it's OK to just do nothing. Therefore,
     * we assert that the local endpoint state is not null only when value is true.
     *
     * @param value - true indicates that RPC is ready, false indicates the opposite.
     */
    public void setRpcReady(boolean value)
    {
        EndpointState state = Gossiper.instance.getEndpointStateForEndpoint(FBUtilities.getBroadcastAddress());
        // if value is false we're OK with a null state, if it is true we are not.
        assert !value || state != null;

        if (state != null)
            Gossiper.instance.addLocalApplicationState(ApplicationState.RPC_READY, valueFactory.rpcReady(value));
    }

    private Collection<Token> getTokensFor(InetAddress endpoint)
    {
        try
        {
            EndpointState state = Gossiper.instance.getEndpointStateForEndpoint(endpoint);
            if (state == null)
                return Collections.emptyList();

            VersionedValue versionedValue = state.getApplicationState(ApplicationState.TOKENS);
            if (versionedValue == null)
                return Collections.emptyList();

            return TokenSerializer.deserialize(tokenMetadata.partitioner, new DataInputStream(new ByteArrayInputStream(versionedValue.toBytes())));
        }
        catch (IOException e)
        {
            throw new RuntimeException(e);
        }
    }

    /**
     * Handle node bootstrap
     *
     * @param endpoint bootstrapping node
     */
    private void handleStateBootstrap(InetAddress endpoint)
    {
        Collection<Token> tokens;
        // explicitly check for TOKENS, because a bootstrapping node might be bootstrapping in legacy mode; that is, not using vnodes and no token specified
        tokens = getTokensFor(endpoint);

        if (logger.isDebugEnabled())
            logger.debug("Node {} state bootstrapping, token {}", endpoint, tokens);

        // if this node is present in token metadata, either we have missed intermediate states
        // or the node had crashed. Print warning if needed, clear obsolete stuff and
        // continue.
        if (tokenMetadata.isMember(endpoint))
        {
            // If isLeaving is false, we have missed both LEAVING and LEFT. However, if
            // isLeaving is true, we have only missed LEFT. Waiting time between completing
            // leave operation and rebootstrapping is relatively short, so the latter is quite
            // common (not enough time for gossip to spread). Therefore we report only the
            // former in the log.
            if (!tokenMetadata.isLeaving(endpoint))
                logger.info("Node {} state jump to bootstrap", endpoint);
            tokenMetadata.removeEndpoint(endpoint);
        }

        tokenMetadata.addBootstrapTokens(tokens, endpoint);
        PendingRangeCalculatorService.instance.update();

        tokenMetadata.updateHostId(Gossiper.instance.getHostId(endpoint), endpoint);
    }

    private void handleStateBootreplacing(InetAddress newNode, String[] pieces)
    {
        InetAddress oldNode;
        try
        {
            oldNode = InetAddress.getByName(pieces[1]);
        }
        catch (Exception e)
        {
            logger.error("Node {} tried to replace malformed endpoint {}.", newNode, pieces[1], e);
            return;
        }

        if (FailureDetector.instance.isAlive(oldNode))
        {
            throw new RuntimeException(String.format("Node %s is trying to replace alive node %s.", newNode, oldNode));
        }

        Optional<InetAddress> replacingNode = tokenMetadata.getReplacingNode(newNode);
        if (replacingNode.isPresent() && !replacingNode.get().equals(oldNode))
        {
            throw new RuntimeException(String.format("Node %s is already replacing %s but is trying to replace %s.",
                                                     newNode, replacingNode.get(), oldNode));
        }

        Collection<Token> tokens = getTokensFor(newNode);

        if (logger.isDebugEnabled())
            logger.debug("Node {} is replacing {}, tokens {}", newNode, oldNode, tokens);

        tokenMetadata.addReplaceTokens(tokens, newNode, oldNode);
        PendingRangeCalculatorService.instance.update();

        tokenMetadata.updateHostId(Gossiper.instance.getHostId(newNode), newNode);
    }

    /**
     * Handle node move to normal state. That is, node is entering token ring and participating
     * in reads.
     *
     * @param endpoint node
     */
    private void handleStateNormal(final InetAddress endpoint, final String status)
    {
        Collection<Token> tokens = getTokensFor(endpoint);
        Set<Token> tokensToUpdateInMetadata = new HashSet<>();
        Set<Token> tokensToUpdateInSystemKeyspace = new HashSet<>();
        Set<InetAddress> endpointsToRemove = new HashSet<>();

        if (logger.isDebugEnabled())
            logger.debug("Node {} state {}, token {}", endpoint, status, tokens);

        if (tokenMetadata.isMember(endpoint))
            logger.info("Node {} state jump to {}", endpoint, status);

        if (tokens.isEmpty() && status.equals(VersionedValue.STATUS_NORMAL))
            logger.error("Node {} is in state normal but it has no tokens, state: {}",
                         endpoint,
                         Gossiper.instance.getEndpointStateForEndpoint(endpoint));

        Optional<InetAddress> replacingNode = tokenMetadata.getReplacingNode(endpoint);
        if (replacingNode.isPresent())
        {
            assert !endpoint.equals(replacingNode.get()) : "Pending replacement endpoint with same address is not supported";
            logger.info("Node {} will complete replacement of {} for tokens {}", endpoint, replacingNode.get(), tokens);
            if (FailureDetector.instance.isAlive(replacingNode.get()))
            {
                logger.error("Node {} cannot complete replacement of alive node {}.", endpoint, replacingNode.get());
                return;
            }
            endpointsToRemove.add(replacingNode.get());
        }

        Optional<InetAddress> replacementNode = tokenMetadata.getReplacementNode(endpoint);
        if (replacementNode.isPresent())
        {
            logger.warn("Node {} is currently being replaced by node {}.", endpoint, replacementNode.get());
        }

        updatePeerInfo(endpoint);
        // Order Matters, TM.updateHostID() should be called before TM.updateNormalToken(), (see CASSANDRA-4300).
        UUID hostId = Gossiper.instance.getHostId(endpoint);
        InetAddress existing = tokenMetadata.getEndpointForHostId(hostId);
        if (replacing && isReplacingSameAddress() && Gossiper.instance.getEndpointStateForEndpoint(DatabaseDescriptor.getReplaceAddress()) != null
            && (hostId.equals(Gossiper.instance.getHostId(DatabaseDescriptor.getReplaceAddress()))))
            logger.warn("Not updating token metadata for {} because I am replacing it", endpoint);
        else
        {
            if (existing != null && !existing.equals(endpoint))
            {
                if (existing.equals(FBUtilities.getBroadcastAddress()))
                {
                    logger.warn("Not updating host ID {} for {} because it's mine", hostId, endpoint);
                    tokenMetadata.removeEndpoint(endpoint);
                    endpointsToRemove.add(endpoint);
                }
                else if (Gossiper.instance.compareEndpointStartup(endpoint, existing) > 0)
                {
                    logger.warn("Host ID collision for {} between {} and {}; {} is the new owner", hostId, existing, endpoint, endpoint);
                    tokenMetadata.removeEndpoint(existing);
                    endpointsToRemove.add(existing);
                    tokenMetadata.updateHostId(hostId, endpoint);
                }
                else
                {
                    logger.warn("Host ID collision for {} between {} and {}; ignored {}", hostId, existing, endpoint, endpoint);
                    tokenMetadata.removeEndpoint(endpoint);
                    endpointsToRemove.add(endpoint);
                }
            }
            else
                tokenMetadata.updateHostId(hostId, endpoint);
        }

        for (final Token token : tokens)
        {
            // we don't want to update if this node is responsible for the token and it has a later startup time than endpoint.
            InetAddress currentOwner = tokenMetadata.getEndpoint(token);
            if (currentOwner == null)
            {
                logger.debug("New node {} at token {}", endpoint, token);
                tokensToUpdateInMetadata.add(token);
                tokensToUpdateInSystemKeyspace.add(token);
            }
            else if (endpoint.equals(currentOwner))
            {
                // set state back to normal, since the node may have tried to leave, but failed and is now back up
                tokensToUpdateInMetadata.add(token);
                tokensToUpdateInSystemKeyspace.add(token);
            }
            else if (Gossiper.instance.compareEndpointStartup(endpoint, currentOwner) > 0)
            {
                tokensToUpdateInMetadata.add(token);
                tokensToUpdateInSystemKeyspace.add(token);

                // currentOwner is no longer current, endpoint is.  Keep track of these moves, because when
                // a host no longer has any tokens, we'll want to remove it.
                Multimap<InetAddress, Token> epToTokenCopy = getTokenMetadata().getEndpointToTokenMapForReading();
                epToTokenCopy.get(currentOwner).remove(token);
                if (epToTokenCopy.get(currentOwner).size() < 1)
                    endpointsToRemove.add(currentOwner);

                logger.info("Nodes {} and {} have the same token {}.  {} is the new owner",
                            endpoint,
                            currentOwner,
                            token,
                            endpoint);
            }
            else
            {
                logger.info("Nodes {} and {} have the same token {}.  Ignoring {}",
                            endpoint,
                            currentOwner,
                            token,
                            endpoint);
            }
        }

        // capture because updateNormalTokens clears moving and member status
        boolean isMember = tokenMetadata.isMember(endpoint);
        boolean isMoving = tokenMetadata.isMoving(endpoint);
        tokenMetadata.updateNormalTokens(tokensToUpdateInMetadata, endpoint);
        for (InetAddress ep : endpointsToRemove)
        {
            removeEndpoint(ep);
            if (replacing && DatabaseDescriptor.getReplaceAddress().equals(ep))
                Gossiper.instance.replacementQuarantine(ep); // quarantine locally longer than normally; see CASSANDRA-8260
        }
        if (!tokensToUpdateInSystemKeyspace.isEmpty())
            SystemKeyspace.updateTokens(endpoint, tokensToUpdateInSystemKeyspace);

        if (isMoving || operationMode == Mode.MOVING)
        {
            tokenMetadata.removeFromMoving(endpoint);
            notifyMoved(endpoint);
        }
        else if (!isMember) // prior to this, the node was not a member
        {
            notifyJoined(endpoint);
        }

        PendingRangeCalculatorService.instance.update();
    }

    /**
     * Handle node preparing to leave the ring
     *
     * @param endpoint node
     */
    private void handleStateLeaving(InetAddress endpoint)
    {
        Collection<Token> tokens = getTokensFor(endpoint);

        if (logger.isDebugEnabled())
            logger.debug("Node {} state leaving, tokens {}", endpoint, tokens);

        // If the node is previously unknown or tokens do not match, update tokenmetadata to
        // have this node as 'normal' (it must have been using this token before the
        // leave). This way we'll get pending ranges right.
        if (!tokenMetadata.isMember(endpoint))
        {
            logger.info("Node {} state jump to leaving", endpoint);
            tokenMetadata.updateNormalTokens(tokens, endpoint);
        }
        else if (!tokenMetadata.getTokens(endpoint).containsAll(tokens))
        {
            logger.warn("Node {} 'leaving' token mismatch. Long network partition?", endpoint);
            tokenMetadata.updateNormalTokens(tokens, endpoint);
        }

        // at this point the endpoint is certainly a member with this token, so let's proceed
        // normally
        tokenMetadata.addLeavingEndpoint(endpoint);
        PendingRangeCalculatorService.instance.update();
    }

    /**
     * Handle node leaving the ring. This will happen when a node is decommissioned
     *
     * @param endpoint If reason for leaving is decommission, endpoint is the leaving node.
     * @param pieces STATE_LEFT,token
     */
    private void handleStateLeft(InetAddress endpoint, String[] pieces)
    {
        assert pieces.length >= 2;
        Collection<Token> tokens = getTokensFor(endpoint);

        if (logger.isDebugEnabled())
            logger.debug("Node {} state left, tokens {}", endpoint, tokens);

        excise(tokens, endpoint, extractExpireTime(pieces));
    }

    /**
     * Handle node moving inside the ring.
     *
     * @param endpoint moving endpoint address
     * @param pieces STATE_MOVING, token
     */
    private void handleStateMoving(InetAddress endpoint, String[] pieces)
    {
        assert pieces.length >= 2;
        Token token = getTokenFactory().fromString(pieces[1]);

        if (logger.isDebugEnabled())
            logger.debug("Node {} state moving, new token {}", endpoint, token);

        tokenMetadata.addMovingEndpoint(token, endpoint);

        PendingRangeCalculatorService.instance.update();
    }

    /**
     * Handle notification that a node being actively removed from the ring via 'removenode'
     *
     * @param endpoint node
     * @param pieces either REMOVED_TOKEN (node is gone) or REMOVING_TOKEN (replicas need to be restored)
     */
    private void handleStateRemoving(InetAddress endpoint, String[] pieces)
    {
        assert (pieces.length > 0);

        if (endpoint.equals(FBUtilities.getBroadcastAddress()))
        {
            logger.info("Received removenode gossip about myself. Is this node rejoining after an explicit removenode?");
            try
            {
                drain();
            }
            catch (Exception e)
            {
                throw new RuntimeException(e);
            }
            return;
        }
        if (tokenMetadata.isMember(endpoint))
        {
            String state = pieces[0];
            Collection<Token> removeTokens = tokenMetadata.getTokens(endpoint);

            if (VersionedValue.REMOVED_TOKEN.equals(state))
            {
                excise(removeTokens, endpoint, extractExpireTime(pieces));
            }
            else if (VersionedValue.REMOVING_TOKEN.equals(state))
            {
                if (logger.isDebugEnabled())
                    logger.debug("Tokens {} removed manually (endpoint was {})", removeTokens, endpoint);

                // Note that the endpoint is being removed
                tokenMetadata.addLeavingEndpoint(endpoint);
                PendingRangeCalculatorService.instance.update();

                // find the endpoint coordinating this removal that we need to notify when we're done
                String[] coordinator = splitValue(Gossiper.instance.getEndpointStateForEndpoint(endpoint).getApplicationState(ApplicationState.REMOVAL_COORDINATOR));
                UUID hostId = UUID.fromString(coordinator[1]);
                // grab any data we are now responsible for and notify responsible node
                restoreReplicaCount(endpoint, tokenMetadata.getEndpointForHostId(hostId));
            }
        }
        else // now that the gossiper has told us about this nonexistent member, notify the gossiper to remove it
        {
            if (VersionedValue.REMOVED_TOKEN.equals(pieces[0]))
                addExpireTimeIfFound(endpoint, extractExpireTime(pieces));
            removeEndpoint(endpoint);
        }
    }

    private void excise(Collection<Token> tokens, InetAddress endpoint)
    {
        logger.info("Removing tokens {} for {}", tokens, endpoint);

        if (tokenMetadata.isMember(endpoint))
            HintsService.instance.excise(tokenMetadata.getHostId(endpoint));

        removeEndpoint(endpoint);
        tokenMetadata.removeEndpoint(endpoint);
        if (!tokens.isEmpty())
            tokenMetadata.removeBootstrapTokens(tokens);
        notifyLeft(endpoint);
        PendingRangeCalculatorService.instance.update();
    }

    private void excise(Collection<Token> tokens, InetAddress endpoint, long expireTime)
    {
        addExpireTimeIfFound(endpoint, expireTime);
        excise(tokens, endpoint);
    }

    /** unlike excise we just need this endpoint gone without going through any notifications **/
    private void removeEndpoint(InetAddress endpoint)
    {
        Gossiper.instance.removeEndpoint(endpoint);
        SystemKeyspace.removeEndpoint(endpoint);
    }

    protected void addExpireTimeIfFound(InetAddress endpoint, long expireTime)
    {
        if (expireTime != 0L)
        {
            Gossiper.instance.addExpireTimeForEndpoint(endpoint, expireTime);
        }
    }

    protected long extractExpireTime(String[] pieces)
    {
        return Long.parseLong(pieces[2]);
    }

    /**
     * Finds living endpoints responsible for the given ranges
     *
     * @param keyspaceName the keyspace ranges belong to
     * @param ranges the ranges to find sources for
     * @return multimap of addresses to ranges the address is responsible for
     */
    private Multimap<InetAddress, Range<Token>> getNewSourceRanges(String keyspaceName, Set<Range<Token>> ranges)
    {
        InetAddress myAddress = FBUtilities.getBroadcastAddress();
        Multimap<Range<Token>, InetAddress> rangeAddresses = Keyspace.open(keyspaceName).getReplicationStrategy().getRangeAddresses(tokenMetadata.cloneOnlyTokenMap());
        Multimap<InetAddress, Range<Token>> sourceRanges = HashMultimap.create();
        IFailureDetector failureDetector = FailureDetector.instance;

        // find alive sources for our new ranges
        for (Range<Token> range : ranges)
        {
            Collection<InetAddress> possibleRanges = rangeAddresses.get(range);
            IEndpointSnitch snitch = DatabaseDescriptor.getEndpointSnitch();
            List<InetAddress> sources = snitch.getSortedListByProximity(myAddress, possibleRanges);

            assert (!sources.contains(myAddress));

            for (InetAddress source : sources)
            {
                if (failureDetector.isAlive(source))
                {
                    sourceRanges.put(source, range);
                    break;
                }
            }
        }
        return sourceRanges;
    }

    /**
     * Sends a notification to a node indicating we have finished replicating data.
     *
     * @param remote node to send notification to
     */
    private void sendReplicationNotification(InetAddress remote)
    {
        // notify the remote token
        MessageOut msg = new MessageOut(MessagingService.Verb.REPLICATION_FINISHED);
        IFailureDetector failureDetector = FailureDetector.instance;
        if (logger.isDebugEnabled())
            logger.debug("Notifying {} of replication completion\n", remote);
        while (failureDetector.isAlive(remote))
        {
            AsyncOneResponse iar = MessagingService.instance().sendRR(msg, remote);
            try
            {
                iar.get(DatabaseDescriptor.getRpcTimeout(), TimeUnit.MILLISECONDS);
                return; // done
            }
            catch(TimeoutException e)
            {
                // try again
            }
        }
    }

    /**
     * Called when an endpoint is removed from the ring. This function checks
     * whether this node becomes responsible for new ranges as a
     * consequence and streams data if needed.
     *
     * This is rather ineffective, but it does not matter so much
     * since this is called very seldom
     *
     * @param endpoint the node that left
     */
    private void restoreReplicaCount(InetAddress endpoint, final InetAddress notifyEndpoint)
    {
        Multimap<String, Map.Entry<InetAddress, Collection<Range<Token>>>> rangesToFetch = HashMultimap.create();

        InetAddress myAddress = FBUtilities.getBroadcastAddress();

        for (String keyspaceName : Schema.instance.getNonLocalStrategyKeyspaces())
        {
            Multimap<Range<Token>, InetAddress> changedRanges = getChangedRangesForLeaving(keyspaceName, endpoint);
            Set<Range<Token>> myNewRanges = new HashSet<>();
            for (Map.Entry<Range<Token>, InetAddress> entry : changedRanges.entries())
            {
                if (entry.getValue().equals(myAddress))
                    myNewRanges.add(entry.getKey());
            }
            Multimap<InetAddress, Range<Token>> sourceRanges = getNewSourceRanges(keyspaceName, myNewRanges);
            for (Map.Entry<InetAddress, Collection<Range<Token>>> entry : sourceRanges.asMap().entrySet())
            {
                rangesToFetch.put(keyspaceName, entry);
            }
        }

        StreamPlan stream = new StreamPlan("Restore replica count");
        for (String keyspaceName : rangesToFetch.keySet())
        {
            for (Map.Entry<InetAddress, Collection<Range<Token>>> entry : rangesToFetch.get(keyspaceName))
            {
                InetAddress source = entry.getKey();
                InetAddress preferred = SystemKeyspace.getPreferredIP(source);
                Collection<Range<Token>> ranges = entry.getValue();
                if (logger.isDebugEnabled())
                    logger.debug("Requesting from {} ranges {}", source, StringUtils.join(ranges, ", "));
                stream.requestRanges(source, preferred, keyspaceName, ranges);
            }
        }
        StreamResultFuture future = stream.execute();
        Futures.addCallback(future, new FutureCallback<StreamState>()
        {
            public void onSuccess(StreamState finalState)
            {
                sendReplicationNotification(notifyEndpoint);
            }

            public void onFailure(Throwable t)
            {
                logger.warn("Streaming to restore replica count failed", t);
                // We still want to send the notification
                sendReplicationNotification(notifyEndpoint);
            }
        });
    }

    // needs to be modified to accept either a keyspace or ARS.
    private Multimap<Range<Token>, InetAddress> getChangedRangesForLeaving(String keyspaceName, InetAddress endpoint)
    {
        // First get all ranges the leaving endpoint is responsible for
        Collection<Range<Token>> ranges = getRangesForEndpoint(keyspaceName, endpoint);

        if (logger.isDebugEnabled())
            logger.debug("Node {} ranges [{}]", endpoint, StringUtils.join(ranges, ", "));

        Map<Range<Token>, List<InetAddress>> currentReplicaEndpoints = new HashMap<>(ranges.size());

        // Find (for each range) all nodes that store replicas for these ranges as well
        TokenMetadata metadata = tokenMetadata.cloneOnlyTokenMap(); // don't do this in the loop! #7758
        for (Range<Token> range : ranges)
            currentReplicaEndpoints.put(range, Keyspace.open(keyspaceName).getReplicationStrategy().calculateNaturalEndpoints(range.right, metadata));

        TokenMetadata temp = tokenMetadata.cloneAfterAllLeft();

        // endpoint might or might not be 'leaving'. If it was not leaving (that is, removenode
        // command was used), it is still present in temp and must be removed.
        if (temp.isMember(endpoint))
            temp.removeEndpoint(endpoint);

        Multimap<Range<Token>, InetAddress> changedRanges = HashMultimap.create();

        // Go through the ranges and for each range check who will be
        // storing replicas for these ranges when the leaving endpoint
        // is gone. Whoever is present in newReplicaEndpoints list, but
        // not in the currentReplicaEndpoints list, will be needing the
        // range.
        for (Range<Token> range : ranges)
        {
            Collection<InetAddress> newReplicaEndpoints = Keyspace.open(keyspaceName).getReplicationStrategy().calculateNaturalEndpoints(range.right, temp);
            newReplicaEndpoints.removeAll(currentReplicaEndpoints.get(range));
            if (logger.isDebugEnabled())
                if (newReplicaEndpoints.isEmpty())
                    logger.debug("Range {} already in all replicas", range);
                else
                    logger.debug("Range {} will be responsibility of {}", range, StringUtils.join(newReplicaEndpoints, ", "));
            changedRanges.putAll(range, newReplicaEndpoints);
        }

        return changedRanges;
    }

    public void onJoin(InetAddress endpoint, EndpointState epState)
    {
        for (Map.Entry<ApplicationState, VersionedValue> entry : epState.states())
        {
            onChange(endpoint, entry.getKey(), entry.getValue());
        }
        MigrationManager.instance.scheduleSchemaPull(endpoint, epState);
    }

    public void onAlive(InetAddress endpoint, EndpointState state)
    {
        MigrationManager.instance.scheduleSchemaPull(endpoint, state);

        if (tokenMetadata.isMember(endpoint))
            notifyUp(endpoint);
    }

    public void onRemove(InetAddress endpoint)
    {
        tokenMetadata.removeEndpoint(endpoint);
        PendingRangeCalculatorService.instance.update();
    }

    public void onDead(InetAddress endpoint, EndpointState state)
    {
        MessagingService.instance().convict(endpoint);
        notifyDown(endpoint);
    }

    public void onRestart(InetAddress endpoint, EndpointState state)
    {
        // If we have restarted before the node was even marked down, we need to reset the connection pool
        if (state.isAlive())
            onDead(endpoint, state);

        // Then, the node may have been upgraded and changed its messaging protocol version. If so, we
        // want to update that before we mark the node live again to avoid problems like CASSANDRA-11128.
        VersionedValue netVersion = state.getApplicationState(ApplicationState.NET_VERSION);
        if (netVersion != null)
            updateNetVersion(endpoint, netVersion);
    }


    public String getLoadString()
    {
        return FileUtils.stringifyFileSize(StorageMetrics.load.getCount());
    }

    public Map<String, String> getLoadMap()
    {
        Map<String, String> map = new HashMap<>();
        for (Map.Entry<InetAddress,Double> entry : LoadBroadcaster.instance.getLoadInfo().entrySet())
        {
            map.put(entry.getKey().getHostAddress(), FileUtils.stringifyFileSize(entry.getValue()));
        }
        // gossiper doesn't see its own updates, so we need to special-case the local node
        map.put(FBUtilities.getBroadcastAddress().getHostAddress(), getLoadString());
        return map;
    }

    // TODO
    public final void deliverHints(String host)
    {
        throw new UnsupportedOperationException();
    }

    public Collection<Token> getLocalTokens()
    {
        Collection<Token> tokens = SystemKeyspace.getSavedTokens();
        assert tokens != null && !tokens.isEmpty(); // should not be called before initServer sets this
        return tokens;
    }

    @Nullable
    public InetAddress getEndpointForHostId(UUID hostId)
    {
        return tokenMetadata.getEndpointForHostId(hostId);
    }

    @Nullable
    public UUID getHostIdForEndpoint(InetAddress address)
    {
        return tokenMetadata.getHostId(address);
    }

    /* These methods belong to the MBean interface */

    public List<String> getTokens()
    {
        return getTokens(FBUtilities.getBroadcastAddress());
    }

    public List<String> getTokens(String endpoint) throws UnknownHostException
    {
        return getTokens(InetAddress.getByName(endpoint));
    }

    private List<String> getTokens(InetAddress endpoint)
    {
        List<String> strTokens = new ArrayList<>();
        for (Token tok : getTokenMetadata().getTokens(endpoint))
            strTokens.add(tok.toString());
        return strTokens;
    }

    public String getReleaseVersion()
    {
        return FBUtilities.getReleaseVersionString();
    }

    public String getSchemaVersion()
    {
        return Schema.instance.getVersion().toString();
    }

    public List<String> getLeavingNodes()
    {
        return stringify(tokenMetadata.getLeavingEndpoints());
    }

    public List<String> getMovingNodes()
    {
        List<String> endpoints = new ArrayList<>();

        for (Pair<Token, InetAddress> node : tokenMetadata.getMovingEndpoints())
        {
            endpoints.add(node.right.getHostAddress());
        }

        return endpoints;
    }

    public List<String> getJoiningNodes()
    {
        return stringify(tokenMetadata.getBootstrapTokens().valueSet());
    }

    public List<String> getLiveNodes()
    {
        return stringify(Gossiper.instance.getLiveMembers());
    }

    public Set<InetAddress> getLiveRingMembers()
    {
        return getLiveRingMembers(false);
    }

    public Set<InetAddress> getLiveRingMembers(boolean excludeDeadStates)
    {
        Set<InetAddress> ret = new HashSet<>();
        for (InetAddress ep : Gossiper.instance.getLiveMembers())
        {
            if (excludeDeadStates)
            {
                EndpointState epState = Gossiper.instance.getEndpointStateForEndpoint(ep);
                if (epState == null || Gossiper.instance.isDeadState(epState))
                    continue;
            }

            if (tokenMetadata.isMember(ep))
                ret.add(ep);
        }
        return ret;
    }


    public List<String> getUnreachableNodes()
    {
        return stringify(Gossiper.instance.getUnreachableMembers());
    }

    public String[] getAllDataFileLocations()
    {
        String[] locations = DatabaseDescriptor.getAllDataFileLocations();
        for (int i = 0; i < locations.length; i++)
            locations[i] = FileUtils.getCanonicalPath(locations[i]);
        return locations;
    }

    public String getCommitLogLocation()
    {
        return FileUtils.getCanonicalPath(DatabaseDescriptor.getCommitLogLocation());
    }

    public String getSavedCachesLocation()
    {
        return FileUtils.getCanonicalPath(DatabaseDescriptor.getSavedCachesLocation());
    }

    private List<String> stringify(Iterable<InetAddress> endpoints)
    {
        List<String> stringEndpoints = new ArrayList<>();
        for (InetAddress ep : endpoints)
        {
            stringEndpoints.add(ep.getHostAddress());
        }
        return stringEndpoints;
    }

    public int getCurrentGenerationNumber()
    {
        return Gossiper.instance.getCurrentGenerationNumber(FBUtilities.getBroadcastAddress());
    }

    public int forceKeyspaceCleanup(String keyspaceName, String... tables) throws IOException, ExecutionException, InterruptedException
    {
        return forceKeyspaceCleanup(0, keyspaceName, tables);
    }

    public int forceKeyspaceCleanup(int jobs, String keyspaceName, String... tables) throws IOException, ExecutionException, InterruptedException
    {
        if (SchemaConstants.isSystemKeyspace(keyspaceName))
            throw new RuntimeException("Cleanup of the system keyspace is neither necessary nor wise");

        CompactionManager.AllSSTableOpStatus status = CompactionManager.AllSSTableOpStatus.SUCCESSFUL;
        for (ColumnFamilyStore cfStore : getValidColumnFamilies(false, false, keyspaceName, tables))
        {
            CompactionManager.AllSSTableOpStatus oneStatus = cfStore.forceCleanup(jobs);
            if (oneStatus != CompactionManager.AllSSTableOpStatus.SUCCESSFUL)
                status = oneStatus;
        }
        return status.statusCode;
    }

    public int scrub(boolean disableSnapshot, boolean skipCorrupted, String keyspaceName, String... tables) throws IOException, ExecutionException, InterruptedException
    {
        return scrub(disableSnapshot, skipCorrupted, true, 0, keyspaceName, tables);
    }

    public int scrub(boolean disableSnapshot, boolean skipCorrupted, boolean checkData, String keyspaceName, String... tables) throws IOException, ExecutionException, InterruptedException
    {
        return scrub(disableSnapshot, skipCorrupted, checkData, 0, keyspaceName, tables);
    }

    public int scrub(boolean disableSnapshot, boolean skipCorrupted, boolean checkData, int jobs, String keyspaceName, String... tables) throws IOException, ExecutionException, InterruptedException
    {
        CompactionManager.AllSSTableOpStatus status = CompactionManager.AllSSTableOpStatus.SUCCESSFUL;
        for (ColumnFamilyStore cfStore : getValidColumnFamilies(true, false, keyspaceName, tables))
        {
            CompactionManager.AllSSTableOpStatus oneStatus = cfStore.scrub(disableSnapshot, skipCorrupted, checkData, jobs);
            if (oneStatus != CompactionManager.AllSSTableOpStatus.SUCCESSFUL)
                status = oneStatus;
        }
        return status.statusCode;
    }

    public int verify(boolean extendedVerify, String keyspaceName, String... tableNames) throws IOException, ExecutionException, InterruptedException
    {
        CompactionManager.AllSSTableOpStatus status = CompactionManager.AllSSTableOpStatus.SUCCESSFUL;
        for (ColumnFamilyStore cfStore : getValidColumnFamilies(false, false, keyspaceName, tableNames))
        {
            CompactionManager.AllSSTableOpStatus oneStatus = cfStore.verify(extendedVerify);
            if (oneStatus != CompactionManager.AllSSTableOpStatus.SUCCESSFUL)
                status = oneStatus;
        }
        return status.statusCode;
    }

    public int upgradeSSTables(String keyspaceName, boolean excludeCurrentVersion, String... tableNames) throws IOException, ExecutionException, InterruptedException
    {
        return upgradeSSTables(keyspaceName, excludeCurrentVersion, 0, tableNames);
    }

    public int upgradeSSTables(String keyspaceName, boolean excludeCurrentVersion, int jobs, String... tableNames) throws IOException, ExecutionException, InterruptedException
    {
        CompactionManager.AllSSTableOpStatus status = CompactionManager.AllSSTableOpStatus.SUCCESSFUL;
        for (ColumnFamilyStore cfStore : getValidColumnFamilies(true, true, keyspaceName, tableNames))
        {
            CompactionManager.AllSSTableOpStatus oneStatus = cfStore.sstablesRewrite(excludeCurrentVersion, jobs);
            if (oneStatus != CompactionManager.AllSSTableOpStatus.SUCCESSFUL)
                status = oneStatus;
        }
        return status.statusCode;
    }

    public void forceKeyspaceCompaction(boolean splitOutput, String keyspaceName, String... tableNames) throws IOException, ExecutionException, InterruptedException
    {
        for (ColumnFamilyStore cfStore : getValidColumnFamilies(true, false, keyspaceName, tableNames))
        {
            cfStore.forceMajorCompaction(splitOutput);
        }
    }

    public int relocateSSTables(String keyspaceName, String ... columnFamilies) throws IOException, ExecutionException, InterruptedException
    {
        return relocateSSTables(0, keyspaceName, columnFamilies);
    }

    public int relocateSSTables(int jobs, String keyspaceName, String ... columnFamilies) throws IOException, ExecutionException, InterruptedException
    {
        CompactionManager.AllSSTableOpStatus status = CompactionManager.AllSSTableOpStatus.SUCCESSFUL;
        for (ColumnFamilyStore cfs : getValidColumnFamilies(false, false, keyspaceName, columnFamilies))
        {
            CompactionManager.AllSSTableOpStatus oneStatus = cfs.relocateSSTables(jobs);
            if (oneStatus != CompactionManager.AllSSTableOpStatus.SUCCESSFUL)
                status = oneStatus;
        }
        return status.statusCode;
    }

    public int garbageCollect(String tombstoneOptionString, int jobs, String keyspaceName, String ... columnFamilies) throws IOException, ExecutionException, InterruptedException
    {
        TombstoneOption tombstoneOption = TombstoneOption.valueOf(tombstoneOptionString);
        CompactionManager.AllSSTableOpStatus status = CompactionManager.AllSSTableOpStatus.SUCCESSFUL;
        for (ColumnFamilyStore cfs : getValidColumnFamilies(false, false, keyspaceName, columnFamilies))
        {
            CompactionManager.AllSSTableOpStatus oneStatus = cfs.garbageCollect(tombstoneOption, jobs);
            if (oneStatus != CompactionManager.AllSSTableOpStatus.SUCCESSFUL)
                status = oneStatus;
        }
        return status.statusCode;
    }

    /**
     * Takes the snapshot of a multiple column family from different keyspaces. A snapshot name must be specified.
     *
     * @param tag
     *            the tag given to the snapshot; may not be null or empty
     * @param options
     *            Map of options (skipFlush is the only supported option for now)
     * @param entities
     *            list of keyspaces / tables in the form of empty | ks1 ks2 ... | ks1.cf1,ks2.cf2,...
     */
    @Override
    public void takeSnapshot(String tag, Map<String, String> options, String... entities) throws IOException
    {
        boolean skipFlush = Boolean.parseBoolean(options.getOrDefault("skipFlush", "false"));

        if (entities != null && entities.length > 0 && entities[0].contains("."))
        {
            takeMultipleTableSnapshot(tag, skipFlush, entities);
        }
        else
        {
            takeSnapshot(tag, skipFlush, entities);
        }
    }

    /**
     * Takes the snapshot of a specific table. A snapshot name must be
     * specified.
     *
     * @param keyspaceName
     *            the keyspace which holds the specified table
     * @param tableName
     *            the table to snapshot
     * @param tag
     *            the tag given to the snapshot; may not be null or empty
     */
    public void takeTableSnapshot(String keyspaceName, String tableName, String tag)
            throws IOException
    {
        takeMultipleTableSnapshot(tag, false, keyspaceName + "." + tableName);
    }

    public void forceKeyspaceCompactionForTokenRange(String keyspaceName, String startToken, String endToken, String... tableNames) throws IOException, ExecutionException, InterruptedException
    {
        Collection<Range<Token>> tokenRanges = createRepairRangeFrom(startToken, endToken);

        for (ColumnFamilyStore cfStore : getValidColumnFamilies(true, false, keyspaceName, tableNames))
        {
            cfStore.forceCompactionForTokenRange(tokenRanges);
        }
    }

    /**
     * Takes the snapshot for the given keyspaces. A snapshot name must be specified.
     *
     * @param tag the tag given to the snapshot; may not be null or empty
     * @param keyspaceNames the names of the keyspaces to snapshot; empty means "all."
     */
    public void takeSnapshot(String tag, String... keyspaceNames) throws IOException
    {
        takeSnapshot(tag, false, keyspaceNames);
    }

    /**
     * Takes the snapshot of a multiple column family from different keyspaces. A snapshot name must be specified.
     *
     * @param tag
     *            the tag given to the snapshot; may not be null or empty
     * @param tableList
     *            list of tables from different keyspace in the form of ks1.cf1 ks2.cf2
     */
    public void takeMultipleTableSnapshot(String tag, String... tableList)
            throws IOException
    {
        takeMultipleTableSnapshot(tag, false, tableList);
    }

    /**
     * Takes the snapshot for the given keyspaces. A snapshot name must be specified.
     *
     * @param tag the tag given to the snapshot; may not be null or empty
     * @param skipFlush Skip blocking flush of memtable
     * @param keyspaceNames the names of the keyspaces to snapshot; empty means "all."
     */
    private void takeSnapshot(String tag, boolean skipFlush, String... keyspaceNames) throws IOException
    {
        if (operationMode == Mode.JOINING)
            throw new IOException("Cannot snapshot until bootstrap completes");
        if (tag == null || tag.equals(""))
            throw new IOException("You must supply a snapshot name.");

        Iterable<Keyspace> keyspaces;
        if (keyspaceNames.length == 0)
        {
            keyspaces = Keyspace.all();
        }
        else
        {
            ArrayList<Keyspace> t = new ArrayList<>(keyspaceNames.length);
            for (String keyspaceName : keyspaceNames)
                t.add(getValidKeyspace(keyspaceName));
            keyspaces = t;
        }

        // Do a check to see if this snapshot exists before we actually snapshot
        for (Keyspace keyspace : keyspaces)
            if (keyspace.snapshotExists(tag))
                throw new IOException("Snapshot " + tag + " already exists.");


        for (Keyspace keyspace : keyspaces)
            keyspace.snapshot(tag, null, skipFlush);
    }

    /**
     * Takes the snapshot of a multiple column family from different keyspaces. A snapshot name must be specified.
     *
     *
     * @param tag
     *            the tag given to the snapshot; may not be null or empty
     * @param skipFlush
     *            Skip blocking flush of memtable
     * @param tableList
     *            list of tables from different keyspace in the form of ks1.cf1 ks2.cf2
     */
    private void takeMultipleTableSnapshot(String tag, boolean skipFlush, String... tableList)
            throws IOException
    {
        Map<Keyspace, List<String>> keyspaceColumnfamily = new HashMap<Keyspace, List<String>>();
        for (String table : tableList)
        {
            String splittedString[] = StringUtils.split(table, '.');
            if (splittedString.length == 2)
            {
                String keyspaceName = splittedString[0];
                String tableName = splittedString[1];

                if (keyspaceName == null)
                    throw new IOException("You must supply a keyspace name");
                if (operationMode.equals(Mode.JOINING))
                    throw new IOException("Cannot snapshot until bootstrap completes");

                if (tableName == null)
                    throw new IOException("You must supply a table name");
                if (tag == null || tag.equals(""))
                    throw new IOException("You must supply a snapshot name.");

                Keyspace keyspace = getValidKeyspace(keyspaceName);
                ColumnFamilyStore columnFamilyStore = keyspace.getColumnFamilyStore(tableName);
                // As there can be multiple column family from same keyspace check if snapshot exist for that specific
                // columnfamily and not for whole keyspace

                if (columnFamilyStore.snapshotExists(tag))
                    throw new IOException("Snapshot " + tag + " already exists.");
                if (!keyspaceColumnfamily.containsKey(keyspace))
                {
                    keyspaceColumnfamily.put(keyspace, new ArrayList<String>());
                }

                // Add Keyspace columnfamily to map in order to support atomicity for snapshot process.
                // So no snapshot should happen if any one of the above conditions fail for any keyspace or columnfamily
                keyspaceColumnfamily.get(keyspace).add(tableName);

            }
            else
            {
                throw new IllegalArgumentException(
                        "Cannot take a snapshot on secondary index or invalid column family name. You must supply a column family name in the form of keyspace.columnfamily");
            }
        }

        for (Entry<Keyspace, List<String>> entry : keyspaceColumnfamily.entrySet())
        {
            for (String table : entry.getValue())
                entry.getKey().snapshot(tag, table, skipFlush);
        }

    }

    private Keyspace getValidKeyspace(String keyspaceName) throws IOException
    {
        if (!Schema.instance.getKeyspaces().contains(keyspaceName))
        {
            throw new IOException("Keyspace " + keyspaceName + " does not exist");
        }
        return Keyspace.open(keyspaceName);
    }

    /**
     * Remove the snapshot with the given name from the given keyspaces.
     * If no tag is specified we will remove all snapshots.
     */
    public void clearSnapshot(String tag, String... keyspaceNames) throws IOException
    {
        if(tag == null)
            tag = "";

        Set<String> keyspaces = new HashSet<>();
        for (String dataDir : DatabaseDescriptor.getAllDataFileLocations())
        {
            for(String keyspaceDir : new File(dataDir).list())
            {
                // Only add a ks if it has been specified as a param, assuming params were actually provided.
                if (keyspaceNames.length > 0 && !Arrays.asList(keyspaceNames).contains(keyspaceDir))
                    continue;
                keyspaces.add(keyspaceDir);
            }
        }

        for (String keyspace : keyspaces)
            Keyspace.clearSnapshot(tag, keyspace);

        if (logger.isDebugEnabled())
            logger.debug("Cleared out snapshot directories");
    }

    public Map<String, TabularData> getSnapshotDetails()
    {
        Map<String, TabularData> snapshotMap = new HashMap<>();
        for (Keyspace keyspace : Keyspace.all())
        {
            if (SchemaConstants.isSystemKeyspace(keyspace.getName()))
                continue;

            for (ColumnFamilyStore cfStore : keyspace.getColumnFamilyStores())
            {
                for (Map.Entry<String, Pair<Long,Long>> snapshotDetail : cfStore.getSnapshotDetails().entrySet())
                {
                    TabularDataSupport data = (TabularDataSupport)snapshotMap.get(snapshotDetail.getKey());
                    if (data == null)
                    {
                        data = new TabularDataSupport(SnapshotDetailsTabularData.TABULAR_TYPE);
                        snapshotMap.put(snapshotDetail.getKey(), data);
                    }

                    SnapshotDetailsTabularData.from(snapshotDetail.getKey(), keyspace.getName(), cfStore.getColumnFamilyName(), snapshotDetail, data);
                }
            }
        }
        return snapshotMap;
    }

    public long trueSnapshotsSize()
    {
        long total = 0;
        for (Keyspace keyspace : Keyspace.all())
        {
            if (SchemaConstants.isSystemKeyspace(keyspace.getName()))
                continue;

            for (ColumnFamilyStore cfStore : keyspace.getColumnFamilyStores())
            {
                total += cfStore.trueSnapshotsSize();
            }
        }

        return total;
    }

    public void refreshSizeEstimates() throws ExecutionException
    {
        FBUtilities.waitOnFuture(ScheduledExecutors.optionalTasks.submit(SizeEstimatesRecorder.instance));
    }

    /**
     * @param allowIndexes Allow index CF names to be passed in
     * @param autoAddIndexes Automatically add secondary indexes if a CF has them
     * @param keyspaceName keyspace
     * @param cfNames CFs
     * @throws java.lang.IllegalArgumentException when given CF name does not exist
     */
    public Iterable<ColumnFamilyStore> getValidColumnFamilies(boolean allowIndexes, boolean autoAddIndexes, String keyspaceName, String... cfNames) throws IOException
    {
        Keyspace keyspace = getValidKeyspace(keyspaceName);
        return keyspace.getValidColumnFamilies(allowIndexes, autoAddIndexes, cfNames);
    }

    /**
     * Flush all memtables for a keyspace and column families.
     * @param keyspaceName
     * @param tableNames
     * @throws IOException
     */
    public void forceKeyspaceFlush(String keyspaceName, String... tableNames) throws IOException
    {
        for (ColumnFamilyStore cfStore : getValidColumnFamilies(true, false, keyspaceName, tableNames))
        {
            logger.debug("Forcing flush on keyspace {}, CF {}", keyspaceName, cfStore.name);
            cfStore.forceBlockingFlush();
        }
    }

    public int repairAsync(String keyspace, Map<String, String> repairSpec)
    {
        RepairOption option = RepairOption.parse(repairSpec, tokenMetadata.partitioner);
        // if ranges are not specified
        if (option.getRanges().isEmpty())
        {
            if (option.isPrimaryRange())
            {
                // when repairing only primary range, neither dataCenters nor hosts can be set
                if (option.getDataCenters().isEmpty() && option.getHosts().isEmpty())
                    option.getRanges().addAll(getPrimaryRanges(keyspace));
                    // except dataCenters only contain local DC (i.e. -local)
                else if (option.isInLocalDCOnly())
                    option.getRanges().addAll(getPrimaryRangesWithinDC(keyspace));
                else
                    throw new IllegalArgumentException("You need to run primary range repair on all nodes in the cluster.");
            }
            else
            {
                option.getRanges().addAll(getLocalRanges(keyspace));
            }
        }
        return forceRepairAsync(keyspace, option, false);
    }

    @Deprecated
    public int forceRepairAsync(String keyspace,
                                boolean isSequential,
                                Collection<String> dataCenters,
                                Collection<String> hosts,
                                boolean primaryRange,
                                boolean fullRepair,
                                String... tableNames)
    {
        return forceRepairAsync(keyspace, isSequential ? RepairParallelism.SEQUENTIAL.ordinal() : RepairParallelism.PARALLEL.ordinal(), dataCenters, hosts, primaryRange, fullRepair, tableNames);
    }

    @Deprecated
    public int forceRepairAsync(String keyspace,
                                int parallelismDegree,
                                Collection<String> dataCenters,
                                Collection<String> hosts,
                                boolean primaryRange,
                                boolean fullRepair,
                                String... tableNames)
    {
        if (parallelismDegree < 0 || parallelismDegree > RepairParallelism.values().length - 1)
        {
            throw new IllegalArgumentException("Invalid parallelism degree specified: " + parallelismDegree);
        }
        RepairParallelism parallelism = RepairParallelism.values()[parallelismDegree];
        if (FBUtilities.isWindows && parallelism != RepairParallelism.PARALLEL)
        {
            logger.warn("Snapshot-based repair is not yet supported on Windows.  Reverting to parallel repair.");
            parallelism = RepairParallelism.PARALLEL;
        }

        RepairOption options = new RepairOption(parallelism, primaryRange, !fullRepair, false, 1, Collections.<Range<Token>>emptyList(), false, false);
        if (dataCenters != null)
        {
            options.getDataCenters().addAll(dataCenters);
        }
        if (hosts != null)
        {
            options.getHosts().addAll(hosts);
        }
        if (primaryRange)
        {
            // when repairing only primary range, neither dataCenters nor hosts can be set
            if (options.getDataCenters().isEmpty() && options.getHosts().isEmpty())
                options.getRanges().addAll(getPrimaryRanges(keyspace));
                // except dataCenters only contain local DC (i.e. -local)
            else if (options.getDataCenters().size() == 1 && options.getDataCenters().contains(DatabaseDescriptor.getLocalDataCenter()))
                options.getRanges().addAll(getPrimaryRangesWithinDC(keyspace));
            else
                throw new IllegalArgumentException("You need to run primary range repair on all nodes in the cluster.");
        }
        else
        {
            options.getRanges().addAll(getLocalRanges(keyspace));
        }
        if (tableNames != null)
        {
            for (String table : tableNames)
            {
                options.getColumnFamilies().add(table);
            }
        }
        return forceRepairAsync(keyspace, options, true);
    }

    @Deprecated
    public int forceRepairAsync(String keyspace,
                                boolean isSequential,
                                boolean isLocal,
                                boolean primaryRange,
                                boolean fullRepair,
                                String... tableNames)
    {
        Set<String> dataCenters = null;
        if (isLocal)
        {
            dataCenters = Sets.newHashSet(DatabaseDescriptor.getLocalDataCenter());
        }
        return forceRepairAsync(keyspace, isSequential, dataCenters, null, primaryRange, fullRepair, tableNames);
    }

    @Deprecated
    public int forceRepairRangeAsync(String beginToken,
                                     String endToken,
                                     String keyspaceName,
                                     boolean isSequential,
                                     Collection<String> dataCenters,
                                     Collection<String> hosts,
                                     boolean fullRepair,
                                     String... tableNames)
    {
        return forceRepairRangeAsync(beginToken, endToken, keyspaceName,
                                     isSequential ? RepairParallelism.SEQUENTIAL.ordinal() : RepairParallelism.PARALLEL.ordinal(),
                                     dataCenters, hosts, fullRepair, tableNames);
    }

    @Deprecated
    public int forceRepairRangeAsync(String beginToken,
                                     String endToken,
                                     String keyspaceName,
                                     int parallelismDegree,
                                     Collection<String> dataCenters,
                                     Collection<String> hosts,
                                     boolean fullRepair,
                                     String... tableNames)
    {
        if (parallelismDegree < 0 || parallelismDegree > RepairParallelism.values().length - 1)
        {
            throw new IllegalArgumentException("Invalid parallelism degree specified: " + parallelismDegree);
        }
        RepairParallelism parallelism = RepairParallelism.values()[parallelismDegree];
        if (FBUtilities.isWindows && parallelism != RepairParallelism.PARALLEL)
        {
            logger.warn("Snapshot-based repair is not yet supported on Windows.  Reverting to parallel repair.");
            parallelism = RepairParallelism.PARALLEL;
        }

        if (!fullRepair)
            logger.warn("Incremental repair can't be requested with subrange repair " +
                        "because each subrange repair would generate an anti-compacted table. " +
                        "The repair will occur but without anti-compaction.");
        Collection<Range<Token>> repairingRange = createRepairRangeFrom(beginToken, endToken);

        RepairOption options = new RepairOption(parallelism, false, !fullRepair, false, 1, repairingRange, true, false);
        if (dataCenters != null)
        {
            options.getDataCenters().addAll(dataCenters);
        }
        if (hosts != null)
        {
            options.getHosts().addAll(hosts);
        }
        if (tableNames != null)
        {
            for (String table : tableNames)
            {
                options.getColumnFamilies().add(table);
            }
        }

        logger.info("starting user-requested repair of range {} for keyspace {} and column families {}",
                    repairingRange, keyspaceName, tableNames);
        return forceRepairAsync(keyspaceName, options, true);
    }

    @Deprecated
    public int forceRepairRangeAsync(String beginToken,
                                     String endToken,
                                     String keyspaceName,
                                     boolean isSequential,
                                     boolean isLocal,
                                     boolean fullRepair,
                                     String... tableNames)
    {
        Set<String> dataCenters = null;
        if (isLocal)
        {
            dataCenters = Sets.newHashSet(DatabaseDescriptor.getLocalDataCenter());
        }
        return forceRepairRangeAsync(beginToken, endToken, keyspaceName, isSequential, dataCenters, null, fullRepair, tableNames);
    }

    /**
     * Create collection of ranges that match ring layout from given tokens.
     *
     * @param beginToken beginning token of the range
     * @param endToken end token of the range
     * @return collection of ranges that match ring layout in TokenMetadata
     */
    @VisibleForTesting
    Collection<Range<Token>> createRepairRangeFrom(String beginToken, String endToken)
    {
        Token parsedBeginToken = getTokenFactory().fromString(beginToken);
        Token parsedEndToken = getTokenFactory().fromString(endToken);

        // Break up given range to match ring layout in TokenMetadata
        ArrayList<Range<Token>> repairingRange = new ArrayList<>();

        ArrayList<Token> tokens = new ArrayList<>(tokenMetadata.sortedTokens());
        if (!tokens.contains(parsedBeginToken))
        {
            tokens.add(parsedBeginToken);
        }
        if (!tokens.contains(parsedEndToken))
        {
            tokens.add(parsedEndToken);
        }
        // tokens now contain all tokens including our endpoints
        Collections.sort(tokens);

        int start = tokens.indexOf(parsedBeginToken), end = tokens.indexOf(parsedEndToken);
        for (int i = start; i != end; i = (i+1) % tokens.size())
        {
            Range<Token> range = new Range<>(tokens.get(i), tokens.get((i+1) % tokens.size()));
            repairingRange.add(range);
        }

        return repairingRange;
    }

    public TokenFactory getTokenFactory()
    {
        return tokenMetadata.partitioner.getTokenFactory();
    }

    public int forceRepairAsync(String keyspace, RepairOption options, boolean legacy)
    {
        if (options.getRanges().isEmpty() || Keyspace.open(keyspace).getReplicationStrategy().getReplicationFactor() < 2)
            return 0;

        int cmd = nextRepairCommand.incrementAndGet();
        NamedThreadFactory.createThread(createRepairTask(cmd, keyspace, options, legacy), "Repair-Task-" + threadCounter.incrementAndGet()).start();
        return cmd;
    }

    private FutureTask<Object> createRepairTask(final int cmd, final String keyspace, final RepairOption options, boolean legacy)
    {
        if (!options.getDataCenters().isEmpty() && !options.getDataCenters().contains(DatabaseDescriptor.getLocalDataCenter()))
        {
            throw new IllegalArgumentException("the local data center must be part of the repair");
        }

        RepairRunnable task = new RepairRunnable(this, cmd, options, keyspace);
        task.addProgressListener(progressSupport);
        if (legacy)
            task.addProgressListener(legacyProgressSupport);
        return new FutureTask<>(task, null);
    }

    public void forceTerminateAllRepairSessions()
    {
        ActiveRepairService.instance.terminateSessions();
    }

    /* End of MBean interface methods */

    /**
     * Get the "primary ranges" for the specified keyspace and endpoint.
     * "Primary ranges" are the ranges that the node is responsible for storing replica primarily.
     * The node that stores replica primarily is defined as the first node returned
     * by {@link AbstractReplicationStrategy#calculateNaturalEndpoints}.
     *
     * @param keyspace Keyspace name to check primary ranges
     * @param ep endpoint we are interested in.
     * @return primary ranges for the specified endpoint.
     */
    public Collection<Range<Token>> getPrimaryRangesForEndpoint(String keyspace, InetAddress ep)
    {
        AbstractReplicationStrategy strategy = Keyspace.open(keyspace).getReplicationStrategy();
        Collection<Range<Token>> primaryRanges = new HashSet<>();
        TokenMetadata metadata = tokenMetadata.cloneOnlyTokenMap();
        for (Token token : metadata.sortedTokens())
        {
            List<InetAddress> endpoints = strategy.calculateNaturalEndpoints(token, metadata);
            if (endpoints.size() > 0 && endpoints.get(0).equals(ep))
                primaryRanges.add(new Range<>(metadata.getPredecessor(token), token));
        }
        return primaryRanges;
    }

    /**
     * Get the "primary ranges" within local DC for the specified keyspace and endpoint.
     *
     * @see #getPrimaryRangesForEndpoint(String, java.net.InetAddress)
     * @param keyspace Keyspace name to check primary ranges
     * @param referenceEndpoint endpoint we are interested in.
     * @return primary ranges within local DC for the specified endpoint.
     */
    public Collection<Range<Token>> getPrimaryRangeForEndpointWithinDC(String keyspace, InetAddress referenceEndpoint)
    {
        TokenMetadata metadata = tokenMetadata.cloneOnlyTokenMap();
        String localDC = DatabaseDescriptor.getEndpointSnitch().getDatacenter(referenceEndpoint);
        Collection<InetAddress> localDcNodes = metadata.getTopology().getDatacenterEndpoints().get(localDC);
        AbstractReplicationStrategy strategy = Keyspace.open(keyspace).getReplicationStrategy();

        Collection<Range<Token>> localDCPrimaryRanges = new HashSet<>();
        for (Token token : metadata.sortedTokens())
        {
            List<InetAddress> endpoints = strategy.calculateNaturalEndpoints(token, metadata);
            for (InetAddress endpoint : endpoints)
            {
                if (localDcNodes.contains(endpoint))
                {
                    if (endpoint.equals(referenceEndpoint))
                    {
                        localDCPrimaryRanges.add(new Range<>(metadata.getPredecessor(token), token));
                    }
                    break;
                }
            }
        }

        return localDCPrimaryRanges;
    }

    /**
     * Get all ranges an endpoint is responsible for (by keyspace)
     * @param ep endpoint we are interested in.
     * @return ranges for the specified endpoint.
     */
    Collection<Range<Token>> getRangesForEndpoint(String keyspaceName, InetAddress ep)
    {
        return Keyspace.open(keyspaceName).getReplicationStrategy().getAddressRanges().get(ep);
    }

    /**
     * Get all ranges that span the ring given a set
     * of tokens. All ranges are in sorted order of
     * ranges.
     * @return ranges in sorted order
    */
    public List<Range<Token>> getAllRanges(List<Token> sortedTokens)
    {
        if (logger.isTraceEnabled())
            logger.trace("computing ranges for {}", StringUtils.join(sortedTokens, ", "));

        if (sortedTokens.isEmpty())
            return Collections.emptyList();
        int size = sortedTokens.size();
        List<Range<Token>> ranges = new ArrayList<>(size + 1);
        for (int i = 1; i < size; ++i)
        {
            Range<Token> range = new Range<>(sortedTokens.get(i - 1), sortedTokens.get(i));
            ranges.add(range);
        }
        Range<Token> range = new Range<>(sortedTokens.get(size - 1), sortedTokens.get(0));
        ranges.add(range);

        return ranges;
    }

    /**
     * This method returns the N endpoints that are responsible for storing the
     * specified key i.e for replication.
     *
     * @param keyspaceName keyspace name also known as keyspace
     * @param cf Column family name
     * @param key key for which we need to find the endpoint
     * @return the endpoint responsible for this key
     */
    public List<InetAddress> getNaturalEndpoints(String keyspaceName, String cf, String key)
    {
        KeyspaceMetadata ksMetaData = Schema.instance.getKSMetaData(keyspaceName);
        if (ksMetaData == null)
            throw new IllegalArgumentException("Unknown keyspace '" + keyspaceName + "'");

        CFMetaData cfMetaData = ksMetaData.getTableOrViewNullable(cf);
        if (cfMetaData == null)
            throw new IllegalArgumentException("Unknown table '" + cf + "' in keyspace '" + keyspaceName + "'");

        return getNaturalEndpoints(keyspaceName, tokenMetadata.partitioner.getToken(cfMetaData.getKeyValidator().fromString(key)));
    }

    public List<InetAddress> getNaturalEndpoints(String keyspaceName, ByteBuffer key)
    {
        return getNaturalEndpoints(keyspaceName, tokenMetadata.partitioner.getToken(key));
    }

    /**
     * This method returns the N endpoints that are responsible for storing the
     * specified key i.e for replication.
     *
     * @param keyspaceName keyspace name also known as keyspace
     * @param pos position for which we need to find the endpoint
     * @return the endpoint responsible for this token
     */
    public List<InetAddress> getNaturalEndpoints(String keyspaceName, RingPosition pos)
    {
        return Keyspace.open(keyspaceName).getReplicationStrategy().getNaturalEndpoints(pos);
    }

    /**
     * Returns the endpoints currently responsible for storing the token plus pending ones
     */
    public Iterable<InetAddress> getNaturalAndPendingEndpoints(String keyspaceName, Token token)
    {
        return Iterables.concat(getNaturalEndpoints(keyspaceName, token), tokenMetadata.pendingEndpointsFor(token, keyspaceName));
    }

    /**
     * This method attempts to return N endpoints that are responsible for storing the
     * specified key i.e for replication.
     *
     * @param keyspace keyspace name also known as keyspace
     * @param key key for which we need to find the endpoint
     * @return the endpoint responsible for this key
     */
    public List<InetAddress> getLiveNaturalEndpoints(Keyspace keyspace, ByteBuffer key)
    {
        return getLiveNaturalEndpoints(keyspace, tokenMetadata.decorateKey(key));
    }

    public List<InetAddress> getLiveNaturalEndpoints(Keyspace keyspace, RingPosition pos)
    {
        List<InetAddress> endpoints = keyspace.getReplicationStrategy().getNaturalEndpoints(pos);
        List<InetAddress> liveEps = new ArrayList<>(endpoints.size());

        for (InetAddress endpoint : endpoints)
        {
            if (FailureDetector.instance.isAlive(endpoint))
                liveEps.add(endpoint);
        }

        return liveEps;
    }


    public void setLoggingLevel(String classQualifier, String rawLevel) throws Exception
    {
        ch.qos.logback.classic.Logger logBackLogger = (ch.qos.logback.classic.Logger) LoggerFactory.getLogger(classQualifier);

        // if both classQualifer and rawLevel are empty, reload from configuration
        if (StringUtils.isBlank(classQualifier) && StringUtils.isBlank(rawLevel) )
        {
            JMXConfiguratorMBean jmxConfiguratorMBean = JMX.newMBeanProxy(ManagementFactory.getPlatformMBeanServer(),
                    new ObjectName("ch.qos.logback.classic:Name=default,Type=ch.qos.logback.classic.jmx.JMXConfigurator"),
                    JMXConfiguratorMBean.class);
            jmxConfiguratorMBean.reloadDefaultConfiguration();
            return;
        }
        // classQualifer is set, but blank level given
        else if (StringUtils.isNotBlank(classQualifier) && StringUtils.isBlank(rawLevel) )
        {
            if (logBackLogger.getLevel() != null || hasAppenders(logBackLogger))
                logBackLogger.setLevel(null);
            return;
        }

        ch.qos.logback.classic.Level level = ch.qos.logback.classic.Level.toLevel(rawLevel);
        logBackLogger.setLevel(level);
        logger.info("set log level to {} for classes under '{}' (if the level doesn't look like '{}' then the logger couldn't parse '{}')", level, classQualifier, rawLevel, rawLevel);
    }

    /**
     * @return the runtime logging levels for all the configured loggers
     */
    @Override
    public Map<String,String>getLoggingLevels()
    {
        Map<String, String> logLevelMaps = Maps.newLinkedHashMap();
        LoggerContext lc = (LoggerContext) LoggerFactory.getILoggerFactory();
        for (ch.qos.logback.classic.Logger logger : lc.getLoggerList())
        {
            if(logger.getLevel() != null || hasAppenders(logger))
                logLevelMaps.put(logger.getName(), logger.getLevel().toString());
        }
        return logLevelMaps;
    }

    private boolean hasAppenders(ch.qos.logback.classic.Logger logger)
    {
        Iterator<Appender<ILoggingEvent>> it = logger.iteratorForAppenders();
        return it.hasNext();
    }

    /**
     * @return list of Token ranges (_not_ keys!) together with estimated key count,
     *      breaking up the data this node is responsible for into pieces of roughly keysPerSplit
     */
    public List<Pair<Range<Token>, Long>> getSplits(String keyspaceName, String cfName, Range<Token> range, int keysPerSplit)
    {
        Keyspace t = Keyspace.open(keyspaceName);
        ColumnFamilyStore cfs = t.getColumnFamilyStore(cfName);
        List<DecoratedKey> keys = keySamples(Collections.singleton(cfs), range);

        long totalRowCountEstimate = cfs.estimatedKeysForRange(range);

        // splitCount should be much smaller than number of key samples, to avoid huge sampling error
        int minSamplesPerSplit = 4;
        int maxSplitCount = keys.size() / minSamplesPerSplit + 1;
        int splitCount = Math.max(1, Math.min(maxSplitCount, (int)(totalRowCountEstimate / keysPerSplit)));

        List<Token> tokens = keysToTokens(range, keys);
        return getSplits(tokens, splitCount, cfs);
    }

    private List<Pair<Range<Token>, Long>> getSplits(List<Token> tokens, int splitCount, ColumnFamilyStore cfs)
    {
        double step = (double) (tokens.size() - 1) / splitCount;
        Token prevToken = tokens.get(0);
        List<Pair<Range<Token>, Long>> splits = Lists.newArrayListWithExpectedSize(splitCount);
        for (int i = 1; i <= splitCount; i++)
        {
            int index = (int) Math.round(i * step);
            Token token = tokens.get(index);
            Range<Token> range = new Range<>(prevToken, token);
            // always return an estimate > 0 (see CASSANDRA-7322)
            splits.add(Pair.create(range, Math.max(cfs.metadata.params.minIndexInterval, cfs.estimatedKeysForRange(range))));
            prevToken = token;
        }
        return splits;
    }

    private List<Token> keysToTokens(Range<Token> range, List<DecoratedKey> keys)
    {
        List<Token> tokens = Lists.newArrayListWithExpectedSize(keys.size() + 2);
        tokens.add(range.left);
        for (DecoratedKey key : keys)
            tokens.add(key.getToken());
        tokens.add(range.right);
        return tokens;
    }

    private List<DecoratedKey> keySamples(Iterable<ColumnFamilyStore> cfses, Range<Token> range)
    {
        List<DecoratedKey> keys = new ArrayList<>();
        for (ColumnFamilyStore cfs : cfses)
            Iterables.addAll(keys, cfs.keySamples(range));
        FBUtilities.sortSampledKeys(keys, range);
        return keys;
    }

    /**
     * Broadcast leaving status and update local tokenMetadata accordingly
     */
    private void startLeaving()
    {
        Gossiper.instance.addLocalApplicationState(ApplicationState.STATUS, valueFactory.leaving(getLocalTokens()));
        tokenMetadata.addLeavingEndpoint(FBUtilities.getBroadcastAddress());
        PendingRangeCalculatorService.instance.update();
    }

    public void decommission() throws InterruptedException
    {
        if (!tokenMetadata.isMember(FBUtilities.getBroadcastAddress()))
            throw new UnsupportedOperationException("local node is not a member of the token ring yet");
        if (tokenMetadata.cloneAfterAllLeft().sortedTokens().size() < 2)
            throw new UnsupportedOperationException("no other normal nodes in the ring; decommission would be pointless");
        if (operationMode != Mode.LEAVING && operationMode != Mode.NORMAL)
            throw new UnsupportedOperationException("Node in " + operationMode + " state; wait for status to become normal or restart");
        if (isDecommissioning.compareAndSet(true, true))
            throw new IllegalStateException("Node is still decommissioning. Check nodetool netstats.");

        if (logger.isDebugEnabled())
            logger.debug("DECOMMISSIONING");

        try
        {
            PendingRangeCalculatorService.instance.blockUntilFinished();
            for (String keyspaceName : Schema.instance.getNonLocalStrategyKeyspaces())
            {
                if (tokenMetadata.getPendingRanges(keyspaceName, FBUtilities.getBroadcastAddress()).size() > 0)
                    throw new UnsupportedOperationException("data is currently moving to this node; unable to leave the ring");
            }

            startLeaving();
            long timeout = Math.max(RING_DELAY, BatchlogManager.instance.getBatchlogTimeout());
            setMode(Mode.LEAVING, "sleeping " + timeout + " ms for batch processing and pending range setup", true);
            Thread.sleep(timeout);

            Runnable finishLeaving = new Runnable()
            {
                public void run()
                {
                    shutdownClientServers();
                    Gossiper.instance.stop();
                    try
                    {
                        MessagingService.instance().shutdown();
                    }
                    catch (IOError ioe)
                    {
                        logger.info("failed to shutdown message service: {}", ioe);
                    }
                    StageManager.shutdownNow();
                    SystemKeyspace.setBootstrapState(SystemKeyspace.BootstrapState.DECOMMISSIONED);
                    setMode(Mode.DECOMMISSIONED, true);
                    // let op be responsible for killing the process
                }
            };
            unbootstrap(finishLeaving);
        }
        catch (InterruptedException e)
        {
            throw new RuntimeException("Node interrupted while decommissioning");
        }
        catch (ExecutionException e)
        {
            logger.error("Error while decommissioning node ", e.getCause());
            throw new RuntimeException("Error while decommissioning node: " + e.getCause().getMessage());
        }
        finally
        {
            isDecommissioning.set(false);
        }
    }

    private void leaveRing()
    {
        SystemKeyspace.setBootstrapState(SystemKeyspace.BootstrapState.NEEDS_BOOTSTRAP);
        tokenMetadata.removeEndpoint(FBUtilities.getBroadcastAddress());
        PendingRangeCalculatorService.instance.update();

        Gossiper.instance.addLocalApplicationState(ApplicationState.STATUS, valueFactory.left(getLocalTokens(),Gossiper.computeExpireTime()));
        int delay = Math.max(RING_DELAY, Gossiper.intervalInMillis * 2);
        logger.info("Announcing that I have left the ring for {}ms", delay);
        Uninterruptibles.sleepUninterruptibly(delay, TimeUnit.MILLISECONDS);
    }

    private void unbootstrap(Runnable onFinish) throws ExecutionException, InterruptedException
    {
        Map<String, Multimap<Range<Token>, InetAddress>> rangesToStream = new HashMap<>();

        for (String keyspaceName : Schema.instance.getNonLocalStrategyKeyspaces())
        {
            Multimap<Range<Token>, InetAddress> rangesMM = getChangedRangesForLeaving(keyspaceName, FBUtilities.getBroadcastAddress());

            if (logger.isDebugEnabled())
                logger.debug("Ranges needing transfer are [{}]", StringUtils.join(rangesMM.keySet(), ","));

            rangesToStream.put(keyspaceName, rangesMM);
        }

        setMode(Mode.LEAVING, "replaying batch log and streaming data to other nodes", true);

        // Start with BatchLog replay, which may create hints but no writes since this is no longer a valid endpoint.
        Future<?> batchlogReplay = BatchlogManager.instance.startBatchlogReplay();
        Future<StreamState> streamSuccess = streamRanges(rangesToStream);

        // Wait for batch log to complete before streaming hints.
        logger.debug("waiting for batch log processing.");
        batchlogReplay.get();

        setMode(Mode.LEAVING, "streaming hints to other nodes", true);

        Future hintsSuccess = streamHints();

        // wait for the transfer runnables to signal the latch.
        logger.debug("waiting for stream acks.");
        streamSuccess.get();
        hintsSuccess.get();
        logger.debug("stream acks all received.");
        leaveRing();
        onFinish.run();
    }

    private Future streamHints()
    {
        return HintsService.instance.transferHints(this::getPreferredHintsStreamTarget);
    }

    /**
     * Find the best target to stream hints to. Currently the closest peer according to the snitch
     */
    private UUID getPreferredHintsStreamTarget()
    {
        List<InetAddress> candidates = new ArrayList<>(StorageService.instance.getTokenMetadata().cloneAfterAllLeft().getAllEndpoints());
        candidates.remove(FBUtilities.getBroadcastAddress());
        for (Iterator<InetAddress> iter = candidates.iterator(); iter.hasNext(); )
        {
            InetAddress address = iter.next();
            if (!FailureDetector.instance.isAlive(address))
                iter.remove();
        }

        if (candidates.isEmpty())
        {
            logger.warn("Unable to stream hints since no live endpoints seen");
            throw new RuntimeException("Unable to stream hints since no live endpoints seen");
        }
        else
        {
            // stream to the closest peer as chosen by the snitch
            DatabaseDescriptor.getEndpointSnitch().sortByProximity(FBUtilities.getBroadcastAddress(), candidates);
            InetAddress hintsDestinationHost = candidates.get(0);
            InetAddress preferred = SystemKeyspace.getPreferredIP(hintsDestinationHost);
            return tokenMetadata.getHostId(preferred);
        }
    }

    public void move(String newToken) throws IOException
    {
        try
        {
            getTokenFactory().validate(newToken);
        }
        catch (ConfigurationException e)
        {
            throw new IOException(e.getMessage());
        }
        move(getTokenFactory().fromString(newToken));
    }

    /**
     * move the node to new token or find a new token to boot to according to load
     *
     * @param newToken new token to boot to, or if null, find balanced token to boot to
     *
     * @throws IOException on any I/O operation error
     */
    private void move(Token newToken) throws IOException
    {
        if (newToken == null)
            throw new IOException("Can't move to the undefined (null) token.");

        if (tokenMetadata.sortedTokens().contains(newToken))
            throw new IOException("target token " + newToken + " is already owned by another node.");

        // address of the current node
        InetAddress localAddress = FBUtilities.getBroadcastAddress();

        // This doesn't make any sense in a vnodes environment.
        if (getTokenMetadata().getTokens(localAddress).size() > 1)
        {
            logger.error("Invalid request to move(Token); This node has more than one token and cannot be moved thusly.");
            throw new UnsupportedOperationException("This node has more than one token and cannot be moved thusly.");
        }

        List<String> keyspacesToProcess = Schema.instance.getNonLocalStrategyKeyspaces();

        PendingRangeCalculatorService.instance.blockUntilFinished();
        // checking if data is moving to this node
        for (String keyspaceName : keyspacesToProcess)
        {
            if (tokenMetadata.getPendingRanges(keyspaceName, localAddress).size() > 0)
                throw new UnsupportedOperationException("data is currently moving to this node; unable to leave the ring");
        }

        Gossiper.instance.addLocalApplicationState(ApplicationState.STATUS, valueFactory.moving(newToken));
        setMode(Mode.MOVING, String.format("Moving %s from %s to %s.", localAddress, getLocalTokens().iterator().next(), newToken), true);

        setMode(Mode.MOVING, String.format("Sleeping %s ms before start streaming/fetching ranges", RING_DELAY), true);
        Uninterruptibles.sleepUninterruptibly(RING_DELAY, TimeUnit.MILLISECONDS);

        RangeRelocator relocator = new RangeRelocator(Collections.singleton(newToken), keyspacesToProcess);

        if (relocator.streamsNeeded())
        {
            setMode(Mode.MOVING, "fetching new ranges and streaming old ranges", true);
            try
            {
                relocator.stream().get();
            }
            catch (ExecutionException | InterruptedException e)
            {
                throw new RuntimeException("Interrupted while waiting for stream/fetch ranges to finish: " + e.getMessage());
            }
        }
        else
        {
            setMode(Mode.MOVING, "No ranges to fetch/stream", true);
        }

        setTokens(Collections.singleton(newToken)); // setting new token as we have everything settled

        if (logger.isDebugEnabled())
            logger.debug("Successfully moved to new token {}", getLocalTokens().iterator().next());
    }

    private class RangeRelocator
    {
        private final StreamPlan streamPlan = new StreamPlan("Relocation");

        private RangeRelocator(Collection<Token> tokens, List<String> keyspaceNames)
        {
            calculateToFromStreams(tokens, keyspaceNames);
        }

        private void calculateToFromStreams(Collection<Token> newTokens, List<String> keyspaceNames)
        {
            InetAddress localAddress = FBUtilities.getBroadcastAddress();
            IEndpointSnitch snitch = DatabaseDescriptor.getEndpointSnitch();
            TokenMetadata tokenMetaCloneAllSettled = tokenMetadata.cloneAfterAllSettled();
            // clone to avoid concurrent modification in calculateNaturalEndpoints
            TokenMetadata tokenMetaClone = tokenMetadata.cloneOnlyTokenMap();

            for (String keyspace : keyspaceNames)
            {
                // replication strategy of the current keyspace
                AbstractReplicationStrategy strategy = Keyspace.open(keyspace).getReplicationStrategy();
                Multimap<InetAddress, Range<Token>> endpointToRanges = strategy.getAddressRanges();

                logger.debug("Calculating ranges to stream and request for keyspace {}", keyspace);
                for (Token newToken : newTokens)
                {
                    // getting collection of the currently used ranges by this keyspace
                    Collection<Range<Token>> currentRanges = endpointToRanges.get(localAddress);
                    // collection of ranges which this node will serve after move to the new token
                    Collection<Range<Token>> updatedRanges = strategy.getPendingAddressRanges(tokenMetaClone, newToken, localAddress);

                    // ring ranges and endpoints associated with them
                    // this used to determine what nodes should we ping about range data
                    Multimap<Range<Token>, InetAddress> rangeAddresses = strategy.getRangeAddresses(tokenMetaClone);

                    // calculated parts of the ranges to request/stream from/to nodes in the ring
                    Pair<Set<Range<Token>>, Set<Range<Token>>> rangesPerKeyspace = calculateStreamAndFetchRanges(currentRanges, updatedRanges);

                    /**
                     * In this loop we are going through all ranges "to fetch" and determining
                     * nodes in the ring responsible for data we are interested in
                     */
                    Multimap<Range<Token>, InetAddress> rangesToFetchWithPreferredEndpoints = ArrayListMultimap.create();
                    for (Range<Token> toFetch : rangesPerKeyspace.right)
                    {
                        for (Range<Token> range : rangeAddresses.keySet())
                        {
                            if (range.contains(toFetch))
                            {
                                List<InetAddress> endpoints = null;

                                if (useStrictConsistency)
                                {
                                    Set<InetAddress> oldEndpoints = Sets.newHashSet(rangeAddresses.get(range));
                                    Set<InetAddress> newEndpoints = Sets.newHashSet(strategy.calculateNaturalEndpoints(toFetch.right, tokenMetaCloneAllSettled));

                                    //Due to CASSANDRA-5953 we can have a higher RF then we have endpoints.
                                    //So we need to be careful to only be strict when endpoints == RF
                                    if (oldEndpoints.size() == strategy.getReplicationFactor())
                                    {
                                        oldEndpoints.removeAll(newEndpoints);

                                        //No relocation required
                                        if (oldEndpoints.isEmpty())
                                            continue;

                                        assert oldEndpoints.size() == 1 : "Expected 1 endpoint but found " + oldEndpoints.size();
                                    }

                                    endpoints = Lists.newArrayList(oldEndpoints.iterator().next());
                                }
                                else
                                {
                                    endpoints = snitch.getSortedListByProximity(localAddress, rangeAddresses.get(range));
                                }

                                // storing range and preferred endpoint set
                                rangesToFetchWithPreferredEndpoints.putAll(toFetch, endpoints);
                            }
                        }

                        Collection<InetAddress> addressList = rangesToFetchWithPreferredEndpoints.get(toFetch);
                        if (addressList == null || addressList.isEmpty())
                            continue;

                        if (useStrictConsistency)
                        {
                            if (addressList.size() > 1)
                                throw new IllegalStateException("Multiple strict sources found for " + toFetch);

                            InetAddress sourceIp = addressList.iterator().next();
                            if (Gossiper.instance.isEnabled() && !Gossiper.instance.getEndpointStateForEndpoint(sourceIp).isAlive())
                                throw new RuntimeException("A node required to move the data consistently is down ("+sourceIp+").  If you wish to move the data from a potentially inconsistent replica, restart the node with -Dcassandra.consistent.rangemovement=false");
                        }
                    }

                    // calculating endpoints to stream current ranges to if needed
                    // in some situations node will handle current ranges as part of the new ranges
                    Multimap<InetAddress, Range<Token>> endpointRanges = HashMultimap.create();
                    for (Range<Token> toStream : rangesPerKeyspace.left)
                    {
                        Set<InetAddress> currentEndpoints = ImmutableSet.copyOf(strategy.calculateNaturalEndpoints(toStream.right, tokenMetaClone));
                        Set<InetAddress> newEndpoints = ImmutableSet.copyOf(strategy.calculateNaturalEndpoints(toStream.right, tokenMetaCloneAllSettled));
                        logger.debug("Range: {} Current endpoints: {} New endpoints: {}", toStream, currentEndpoints, newEndpoints);
                        for (InetAddress address : Sets.difference(newEndpoints, currentEndpoints))
                        {
                            logger.debug("Range {} has new owner {}", toStream, address);
                            endpointRanges.put(address, toStream);
                        }
                    }

                    // stream ranges
                    for (InetAddress address : endpointRanges.keySet())
                    {
                        logger.debug("Will stream range {} of keyspace {} to endpoint {}", endpointRanges.get(address), keyspace, address);
                        InetAddress preferred = SystemKeyspace.getPreferredIP(address);
                        streamPlan.transferRanges(address, preferred, keyspace, endpointRanges.get(address));
                    }

                    // stream requests
                    Multimap<InetAddress, Range<Token>> workMap = RangeStreamer.getWorkMap(rangesToFetchWithPreferredEndpoints, keyspace, FailureDetector.instance, useStrictConsistency);
                    for (InetAddress address : workMap.keySet())
                    {
                        logger.debug("Will request range {} of keyspace {} from endpoint {}", workMap.get(address), keyspace, address);
                        InetAddress preferred = SystemKeyspace.getPreferredIP(address);
                        streamPlan.requestRanges(address, preferred, keyspace, workMap.get(address));
                    }

                    logger.debug("Keyspace {}: work map {}.", keyspace, workMap);
                }
            }
        }

        public Future<StreamState> stream()
        {
            return streamPlan.execute();
        }

        public boolean streamsNeeded()
        {
            return !streamPlan.isEmpty();
        }
    }

    /**
     * Get the status of a token removal.
     */
    public String getRemovalStatus()
    {
        if (removingNode == null)
        {
            return "No token removals in process.";
        }
        return String.format("Removing token (%s). Waiting for replication confirmation from [%s].",
                             tokenMetadata.getToken(removingNode),
                             StringUtils.join(replicatingNodes, ","));
    }

    /**
     * Force a remove operation to complete. This may be necessary if a remove operation
     * blocks forever due to node/stream failure. removeNode() must be called
     * first, this is a last resort measure.  No further attempt will be made to restore replicas.
     */
    public void forceRemoveCompletion()
    {
        if (!replicatingNodes.isEmpty()  || tokenMetadata.getSizeOfLeavingEndpoints() > 0)
        {
            logger.warn("Removal not confirmed for for {}", StringUtils.join(this.replicatingNodes, ","));
            for (InetAddress endpoint : tokenMetadata.getLeavingEndpoints())
            {
                UUID hostId = tokenMetadata.getHostId(endpoint);
                Gossiper.instance.advertiseTokenRemoved(endpoint, hostId);
                excise(tokenMetadata.getTokens(endpoint), endpoint);
            }
            replicatingNodes.clear();
            removingNode = null;
        }
        else
        {
            logger.warn("No nodes to force removal on, call 'removenode' first");
        }
    }

    /**
     * Remove a node that has died, attempting to restore the replica count.
     * If the node is alive, decommission should be attempted.  If decommission
     * fails, then removeNode should be called.  If we fail while trying to
     * restore the replica count, finally forceRemoveCompleteion should be
     * called to forcibly remove the node without regard to replica count.
     *
     * @param hostIdString Host ID for the node
     */
    public void removeNode(String hostIdString)
    {
        InetAddress myAddress = FBUtilities.getBroadcastAddress();
        UUID localHostId = tokenMetadata.getHostId(myAddress);
        UUID hostId = UUID.fromString(hostIdString);
        InetAddress endpoint = tokenMetadata.getEndpointForHostId(hostId);

        if (endpoint == null)
            throw new UnsupportedOperationException("Host ID not found.");

        if (!tokenMetadata.isMember(endpoint))
            throw new UnsupportedOperationException("Node to be removed is not a member of the token ring");

        if (endpoint.equals(myAddress))
             throw new UnsupportedOperationException("Cannot remove self");

        if (Gossiper.instance.getLiveMembers().contains(endpoint))
            throw new UnsupportedOperationException("Node " + endpoint + " is alive and owns this ID. Use decommission command to remove it from the ring");

        // A leaving endpoint that is dead is already being removed.
        if (tokenMetadata.isLeaving(endpoint))
            logger.warn("Node {} is already being removed, continuing removal anyway", endpoint);

        if (!replicatingNodes.isEmpty())
            throw new UnsupportedOperationException("This node is already processing a removal. Wait for it to complete, or use 'removenode force' if this has failed.");

        Collection<Token> tokens = tokenMetadata.getTokens(endpoint);

        // Find the endpoints that are going to become responsible for data
        for (String keyspaceName : Schema.instance.getNonLocalStrategyKeyspaces())
        {
            // if the replication factor is 1 the data is lost so we shouldn't wait for confirmation
            if (Keyspace.open(keyspaceName).getReplicationStrategy().getReplicationFactor() == 1)
                continue;

            // get all ranges that change ownership (that is, a node needs
            // to take responsibility for new range)
            Multimap<Range<Token>, InetAddress> changedRanges = getChangedRangesForLeaving(keyspaceName, endpoint);
            IFailureDetector failureDetector = FailureDetector.instance;
            for (InetAddress ep : changedRanges.values())
            {
                if (failureDetector.isAlive(ep))
                    replicatingNodes.add(ep);
                else
                    logger.warn("Endpoint {} is down and will not receive data for re-replication of {}", ep, endpoint);
            }
        }
        removingNode = endpoint;

        tokenMetadata.addLeavingEndpoint(endpoint);
        PendingRangeCalculatorService.instance.update();

        // the gossiper will handle spoofing this node's state to REMOVING_TOKEN for us
        // we add our own token so other nodes to let us know when they're done
        Gossiper.instance.advertiseRemoving(endpoint, hostId, localHostId);

        // kick off streaming commands
        restoreReplicaCount(endpoint, myAddress);

        // wait for ReplicationFinishedVerbHandler to signal we're done
        while (!replicatingNodes.isEmpty())
        {
            Uninterruptibles.sleepUninterruptibly(100, TimeUnit.MILLISECONDS);
        }

        excise(tokens, endpoint);

        // gossiper will indicate the token has left
        Gossiper.instance.advertiseTokenRemoved(endpoint, hostId);

        replicatingNodes.clear();
        removingNode = null;
    }

    public void confirmReplication(InetAddress node)
    {
        // replicatingNodes can be empty in the case where this node used to be a removal coordinator,
        // but restarted before all 'replication finished' messages arrived. In that case, we'll
        // still go ahead and acknowledge it.
        if (!replicatingNodes.isEmpty())
        {
            replicatingNodes.remove(node);
        }
        else
        {
            logger.info("Received unexpected REPLICATION_FINISHED message from {}. Was this node recently a removal coordinator?", node);
        }
    }

    public String getOperationMode()
    {
        return operationMode.toString();
    }

    public boolean isStarting()
    {
        return operationMode == Mode.STARTING;
    }

    public boolean isMoving()
    {
        return operationMode == Mode.MOVING;
    }

    public boolean isJoining()
    {
        return operationMode == Mode.JOINING;
    }

    public boolean isDrained()
    {
        return operationMode == Mode.DRAINED;
    }

    public boolean isDraining()
    {
        return operationMode == Mode.DRAINING;
    }

    public String getDrainProgress()
    {
        return String.format("Drained %s/%s ColumnFamilies", remainingCFs, totalCFs);
    }

    /**
     * Shuts node off to writes, empties memtables and the commit log.
     */
    public synchronized void drain() throws IOException, InterruptedException, ExecutionException
    {
        drain(false);
    }

    protected synchronized void drain(boolean isFinalShutdown) throws IOException, InterruptedException, ExecutionException
    {
        ExecutorService counterMutationStage = StageManager.getStage(Stage.COUNTER_MUTATION);
        ExecutorService viewMutationStage = StageManager.getStage(Stage.VIEW_MUTATION);
        ExecutorService mutationStage = StageManager.getStage(Stage.MUTATION);

        if (mutationStage.isTerminated()
            && counterMutationStage.isTerminated()
            && viewMutationStage.isTerminated())
        {
            if (!isFinalShutdown)
                logger.warn("Cannot drain node (did it already happen?)");
            return;
        }

        assert !isShutdown;
        isShutdown = true;

        Throwable preShutdownHookThrowable = Throwables.perform(null, preShutdownHooks.stream().map(h -> h::run));
        if (preShutdownHookThrowable != null)
            logger.error("Attempting to continue draining after pre-shutdown hooks returned exception", preShutdownHookThrowable);

        try
        {
            setMode(Mode.DRAINING, "starting drain process", !isFinalShutdown);

            BatchlogManager.instance.shutdown();
            HintsService.instance.pauseDispatch();

            if (daemon != null)
                shutdownClientServers();
            ScheduledExecutors.optionalTasks.shutdown();
            Gossiper.instance.stop();

            if (!isFinalShutdown)
                setMode(Mode.DRAINING, "shutting down MessageService", false);

            // In-progress writes originating here could generate hints to be written, so shut down MessagingService
            // before mutation stage, so we can get all the hints saved before shutting down
            MessagingService.instance().shutdown();

            if (!isFinalShutdown)
                setMode(Mode.DRAINING, "clearing mutation stage", false);
            viewMutationStage.shutdown();
            counterMutationStage.shutdown();
            mutationStage.shutdown();
            viewMutationStage.awaitTermination(3600, TimeUnit.SECONDS);
            counterMutationStage.awaitTermination(3600, TimeUnit.SECONDS);
            mutationStage.awaitTermination(3600, TimeUnit.SECONDS);

            StorageProxy.instance.verifyNoHintsInProgress();

            if (!isFinalShutdown)
                setMode(Mode.DRAINING, "flushing column families", false);

            // disable autocompaction - we don't want to start any new compactions while we are draining
            for (Keyspace keyspace : Keyspace.all())
                for (ColumnFamilyStore cfs : keyspace.getColumnFamilyStores())
                    cfs.disableAutoCompaction();

            // count CFs first, since forceFlush could block for the flushWriter to get a queue slot empty
            totalCFs = 0;
            for (Keyspace keyspace : Keyspace.nonSystem())
                totalCFs += keyspace.getColumnFamilyStores().size();
            remainingCFs = totalCFs;
            // flush
            List<Future<?>> flushes = new ArrayList<>();
            for (Keyspace keyspace : Keyspace.nonSystem())
            {
                for (ColumnFamilyStore cfs : keyspace.getColumnFamilyStores())
                    flushes.add(cfs.forceFlush());
            }
            // wait for the flushes.
            // TODO this is a godawful way to track progress, since they flush in parallel.  a long one could
            // thus make several short ones "instant" if we wait for them later.
            for (Future f : flushes)
            {
                try
                {
                    FBUtilities.waitOnFuture(f);
                }
                catch (Throwable t)
                {
                    JVMStabilityInspector.inspectThrowable(t);
                    // don't let this stop us from shutting down the commitlog and other thread pools
                    logger.warn("Caught exception while waiting for memtable flushes during shutdown hook", t);
                }

                remainingCFs--;
            }

            // Interrupt ongoing compactions and shutdown CM to prevent further compactions.
            CompactionManager.instance.forceShutdown();
            // Flush the system tables after all other tables are flushed, just in case flushing modifies any system state
            // like CASSANDRA-5151. Don't bother with progress tracking since system data is tiny.
            // Flush system tables after stopping compactions since they modify
            // system tables (for example compactions can obsolete sstables and the tidiers in SSTableReader update
            // system tables, see SSTableReader.GlobalTidy)
            flushes.clear();
            for (Keyspace keyspace : Keyspace.system())
            {
                for (ColumnFamilyStore cfs : keyspace.getColumnFamilyStores())
                    flushes.add(cfs.forceFlush());
            }
            FBUtilities.waitOnFutures(flushes);

            HintsService.instance.shutdownBlocking();

            // Interrupt ongoing compactions and shutdown CM to prevent further compactions.
            CompactionManager.instance.forceShutdown();

            // whilst we've flushed all the CFs, which will have recycled all completed segments, we want to ensure
            // there are no segments to replay, so we force the recycling of any remaining (should be at most one)
            CommitLog.instance.forceRecycleAllSegments();

            CommitLog.instance.shutdownBlocking();

            // wait for miscellaneous tasks like sstable and commitlog segment deletion
            ScheduledExecutors.nonPeriodicTasks.shutdown();
            if (!ScheduledExecutors.nonPeriodicTasks.awaitTermination(1, TimeUnit.MINUTES))
                logger.warn("Failed to wait for non periodic tasks to shutdown");

            ColumnFamilyStore.shutdownPostFlushExecutor();
            setMode(Mode.DRAINED, !isFinalShutdown);
        }
        catch (Throwable t)
        {
            logger.error("Caught an exception while draining ", t);
        }
        finally
        {
            Throwable postShutdownHookThrowable = Throwables.perform(null, postShutdownHooks.stream().map(h -> h::run));
            if (postShutdownHookThrowable != null)
                logger.error("Post-shutdown hooks returned exception", postShutdownHookThrowable);
        }
    }

    /**
     * Add a runnable which will be called before shut down or drain. This is useful for other
     * applications running in the same JVM which may want to shut down first rather than time
     * out attempting to use Cassandra calls which will no longer work.
     * @param hook: the code to run
     * @return true on success, false if Cassandra is already shutting down, in which case the runnable
     * has NOT been added.
     */
    public synchronized boolean addPreShutdownHook(Runnable hook)
    {
        if (!isDraining() && !isDrained())
            return preShutdownHooks.add(hook);

        return false;
    }

    /**
     * Remove a preshutdown hook
     */
    public synchronized boolean removePreShutdownHook(Runnable hook)
    {
        return preShutdownHooks.remove(hook);
    }

    /**
     * Add a runnable which will be called after shutdown or drain. This is useful for other applications
     * running in the same JVM that Cassandra needs to work and should shut down later.
     * @param hook: the code to run
     * @return true on success, false if Cassandra is already shutting down, in which case the runnable has NOT been
     * added.
     */
    public synchronized boolean addPostShutdownHook(Runnable hook)
    {
        if (!isDraining() && !isDrained())
            return postShutdownHooks.add(hook);

        return false;
    }

    /**
     * Remove a postshutdownhook
     */
    public synchronized boolean removePostShutdownHook(Runnable hook)
    {
        return postShutdownHooks.remove(hook);
    }

    /**
     * Some services are shutdown during draining and we should not attempt to start them again.
     *
     * @param service - the name of the service we are trying to start.
     * @throws IllegalStateException - an exception that nodetool is able to convert into a message to display to the user
     */
    synchronized void checkServiceAllowedToStart(String service)
    {
        if (isDraining()) // when draining isShutdown is also true, so we check first to return a more accurate message
            throw new IllegalStateException(String.format("Unable to start %s because the node is draining.", service));

        if (isShutdown()) // do not rely on operationMode in case it gets changed to decomissioned or other
            throw new IllegalStateException(String.format("Unable to start %s because the node was drained.", service));
    }

    // Never ever do this at home. Used by tests.
    @VisibleForTesting
    public IPartitioner setPartitionerUnsafe(IPartitioner newPartitioner)
    {
        IPartitioner oldPartitioner = DatabaseDescriptor.setPartitionerUnsafe(newPartitioner);
        tokenMetadata = tokenMetadata.cloneWithNewPartitioner(newPartitioner);
        valueFactory = new VersionedValue.VersionedValueFactory(newPartitioner);
        return oldPartitioner;
    }

    TokenMetadata setTokenMetadataUnsafe(TokenMetadata tmd)
    {
        TokenMetadata old = tokenMetadata;
        tokenMetadata = tmd;
        return old;
    }

    public void truncate(String keyspace, String table) throws TimeoutException, IOException
    {
        try
        {
            StorageProxy.truncateBlocking(keyspace, table);
        }
        catch (UnavailableException e)
        {
            throw new IOException(e.getMessage());
        }
    }

    public Map<InetAddress, Float> getOwnership()
    {
        List<Token> sortedTokens = tokenMetadata.sortedTokens();
        // describeOwnership returns tokens in an unspecified order, let's re-order them
        Map<Token, Float> tokenMap = new TreeMap<Token, Float>(tokenMetadata.partitioner.describeOwnership(sortedTokens));
        Map<InetAddress, Float> nodeMap = new LinkedHashMap<>();
        for (Map.Entry<Token, Float> entry : tokenMap.entrySet())
        {
            InetAddress endpoint = tokenMetadata.getEndpoint(entry.getKey());
            Float tokenOwnership = entry.getValue();
            if (nodeMap.containsKey(endpoint))
                nodeMap.put(endpoint, nodeMap.get(endpoint) + tokenOwnership);
            else
                nodeMap.put(endpoint, tokenOwnership);
        }
        return nodeMap;
    }

    /**
     * Calculates ownership. If there are multiple DC's and the replication strategy is DC aware then ownership will be
     * calculated per dc, i.e. each DC will have total ring ownership divided amongst its nodes. Without replication
     * total ownership will be a multiple of the number of DC's and this value will then go up within each DC depending
     * on the number of replicas within itself. For DC unaware replication strategies, ownership without replication
     * will be 100%.
     *
     * @throws IllegalStateException when node is not configured properly.
     */
    public LinkedHashMap<InetAddress, Float> effectiveOwnership(String keyspace) throws IllegalStateException
    {
        AbstractReplicationStrategy strategy;
        if (keyspace != null)
        {
            Keyspace keyspaceInstance = Schema.instance.getKeyspaceInstance(keyspace);
            if (keyspaceInstance == null)
                throw new IllegalArgumentException("The keyspace " + keyspace + ", does not exist");

            if (keyspaceInstance.getReplicationStrategy() instanceof LocalStrategy)
                throw new IllegalStateException("Ownership values for keyspaces with LocalStrategy are meaningless");
            strategy = keyspaceInstance.getReplicationStrategy();
        }
        else
        {
            List<String> userKeyspaces = Schema.instance.getUserKeyspaces();

            if (userKeyspaces.size() > 0)
            {
                keyspace = userKeyspaces.get(0);
                AbstractReplicationStrategy replicationStrategy = Schema.instance.getKeyspaceInstance(keyspace).getReplicationStrategy();
                for (String keyspaceName : userKeyspaces)
                {
                    if (!Schema.instance.getKeyspaceInstance(keyspaceName).getReplicationStrategy().hasSameSettings(replicationStrategy))
                        throw new IllegalStateException("Non-system keyspaces don't have the same replication settings, effective ownership information is meaningless");
                }
            }
            else
            {
                keyspace = "system_traces";
            }

            Keyspace keyspaceInstance = Schema.instance.getKeyspaceInstance(keyspace);
            if (keyspaceInstance == null)
                throw new IllegalArgumentException("The node does not have " + keyspace + " yet, probably still bootstrapping");
            strategy = keyspaceInstance.getReplicationStrategy();
        }

        TokenMetadata metadata = tokenMetadata.cloneOnlyTokenMap();

        Collection<Collection<InetAddress>> endpointsGroupedByDc = new ArrayList<>();
        // mapping of dc's to nodes, use sorted map so that we get dcs sorted
        SortedMap<String, Collection<InetAddress>> sortedDcsToEndpoints = new TreeMap<>();
        sortedDcsToEndpoints.putAll(metadata.getTopology().getDatacenterEndpoints().asMap());
        for (Collection<InetAddress> endpoints : sortedDcsToEndpoints.values())
            endpointsGroupedByDc.add(endpoints);

        Map<Token, Float> tokenOwnership = tokenMetadata.partitioner.describeOwnership(tokenMetadata.sortedTokens());
        LinkedHashMap<InetAddress, Float> finalOwnership = Maps.newLinkedHashMap();

        Multimap<InetAddress, Range<Token>> endpointToRanges = strategy.getAddressRanges();
        // calculate ownership per dc
        for (Collection<InetAddress> endpoints : endpointsGroupedByDc)
        {
            // calculate the ownership with replication and add the endpoint to the final ownership map
            for (InetAddress endpoint : endpoints)
            {
                float ownership = 0.0f;
                for (Range<Token> range : endpointToRanges.get(endpoint))
                {
                    if (tokenOwnership.containsKey(range.right))
                        ownership += tokenOwnership.get(range.right);
                }
                finalOwnership.put(endpoint, ownership);
            }
        }
        return finalOwnership;
    }

    public List<String> getKeyspaces()
    {
        List<String> keyspaceNamesList = new ArrayList<>(Schema.instance.getKeyspaces());
        return Collections.unmodifiableList(keyspaceNamesList);
    }

    public List<String> getNonSystemKeyspaces()
    {
        return Collections.unmodifiableList(Schema.instance.getNonSystemKeyspaces());
    }

    public List<String> getNonLocalStrategyKeyspaces()
    {
        return Collections.unmodifiableList(Schema.instance.getNonLocalStrategyKeyspaces());
    }

    public Map<String, String> getViewBuildStatuses(String keyspace, String view)
    {
        Map<UUID, String> coreViewStatus = SystemDistributedKeyspace.viewStatus(keyspace, view);
        Map<InetAddress, UUID> hostIdToEndpoint = tokenMetadata.getEndpointToHostIdMapForReading();
        Map<String, String> result = new HashMap<>();

        for (Map.Entry<InetAddress, UUID> entry : hostIdToEndpoint.entrySet())
        {
            UUID hostId = entry.getValue();
            InetAddress endpoint = entry.getKey();
            result.put(endpoint.toString(),
                       coreViewStatus.containsKey(hostId)
                       ? coreViewStatus.get(hostId)
                       : "UNKNOWN");
        }

        return Collections.unmodifiableMap(result);
    }

    public void setDynamicUpdateInterval(int dynamicUpdateInterval)
    {
        if (DatabaseDescriptor.getEndpointSnitch() instanceof DynamicEndpointSnitch)
        {

            try
            {
                updateSnitch(null, true, dynamicUpdateInterval, null, null);
            }
            catch (ClassNotFoundException e)
            {
                throw new RuntimeException(e);
            }
        }
    }

    public int getDynamicUpdateInterval()
    {
        return DatabaseDescriptor.getDynamicUpdateInterval();
    }

    public void updateSnitch(String epSnitchClassName, Boolean dynamic, Integer dynamicUpdateInterval, Integer dynamicResetInterval, Double dynamicBadnessThreshold) throws ClassNotFoundException
    {
        // apply dynamic snitch configuration
        if (dynamicUpdateInterval != null)
            DatabaseDescriptor.setDynamicUpdateInterval(dynamicUpdateInterval);
        if (dynamicResetInterval != null)
            DatabaseDescriptor.setDynamicResetInterval(dynamicResetInterval);
        if (dynamicBadnessThreshold != null)
            DatabaseDescriptor.setDynamicBadnessThreshold(dynamicBadnessThreshold);

        IEndpointSnitch oldSnitch = DatabaseDescriptor.getEndpointSnitch();

        // new snitch registers mbean during construction
        if(epSnitchClassName != null)
        {

            // need to unregister the mbean _before_ the new dynamic snitch is instantiated (and implicitly initialized
            // and its mbean registered)
            if (oldSnitch instanceof DynamicEndpointSnitch)
                ((DynamicEndpointSnitch)oldSnitch).close();

            IEndpointSnitch newSnitch;
            try
            {
                newSnitch = DatabaseDescriptor.createEndpointSnitch(dynamic != null && dynamic, epSnitchClassName);
            }
            catch (ConfigurationException e)
            {
                throw new ClassNotFoundException(e.getMessage());
            }

            if (newSnitch instanceof DynamicEndpointSnitch)
            {
                logger.info("Created new dynamic snitch {} with update-interval={}, reset-interval={}, badness-threshold={}",
                            ((DynamicEndpointSnitch)newSnitch).subsnitch.getClass().getName(), DatabaseDescriptor.getDynamicUpdateInterval(),
                            DatabaseDescriptor.getDynamicResetInterval(), DatabaseDescriptor.getDynamicBadnessThreshold());
            }
            else
            {
                logger.info("Created new non-dynamic snitch {}", newSnitch.getClass().getName());
            }

            // point snitch references to the new instance
            DatabaseDescriptor.setEndpointSnitch(newSnitch);
            for (String ks : Schema.instance.getKeyspaces())
            {
                Keyspace.open(ks).getReplicationStrategy().snitch = newSnitch;
            }
        }
        else
        {
            if (oldSnitch instanceof DynamicEndpointSnitch)
            {
                logger.info("Applying config change to dynamic snitch {} with update-interval={}, reset-interval={}, badness-threshold={}",
                            ((DynamicEndpointSnitch)oldSnitch).subsnitch.getClass().getName(), DatabaseDescriptor.getDynamicUpdateInterval(),
                            DatabaseDescriptor.getDynamicResetInterval(), DatabaseDescriptor.getDynamicBadnessThreshold());

                DynamicEndpointSnitch snitch = (DynamicEndpointSnitch)oldSnitch;
                snitch.applyConfigChanges();
            }
        }

        updateTopology();
    }

    /**
     * Seed data to the endpoints that will be responsible for it at the future
     *
     * @param rangesToStreamByKeyspace keyspaces and data ranges with endpoints included for each
     * @return async Future for whether stream was success
     */
    private Future<StreamState> streamRanges(Map<String, Multimap<Range<Token>, InetAddress>> rangesToStreamByKeyspace)
    {
        // First, we build a list of ranges to stream to each host, per table
        Map<String, Map<InetAddress, List<Range<Token>>>> sessionsToStreamByKeyspace = new HashMap<>();

        for (Map.Entry<String, Multimap<Range<Token>, InetAddress>> entry : rangesToStreamByKeyspace.entrySet())
        {
            String keyspace = entry.getKey();
            Multimap<Range<Token>, InetAddress> rangesWithEndpoints = entry.getValue();

            if (rangesWithEndpoints.isEmpty())
                continue;

            Map<InetAddress, Set<Range<Token>>> transferredRangePerKeyspace = SystemKeyspace.getTransferredRanges("Unbootstrap",
                                                                                                                  keyspace,
                                                                                                                  StorageService.instance.getTokenMetadata().partitioner);
            Map<InetAddress, List<Range<Token>>> rangesPerEndpoint = new HashMap<>();
            for (Map.Entry<Range<Token>, InetAddress> endPointEntry : rangesWithEndpoints.entries())
            {
                Range<Token> range = endPointEntry.getKey();
                InetAddress endpoint = endPointEntry.getValue();

                Set<Range<Token>> transferredRanges = transferredRangePerKeyspace.get(endpoint);
                if (transferredRanges != null && transferredRanges.contains(range))
                {
                    logger.debug("Skipping transferred range {} of keyspace {}, endpoint {}", range, keyspace, endpoint);
                    continue;
                }

                List<Range<Token>> curRanges = rangesPerEndpoint.get(endpoint);
                if (curRanges == null)
                {
                    curRanges = new LinkedList<>();
                    rangesPerEndpoint.put(endpoint, curRanges);
                }
                curRanges.add(range);
            }

            sessionsToStreamByKeyspace.put(keyspace, rangesPerEndpoint);
        }

        StreamPlan streamPlan = new StreamPlan("Unbootstrap");

        // Vinculate StreamStateStore to current StreamPlan to update transferred ranges per StreamSession
        streamPlan.listeners(streamStateStore);

        for (Map.Entry<String, Map<InetAddress, List<Range<Token>>>> entry : sessionsToStreamByKeyspace.entrySet())
        {
            String keyspaceName = entry.getKey();
            Map<InetAddress, List<Range<Token>>> rangesPerEndpoint = entry.getValue();

            for (Map.Entry<InetAddress, List<Range<Token>>> rangesEntry : rangesPerEndpoint.entrySet())
            {
                List<Range<Token>> ranges = rangesEntry.getValue();
                InetAddress newEndpoint = rangesEntry.getKey();
                InetAddress preferred = SystemKeyspace.getPreferredIP(newEndpoint);

                // TODO each call to transferRanges re-flushes, this is potentially a lot of waste
                streamPlan.transferRanges(newEndpoint, preferred, keyspaceName, ranges);
            }
        }
        return streamPlan.execute();
    }

    /**
     * Calculate pair of ranges to stream/fetch for given two range collections
     * (current ranges for keyspace and ranges after move to new token)
     *
     * @param current collection of the ranges by current token
     * @param updated collection of the ranges after token is changed
     * @return pair of ranges to stream/fetch for given current and updated range collections
     */
    public Pair<Set<Range<Token>>, Set<Range<Token>>> calculateStreamAndFetchRanges(Collection<Range<Token>> current, Collection<Range<Token>> updated)
    {
        Set<Range<Token>> toStream = new HashSet<>();
        Set<Range<Token>> toFetch  = new HashSet<>();


        for (Range<Token> r1 : current)
        {
            boolean intersect = false;
            for (Range<Token> r2 : updated)
            {
                if (r1.intersects(r2))
                {
                    // adding difference ranges to fetch from a ring
                    toStream.addAll(r1.subtract(r2));
                    intersect = true;
                }
            }
            if (!intersect)
            {
                toStream.add(r1); // should seed whole old range
            }
        }

        for (Range<Token> r2 : updated)
        {
            boolean intersect = false;
            for (Range<Token> r1 : current)
            {
                if (r2.intersects(r1))
                {
                    // adding difference ranges to fetch from a ring
                    toFetch.addAll(r2.subtract(r1));
                    intersect = true;
                }
            }
            if (!intersect)
            {
                toFetch.add(r2); // should fetch whole old range
            }
        }

        return Pair.create(toStream, toFetch);
    }

    public void bulkLoad(String directory)
    {
        try
        {
            bulkLoadInternal(directory).get();
        }
        catch (Exception e)
        {
            throw new RuntimeException(e);
        }
    }

    public String bulkLoadAsync(String directory)
    {
        return bulkLoadInternal(directory).planId.toString();
    }

    private StreamResultFuture bulkLoadInternal(String directory)
    {
        File dir = new File(directory);

        if (!dir.exists() || !dir.isDirectory())
            throw new IllegalArgumentException("Invalid directory " + directory);

        SSTableLoader.Client client = new SSTableLoader.Client()
        {
            private String keyspace;

            public void init(String keyspace)
            {
                this.keyspace = keyspace;
                try
                {
                    for (Map.Entry<Range<Token>, List<InetAddress>> entry : StorageService.instance.getRangeToAddressMap(keyspace).entrySet())
                    {
                        Range<Token> range = entry.getKey();
                        for (InetAddress endpoint : entry.getValue())
                            addRangeForEndpoint(range, endpoint);
                    }
                }
                catch (Exception e)
                {
                    throw new RuntimeException(e);
                }
            }

            public CFMetaData getTableMetadata(String tableName)
            {
                return Schema.instance.getCFMetaData(keyspace, tableName);
            }
        };

        return new SSTableLoader(dir, client, new OutputHandler.LogOutput()).stream();
    }

    public void rescheduleFailedDeletions()
    {
        LifecycleTransaction.rescheduleFailedDeletions();
    }

    /**
     * #{@inheritDoc}
     */
    public void loadNewSSTables(String ksName, String cfName)
    {
        ColumnFamilyStore.loadNewSSTables(ksName, cfName);
    }

    /**
     * #{@inheritDoc}
     */
    public List<String> sampleKeyRange() // do not rename to getter - see CASSANDRA-4452 for details
    {
        List<DecoratedKey> keys = new ArrayList<>();
        for (Keyspace keyspace : Keyspace.nonLocalStrategy())
        {
            for (Range<Token> range : getPrimaryRangesForEndpoint(keyspace.getName(), FBUtilities.getBroadcastAddress()))
                keys.addAll(keySamples(keyspace.getColumnFamilyStores(), range));
        }

        List<String> sampledKeys = new ArrayList<>(keys.size());
        for (DecoratedKey key : keys)
            sampledKeys.add(key.getToken().toString());
        return sampledKeys;
    }

    public void rebuildSecondaryIndex(String ksName, String cfName, String... idxNames)
    {
        String[] indices = asList(idxNames).stream()
                                           .map(p -> isIndexColumnFamily(p) ? getIndexName(p) : p)
                                           .collect(toList())
                                           .toArray(new String[idxNames.length]);

        ColumnFamilyStore.rebuildSecondaryIndex(ksName, cfName, indices);
    }

    public void resetLocalSchema() throws IOException
    {
        MigrationManager.resetLocalSchema();
    }

    public void setTraceProbability(double probability)
    {
        this.traceProbability = probability;
    }

    public double getTraceProbability()
    {
        return traceProbability;
    }

    public void disableAutoCompaction(String ks, String... tables) throws IOException
    {
        for (ColumnFamilyStore cfs : getValidColumnFamilies(true, true, ks, tables))
        {
            cfs.disableAutoCompaction();
        }
    }

    public synchronized void enableAutoCompaction(String ks, String... tables) throws IOException
    {
        checkServiceAllowedToStart("auto compaction");

        for (ColumnFamilyStore cfs : getValidColumnFamilies(true, true, ks, tables))
        {
            cfs.enableAutoCompaction();
        }
    }

    /** Returns the name of the cluster */
    public String getClusterName()
    {
        return DatabaseDescriptor.getClusterName();
    }

    /** Returns the cluster partitioner */
    public String getPartitionerName()
    {
        return DatabaseDescriptor.getPartitionerName();
    }

    public int getTombstoneWarnThreshold()
    {
        return DatabaseDescriptor.getTombstoneWarnThreshold();
    }

    public void setTombstoneWarnThreshold(int threshold)
    {
        DatabaseDescriptor.setTombstoneWarnThreshold(threshold);
    }

    public int getTombstoneFailureThreshold()
    {
        return DatabaseDescriptor.getTombstoneFailureThreshold();
    }

    public void setTombstoneFailureThreshold(int threshold)
    {
        DatabaseDescriptor.setTombstoneFailureThreshold(threshold);
    }

    public int getBatchSizeFailureThreshold()
    {
        return DatabaseDescriptor.getBatchSizeFailThresholdInKB();
    }

    public void setBatchSizeFailureThreshold(int threshold)
    {
        DatabaseDescriptor.setBatchSizeFailThresholdInKB(threshold);
    }

    public void setHintedHandoffThrottleInKB(int throttleInKB)
    {
        DatabaseDescriptor.setHintedHandoffThrottleInKB(throttleInKB);
        logger.info("Updated hinted_handoff_throttle_in_kb to {}", throttleInKB);
    }

    public static List<PartitionPosition> getDiskBoundaries(ColumnFamilyStore cfs, Directories.DataDirectory[] directories)
    {
        if (!cfs.getPartitioner().splitter().isPresent())
            return null;

        Collection<Range<Token>> lr;

        if (StorageService.instance.isBootstrapMode())
        {
            lr = StorageService.instance.getTokenMetadata().getPendingRanges(cfs.keyspace.getName(), FBUtilities.getBroadcastAddress());
        }
        else
        {
            // Reason we use use the future settled TMD is that if we decommission a node, we want to stream
            // from that node to the correct location on disk, if we didn't, we would put new files in the wrong places.
            // We do this to minimize the amount of data we need to move in rebalancedisks once everything settled
            TokenMetadata tmd = StorageService.instance.getTokenMetadata().cloneAfterAllSettled();
            lr = cfs.keyspace.getReplicationStrategy().getAddressRanges(tmd).get(FBUtilities.getBroadcastAddress());
        }

        if (lr == null || lr.isEmpty())
            return null;
        List<Range<Token>> localRanges = Range.sort(lr);

        return getDiskBoundaries(localRanges, cfs.getPartitioner(), directories);
    }

    public static List<PartitionPosition> getDiskBoundaries(ColumnFamilyStore cfs)
    {
        return getDiskBoundaries(cfs, cfs.getDirectories().getWriteableLocations());
    }

    /**
     * Returns a list of disk boundaries, the result will differ depending on whether vnodes are enabled or not.
     *
     * What is returned are upper bounds for the disks, meaning everything from partitioner.minToken up to
     * getDiskBoundaries(..).get(0) should be on the first disk, everything between 0 to 1 should be on the second disk
     * etc.
     *
     * The final entry in the returned list will always be the partitioner maximum tokens upper key bound
     *
     * @param localRanges
     * @param partitioner
     * @param dataDirectories
     * @return
     */
    public static List<PartitionPosition> getDiskBoundaries(List<Range<Token>> localRanges, IPartitioner partitioner, Directories.DataDirectory[] dataDirectories)
    {
        assert partitioner.splitter().isPresent();
        Splitter splitter = partitioner.splitter().get();
        List<Token> boundaries = splitter.splitOwnedRanges(dataDirectories.length, localRanges, DatabaseDescriptor.getNumTokens() > 1);
        List<PartitionPosition> diskBoundaries = new ArrayList<>();
        for (int i = 0; i < boundaries.size() - 1; i++)
            diskBoundaries.add(boundaries.get(i).maxKeyBound());
        diskBoundaries.add(partitioner.getMaximumToken().maxKeyBound());
        return diskBoundaries;
    }
}<|MERGE_RESOLUTION|>--- conflicted
+++ resolved
@@ -503,7 +503,6 @@
 
         if (!joinRing)
             throw new ConfigurationException("Cannot set both join_ring=false and attempt to replace a node");
-<<<<<<< HEAD
 
         if (!DatabaseDescriptor.isAutoBootstrap() && !Boolean.getBoolean("cassandra.allow_unsafe_replace"))
             throw new RuntimeException("Replacing a node without bootstrapping risks invalidating consistency " +
@@ -511,15 +510,6 @@
                                        "To perform this operation, please restart with " +
                                        "-Dcassandra.allow_unsafe_replace=true");
 
-=======
-
-        if (!DatabaseDescriptor.isAutoBootstrap() && !Boolean.getBoolean("cassandra.allow_unsafe_replace"))
-            throw new RuntimeException("Replacing a node without bootstrapping risks invalidating consistency " +
-                                       "guarantees as the expected data may not be present until repair is run. " +
-                                       "To perform this operation, please restart with " +
-                                       "-Dcassandra.allow_unsafe_replace=true");
-
->>>>>>> 707c3643
         InetAddress replaceAddress = DatabaseDescriptor.getReplaceAddress();
         logger.info("Gathering node replacement information for {}", replaceAddress);
         Gossiper.instance.doShadowRound();
