--- conflicted
+++ resolved
@@ -183,11 +183,8 @@
 
     private volatile boolean initialized = false;
     private volatile boolean joined = false;
-<<<<<<< HEAD
     private volatile boolean gossipActive = false;
-=======
     private final AtomicBoolean authSetupCalled = new AtomicBoolean(false);
->>>>>>> 5aec8349
 
     /* the probability for tracing any particular request, 0 disables tracing and 1 enables for all */
     private double traceProbability = 0.0;
