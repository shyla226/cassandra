--- conflicted
+++ resolved
@@ -819,10 +819,7 @@
 
     public void waitForSchema(int delay)
     {
-<<<<<<< HEAD
-=======
         logger.debug("Waiting for schema (max {} seconds)", delay);
->>>>>>> 5498a28a
         // first sleep the delay to make sure we see all our peers
         for (int i = 0; i < delay; i += 1000)
         {
@@ -842,10 +839,7 @@
             setMode(Mode.JOINING, "waiting for schema information to complete", true);
             MigrationManager.waitUntilReadyForBootstrap();
         }
-<<<<<<< HEAD
-=======
         logger.info("Has schema with version {}", Schema.instance.getVersion());
->>>>>>> 5498a28a
     }
 
     private void joinTokenRing(int delay) throws ConfigurationException
@@ -989,10 +983,6 @@
             if (dataAvailable)
             {
                 finishJoiningRing(bootstrap, bootstrapTokens);
-<<<<<<< HEAD
-=======
-                doAuthSetup();
->>>>>>> 5498a28a
 
                 // remove the existing info about the replaced node.
                 if (!current.isEmpty())
@@ -1006,21 +996,13 @@
             else
             {
                 logger.warn("Some data streaming failed. Use nodetool to check bootstrap state and resume. For more, see `nodetool help bootstrap`. {}", SystemKeyspace.getBootstrapState());
-<<<<<<< HEAD
                 TPCUtils.blockingAwait(doAuthSetup());
-=======
-                doAuthSetup();
->>>>>>> 5498a28a
             }
         }
         else
         {
             logger.info("Startup complete, but write survey mode is active, not becoming an active ring member. Use JMX (StorageService->joinRing()) to finalize ring joining.");
-<<<<<<< HEAD
             TPCUtils.blockingAwait(doAuthSetup());
-=======
-            doAuthSetup();
->>>>>>> 5498a28a
         }
     }
 
@@ -1074,7 +1056,6 @@
             logger.info("Leaving write survey mode and joining ring at operator request");
             finishJoiningRing(resumedBootstrap, getSavedTokensBlocking());
             isSurveyMode = false;
-            doAuthSetup();
         }
     }
 
@@ -1092,12 +1073,9 @@
         setBootstrapStateBlocking(SystemKeyspace.BootstrapState.COMPLETED);
         executePreJoinTasks(didBootstrap);
         setTokens(tokens);
-<<<<<<< HEAD
 
         assert tokenMetadata.sortedTokens().size() > 0;
         TPCUtils.blockingAwait(doAuthSetup());
-=======
->>>>>>> 5498a28a
     }
 
     private Completable doAuthSetup()
@@ -1239,10 +1217,7 @@
         rebuild(keyspace != null ? Collections.singletonList(keyspace) : Collections.emptyList(),
                 tokens,
                 RebuildMode.NORMAL,
-<<<<<<< HEAD
                 0,
-=======
->>>>>>> 5498a28a
                 StreamingOptions.forRebuild(tokenMetadata.cloneOnlyTokenMap(),
                                             sourceDc, specificSources));
     }
@@ -1255,7 +1230,6 @@
                           List<String> specifiedSources,
                           List<String> excludeSources)
     {
-<<<<<<< HEAD
         return rebuild(keyspaces, tokens, mode, 0,
                        srcDcNames, excludeDcNames, specifiedSources, excludeSources);
     }
@@ -1273,11 +1247,6 @@
                        tokens,
                        RebuildMode.getMode(mode),
                        streamingConnectionsPerHost,
-=======
-        return rebuild(keyspaces != null ? keyspaces : Collections.emptyList(),
-                       tokens,
-                       RebuildMode.getMode(mode),
->>>>>>> 5498a28a
                        StreamingOptions.forRebuild(tokenMetadata.cloneOnlyTokenMap(),
                                                    srcDcNames, excludeDcNames, specifiedSources, excludeSources));
     }
@@ -1285,10 +1254,7 @@
     private String rebuild(List<String> keyspaces,
                            String tokens,
                            RebuildMode mode,
-<<<<<<< HEAD
                            int streamingConnectionsPerHost,
-=======
->>>>>>> 5498a28a
                            StreamingOptions options)
     {
         keyspaces = keyspaces != null ? keyspaces : Collections.emptyList();
@@ -1299,7 +1265,6 @@
             throw new IllegalArgumentException("Cannot specify tokens without keyspace.");
         }
 
-<<<<<<< HEAD
         if (streamingConnectionsPerHost <= 0)
         {
             streamingConnectionsPerHost = DatabaseDescriptor.getStreamingConnectionsPerHost();
@@ -1309,13 +1274,6 @@
                                    !keyspaces.isEmpty() ? keyspaces : "(All keyspaces)",
                                    tokens == null ? "(All tokens)" : tokens,
                                    streamingConnectionsPerHost, mode, options);
-=======
-
-        String msg = String.format("%s, %s, %s, %s",
-                                   !keyspaces.isEmpty() ? keyspaces : "(All keyspaces)",
-                                   tokens == null ? "(All tokens)" : tokens,
-                                   mode, options);
->>>>>>> 5498a28a
 
         logger.info("starting rebuild for {}", msg);
         long t0 = System.currentTimeMillis();
@@ -1329,10 +1287,7 @@
                                                    DatabaseDescriptor.getEndpointSnitch(),
                                                    streamStateStore,
                                                    false,
-<<<<<<< HEAD
                                                    streamingConnectionsPerHost,
-=======
->>>>>>> 5498a28a
                                                    options.toSourceFilter(DatabaseDescriptor.getEndpointSnitch(),
                                                                           FailureDetector.instance));
         // check ongoing rebuild
@@ -1444,21 +1399,6 @@
             // rebuild is done (successfully or not)
             currentRebuild.set(null);
         }
-    }
-
-    public void abortRebuild(String reason)
-    {
-        if (reason == null)
-            reason = "Manually aborted";
-
-        RangeStreamer streamer = currentRebuild.get();
-        if (streamer == null)
-            throw new IllegalStateException("No active rebuild");
-
-        // Do not clear the 'currentRebuild' field here. The currently active 'RangeStreamer' will exit and
-        // therefore clear the reference in 'StorageService.rebuild()'.
-
-        streamer.abort(reason);
     }
 
     public void setRpcTimeout(long value)
@@ -2238,13 +2178,8 @@
                         }
                         break;
                     case SCHEMA:
-<<<<<<< HEAD
                         updatePeerInfoBlocking(endpoint, "schema_version", UUID.fromString(value.value));
-                        MigrationManager.instance.scheduleSchemaPull(endpoint, epState);
-=======
-                        SystemKeyspace.updatePeerInfo(endpoint, "schema_version", UUID.fromString(value.value), executor);
                         MigrationManager.instance.scheduleSchemaPull(endpoint, epState, String.format("gossip schema version change to %s", value.value));
->>>>>>> 5498a28a
                         break;
                     case HOST_ID:
                         updatePeerInfoBlocking(endpoint, "host_id", UUID.fromString(value.value));
@@ -3602,34 +3537,21 @@
 
     public void cleanupSizeEstimates()
     {
-<<<<<<< HEAD
         SetMultimap<String, String> sizeEstimates = TPCUtils.blockingGet(SystemKeyspace.getTablesWithSizeEstimates());
-=======
-        SetMultimap<String, String> sizeEstimates = SystemKeyspace.getTablesWithSizeEstimates();
->>>>>>> 5498a28a
 
         for (Entry<String, Collection<String>> tablesByKeyspace : sizeEstimates.asMap().entrySet())
         {
             String keyspace = tablesByKeyspace.getKey();
             if (!Schema.instance.getKeyspaces().contains(keyspace))
             {
-<<<<<<< HEAD
                 TPCUtils.blockingGet(SystemKeyspace.clearSizeEstimates(keyspace));
-=======
-                SystemKeyspace.clearSizeEstimates(keyspace);
->>>>>>> 5498a28a
             }
             else
             {
                 for (String table : tablesByKeyspace.getValue())
                 {
-<<<<<<< HEAD
                     if (Schema.instance.getTableMetadataRef(keyspace, table) == null)
                         TPCUtils.blockingGet(SystemKeyspace.clearSizeEstimates(keyspace, table));
-=======
-                    if (!Schema.instance.hasCF(Pair.create(keyspace, table)))
-                        SystemKeyspace.clearSizeEstimates(keyspace, table);
->>>>>>> 5498a28a
                 }
             }
         }
@@ -3694,7 +3616,6 @@
             failIfCannotRunIncrementalRepair(keyspace, option.getColumnFamilies().toArray(new String[0]));
         }
 
-<<<<<<< HEAD
         // We reject any repair that targets a table on which NodeSync is enabled.
         checkForNodeSyncEnabledTables(keyspace, option);
 
@@ -3707,33 +3628,6 @@
     {
         String[] columnFamilies = option.getColumnFamilies().toArray(new String[0]);
         try
-=======
-        RepairOption options = new RepairOption(parallelism, primaryRange, !fullRepair, false, 1, Collections.<Range<Token>>emptyList(), false, false, false);
-        if (dataCenters != null)
-        {
-            options.getDataCenters().addAll(dataCenters);
-        }
-        if (hosts != null)
-        {
-            options.getHosts().addAll(hosts);
-        }
-        if (primaryRange)
-        {
-            // when repairing only primary range, neither dataCenters nor hosts can be set
-            if (options.getDataCenters().isEmpty() && options.getHosts().isEmpty())
-                options.getRanges().addAll(getPrimaryRanges(keyspace));
-                // except dataCenters only contain local DC (i.e. -local)
-            else if (options.getDataCenters().size() == 1 && options.getDataCenters().contains(DatabaseDescriptor.getLocalDataCenter()))
-                options.getRanges().addAll(getPrimaryRangesWithinDC(keyspace));
-            else
-                throw new IllegalArgumentException("You need to run primary range repair on all nodes in the cluster.");
-        }
-        else
-        {
-            options.getRanges().addAll(getLocalRanges(keyspace));
-        }
-        if (tableNames != null)
->>>>>>> 5498a28a
         {
             Iterable<ColumnFamilyStore> validTables = getValidColumnFamilies(false, false, keyspace, columnFamilies);
             Iterable<TableMetadata> withNodeSync = Iterables.filter(Iterables.transform(validTables, ColumnFamilyStore::metadata),
@@ -3767,22 +3661,7 @@
             Set<String> tablesWithViewsOrCdc = tablesToRepair.stream().filter(c -> c.hasViews() || c.metadata.get().isView() ||
                                                                                    c.isCdcEnabled()).map(c -> c.name).collect(Collectors.toSet());
 
-<<<<<<< HEAD
             if (!tablesWithViewsOrCdc.isEmpty())
-=======
-        RepairOption options = new RepairOption(parallelism, false, !fullRepair, false, 1, repairingRange, true, false, false);
-        if (dataCenters != null)
-        {
-            options.getDataCenters().addAll(dataCenters);
-        }
-        if (hosts != null)
-        {
-            options.getHosts().addAll(hosts);
-        }
-        if (tableNames != null)
-        {
-            for (String table : tableNames)
->>>>>>> 5498a28a
             {
                 throw new IllegalArgumentException(String.format("Cannot run incremental repair on tables %s from keyspace %s " +
                                                          "because incremental repair is not supported on tables with " +
@@ -3839,53 +3718,7 @@
         return tokenMetadata.partitioner.getTokenFactory();
     }
 
-<<<<<<< HEAD
     private FutureTask<Object> createRepairTask(final int cmd, final String keyspace, final RepairOption options)
-=======
-    public int forceRepairAsync(String keyspace, RepairOption options, boolean legacy)
-    {
-        if (options.getRanges().isEmpty() || Keyspace.open(keyspace).getReplicationStrategy().getReplicationFactor() < 2)
-            return 0;
-
-        if (options.isIncremental() && shouldFallBackToFullRepair(keyspace, options.getColumnFamilies().toArray(new String[options.getColumnFamilies().size()])))
-        {
-            logger.info("Incremental repair is not supported on tables{} from keyspace {} with materialized views. " +
-                        "Running full repairs instead.", options.getColumnFamilies().isEmpty()? "" : " " + options.getColumnFamilies(), keyspace);
-            options.setIncremental(false);
-        }
-
-        int cmd = nextRepairCommand.incrementAndGet();
-        NamedThreadFactory.createThread(createRepairTask(cmd, keyspace, options, legacy), "Repair-Task-" + threadCounter.incrementAndGet()).start();
-        return cmd;
-    }
-
-    protected boolean shouldFallBackToFullRepair(String keyspace, String[] tables)
-    {
-        try
-        {
-            Set<ColumnFamilyStore> tablesToRepair = Sets.newHashSet(getValidColumnFamilies(false, false, keyspace, tables));
-            Set<String> tablesWithViewsOrCdc = tablesToRepair.stream().filter(c -> c.hasViews() || c.metadata.isView() || c.isCdcEnabled()).map(c -> c.name).collect(Collectors.toSet());
-
-            if (tablesWithViewsOrCdc.isEmpty())
-                return false;
-
-            if (tablesToRepair.size() == tablesWithViewsOrCdc.size())
-                return true;
-
-
-            throw new IllegalArgumentException(String.format("Cannot run a single repair command on tables with CDC/MVs and non-MV/CDC tables (%s) from keyspace %s " +
-                                                             "simultaneously because incremental repair is not supported on tables with materialized views" +
-                                                             "or CDC: %s. Please execute a separate command for repairing tables with and without CDC/MVs.", tablesToRepair,
-                                                             keyspace, tablesWithViewsOrCdc));
-        }
-        catch (IOException e)
-        {
-            throw new RuntimeException("Could not fetch tables for repair.", e);
-        }
-    }
-
-    private FutureTask<Object> createRepairTask(final int cmd, final String keyspace, final RepairOption options, boolean legacy)
->>>>>>> 5498a28a
     {
         if (!options.getDataCenters().isEmpty() && !options.getDataCenters().contains(DatabaseDescriptor.getLocalDataCenter()))
         {
@@ -4258,11 +4091,7 @@
 
             PendingRangeCalculatorService.instance.blockUntilFinished();
 
-<<<<<<< HEAD
             String dc = DatabaseDescriptor.getLocalDataCenter();
-=======
-            String dc = DatabaseDescriptor.getEndpointSnitch().getDatacenter(FBUtilities.getBroadcastAddress());
->>>>>>> 5498a28a
 
             if (operationMode != Mode.LEAVING) // If we're already decommissioning there is no point checking RF/pending ranges
             {
@@ -5223,15 +5052,9 @@
         {
             List<String> tables = new ArrayList<>();
             map.put(ks, tables);
-<<<<<<< HEAD
             for (Iterator<ViewMetadata> viewIter = Schema.instance.getKeyspaceMetadata(ks).views.iterator(); viewIter.hasNext();)
             {
                 tables.add(viewIter.next().name);
-=======
-            for (Iterator<ViewDefinition> viewIter = Schema.instance.getKSMetaData(ks).views.iterator(); viewIter.hasNext();)
-            {
-                tables.add(viewIter.next().viewName);
->>>>>>> 5498a28a
             }
         }
         return map;
@@ -5687,7 +5510,6 @@
         return NativeLibrary.getProcessID();
     }
 
-<<<<<<< HEAD
     public static List<Range<Token>> getStartupTokenRanges(Keyspace keyspace)
     {
         if (!DatabaseDescriptor.getPartitioner().splitter().isPresent())
@@ -5714,8 +5536,6 @@
         return Range.sort(lr);
     }
 
-=======
->>>>>>> 5498a28a
     public int forceMarkAllSSTablesAsUnrepaired(String keyspace, String... tables) throws IOException
     {
         int marked = 0;
@@ -5735,13 +5555,10 @@
         }
         return marked;
     }
-<<<<<<< HEAD
 
     public boolean shouldTraceRequest()
     {
         double traceProbability = getTraceProbability();
         return traceProbability != 0 && ThreadLocalRandom.current().nextDouble() < traceProbability;
     }
-=======
->>>>>>> 5498a28a
 }