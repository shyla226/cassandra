--- conflicted
+++ resolved
@@ -431,25 +431,15 @@
             if (entry == null)
                 return;
 
-<<<<<<< HEAD
-            out.write(cfs.metadata.ksAndCFBytes);
-            ByteBufferUtil.writeWithLength(key.key(), out);
-            out.writeInt(key.desc().generation);
-            out.writeBoolean(true);
-
-            SerializationHeader header = new SerializationHeader(false, cfs.metadata, cfs.metadata.partitionColumns(), EncodingStats.NO_STATS);
-            key.desc().getFormat().getIndexSerializer(cfs.metadata, key.desc().version, header).serializeForCache(entry, out);
-=======
             TableMetadata tableMetadata = cfs.metadata();
             tableMetadata.id.serialize(out);
             out.writeUTF(tableMetadata.indexName().orElse(""));
-            ByteBufferUtil.writeWithLength(key.key, out);
+            ByteBufferUtil.writeWithLength(key.key(), out);
             out.writeInt(key.desc.generation);
             out.writeBoolean(true);
 
             SerializationHeader header = new SerializationHeader(false, cfs.metadata(), cfs.metadata().regularAndStaticColumns(), EncodingStats.NO_STATS);
             key.desc.getFormat().getIndexSerializer(cfs.metadata(), key.desc.version, header).serializeForCache(entry, out);
->>>>>>> 03662bb3
         }
 
         public Future<Pair<KeyCacheKey, RowIndexEntry>> deserialize(DataInputPlus input, ColumnFamilyStore cfs) throws IOException
