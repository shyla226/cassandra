/*
 * Licensed to the Apache Software Foundation (ASF) under one
 * or more contributor license agreements.  See the NOTICE file
 * distributed with this work for additional information
 * regarding copyright ownership.  The ASF licenses this file
 * to you under the Apache License, Version 2.0 (the
 * "License"); you may not use this file except in compliance
 * with the License.  You may obtain a copy of the License at
 *
 *     http://www.apache.org/licenses/LICENSE-2.0
 *
 * Unless required by applicable law or agreed to in writing, software
 * distributed under the License is distributed on an "AS IS" BASIS,
 * WITHOUT WARRANTIES OR CONDITIONS OF ANY KIND, either express or implied.
 * See the License for the specific language governing permissions and
 * limitations under the License.
 */
package org.apache.cassandra.service;

import java.net.InetAddress;
import java.util.Collection;
import java.util.List;
import java.util.concurrent.TimeUnit;

import com.google.common.collect.Iterables;
import org.slf4j.Logger;
import org.slf4j.LoggerFactory;

import org.apache.cassandra.concurrent.Stage;
import org.apache.cassandra.concurrent.StageManager;
import org.apache.cassandra.config.ReadRepairDecision;
import org.apache.cassandra.db.ColumnFamilyStore;
import org.apache.cassandra.db.ConsistencyLevel;
import org.apache.cassandra.db.ReadCommand;
import org.apache.cassandra.db.SinglePartitionReadCommand;
import org.apache.cassandra.db.Keyspace;
import org.apache.cassandra.db.partitions.PartitionIterator;
import org.apache.cassandra.exceptions.ReadFailureException;
import org.apache.cassandra.exceptions.ReadTimeoutException;
import org.apache.cassandra.exceptions.UnavailableException;
import org.apache.cassandra.metrics.ReadCoordinationMetrics;
import org.apache.cassandra.metrics.ReadRepairMetrics;
import org.apache.cassandra.net.MessageOut;
import org.apache.cassandra.net.MessagingService;
import org.apache.cassandra.schema.SpeculativeRetryParam;
import org.apache.cassandra.service.StorageProxy.LocalReadRunnable;
import org.apache.cassandra.tracing.TraceState;
import org.apache.cassandra.tracing.Tracing;
import org.apache.cassandra.utils.FBUtilities;

/**
 * Sends a read request to the replicas needed to satisfy a given ConsistencyLevel.
 *
 * Optionally, may perform additional requests to provide redundancy against replica failure:
 * AlwaysSpeculatingReadExecutor will always send a request to one extra replica, while
 * SpeculatingReadExecutor will wait until it looks like the original request is in danger
 * of timing out before performing extra reads.
 */
public abstract class AbstractReadExecutor
{
    private static final Logger logger = LoggerFactory.getLogger(AbstractReadExecutor.class);

    protected final ReadCommand command;
    protected final List<InetAddress> targetReplicas;
    protected final ReadCallback handler;
    protected final TraceState traceState;

<<<<<<< HEAD
    AbstractReadExecutor(Keyspace keyspace, ReadCommand command, ConsistencyLevel consistencyLevel, List<InetAddress> targetReplicas, long queryStartNanoTime)
=======
    static
    {
        MessagingService.instance().register(ReadCoordinationMetrics::updateReplicaLatency);
    }

    AbstractReadExecutor(Keyspace keyspace, ReadCommand command, ConsistencyLevel consistencyLevel, List<InetAddress> targetReplicas)
>>>>>>> 4f947aa1
    {
        this.command = command;
        this.targetReplicas = targetReplicas;
        this.handler = new ReadCallback(new DigestResolver(keyspace, command, consistencyLevel, targetReplicas.size()), consistencyLevel, command, targetReplicas, queryStartNanoTime);
        this.traceState = Tracing.instance.get();

        // Set the digest version (if we request some digests). This is the smallest version amongst all our target replicas since new nodes
        // knows how to produce older digest but the reverse is not true.
        // TODO: we need this when talking with pre-3.0 nodes. So if we preserve the digest format moving forward, we can get rid of this once
        // we stop being compatible with pre-3.0 nodes.
        int digestVersion = MessagingService.current_version;
        for (InetAddress replica : targetReplicas)
            digestVersion = Math.min(digestVersion, MessagingService.instance().getVersion(replica));
        command.setDigestVersion(digestVersion);
    }

    protected void makeDataRequests(Iterable<InetAddress> endpoints)
    {
        makeRequests(command, endpoints);

    }

    protected void makeDigestRequests(Iterable<InetAddress> endpoints)
    {
        makeRequests(command.copyAsDigestQuery(), endpoints);
    }

    private void makeRequests(ReadCommand readCommand, Iterable<InetAddress> endpoints)
    {
        boolean hasLocalEndpoint = false;

        for (InetAddress endpoint : endpoints)
        {
            if (StorageProxy.canDoLocalRequest(endpoint))
            {
                hasLocalEndpoint = true;
                continue;
            }

            if (traceState != null)
                traceState.trace("reading {} from {}", readCommand.isDigestQuery() ? "digest" : "data", endpoint);
            logger.trace("reading {} from {}", readCommand.isDigestQuery() ? "digest" : "data", endpoint);
            MessageOut<ReadCommand> message = readCommand.createMessage(MessagingService.instance().getVersion(endpoint));
            MessagingService.instance().sendRRWithFailure(message, endpoint, handler);
        }

        // We delay the local (potentially blocking) read till the end to avoid stalling remote requests.
        if (hasLocalEndpoint)
        {
            logger.trace("reading {} locally", readCommand.isDigestQuery() ? "digest" : "data");
            StageManager.getStage(Stage.READ).maybeExecuteImmediately(new LocalReadRunnable(command, handler));
        }
    }

    /**
     * Perform additional requests if it looks like the original will time out.  May block while it waits
     * to see if the original requests are answered first.
     */
    public abstract void maybeTryAdditionalReplicas();

    /**
     * Get the replicas involved in the [finished] request.
     *
     * @return target replicas + the extra replica, *IF* we speculated.
     */
    public abstract Collection<InetAddress> getContactedReplicas();

    /**
     * send the initial set of requests
     */
    public abstract void executeAsync();

    /**
     * wait for an answer.  Blocks until success or timeout, so it is caller's
     * responsibility to call maybeTryAdditionalReplicas first.
     */
    public PartitionIterator get() throws ReadFailureException, ReadTimeoutException, DigestMismatchException
    {
        return handler.get();
    }

    /**
     * @return an executor appropriate for the configured speculative read policy
     */
    public static AbstractReadExecutor getReadExecutor(SinglePartitionReadCommand command, ConsistencyLevel consistencyLevel, long queryStartNanoTime) throws UnavailableException
    {
        Keyspace keyspace = Keyspace.open(command.metadata().ksName);
        List<InetAddress> allReplicas = StorageProxy.getLiveSortedEndpoints(keyspace, command.partitionKey());

        // 11980: Excluding EACH_QUORUM reads from potential RR, so that we do not miscount DC responses
        ReadRepairDecision repairDecision = consistencyLevel == ConsistencyLevel.EACH_QUORUM
                                            ? ReadRepairDecision.NONE
                                            : command.metadata().newReadRepairDecision();
        List<InetAddress> targetReplicas = consistencyLevel.filterForQuery(keyspace, allReplicas, repairDecision);

        // See APOLLO-637
        if (!allReplicas.contains(FBUtilities.getBroadcastAddress()))
            ReadCoordinationMetrics.nonreplicaRequests.inc();
        else if (!targetReplicas.contains(FBUtilities.getBroadcastAddress()))
            ReadCoordinationMetrics.preferredOtherReplicas.inc();

        // Throw UAE early if we don't have enough replicas.
        consistencyLevel.assureSufficientLiveNodes(keyspace, targetReplicas);

        if (repairDecision != ReadRepairDecision.NONE)
        {
            Tracing.trace("Read-repair {}", repairDecision);
            ReadRepairMetrics.attempted.mark();
        }

        ColumnFamilyStore cfs = keyspace.getColumnFamilyStore(command.metadata().cfId);
        SpeculativeRetryParam retry = cfs.metadata.params.speculativeRetry;

        // Speculative retry is disabled *OR* there are simply no extra replicas to speculate.
        // 11980: Disable speculative retry if using EACH_QUORUM in order to prevent miscounting DC responses
        if (retry.equals(SpeculativeRetryParam.NONE)
            || consistencyLevel == ConsistencyLevel.EACH_QUORUM
            || consistencyLevel.blockFor(keyspace) == allReplicas.size())
            return new NeverSpeculatingReadExecutor(keyspace, command, consistencyLevel, targetReplicas, queryStartNanoTime);

        if (targetReplicas.size() == allReplicas.size())
        {
            // CL.ALL, RRD.GLOBAL or RRD.DC_LOCAL and a single-DC.
            // We are going to contact every node anyway, so ask for 2 full data requests instead of 1, for redundancy
            // (same amount of requests in total, but we turn 1 digest request into a full blown data request).
            return new AlwaysSpeculatingReadExecutor(keyspace, cfs, command, consistencyLevel, targetReplicas, queryStartNanoTime);
        }

        // RRD.NONE or RRD.DC_LOCAL w/ multiple DCs.
        InetAddress extraReplica = allReplicas.get(targetReplicas.size());
        // With repair decision DC_LOCAL all replicas/target replicas may be in different order, so
        // we might have to find a replacement that's not already in targetReplicas.
        if (repairDecision == ReadRepairDecision.DC_LOCAL && targetReplicas.contains(extraReplica))
        {
            for (InetAddress address : allReplicas)
            {
                if (!targetReplicas.contains(address))
                {
                    extraReplica = address;
                    break;
                }
            }
        }
        targetReplicas.add(extraReplica);

        if (retry.equals(SpeculativeRetryParam.ALWAYS))
            return new AlwaysSpeculatingReadExecutor(keyspace, cfs, command, consistencyLevel, targetReplicas, queryStartNanoTime);
        else // PERCENTILE or CUSTOM.
            return new SpeculatingReadExecutor(keyspace, cfs, command, consistencyLevel, targetReplicas, queryStartNanoTime);
    }

    public static class NeverSpeculatingReadExecutor extends AbstractReadExecutor
    {
        public NeverSpeculatingReadExecutor(Keyspace keyspace, ReadCommand command, ConsistencyLevel consistencyLevel, List<InetAddress> targetReplicas, long queryStartNanoTime)
        {
            super(keyspace, command, consistencyLevel, targetReplicas, queryStartNanoTime);
        }

        public void executeAsync()
        {
            makeDataRequests(targetReplicas.subList(0, 1));
            if (targetReplicas.size() > 1)
                makeDigestRequests(targetReplicas.subList(1, targetReplicas.size()));
        }

        public void maybeTryAdditionalReplicas()
        {
            // no-op
        }

        public Collection<InetAddress> getContactedReplicas()
        {
            return targetReplicas;
        }
    }

    private static class SpeculatingReadExecutor extends AbstractReadExecutor
    {
        private final ColumnFamilyStore cfs;
        private volatile boolean speculated = false;

        public SpeculatingReadExecutor(Keyspace keyspace,
                                       ColumnFamilyStore cfs,
                                       ReadCommand command,
                                       ConsistencyLevel consistencyLevel,
                                       List<InetAddress> targetReplicas,
                                       long queryStartNanoTime)
        {
            super(keyspace, command, consistencyLevel, targetReplicas, queryStartNanoTime);
            this.cfs = cfs;
        }

        public void executeAsync()
        {
            // if CL + RR result in covering all replicas, getReadExecutor forces AlwaysSpeculating.  So we know
            // that the last replica in our list is "extra."
            List<InetAddress> initialReplicas = targetReplicas.subList(0, targetReplicas.size() - 1);

            if (handler.blockfor < initialReplicas.size())
            {
                // We're hitting additional targets for read repair.  Since our "extra" replica is the least-
                // preferred by the snitch, we do an extra data read to start with against a replica more
                // likely to reply; better to let RR fail than the entire query.
                makeDataRequests(initialReplicas.subList(0, 2));
                if (initialReplicas.size() > 2)
                    makeDigestRequests(initialReplicas.subList(2, initialReplicas.size()));
            }
            else
            {
                // not doing read repair; all replies are important, so it doesn't matter which nodes we
                // perform data reads against vs digest.
                makeDataRequests(initialReplicas.subList(0, 1));
                if (initialReplicas.size() > 1)
                    makeDigestRequests(initialReplicas.subList(1, initialReplicas.size()));
            }
        }

        public void maybeTryAdditionalReplicas()
        {
            // no latency information, or we're overloaded
            if (cfs.sampleLatencyNanos > TimeUnit.MILLISECONDS.toNanos(command.getTimeout()))
                return;

            if (!handler.await(cfs.sampleLatencyNanos, TimeUnit.NANOSECONDS))
            {
                // Could be waiting on the data, or on enough digests.
                ReadCommand retryCommand = command;
                if (handler.resolver.isDataPresent())
                    retryCommand = command.copyAsDigestQuery();

                InetAddress extraReplica = Iterables.getLast(targetReplicas);
                if (traceState != null)
                    traceState.trace("speculating read retry on {}", extraReplica);
                logger.trace("speculating read retry on {}", extraReplica);
                int version = MessagingService.instance().getVersion(extraReplica);
                MessagingService.instance().sendRRWithFailure(retryCommand.createMessage(version), extraReplica, handler);
                speculated = true;

                cfs.metric.speculativeRetries.inc();
            }
        }

        public Collection<InetAddress> getContactedReplicas()
        {
            return speculated
                 ? targetReplicas
                 : targetReplicas.subList(0, targetReplicas.size() - 1);
        }
    }

    private static class AlwaysSpeculatingReadExecutor extends AbstractReadExecutor
    {
        private final ColumnFamilyStore cfs;

        public AlwaysSpeculatingReadExecutor(Keyspace keyspace,
                                             ColumnFamilyStore cfs,
                                             ReadCommand command,
                                             ConsistencyLevel consistencyLevel,
                                             List<InetAddress> targetReplicas,
                                             long queryStartNanoTime)
        {
            super(keyspace, command, consistencyLevel, targetReplicas, queryStartNanoTime);
            this.cfs = cfs;
        }

        public void maybeTryAdditionalReplicas()
        {
            // no-op
        }

        public Collection<InetAddress> getContactedReplicas()
        {
            return targetReplicas;
        }

        @Override
        public void executeAsync()
        {
            makeDataRequests(targetReplicas.subList(0, targetReplicas.size() > 1 ? 2 : 1));
            if (targetReplicas.size() > 2)
                makeDigestRequests(targetReplicas.subList(2, targetReplicas.size()));
            cfs.metric.speculativeRetries.inc();
        }
    }
}<|MERGE_RESOLUTION|>--- conflicted
+++ resolved
@@ -65,16 +65,12 @@
     protected final ReadCallback handler;
     protected final TraceState traceState;
 
-<<<<<<< HEAD
+    static
+    {
+        MessagingService.instance().register(ReadCoordinationMetrics::updateReplicaLatency);
+    }
+
     AbstractReadExecutor(Keyspace keyspace, ReadCommand command, ConsistencyLevel consistencyLevel, List<InetAddress> targetReplicas, long queryStartNanoTime)
-=======
-    static
-    {
-        MessagingService.instance().register(ReadCoordinationMetrics::updateReplicaLatency);
-    }
-
-    AbstractReadExecutor(Keyspace keyspace, ReadCommand command, ConsistencyLevel consistencyLevel, List<InetAddress> targetReplicas)
->>>>>>> 4f947aa1
     {
         this.command = command;
         this.targetReplicas = targetReplicas;
