/*
 * Licensed to the Apache Software Foundation (ASF) under one
 * or more contributor license agreements.  See the NOTICE file
 * distributed with this work for additional information
 * regarding copyright ownership.  The ASF licenses this file
 * to you under the Apache License, Version 2.0 (the
 * "License"); you may not use this file except in compliance
 * with the License.  You may obtain a copy of the License at
 *
 *     http://www.apache.org/licenses/LICENSE-2.0
 *
 * Unless required by applicable law or agreed to in writing, software
 * distributed under the License is distributed on an "AS IS" BASIS,
 * WITHOUT WARRANTIES OR CONDITIONS OF ANY KIND, either express or implied.
 * See the License for the specific language governing permissions and
 * limitations under the License.
 */
package org.apache.cassandra.service;

import java.net.InetAddress;
import java.util.List;
import java.util.concurrent.ThreadLocalRandom;
import java.util.concurrent.TimeUnit;

import com.google.common.collect.Iterables;

import io.reactivex.Completable;
import io.reactivex.CompletableObserver;
import io.reactivex.Single;

import org.slf4j.Logger;
import org.slf4j.LoggerFactory;

import org.apache.cassandra.db.ColumnFamilyStore;
import org.apache.cassandra.db.ConsistencyLevel;
import org.apache.cassandra.db.DigestVersion;
import org.apache.cassandra.db.ReadCommand;
import org.apache.cassandra.db.ReadVerbs;
import org.apache.cassandra.db.SinglePartitionReadCommand;
import org.apache.cassandra.db.Keyspace;
import org.apache.cassandra.db.partitions.PartitionIterator;
import org.apache.cassandra.exceptions.ReadTimeoutException;
import org.apache.cassandra.exceptions.UnavailableException;
import org.apache.cassandra.metrics.ReadRepairMetrics;
import org.apache.cassandra.net.Verbs;
import org.apache.cassandra.net.MessagingService;
import org.apache.cassandra.net.MessagingVersion;
import org.apache.cassandra.schema.SpeculativeRetryParam;
import org.apache.cassandra.schema.TableMetadata;
import org.apache.cassandra.tracing.Tracing;
import org.apache.cassandra.utils.Throwables;

/**
 * Sends a read request to the replicas needed to satisfy a given ConsistencyLevel.
 *
 * Optionally, may perform additional requests to provide redundancy against replica failure:
 * AlwaysSpeculatingReadExecutor will always send a request to one extra replica, while
 * SpeculatingReadExecutor will wait until it looks like the original request is in danger
 * of timing out before performing extra reads.
 */
public abstract class AbstractReadExecutor
{
    private static final Logger logger = LoggerFactory.getLogger(AbstractReadExecutor.class);

    protected final ReadCommand command;
    protected final List<InetAddress> targetReplicas;
    protected final ReadCallback handler;
    protected final DigestVersion digestVersion;
    protected final ColumnFamilyStore cfs;

    AbstractReadExecutor(Keyspace keyspace, ColumnFamilyStore cfs, ReadCommand command, ConsistencyLevel consistencyLevel, List<InetAddress> targetReplicas, long queryStartNanoTime)
    {
        this.command = command;
        this.targetReplicas = targetReplicas;
        this.handler = new ReadCallback(new DigestResolver(keyspace, command, consistencyLevel, targetReplicas.size()), consistencyLevel, command, targetReplicas, queryStartNanoTime);
        this.cfs = cfs;

        // Set the digest version (if we request some digests). This is the smallest version amongst all our target replicas since new nodes
        // knows how to produce older digest but the reverse is not true.
        MessagingVersion minVersion = MessagingService.current_version;
        for (InetAddress replica : targetReplicas)
            minVersion = MessagingVersion.min(minVersion, MessagingService.instance().getVersion(replica));
        this.digestVersion = minVersion.<ReadVerbs.ReadVersion>groupVersion(Verbs.Group.READS).digestVersion;
    }

    protected Completable makeDataRequests(List<InetAddress> endpoints)
    {
        assert !endpoints.isEmpty();
        Tracing.trace("Reading data from {}", endpoints);
        logger.trace("Reading data from {}", endpoints);
        return makeRequests(command, endpoints);
    }

    protected Completable makeDigestRequests(List<InetAddress> endpoints)
    {
        assert !endpoints.isEmpty();
        Tracing.trace("Reading digests from {}", endpoints);
        logger.trace("Reading digests from {}", endpoints);
        return makeRequests(command.createDigestCommand(digestVersion), endpoints);
    }

    private Completable makeRequests(ReadCommand readCommand, List<InetAddress> endpoints)
    {
        MessagingService.instance().send(Verbs.READS.READ.newDispatcher(endpoints, readCommand), handler);
        return Completable.complete();
    }

    /**
     * Perform additional requests if it looks like the original will time out.  May block while it waits
     * to see if the original requests are answered first.
     */
    public abstract Completable maybeTryAdditionalReplicas();

    /**
     * Get the replicas involved in the [finished] request.
     *
     * @return target replicas + the extra replica, *IF* we speculated.
     */
    public abstract List<InetAddress> getContactedReplicas();

    /**
     * send the initial set of requests
     */
    public abstract Completable executeAsync();

    /**
     * wait for an answer.  Blocks until success or timeout, so it is caller's
     * responsibility to call maybeTryAdditionalReplicas first.
     */
    public Single<PartitionIterator> get()
    {
            return handler.get().onErrorResumeNext(e -> {

                if (e instanceof ReadTimeoutException)
                    Throwables.perform((Throwable)null, this::onReadTimeout);

                return Single.error(e);
            });

    }

    private static ReadRepairDecision newReadRepairDecision(TableMetadata metadata)
    {
        if (metadata.params.readRepairChance > 0d ||
            metadata.params.dcLocalReadRepairChance > 0)
        {
            double chance = ThreadLocalRandom.current().nextDouble();
            if (metadata.params.readRepairChance > chance)
                return ReadRepairDecision.GLOBAL;

            if (metadata.params.dcLocalReadRepairChance > chance)
                return ReadRepairDecision.DC_LOCAL;
        }

        return ReadRepairDecision.NONE;
    }

    /**
     * @return an executor appropriate for the configured speculative read policy
     */
    public static AbstractReadExecutor getReadExecutor(SinglePartitionReadCommand command, ConsistencyLevel consistencyLevel, long queryStartNanoTime) throws UnavailableException
    {
        Keyspace keyspace = Keyspace.open(command.metadata().keyspace);
        List<InetAddress> allReplicas = StorageProxy.getLiveSortedEndpoints(keyspace, command.partitionKey());
        // 11980: Excluding EACH_QUORUM reads from potential RR, so that we do not miscount DC responses
        ReadRepairDecision repairDecision = consistencyLevel == ConsistencyLevel.EACH_QUORUM
                                            ? ReadRepairDecision.NONE
                                            : newReadRepairDecision(command.metadata());
        List<InetAddress> targetReplicas = consistencyLevel.filterForQuery(keyspace, allReplicas, repairDecision);

        // Throw UAE early if we don't have enough replicas.
        consistencyLevel.assureSufficientLiveNodes(keyspace, targetReplicas);

        if (repairDecision != ReadRepairDecision.NONE)
        {
            Tracing.trace("Read-repair {}", repairDecision);
            ReadRepairMetrics.attempted.mark();
        }

        ColumnFamilyStore cfs = keyspace.getColumnFamilyStore(command.metadata().id);
        SpeculativeRetryParam retry = cfs.metadata().params.speculativeRetry;

        // Speculative retry is disabled *OR*
        // 11980: Disable speculative retry if using EACH_QUORUM in order to prevent miscounting DC responses
        if (retry.equals(SpeculativeRetryParam.NONE)
            | consistencyLevel == ConsistencyLevel.EACH_QUORUM)
            return new NeverSpeculatingReadExecutor(keyspace, cfs, command, consistencyLevel, targetReplicas, queryStartNanoTime, false);

        // There are simply no extra replicas to speculate.
        // Handle this separately so it can log failed attempts to speculate due to lack of replicas
        if (consistencyLevel.blockFor(keyspace) == allReplicas.size())
            return new NeverSpeculatingReadExecutor(keyspace, cfs, command, consistencyLevel, targetReplicas, queryStartNanoTime, true);

        if (targetReplicas.size() == allReplicas.size())
        {
            // CL.ALL, RRD.GLOBAL or RRD.DC_LOCAL and a single-DC.
            // We are going to contact every node anyway, so ask for 2 full data requests instead of 1, for redundancy
            // (same amount of requests in total, but we turn 1 digest request into a full blown data request).
            return new AlwaysSpeculatingReadExecutor(keyspace, cfs, command, consistencyLevel, targetReplicas, queryStartNanoTime);
        }

        // RRD.NONE or RRD.DC_LOCAL w/ multiple DCs.
        InetAddress extraReplica = allReplicas.get(targetReplicas.size());
        // With repair decision DC_LOCAL all replicas/target replicas may be in different order, so
        // we might have to find a replacement that's not already in targetReplicas.
        if (repairDecision == ReadRepairDecision.DC_LOCAL && targetReplicas.contains(extraReplica))
        {
            for (InetAddress address : allReplicas)
            {
                if (!targetReplicas.contains(address))
                {
                    extraReplica = address;
                    break;
                }
            }
        }
        targetReplicas.add(extraReplica);

        if (retry.equals(SpeculativeRetryParam.ALWAYS))
            return new AlwaysSpeculatingReadExecutor(keyspace, cfs, command, consistencyLevel, targetReplicas, queryStartNanoTime);
        else // PERCENTILE or CUSTOM.
            return new SpeculatingReadExecutor(keyspace, cfs, command, consistencyLevel, targetReplicas, queryStartNanoTime);
    }

    /**
     *  Returns true if speculation should occur.
     */
    boolean shouldSpeculate()
    {
        // no latency information, or we're overloaded
        if (cfs.keyspace.getReplicationStrategy().getReplicationFactor() == 1 ||
            cfs.sampleLatencyNanos > TimeUnit.MILLISECONDS.toNanos(command.getTimeout()))
            return false;

        return true;
    }

    void onReadTimeout() {}

    public static class NeverSpeculatingReadExecutor extends AbstractReadExecutor
    {
        /**
         * If never speculating due to lack of replicas
         * log it is as a failure if it should have happened
         * but couldn't due to lack of replicas
         */
        private final boolean logFailedSpeculation;

        public NeverSpeculatingReadExecutor(Keyspace keyspace, ColumnFamilyStore cfs, ReadCommand command, ConsistencyLevel consistencyLevel, List<InetAddress> targetReplicas, long queryStartNanoTime, boolean logFailedSpeculation)
        {
            super(keyspace, cfs, command, consistencyLevel, targetReplicas, queryStartNanoTime);
            this.logFailedSpeculation = logFailedSpeculation;
        }

        public Completable executeAsync()
        {
            Completable result = makeDataRequests(targetReplicas.subList(0, 1));
            if (targetReplicas.size() > 1)
                result = result.concatWith(makeDigestRequests(targetReplicas.subList(1, targetReplicas.size())));

            return result;
        }

        public Completable maybeTryAdditionalReplicas()
        {
            return Completable.defer(() -> {

                if (!shouldSpeculate() || !logFailedSpeculation)
                    return CompletableObserver::onComplete;

<<<<<<< HEAD
                TPCScheduler.instance().scheduleDirect(() ->
                                                           {
                                                               if (!handler.hasValue())
                                                                   cfs.metric.speculativeInsufficientReplicas.inc();

                                                           }, cfs.sampleLatencyNanos, TimeUnit.NANOSECONDS);
=======
                command.getScheduler().scheduleDirect(() ->
                                                      {
                                                          if (!handler.hasValue())
                                                          {
                                                              cfs.metric.speculativeInsufficientReplicas.inc();
                                                          }
                                                      }, cfs.sampleLatencyNanos, TimeUnit.NANOSECONDS);
>>>>>>> 38cbb3ba

                return CompletableObserver::onComplete;
            });
        }

        public List<InetAddress> getContactedReplicas()
        {
            return targetReplicas;
        }
    }

    static class SpeculatingReadExecutor extends AbstractReadExecutor
    {
        private volatile boolean speculated = false;

        public SpeculatingReadExecutor(Keyspace keyspace,
                                       ColumnFamilyStore cfs,
                                       ReadCommand command,
                                       ConsistencyLevel consistencyLevel,
                                       List<InetAddress> targetReplicas,
                                       long queryStartNanoTime)
        {
            super(keyspace, cfs, command, consistencyLevel, targetReplicas, queryStartNanoTime);
        }

        public Completable executeAsync()
        {
            // if CL + RR result in covering all replicas, getReadExecutor forces AlwaysSpeculating.  So we know
            // that the last replica in our list is "extra."
            List<InetAddress> initialReplicas = targetReplicas.subList(0, targetReplicas.size() - 1);

            Completable result;
            if (handler.blockFor() < initialReplicas.size())
            {
                // We're hitting additional targets for read repair.  Since our "extra" replica is the least-
                // preferred by the snitch, we do an extra data read to start with against a replica more
                // likely to reply; better to let RR fail than the entire query.
                result = makeDataRequests(initialReplicas.subList(0, 2));
                if (initialReplicas.size() > 2)
                    result = result.concatWith(makeDigestRequests(initialReplicas.subList(2, initialReplicas.size())));
            }
            else
            {
                // not doing read repair; all replies are important, so it doesn't matter which nodes we
                // perform data reads against vs digest.
                result = makeDataRequests(initialReplicas.subList(0, 1));
                if (initialReplicas.size() > 1)
                    result = result.concatWith(makeDigestRequests(initialReplicas.subList(1, initialReplicas.size())));
            }

            return result;
        }

        public Completable maybeTryAdditionalReplicas()
        {
            return Completable.defer(
            () -> {

                if (!shouldSpeculate())
                    return CompletableObserver::onComplete;

                command.getScheduler().scheduleDirect(() -> {
                       if (!handler.hasValue())
                       {
                           //Handle speculation stats first in case the callback fires immediately
                           speculated = true;
                           cfs.metric.speculativeRetries.inc();
                           // Could be waiting on the data, or on enough digests.
                           ReadCommand retryCommand = command;
                           if (handler.resolver.isDataPresent())
                               retryCommand = command.createDigestCommand(digestVersion);

                           InetAddress extraReplica = Iterables.getLast(targetReplicas);
                           Tracing.trace("Speculating read retry on {}", extraReplica);
                           logger.trace("Speculating read retry on {}", extraReplica);
                           MessagingService.instance().send(Verbs.READS.READ.newRequest(extraReplica, retryCommand), handler);
                       }
                   }, cfs.sampleLatencyNanos, TimeUnit.NANOSECONDS);

                return CompletableObserver::onComplete;
            });
        }

        public List<InetAddress> getContactedReplicas()
        {
            return speculated
                 ? targetReplicas
                 : targetReplicas.subList(0, targetReplicas.size() - 1);
        }

        @Override
        void onReadTimeout()
        {
            //Shouldn't be possible to get here without first attempting to speculate even if the
            //timing is bad
            assert speculated;
            cfs.metric.speculativeFailedRetries.inc();
        }
    }

    private static class AlwaysSpeculatingReadExecutor extends AbstractReadExecutor
    {
        public AlwaysSpeculatingReadExecutor(Keyspace keyspace,
                                             ColumnFamilyStore cfs,
                                             ReadCommand command,
                                             ConsistencyLevel consistencyLevel,
                                             List<InetAddress> targetReplicas,
                                             long queryStartNanoTime)
        {
            super(keyspace, cfs, command, consistencyLevel, targetReplicas, queryStartNanoTime);
        }

        public Completable maybeTryAdditionalReplicas()
        {
            // no-op
            return Completable.complete();
        }

        public List<InetAddress> getContactedReplicas()
        {
            return targetReplicas;
        }

        @Override
        public Completable executeAsync()
        {
            Completable result = makeDataRequests(targetReplicas.subList(0, targetReplicas.size() > 1 ? 2 : 1));
            if (targetReplicas.size() > 2)
                result = result.concatWith(makeDigestRequests(targetReplicas.subList(2, targetReplicas.size())));

            cfs.metric.speculativeRetries.inc();
            return result;
        }

        @Override
        void onReadTimeout()
        {
            cfs.metric.speculativeFailedRetries.inc();
        }
    }
}<|MERGE_RESOLUTION|>--- conflicted
+++ resolved
@@ -268,22 +268,13 @@
                 if (!shouldSpeculate() || !logFailedSpeculation)
                     return CompletableObserver::onComplete;
 
-<<<<<<< HEAD
-                TPCScheduler.instance().scheduleDirect(() ->
+                command.getScheduler().scheduleDirect(() ->
                                                            {
                                                                if (!handler.hasValue())
+
                                                                    cfs.metric.speculativeInsufficientReplicas.inc();
 
                                                            }, cfs.sampleLatencyNanos, TimeUnit.NANOSECONDS);
-=======
-                command.getScheduler().scheduleDirect(() ->
-                                                      {
-                                                          if (!handler.hasValue())
-                                                          {
-                                                              cfs.metric.speculativeInsufficientReplicas.inc();
-                                                          }
-                                                      }, cfs.sampleLatencyNanos, TimeUnit.NANOSECONDS);
->>>>>>> 38cbb3ba
 
                 return CompletableObserver::onComplete;
             });
