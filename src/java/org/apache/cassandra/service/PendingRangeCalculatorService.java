--- conflicted
+++ resolved
@@ -96,9 +96,6 @@
     // public & static for testing purposes
     public static void calculatePendingRanges(AbstractReplicationStrategy strategy, String keyspaceName)
     {
-<<<<<<< HEAD
-        StorageService.instance.getTokenMetadata().calculatePendingRanges(strategy, keyspaceName);
-=======
         TokenMetadata tm = StorageService.instance.getTokenMetadata();
         Multimap<Range<Token>, InetAddress> pendingRanges = HashMultimap.create();
         BiMultiValMap<Token, InetAddress> bootstrapTokens = tm.getBootstrapTokens();
@@ -107,7 +104,7 @@
         if (bootstrapTokens.isEmpty() && leavingEndpoints.isEmpty() && tm.getMovingEndpoints().isEmpty())
         {
             if (logger.isDebugEnabled())
-                logger.debug("No bootstrapping, leaving or moving nodes, and no relocating tokens -> empty pending ranges for {}", keyspaceName);
+                logger.debug("No bootstrapping, leaving or moving nodes -> empty pending ranges for {}", keyspaceName);
             tm.setPendingRanges(keyspaceName, pendingRanges);
             return;
         }
@@ -171,6 +168,5 @@
 
         if (logger.isDebugEnabled())
             logger.debug("Pending ranges:\n" + (pendingRanges.isEmpty() ? "<empty>" : tm.printPendingRanges()));
->>>>>>> 6554bcc0
     }
 }