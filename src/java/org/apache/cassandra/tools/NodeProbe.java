/*
 * Licensed to the Apache Software Foundation (ASF) under one
 * or more contributor license agreements.  See the NOTICE file
 * distributed with this work for additional information
 * regarding copyright ownership.  The ASF licenses this file
 * to you under the Apache License, Version 2.0 (the
 * "License"); you may not use this file except in compliance
 * with the License.  You may obtain a copy of the License at
 *
 *     http://www.apache.org/licenses/LICENSE-2.0
 *
 * Unless required by applicable law or agreed to in writing, software
 * distributed under the License is distributed on an "AS IS" BASIS,
 * WITHOUT WARRANTIES OR CONDITIONS OF ANY KIND, either express or implied.
 * See the License for the specific language governing permissions and
 * limitations under the License.
 */
package org.apache.cassandra.tools;

import java.io.IOException;
import java.io.PrintStream;
import java.lang.management.ManagementFactory;
import java.lang.management.MemoryMXBean;
import java.lang.management.MemoryUsage;
import java.lang.management.RuntimeMXBean;
import java.net.InetAddress;
import java.net.UnknownHostException;
import java.rmi.ConnectException;
import java.rmi.server.RMIClientSocketFactory;
import java.rmi.server.RMISocketFactory;
import java.util.AbstractMap;
import java.util.ArrayList;
import java.util.Collections;
import java.util.Comparator;
import java.util.HashMap;
import java.util.Iterator;
import java.util.List;
import java.util.Map;
import java.util.Map.Entry;
import java.util.Set;
import java.util.concurrent.ExecutionException;
import java.util.concurrent.TimeUnit;
import java.util.concurrent.TimeoutException;

import javax.management.JMX;
import javax.management.MBeanServerConnection;
import javax.management.MalformedObjectNameException;
import javax.management.ObjectName;
import javax.management.openmbean.CompositeData;
import javax.management.openmbean.OpenDataException;
import javax.management.openmbean.TabularData;
import javax.management.remote.JMXConnector;
import javax.management.remote.JMXConnectorFactory;
import javax.management.remote.JMXServiceURL;
import javax.rmi.ssl.SslRMIClientSocketFactory;

import com.datastax.apollo.nodesync.NodeSyncServiceMBean;
import org.apache.cassandra.batchlog.BatchlogManager;
import org.apache.cassandra.batchlog.BatchlogManagerMBean;
import org.apache.cassandra.config.DatabaseDescriptor;
import org.apache.cassandra.db.ColumnFamilyStoreMBean;
import org.apache.cassandra.db.HintedHandOffManagerMBean;
import org.apache.cassandra.db.compaction.CompactionManager;
import org.apache.cassandra.db.compaction.CompactionManagerMBean;
import org.apache.cassandra.gms.FailureDetector;
import org.apache.cassandra.gms.FailureDetectorMBean;
import org.apache.cassandra.gms.Gossiper;
import org.apache.cassandra.gms.GossiperMBean;
import org.apache.cassandra.db.HintedHandOffManager;
import org.apache.cassandra.db.mos.MemoryOnlyStatusMBean;
import org.apache.cassandra.locator.EndpointSnitchInfoMBean;
import org.apache.cassandra.metrics.CassandraMetricsRegistry;
import org.apache.cassandra.metrics.TableMetrics.Sampler;
import org.apache.cassandra.metrics.StorageMetrics;
import org.apache.cassandra.metrics.TableMetrics;
import org.apache.cassandra.metrics.ThreadPoolMetrics;
import org.apache.cassandra.net.MessagingService;
import org.apache.cassandra.net.MessagingServiceMBean;
import org.apache.cassandra.service.ActiveRepairServiceMBean;
import org.apache.cassandra.service.CacheService;
import org.apache.cassandra.service.CacheServiceMBean;
import org.apache.cassandra.service.GCInspector;
import org.apache.cassandra.service.GCInspectorMXBean;
import org.apache.cassandra.service.StorageProxy;
import org.apache.cassandra.service.StorageProxyMBean;
import org.apache.cassandra.service.StorageServiceMBean;
import org.apache.cassandra.service.TableInfo;
import org.apache.cassandra.streaming.StreamManagerMBean;
import org.apache.cassandra.streaming.StreamState;
import org.apache.cassandra.streaming.management.StreamStateCompositeData;

import com.google.common.base.Function;
import com.google.common.base.Joiner;
import com.google.common.base.Strings;
import com.google.common.collect.Iterables;
import com.google.common.collect.Maps;
import com.google.common.collect.Multimap;
import com.google.common.collect.Sets;
import com.google.common.util.concurrent.Uninterruptibles;
import org.apache.cassandra.tools.nodetool.GetTimeout;

/**
 * JMX client operations for Cassandra.
 */
public class NodeProbe implements AutoCloseable
{
    private static final String fmtUrl = "service:jmx:rmi:///jndi/rmi://[%s]:%d/jmxrmi";
    private static final String ssObjName = "org.apache.cassandra.db:type=StorageService";
    private static final int defaultPort = 7199;

    static long JMX_NOTIFICATION_POLL_INTERVAL_SECONDS = Long.getLong("cassandra.nodetool.jmx_notification_poll_interval_seconds", TimeUnit.SECONDS.convert(5, TimeUnit.MINUTES));

    final String host;
    final int port;
    private String username;
    private String password;

    private JMXConnector jmxc;
    private MBeanServerConnection mbeanServerConn;
    private CompactionManagerMBean compactionProxy;
    private StorageServiceMBean ssProxy;
    private GossiperMBean gossProxy;
    private MemoryMXBean memProxy;
    private GCInspectorMXBean gcProxy;
    private RuntimeMXBean runtimeProxy;
    private StreamManagerMBean streamProxy;
    public MessagingServiceMBean msProxy;
    private FailureDetectorMBean fdProxy;
    private CacheServiceMBean cacheService;
    private StorageProxyMBean spProxy;
    private HintedHandOffManagerMBean hhProxy;
    private BatchlogManagerMBean bmProxy;
    private ActiveRepairServiceMBean arsProxy;
<<<<<<< HEAD
    private MemoryOnlyStatusMBean mosProxy;
    private NodeSyncServiceMBean nodeSyncProxy;
=======
>>>>>>> 6e42dd21
    private boolean failed;

    /**
     * Creates a NodeProbe using the specified JMX host, port, username, and password.
     *
     * @param host hostname or IP address of the JMX agent
     * @param port TCP port of the remote JMX agent
     * @throws IOException on connection failures
     */
    public NodeProbe(String host, int port, String username, String password) throws IOException
    {
        assert username != null && !username.isEmpty() && password != null && !password.isEmpty()
        : "neither username nor password can be blank";

        this.host = host;
        this.port = port;
        this.username = username;
        this.password = password;
        connect();
    }

    /**
     * Creates a NodeProbe using the specified JMX host and port.
     *
     * @param host hostname or IP address of the JMX agent
     * @param port TCP port of the remote JMX agent
     * @throws IOException on connection failures
     */
    public NodeProbe(String host, int port) throws IOException
    {
        this.host = host;
        this.port = port;
        connect();
    }

    /**
     * Creates a NodeProbe using the specified JMX host and default port.
     *
     * @param host hostname or IP address of the JMX agent
     * @throws IOException on connection failures
     */
    public NodeProbe(String host) throws IOException
    {
        this.host = host;
        this.port = defaultPort;
        connect();
    }

    /**
     * Create a connection to the JMX agent and setup the M[X]Bean proxies.
     *
     * @throws IOException on connection failures
     */
    private void connect() throws IOException
    {
        JMXServiceURL jmxUrl = new JMXServiceURL(String.format(fmtUrl, host, port));
        Map<String, Object> env = new HashMap<String, Object>();
        if (username != null)
        {
            String[] creds = { username, password };
            env.put(JMXConnector.CREDENTIALS, creds);
        }

        env.put("com.sun.jndi.rmi.factory.socket", getRMIClientSocketFactory());

        jmxc = JMXConnectorFactory.connect(jmxUrl, env);
        mbeanServerConn = jmxc.getMBeanServerConnection();

        try
        {
            ObjectName name = new ObjectName(ssObjName);
            ssProxy = JMX.newMBeanProxy(mbeanServerConn, name, StorageServiceMBean.class);
            name = new ObjectName(MessagingService.MBEAN_NAME);
            msProxy = JMX.newMBeanProxy(mbeanServerConn, name, MessagingServiceMBean.class);
            name = new ObjectName(StreamManagerMBean.OBJECT_NAME);
            streamProxy = JMX.newMBeanProxy(mbeanServerConn, name, StreamManagerMBean.class);
            name = new ObjectName(CompactionManager.MBEAN_OBJECT_NAME);
            compactionProxy = JMX.newMBeanProxy(mbeanServerConn, name, CompactionManagerMBean.class);
            name = new ObjectName(FailureDetector.MBEAN_NAME);
            fdProxy = JMX.newMBeanProxy(mbeanServerConn, name, FailureDetectorMBean.class);
            name = new ObjectName(CacheService.MBEAN_NAME);
            cacheService = JMX.newMBeanProxy(mbeanServerConn, name, CacheServiceMBean.class);
            name = new ObjectName(StorageProxy.MBEAN_NAME);
            spProxy = JMX.newMBeanProxy(mbeanServerConn, name, StorageProxyMBean.class);
            name = new ObjectName(HintedHandOffManager.MBEAN_NAME);
            hhProxy = JMX.newMBeanProxy(mbeanServerConn, name, HintedHandOffManagerMBean.class);
            name = new ObjectName(GCInspector.MBEAN_NAME);
            gcProxy = JMX.newMBeanProxy(mbeanServerConn, name, GCInspectorMXBean.class);
            name = new ObjectName(Gossiper.MBEAN_NAME);
            gossProxy = JMX.newMBeanProxy(mbeanServerConn, name, GossiperMBean.class);
            name = new ObjectName(BatchlogManager.MBEAN_NAME);
            bmProxy = JMX.newMBeanProxy(mbeanServerConn, name, BatchlogManagerMBean.class);
            name = new ObjectName(ActiveRepairServiceMBean.MBEAN_NAME);
            arsProxy = JMX.newMBeanProxy(mbeanServerConn, name, ActiveRepairServiceMBean.class);
<<<<<<< HEAD
            name = new ObjectName(NodeSyncServiceMBean.MBEAN_NAME);
            nodeSyncProxy = JMX.newMBeanProxy(mbeanServerConn, name, NodeSyncServiceMBean.class);
            mosProxy = JMX.newMBeanProxy(mbeanServerConn, new ObjectName(MemoryOnlyStatusMBean.MBEAN_NAME), MemoryOnlyStatusMBean.class);
=======
>>>>>>> 6e42dd21
        }
        catch (MalformedObjectNameException e)
        {
            throw new RuntimeException(
                                      "Invalid ObjectName? Please report this as a bug.", e);
        }

        memProxy = ManagementFactory.newPlatformMXBeanProxy(mbeanServerConn,
                                                            ManagementFactory.MEMORY_MXBEAN_NAME, MemoryMXBean.class);
        runtimeProxy = ManagementFactory.newPlatformMXBeanProxy(
        mbeanServerConn, ManagementFactory.RUNTIME_MXBEAN_NAME, RuntimeMXBean.class);
    }

    private RMIClientSocketFactory getRMIClientSocketFactory()
    {
        if (Boolean.parseBoolean(System.getProperty("ssl.enable")))
            return new SslRMIClientSocketFactory();
        else
            return RMISocketFactory.getDefaultSocketFactory();
    }

    public void close() throws IOException
    {
        try
        {
            jmxc.close();
        }
        catch (ConnectException e)
        {
            // result of 'stopdaemon' command - i.e. if close() call fails, the daemon is shutdown
            System.out.println("Cassandra has shutdown.");
        }
    }

    public int forceKeyspaceCleanup(int jobs, String keyspaceName, String... tables) throws IOException, ExecutionException, InterruptedException
    {
        return ssProxy.forceKeyspaceCleanup(jobs, keyspaceName, tables);
    }

    public int scrub(boolean disableSnapshot, boolean skipCorrupted, boolean checkData, int jobs, String keyspaceName, String... tables) throws IOException, ExecutionException, InterruptedException
    {
        return ssProxy.scrub(disableSnapshot, skipCorrupted, checkData, jobs, keyspaceName, tables);
    }

    public int verify(boolean extendedVerify, String keyspaceName, String... tableNames) throws IOException, ExecutionException, InterruptedException
    {
        return ssProxy.verify(extendedVerify, keyspaceName, tableNames);
    }

    public int upgradeSSTables(String keyspaceName, boolean excludeCurrentVersion, int jobs, String... tableNames) throws IOException, ExecutionException, InterruptedException
    {
        return ssProxy.upgradeSSTables(keyspaceName, excludeCurrentVersion, jobs, tableNames);
    }

    public int garbageCollect(String tombstoneOption, int jobs, String keyspaceName, String... tableNames) throws IOException, ExecutionException, InterruptedException
    {
        return ssProxy.garbageCollect(tombstoneOption, jobs, keyspaceName, tableNames);
    }

    private void checkJobs(PrintStream out, int jobs)
    {
        // TODO this should get the configured number of concurrent_compactors via JMX and not using DatabaseDescriptor
        DatabaseDescriptor.toolInitialization();
        if (jobs > DatabaseDescriptor.getConcurrentCompactors())
            out.println(String.format("jobs (%d) is bigger than configured concurrent_compactors (%d) on this host, using at most %d threads", jobs, DatabaseDescriptor.getConcurrentCompactors(), DatabaseDescriptor.getConcurrentCompactors()));
    }

    public void forceKeyspaceCleanup(PrintStream out, int jobs, String keyspaceName, String... tableNames) throws IOException, ExecutionException, InterruptedException
    {
        checkJobs(out, jobs);
        switch (forceKeyspaceCleanup(jobs, keyspaceName, tableNames))
        {
            case 1:
                failed = true;
                out.println("Aborted cleaning up at least one table in keyspace "+keyspaceName+", check server logs for more information.");
                break;
            case 2:
                failed = true;
                out.println("Failed marking some sstables compacting in keyspace "+keyspaceName+", check server logs for more information");
                break;
        }
    }

    public void scrub(PrintStream out, boolean disableSnapshot, boolean skipCorrupted, boolean checkData, int jobs, String keyspaceName, String... tables) throws IOException, ExecutionException, InterruptedException
    {
        checkJobs(out, jobs);
        switch (scrub(disableSnapshot, skipCorrupted, checkData, jobs, keyspaceName, tables))
        {
            case 1:
                failed = true;
                out.println("Aborted scrubbing at least one table in keyspace "+keyspaceName+", check server logs for more information.");
                break;
            case 2:
                failed = true;
                out.println("Failed marking some sstables compacting in keyspace "+keyspaceName+", check server logs for more information");
                break;
        }
    }

    public void verify(PrintStream out, boolean extendedVerify, String keyspaceName, String... tableNames) throws IOException, ExecutionException, InterruptedException
    {
        switch (verify(extendedVerify, keyspaceName, tableNames))
        {
            case 1:
                failed = true;
                out.println("Aborted verifying at least one table in keyspace "+keyspaceName+", check server logs for more information.");
                break;
            case 2:
                failed = true;
                out.println("Failed marking some sstables compacting in keyspace "+keyspaceName+", check server logs for more information");
                break;
        }
    }

    public void upgradeSSTables(PrintStream out, String keyspaceName, boolean excludeCurrentVersion, int jobs, String... tableNames) throws IOException, ExecutionException, InterruptedException
    {
        checkJobs(out, jobs);
        switch (upgradeSSTables(keyspaceName, excludeCurrentVersion, jobs, tableNames))
        {
            case 1:
                failed = true;
                out.println("Aborted upgrading sstables for at least one table in keyspace " + keyspaceName + ", check server logs for more information.");
                break;
            case 2:
                failed = true;
                out.println("Failed marking some sstables compacting in keyspace "+keyspaceName+", check server logs for more information");
                break;
        }
    }

    public void garbageCollect(PrintStream out, String tombstoneOption, int jobs, String keyspaceName, String... tableNames) throws IOException, ExecutionException, InterruptedException
    {
        if (garbageCollect(tombstoneOption, jobs, keyspaceName, tableNames) != 0)
        {
            failed = true;
            out.println("Aborted garbage collection for at least one table in keyspace " + keyspaceName + ", check server logs for more information.");
        }
    }

    public void forceUserDefinedCompaction(String datafiles) throws IOException, ExecutionException, InterruptedException
    {
        compactionProxy.forceUserDefinedCompaction(datafiles);
    }

    public void forceKeyspaceCompaction(boolean splitOutput, String keyspaceName, String... tableNames) throws IOException, ExecutionException, InterruptedException
    {
        ssProxy.forceKeyspaceCompaction(splitOutput, keyspaceName, tableNames);
    }

    public void relocateSSTables(int jobs, String keyspace, String[] cfnames) throws IOException, ExecutionException, InterruptedException
    {
        ssProxy.relocateSSTables(jobs, keyspace, cfnames);
    }

    public void forceKeyspaceCompactionForTokenRange(String keyspaceName, final String startToken, final String endToken, String... tableNames) throws IOException, ExecutionException, InterruptedException
    {
        ssProxy.forceKeyspaceCompactionForTokenRange(keyspaceName, startToken, endToken, tableNames);
    }

    public void forceKeyspaceFlush(String keyspaceName, String... tableNames) throws IOException, ExecutionException, InterruptedException
    {
        ssProxy.forceKeyspaceFlush(keyspaceName, tableNames);
    }

    public void repairAsync(final PrintStream out, final String keyspace, Map<String, String> options) throws IOException
    {
        RepairRunner runner = new RepairRunner(out, ssProxy, keyspace, options);
        try
        {
            jmxc.addConnectionNotificationListener(runner, null, null);
            ssProxy.addNotificationListener(runner, null, null);
            runner.run();
        }
        catch (Exception e)
        {
            throw new IOException(e);
        }
        finally
        {
            try
            {
                ssProxy.removeNotificationListener(runner);
                jmxc.removeConnectionNotificationListener(runner);
            }
            catch (Throwable e)
            {
                out.println("Exception occurred during clean-up. " + e);
            }
        }
    }

    public Map<Sampler, CompositeData> getPartitionSample(String ks, String cf, ColumnFamilyStoreMBean cfsProxy, int capacity, int duration, int count, List<Sampler> samplers) throws OpenDataException
    {
        for(Sampler sampler : samplers)
        {
            cfsProxy.beginLocalSampling(sampler.name(), capacity);
        }
        Uninterruptibles.sleepUninterruptibly(duration, TimeUnit.MILLISECONDS);
        Map<Sampler, CompositeData> result = Maps.newHashMap();
        for (Sampler sampler : samplers)
        {
            result.put(sampler, cfsProxy.finishLocalSampling(sampler.name(), count));
        }
        return result;
    }

    public void invalidateCounterCache()
    {
        cacheService.invalidateCounterCache();
    }

    public void invalidateKeyCache()
    {
        cacheService.invalidateKeyCache();
    }

    public void invalidateRowCache()
    {
        cacheService.invalidateRowCache();
    }

    public void drain() throws IOException, InterruptedException, ExecutionException
    {
        ssProxy.drain();
    }

    public Map<String, String> getTokenToEndpointMap()
    {
        return ssProxy.getTokenToEndpointMap();
    }

    public List<String> getLiveNodes()
    {
        return ssProxy.getLiveNodes();
    }

    public List<String> getJoiningNodes()
    {
        return ssProxy.getJoiningNodes();
    }

    public List<String> getLeavingNodes()
    {
        return ssProxy.getLeavingNodes();
    }

    public List<String> getMovingNodes()
    {
        return ssProxy.getMovingNodes();
    }

    public List<String> getUnreachableNodes()
    {
        return ssProxy.getUnreachableNodes();
    }

    public Map<String, String> getLoadMap()
    {
        return ssProxy.getLoadMap();
    }

    public Map<InetAddress, Float> getOwnership()
    {
        return ssProxy.getOwnership();
    }

    public Map<InetAddress, Float> effectiveOwnership(String keyspace) throws IllegalStateException
    {
        return ssProxy.effectiveOwnership(keyspace);
    }

    public MBeanServerConnection getMbeanServerConn()
    {
        return mbeanServerConn;
    }

    public CacheServiceMBean getCacheServiceMBean()
    {
        String cachePath = "org.apache.cassandra.db:type=Caches";

        try
        {
            return JMX.newMBeanProxy(mbeanServerConn, new ObjectName(cachePath), CacheServiceMBean.class);
        }
        catch (MalformedObjectNameException e)
        {
            throw new RuntimeException(e);
        }
    }

    public double[] getAndResetGCStats()
    {
        return gcProxy.getAndResetStats();
    }

    public Iterator<Map.Entry<String, ColumnFamilyStoreMBean>> getColumnFamilyStoreMBeanProxies()
    {
        try
        {
            return new ColumnFamilyStoreMBeanIterator(mbeanServerConn);
        }
        catch (MalformedObjectNameException e)
        {
            throw new RuntimeException("Invalid ObjectName? Please report this as a bug.", e);
        }
        catch (IOException e)
        {
            throw new RuntimeException("Could not retrieve list of stat mbeans.", e);
        }
    }

    public CompactionManagerMBean getCompactionManagerProxy()
    {
        return compactionProxy;
    }

    public List<String> getTokens()
    {
        return ssProxy.getTokens();
    }

    public List<String> getTokens(String endpoint)
    {
        try
        {
            return ssProxy.getTokens(endpoint);
        }
        catch (UnknownHostException e)
        {
            throw new RuntimeException(e);
        }
    }

    public String getLocalHostId()
    {
        return ssProxy.getLocalHostId();
    }

    public Map<String, String> getHostIdMap()
    {
        return ssProxy.getEndpointToHostId();
    }

    public String getLoadString()
    {
        return ssProxy.getLoadString();
    }

    public String getReleaseVersion()
    {
        return ssProxy.getReleaseVersion();
    }

    public int getCurrentGenerationNumber()
    {
        return ssProxy.getCurrentGenerationNumber();
    }

    public long getUptime()
    {
        return runtimeProxy.getUptime();
    }

    public MemoryUsage getHeapMemoryUsage()
    {
        return memProxy.getHeapMemoryUsage();
    }

    /**
     * Take a snapshot of all the keyspaces, optionally specifying only a specific column family.
     *
     * @param snapshotName the name of the snapshot.
     * @param table        the table to snapshot or all on null
     * @param options      Options (skipFlush for now)
     * @param keyspaces    the keyspaces to snapshot
     */
    public void takeSnapshot(String snapshotName, String table, Map<String, String> options, String... keyspaces) throws IOException
    {
        if (table != null)
        {
            if (keyspaces.length != 1)
            {
                throw new IOException("When specifying the table for a snapshot, you must specify one and only one keyspace");
            }

            ssProxy.takeSnapshot(snapshotName, options, keyspaces[0] + "." + table);
        }
        else
            ssProxy.takeSnapshot(snapshotName, options, keyspaces);
    }

    /**
     * Take a snapshot of all column family from different keyspaces.
     *
     * @param snapshotName the name of the snapshot.
     * @param options      Options (skipFlush for now)
     * @param tableList    list of columnfamily from different keyspace in the form of ks1.cf1 ks2.cf2
     */
    public void takeMultipleTableSnapshot(String snapshotName, Map<String, String> options, String... tableList)
    throws IOException
    {
        if (null != tableList && tableList.length != 0)
        {
            ssProxy.takeSnapshot(snapshotName, options, tableList);
        }
        else
        {
            throw new IOException("The column family List  for a snapshot should not be empty or null");
        }
    }

    /**
     * Remove all the existing snapshots.
     */
    public void clearSnapshot(String tag, String... keyspaces) throws IOException
    {
        ssProxy.clearSnapshot(tag, keyspaces);
    }

    public Map<String, TabularData> getSnapshotDetails()
    {
        return ssProxy.getSnapshotDetails();
    }

    public long trueSnapshotsSize()
    {
        return ssProxy.trueSnapshotsSize();
    }

    public boolean isJoined()
    {
        return ssProxy.isJoined();
    }

    public boolean isDrained()
    {
        return ssProxy.isDrained();
    }

    public boolean isDraining()
    {
        return ssProxy.isDraining();
    }

    public void joinRing() throws IOException
    {
        ssProxy.joinRing();
    }

    public void decommission(boolean force) throws InterruptedException
    {
        ssProxy.decommission(force);
    }

    public void move(String newToken) throws IOException
    {
        ssProxy.move(newToken);
    }

    public void removeNode(String token)
    {
        ssProxy.removeNode(token);
    }

    public String getRemovalStatus()
    {
        return ssProxy.getRemovalStatus();
    }

    public void forceRemoveCompletion()
    {
        ssProxy.forceRemoveCompletion();
    }

    public void assassinateEndpoint(String address) throws UnknownHostException
    {
        gossProxy.assassinateEndpoint(address);
    }

    /**
     * Set the compaction threshold
     *
     * @param minimumCompactionThreshold minimum compaction threshold
     * @param maximumCompactionThreshold maximum compaction threshold
     */
    public void setCompactionThreshold(String ks, String cf, int minimumCompactionThreshold, int maximumCompactionThreshold)
    {
        ColumnFamilyStoreMBean cfsProxy = getCfsProxy(ks, cf);
        cfsProxy.setCompactionThresholds(minimumCompactionThreshold, maximumCompactionThreshold);
    }

    public void disableAutoCompaction(String ks, String... tables) throws IOException
    {
        ssProxy.disableAutoCompaction(ks, tables);
    }

    public void enableAutoCompaction(String ks, String... tableNames) throws IOException
    {
        ssProxy.enableAutoCompaction(ks, tableNames);
    }

    public void setIncrementalBackupsEnabled(boolean enabled)
    {
        ssProxy.setIncrementalBackupsEnabled(enabled);
    }

    public boolean isIncrementalBackupsEnabled()
    {
        return ssProxy.isIncrementalBackupsEnabled();
    }

    public void setCacheCapacities(int keyCacheCapacity, int rowCacheCapacity, int counterCacheCapacity)
    {
        try
        {
            String keyCachePath = "org.apache.cassandra.db:type=Caches";
            CacheServiceMBean cacheMBean = JMX.newMBeanProxy(mbeanServerConn, new ObjectName(keyCachePath), CacheServiceMBean.class);
            cacheMBean.setKeyCacheCapacityInMB(keyCacheCapacity);
            cacheMBean.setRowCacheCapacityInMB(rowCacheCapacity);
            cacheMBean.setCounterCacheCapacityInMB(counterCacheCapacity);
        }
        catch (MalformedObjectNameException e)
        {
            throw new RuntimeException(e);
        }
    }

    public void setCacheKeysToSave(int keyCacheKeysToSave, int rowCacheKeysToSave, int counterCacheKeysToSave)
    {
        try
        {
            String keyCachePath = "org.apache.cassandra.db:type=Caches";
            CacheServiceMBean cacheMBean = JMX.newMBeanProxy(mbeanServerConn, new ObjectName(keyCachePath), CacheServiceMBean.class);
            cacheMBean.setKeyCacheKeysToSave(keyCacheKeysToSave);
            cacheMBean.setRowCacheKeysToSave(rowCacheKeysToSave);
            cacheMBean.setCounterCacheKeysToSave(counterCacheKeysToSave);
        }
        catch (MalformedObjectNameException e)
        {
            throw new RuntimeException(e);
        }
    }

    public void setHintedHandoffThrottleInKB(int throttleInKB)
    {
        ssProxy.setHintedHandoffThrottleInKB(throttleInKB);
    }

    public List<InetAddress> getEndpoints(String keyspace, String cf, String key)
    {
        return ssProxy.getNaturalEndpoints(keyspace, cf, key);
    }

    public List<String> getSSTables(String keyspace, String cf, String key, boolean hexFormat)
    {
        ColumnFamilyStoreMBean cfsProxy = getCfsProxy(keyspace, cf);
        return cfsProxy.getSSTablesForKey(key, hexFormat);
    }

    public Set<StreamState> getStreamStatus()
    {
        return Sets.newHashSet(Iterables.transform(streamProxy.getCurrentStreams(), new Function<CompositeData, StreamState>()
        {
            public StreamState apply(CompositeData input)
            {
                return StreamStateCompositeData.fromCompositeData(input);
            }
        }));
    }

    public String getOperationMode()
    {
        return ssProxy.getOperationMode();
    }

    public boolean isStarting()
    {
        return ssProxy.isStarting();
    }

    public void truncate(String keyspaceName, String tableName)
    {
        try
        {
            ssProxy.truncate(keyspaceName, tableName);
        }
        catch (TimeoutException e)
        {
            throw new RuntimeException("Error while executing truncate", e);
        }
        catch (IOException e)
        {
            throw new RuntimeException("Error while executing truncate", e);
        }
    }

    public EndpointSnitchInfoMBean getEndpointSnitchInfoProxy()
    {
        try
        {
            return JMX.newMBeanProxy(mbeanServerConn, new ObjectName("org.apache.cassandra.db:type=EndpointSnitchInfo"), EndpointSnitchInfoMBean.class);
        }
        catch (MalformedObjectNameException e)
        {
            throw new RuntimeException(e);
        }
    }

    public ColumnFamilyStoreMBean getCfsProxy(String ks, String cf)
    {
        ColumnFamilyStoreMBean cfsProxy = null;
        try
        {
            String type = cf.contains(".") ? "IndexColumnFamilies" : "ColumnFamilies";
            Set<ObjectName> beans = mbeanServerConn.queryNames(
            new ObjectName("org.apache.cassandra.db:type=*" + type + ",keyspace=" + ks + ",columnfamily=" + cf), null);

            if (beans.isEmpty())
                throw new MalformedObjectNameException("couldn't find that bean");
            assert beans.size() == 1;
            for (ObjectName bean : beans)
                cfsProxy = JMX.newMBeanProxy(mbeanServerConn, bean, ColumnFamilyStoreMBean.class);
        }
        catch (MalformedObjectNameException mone)
        {
            System.err.println("ColumnFamilyStore for " + ks + "/" + cf + " not found.");
            System.exit(1);
        }
        catch (IOException e)
        {
            System.err.println("ColumnFamilyStore for " + ks + "/" + cf + " not found: " + e);
            System.exit(1);
        }

        return cfsProxy;
    }

    public StorageProxyMBean getSpProxy()
    {
        return spProxy;
    }

    public String getEndpoint()
    {
        Map<String, String> hostIdToEndpoint = ssProxy.getHostIdToEndpoint();
        return hostIdToEndpoint.get(ssProxy.getLocalHostId());
    }

    public String getDataCenter()
    {
        return getEndpointSnitchInfoProxy().getDatacenter();
    }

    public String getRack()
    {
        return getEndpointSnitchInfoProxy().getRack();
    }

    public List<String> getKeyspaces()
    {
        return ssProxy.getKeyspaces();
    }

    public Map<String, TableInfo> getTableInfos(String keyspace, String... tables)
    {
        Map<String, Map<String, String>> tableInfosAsMap = ssProxy.getTableInfos(keyspace, tables);
        Map<String, TableInfo> tableInfo = new HashMap<>();
        tableInfosAsMap.entrySet().stream().forEach(e -> tableInfo.put(e.getKey(), TableInfo.fromMap(e.getValue())));
        return tableInfo;
    }

    public Map<String, List<String>> getKeyspacesAndViews()
    {
        return ssProxy.getKeyspacesAndViews();
    }

    public List<String> getNonSystemKeyspaces()
    {
        return ssProxy.getNonSystemKeyspaces();
    }

    public List<String> getNonLocalStrategyKeyspaces()
    {
        return ssProxy.getNonLocalStrategyKeyspaces();
    }

    public String getClusterName()
    {
        return ssProxy.getClusterName();
    }

    public String getPartitioner()
    {
        return ssProxy.getPartitionerName();
    }

    public void disableHintedHandoff()
    {
        spProxy.setHintedHandoffEnabled(false);
    }

    public void enableHintedHandoff()
    {
        spProxy.setHintedHandoffEnabled(true);
    }

    public boolean isHandoffEnabled()
    {
        return spProxy.getHintedHandoffEnabled();
    }

    public void enableHintsForDC(String dc)
    {
        spProxy.enableHintsForDC(dc);
    }

    public void disableHintsForDC(String dc)
    {
        spProxy.disableHintsForDC(dc);
    }

    public Set<String> getHintedHandoffDisabledDCs()
    {
        return spProxy.getHintedHandoffDisabledDCs();
    }

    public Map<String, String> getViewBuildStatuses(String keyspace, String view)
    {
        return ssProxy.getViewBuildStatuses(keyspace, view);
    }

    public void pauseHintsDelivery()
    {
        hhProxy.pauseHintsDelivery(true);
    }

    public void resumeHintsDelivery()
    {
        hhProxy.pauseHintsDelivery(false);
    }

    public void truncateHints(final String host)
    {
        hhProxy.deleteHintsForEndpoint(host);
    }

    public void truncateHints()
    {
        try
        {
            hhProxy.truncateAllHints();
        }
        catch (ExecutionException | InterruptedException e)
        {
            throw new RuntimeException("Error while executing truncate hints", e);
        }
    }

    public void refreshSizeEstimates()
    {
        try
        {
            ssProxy.refreshSizeEstimates();
        }
        catch (ExecutionException e)
        {
            throw new RuntimeException("Error while refreshing system.size_estimates", e);
        }
    }

    public void stopNativeTransport()
    {
        ssProxy.stopNativeTransport();
    }

    public void startNativeTransport()
    {
        ssProxy.startNativeTransport();
    }

    public boolean isNativeTransportRunning()
    {
        return ssProxy.isNativeTransportRunning();
    }

    public void stopGossiping()
    {
        ssProxy.stopGossiping();
    }

    public void startGossiping()
    {
        ssProxy.startGossiping();
    }

    public boolean isGossipRunning()
    {
        return ssProxy.isGossipRunning();
    }

    public void stopCassandraDaemon()
    {
        ssProxy.stopDaemon();
    }

    public boolean isInitialized()
    {
        return ssProxy.isInitialized();
    }

    public void setCompactionThroughput(int value)
    {
        ssProxy.setCompactionThroughputMbPerSec(value);
    }

    public int getCompactionThroughput()
    {
        return ssProxy.getCompactionThroughputMbPerSec();
    }

    public void setBatchlogReplayThrottle(int value)
    {
        ssProxy.setBatchlogReplayThrottleInKB(value);
    }

    public int getBatchlogReplayThrottle()
    {
        return ssProxy.getBatchlogReplayThrottleInKB();
    }

    public void setConcurrentCompactors(int value)
    {
        ssProxy.setConcurrentCompactors(value);
    }

    public int getConcurrentCompactors()
    {
        return ssProxy.getConcurrentCompactors();
    }

    public void setMaxHintWindow(int value)
    {
        spProxy.setMaxHintWindow(value);
    }

    public int getMaxHintWindow()
    {
        return spProxy.getMaxHintWindow();
    }

    public long getTimeout(String type)
    {
        switch (type)
        {
            case "misc":
                return ssProxy.getRpcTimeout();
            case "read":
                return ssProxy.getReadRpcTimeout();
            case "range":
                return ssProxy.getRangeRpcTimeout();
            case "write":
                return ssProxy.getWriteRpcTimeout();
            case "counterwrite":
                return ssProxy.getCounterWriteRpcTimeout();
            case "cascontention":
                return ssProxy.getCasContentionTimeout();
            case "truncate":
                return ssProxy.getTruncateRpcTimeout();
            case "streamingsocket":
                return ssProxy.getStreamingSocketTimeout();
            default:
                throw new RuntimeException("Timeout type requires one of (" + GetTimeout.TIMEOUT_TYPES + ")");
        }
    }

    public int getStreamThroughput()
    {
        return ssProxy.getStreamThroughputMbPerSec();
    }

    public int getStreamingConnectionsPerHost()
    {
        return ssProxy.getStreamThroughputMbPerSec();
    }

    public int getInterDCStreamThroughput()
    {
        return ssProxy.getInterDCStreamThroughputMbPerSec();
    }

    public double getTraceProbability()
    {
        return ssProxy.getTraceProbability();
    }

    public int getExceptionCount()
    {
        return (int)StorageMetrics.uncaughtExceptions.getCount();
    }

    public Map<String, Integer> getDroppedMessages()
    {
        return msProxy.getDroppedMessages();
    }

    public void loadNewSSTables(String ksName, String cfName)
    {
        ssProxy.loadNewSSTables(ksName, cfName);
    }

    public void rebuildIndex(String ksName, String cfName, String... idxNames)
    {
        ssProxy.rebuildSecondaryIndex(ksName, cfName, idxNames);
    }

    public String getGossipInfo()
    {
        return fdProxy.getAllEndpointStates();
    }

    public void stop(String string)
    {
        compactionProxy.stopCompaction(string);
    }

    public void setTimeout(String type, long value)
    {
        if (value < 0)
            throw new RuntimeException("timeout must be non-negative");

        switch (type)
        {
            case "misc":
                ssProxy.setRpcTimeout(value);
                break;
            case "read":
                ssProxy.setReadRpcTimeout(value);
                break;
            case "range":
                ssProxy.setRangeRpcTimeout(value);
                break;
            case "write":
                ssProxy.setWriteRpcTimeout(value);
                break;
            case "counterwrite":
                ssProxy.setCounterWriteRpcTimeout(value);
                break;
            case "cascontention":
                ssProxy.setCasContentionTimeout(value);
                break;
            case "truncate":
                ssProxy.setTruncateRpcTimeout(value);
                break;
            case "streamingsocket":
                if (value > Integer.MAX_VALUE)
                    throw new RuntimeException("streamingsocket timeout must be less than " + Integer.MAX_VALUE);
                ssProxy.setStreamingSocketTimeout((int) value);
                break;
            default:
                throw new RuntimeException("Timeout type requires one of (" + GetTimeout.TIMEOUT_TYPES + ")");
        }
    }

    public void stopById(String compactionId)
    {
        compactionProxy.stopCompactionById(compactionId);
    }

    public void setStreamThroughput(int value)
    {
        ssProxy.setStreamThroughputMbPerSec(value);
    }

    public void setStreamingConnectionsPerHost(int value)
    {
        ssProxy.setStreamingConnectionsPerHost(value);
    }

    public void setInterDCStreamThroughput(int value)
    {
        ssProxy.setInterDCStreamThroughputMbPerSec(value);
    }

    public void setTraceProbability(double value)
    {
        ssProxy.setTraceProbability(value);
    }

    public String getSchemaVersion()
    {
        return ssProxy.getSchemaVersion();
    }

    public List<String> describeRing(String keyspaceName) throws IOException
    {
        return ssProxy.describeRingJMX(keyspaceName);
    }

    public String rebuild(List<String> keyspaces, String tokens, String mode, int streamingConnectionsPerHost,
                          List<String> whitelistDcs, List<String> blacklistDcs,
                          List<String> whitelistSources, List<String> blacklistSources)
    {
        return ssProxy.rebuild(keyspaces, tokens, mode, streamingConnectionsPerHost, whitelistDcs, blacklistDcs, whitelistSources, blacklistSources);
    }

    public List<String> sampleKeyRange()
    {
        return ssProxy.sampleKeyRange();
    }

    public void resetLocalSchema() throws IOException
    {
        ssProxy.resetLocalSchema();
    }

    public boolean isFailed()
    {
        return failed;
    }

    public void failed()
    {
        this.failed = true;
    }

    public void clearFailed()
    {
        failed = false;
    }

    public long getReadRepairAttempted()
    {
        return spProxy.getReadRepairAttempted();
    }

    public long getReadRepairRepairedBlocking()
    {
        return spProxy.getReadRepairRepairedBlocking();
    }

    public long getReadRepairRepairedBackground()
    {
        return spProxy.getReadRepairRepairedBackground();
    }

    // JMX getters for the o.a.c.metrics API below.

    /**
     * Retrieve cache metrics based on the cache type (KeyCache, RowCache, or CounterCache)
     *
     * @param cacheType  KeyCach, RowCache, or CounterCache
     * @param metricName Capacity, Entries, HitRate, Size, Requests or Hits.
     */
    public Object getCacheMetric(String cacheType, String metricName)
    {
        try
        {
            switch (metricName)
            {
                case "Capacity":
                case "Entries":
                case "HitRate":
                case "Size":
                    return JMX.newMBeanProxy(mbeanServerConn,
                                             new ObjectName("org.apache.cassandra.metrics:type=Cache,scope=" + cacheType + ",name=" + metricName),
                                             CassandraMetricsRegistry.JmxGaugeMBean.class).getValue();
                case "Requests":
                case "Hits":
                case "Misses":
                    return JMX.newMBeanProxy(mbeanServerConn,
                                             new ObjectName("org.apache.cassandra.metrics:type=Cache,scope=" + cacheType + ",name=" + metricName),
                                             CassandraMetricsRegistry.JmxMeterMBean.class).getCount();
                case "MissLatency":
                    return JMX.newMBeanProxy(mbeanServerConn,
                                             new ObjectName("org.apache.cassandra.metrics:type=Cache,scope=" + cacheType + ",name=" + metricName),
                                             CassandraMetricsRegistry.JmxTimerMBean.class).getMean();
                case "MissLatencyUnit":
                    return JMX.newMBeanProxy(mbeanServerConn,
                                             new ObjectName("org.apache.cassandra.metrics:type=Cache,scope=" + cacheType + ",name=MissLatency"),
                                             CassandraMetricsRegistry.JmxTimerMBean.class).getDurationUnit();
                default:
                    throw new RuntimeException("Unknown cache metric name.");
            }
        }
        catch (MalformedObjectNameException e)
        {
            throw new RuntimeException(e);
        }
    }

    public Object getThreadPoolMetric(String pathName, String poolName, String metricName)
    {
        return ThreadPoolMetrics.getJmxMetric(mbeanServerConn, pathName, poolName, metricName);
    }

    /**
     * Retrieve threadpool paths and names for threadpools with metrics.
     *
     * @return Multimap from path (internal, request, etc.) to name
     */
    public Multimap<String, String> getThreadPools()
    {
        return ThreadPoolMetrics.getJmxThreadPools(mbeanServerConn);
    }

    public int getNumberOfTables()
    {
        return spProxy.getNumberOfTables();
    }

    /**
     * Retrieve ColumnFamily metrics
     *
     * @param ks         Keyspace for which stats are to be displayed or null for the global value
     * @param cf         ColumnFamily for which stats are to be displayed or null for the keyspace value (if ks supplied)
     * @param metricName View {@link TableMetrics}.
     */
    public Object getColumnFamilyMetric(String ks, String cf, String metricName)
    {
        try
        {
            ObjectName oName = null;
            if (!Strings.isNullOrEmpty(ks) && !Strings.isNullOrEmpty(cf))
            {
                String type = cf.contains(".") ? "IndexTable" : "Table";
                oName = new ObjectName(String.format("org.apache.cassandra.metrics:type=%s,keyspace=%s,scope=%s,name=%s", type, ks, cf, metricName));
            }
            else if (!Strings.isNullOrEmpty(ks))
            {
                oName = new ObjectName(String.format("org.apache.cassandra.metrics:type=Keyspace,keyspace=%s,name=%s", ks, metricName));
            }
            else
            {
                oName = new ObjectName(String.format("org.apache.cassandra.metrics:type=Table,name=%s", metricName));
            }
            switch (metricName)
            {
                case "BloomFilterDiskSpaceUsed":
                case "BloomFilterFalsePositives":
                case "BloomFilterFalseRatio":
                case "BloomFilterOffHeapMemoryUsed":
                case "IndexSummaryOffHeapMemoryUsed":
                case "CompressionMetadataOffHeapMemoryUsed":
                case "CompressionRatio":
                case "EstimatedColumnCountHistogram":
                case "EstimatedPartitionSizeHistogram":
                case "EstimatedPartitionCount":
                case "KeyCacheHitRate":
                case "LiveSSTableCount":
                case "MaxPartitionSize":
                case "MeanPartitionSize":
                case "MemtableColumnsCount":
                case "MemtableLiveDataSize":
                case "MemtableOffHeapSize":
                case "MinPartitionSize":
                case "PercentRepaired":
                case "BytesRepaired":
                case "BytesUnrepaired":
                case "BytesPendingRepair":
                case "RecentBloomFilterFalsePositives":
                case "RecentBloomFilterFalseRatio":
                case "SnapshotsSize":
                    return JMX.newMBeanProxy(mbeanServerConn, oName, CassandraMetricsRegistry.JmxGaugeMBean.class).getValue();
                case "LiveDiskSpaceUsed":
                case "MemtableSwitchCount":
                case "SpeculativeRetries":
                case "TotalDiskSpaceUsed":
                case "WriteTotalLatency":
                case "ReadTotalLatency":
                case "PendingFlushes":
                case "DroppedMutations":
                    return JMX.newMBeanProxy(mbeanServerConn, oName, CassandraMetricsRegistry.JmxCounterMBean.class).getCount();
                case "CoordinatorReadLatency":
                case "CoordinatorScanLatency":
                case "ReadLatency":
                case "WriteLatency":
                    return JMX.newMBeanProxy(mbeanServerConn, oName, CassandraMetricsRegistry.JmxTimerMBean.class);
                case "LiveScannedHistogram":
                case "SSTablesPerReadHistogram":
                case "TombstoneScannedHistogram":
                    return JMX.newMBeanProxy(mbeanServerConn, oName, CassandraMetricsRegistry.JmxHistogramMBean.class);
                default:
                    throw new RuntimeException("Unknown table metric " + metricName);
            }
        }
        catch (MalformedObjectNameException e)
        {
            throw new RuntimeException(e);
        }
    }

    /**
     * Retrieve Proxy metrics
     *
     * @param scope RangeSlice, Read or Write
     */
    public CassandraMetricsRegistry.JmxTimerMBean getProxyMetric(String scope)
    {
        try
        {
            return JMX.newMBeanProxy(mbeanServerConn,
                                     new ObjectName("org.apache.cassandra.metrics:type=ClientRequest,scope=" + scope + ",name=Latency"),
                                     CassandraMetricsRegistry.JmxTimerMBean.class);
        }
        catch (MalformedObjectNameException e)
        {
            throw new RuntimeException(e);
        }
    }

    public CassandraMetricsRegistry.JmxTimerMBean getMessagingQueueWaitMetrics(String verb)
    {
        try
        {
            return JMX.newMBeanProxy(mbeanServerConn,
                                     new ObjectName("org.apache.cassandra.metrics:name=" + verb + "-WaitLatency,type=Messaging"),
                                     CassandraMetricsRegistry.JmxTimerMBean.class);
        }
        catch (MalformedObjectNameException e)
        {
            throw new RuntimeException(e);
        }
    }

    public CassandraMetricsRegistry.JmxTimerMBean getMessagingQueueWaitMetrics(String verb)
    {
        try
        {
            return JMX.newMBeanProxy(mbeanServerConn,
                                     new ObjectName("org.apache.cassandra.metrics:name=" + verb + "-WaitLatency,type=Messaging"),
                                     CassandraMetricsRegistry.JmxTimerMBean.class);
        }
        catch (MalformedObjectNameException e)
        {
            throw new RuntimeException(e);
        }
    }

    /**
     * Retrieve Proxy metrics
     *
     * @param metricName CompletedTasks, PendingTasks, BytesCompacted or TotalCompactionsCompleted.
     */
    public Object getCompactionMetric(String metricName)
    {
        try
        {
            switch (metricName)
            {
                case "BytesCompacted":
                    return JMX.newMBeanProxy(mbeanServerConn,
                                             new ObjectName("org.apache.cassandra.metrics:type=Compaction,name=" + metricName),
                                             CassandraMetricsRegistry.JmxCounterMBean.class);
                case "CompletedTasks":
                case "PendingTasks":
                case "PendingTasksByTableName":
                    return JMX.newMBeanProxy(mbeanServerConn,
                                             new ObjectName("org.apache.cassandra.metrics:type=Compaction,name=" + metricName),
                                             CassandraMetricsRegistry.JmxGaugeMBean.class).getValue();
                case "TotalCompactionsCompleted":
                    return JMX.newMBeanProxy(mbeanServerConn,
                                             new ObjectName("org.apache.cassandra.metrics:type=Compaction,name=" + metricName),
                                             CassandraMetricsRegistry.JmxMeterMBean.class);
                default:
                    throw new RuntimeException("Unknown compaction metric.");
            }
        }
        catch (MalformedObjectNameException e)
        {
            throw new RuntimeException(e);
        }
    }

    /**
     * Retrieve Proxy metrics
     *
     * @param metricName Exceptions, Load, TotalHints or TotalHintsInProgress.
     */
    public long getStorageMetric(String metricName)
    {
        try
        {
            return JMX.newMBeanProxy(mbeanServerConn,
                                     new ObjectName("org.apache.cassandra.metrics:type=Storage,name=" + metricName),
                                     CassandraMetricsRegistry.JmxCounterMBean.class).getCount();
        }
        catch (MalformedObjectNameException e)
        {
            throw new RuntimeException(e);
        }
    }

    public double[] metricPercentilesAsArray(CassandraMetricsRegistry.JmxHistogramMBean metric)
    {
        return new double[]{ metric.get50thPercentile(),
                             metric.get75thPercentile(),
                             metric.get95thPercentile(),
                             metric.get98thPercentile(),
                             metric.get99thPercentile(),
                             metric.getMin(),
                             metric.getMax() };
    }

    public double[] metricPercentilesAsArray(CassandraMetricsRegistry.JmxTimerMBean metric)
    {
        return new double[]{ metric.get50thPercentile(),
                             metric.get75thPercentile(),
                             metric.get95thPercentile(),
                             metric.get98thPercentile(),
                             metric.get99thPercentile(),
                             metric.getMin(),
                             metric.getMax() };
    }

    public TabularData getCompactionHistory()
    {
        return compactionProxy.getCompactionHistory();
    }

    public void reloadTriggers()
    {
        spProxy.reloadTriggerClasses();
    }

    public void setLoggingLevel(String classQualifier, String level)
    {
        try
        {
            ssProxy.setLoggingLevel(classQualifier, level);
        }
        catch (Exception e)
        {
            throw new RuntimeException("Error setting log for " + classQualifier + " on level " + level + ". Please check logback configuration and ensure to have <jmxConfigurator /> set", e);
        }
    }

    public Map<String, String> getLoggingLevels()
    {
        return ssProxy.getLoggingLevels();
    }

    public void resumeBootstrap(PrintStream out) throws IOException
    {
        BootstrapMonitor monitor = new BootstrapMonitor(out);
        try
        {
            jmxc.addConnectionNotificationListener(monitor, null, null);
            ssProxy.addNotificationListener(monitor, null, null);
            if (ssProxy.resumeBootstrap())
            {
                out.println("Resuming bootstrap");
                monitor.awaitCompletion();
            }
            else
            {
                out.println("Node is already bootstrapped.");
            }
        }
        catch (Exception e)
        {
            throw new IOException(e);
        }
        finally
        {
            try
            {
                ssProxy.removeNotificationListener(monitor);
                jmxc.removeConnectionNotificationListener(monitor);
            }
            catch (Throwable e)
            {
                out.println("Exception occurred during clean-up. " + e);
            }
        }
    }

    public void replayBatchlog() throws IOException
    {
        try
        {
            bmProxy.forceBatchlogReplay();
        }
        catch (Exception e)
        {
            throw new IOException(e);
        }
    }

    public TabularData getFailureDetectorPhilValues()
    {
        try
        {
            return fdProxy.getPhiValues();
        }
        catch (OpenDataException e)
        {
            throw new RuntimeException(e);
        }
    }

<<<<<<< HEAD
    public long getPid()
    {
        return ssProxy.getPid();
    }

=======
>>>>>>> 6e42dd21
    public ActiveRepairServiceMBean getRepairServiceProxy()
    {
        return arsProxy;
    }
<<<<<<< HEAD

    public MemoryOnlyStatusMBean getMemoryOnlyStatusProxy()
    {
        return mosProxy;
    }

    public boolean enableNodeSync()
    {
        return nodeSyncProxy.enable();
    }

    public boolean disableNodeSync(boolean force, long timeout, TimeUnit timeoutUnit) throws TimeoutException
    {
        return nodeSyncProxy.disable(force, timeout, timeoutUnit);
    }

    public void setNodeSyncRate(Integer repairRate)
    {
        nodeSyncProxy.setRate(repairRate);
    }

    public int getNodeSyncRate()
    {
        return nodeSyncProxy.getRate();
    }

    public String startUserValidation(Map<String, String> optionMap)
    {
        return nodeSyncProxy.startUserValidation(optionMap);
    }

    public void cancelUserValidation(String idStr)
    {
        nodeSyncProxy.cancelUserValidation(idStr);
    }

    public void markAllSSTablesAsUnrepaired(PrintStream out, String keyspace, String[] tables) throws IOException
    {
        int marked = ssProxy.forceMarkAllSSTablesAsUnrepaired(keyspace, tables);
        if (marked == 0)
        {
            out.println(String.format("No repaired SSTables to mark as unrepaired.", marked));
        } else
        {
            out.println(String.format("Marked %d SSTable(s) as unrepaired.", marked));
        }
    }
=======
>>>>>>> 6e42dd21
}

class ColumnFamilyStoreMBeanIterator implements Iterator<Map.Entry<String, ColumnFamilyStoreMBean>>
{
    private MBeanServerConnection mbeanServerConn;
    Iterator<Entry<String, ColumnFamilyStoreMBean>> mbeans;

    public ColumnFamilyStoreMBeanIterator(MBeanServerConnection mbeanServerConn)
        throws MalformedObjectNameException, NullPointerException, IOException
    {
        this.mbeanServerConn = mbeanServerConn;
        List<Entry<String, ColumnFamilyStoreMBean>> cfMbeans = getCFSMBeans(mbeanServerConn, "ColumnFamilies");
        cfMbeans.addAll(getCFSMBeans(mbeanServerConn, "IndexColumnFamilies"));
        Collections.sort(cfMbeans, new Comparator<Entry<String, ColumnFamilyStoreMBean>>()
        {
            public int compare(Entry<String, ColumnFamilyStoreMBean> e1, Entry<String, ColumnFamilyStoreMBean> e2)
            {
                //compare keyspace, then CF name, then normal vs. index
                int keyspaceNameCmp = e1.getKey().compareTo(e2.getKey());
                if(keyspaceNameCmp != 0)
                    return keyspaceNameCmp;

                // get CF name and split it for index name
                String e1CF[] = e1.getValue().getTableName().split("\\.");
                String e2CF[] = e2.getValue().getTableName().split("\\.");
                assert e1CF.length <= 2 && e2CF.length <= 2 : "unexpected split count for table name";

                //if neither are indexes, just compare CF names
                if(e1CF.length == 1 && e2CF.length == 1)
                    return e1CF[0].compareTo(e2CF[0]);

                //check if it's the same CF
                int cfNameCmp = e1CF[0].compareTo(e2CF[0]);
                if(cfNameCmp != 0)
                    return cfNameCmp;

                // if both are indexes (for the same CF), compare them
                if(e1CF.length == 2 && e2CF.length == 2)
                    return e1CF[1].compareTo(e2CF[1]);

                //if length of e1CF is 1, it's not an index, so sort it higher
                return e1CF.length == 1 ? 1 : -1;
            }
        });
        mbeans = cfMbeans.iterator();
    }

    private List<Entry<String, ColumnFamilyStoreMBean>> getCFSMBeans(MBeanServerConnection mbeanServerConn, String type)
            throws MalformedObjectNameException, IOException
    {
        ObjectName query = new ObjectName("org.apache.cassandra.db:type=" + type +",*");
        Set<ObjectName> cfObjects = mbeanServerConn.queryNames(query, null);
        List<Entry<String, ColumnFamilyStoreMBean>> mbeans = new ArrayList<Entry<String, ColumnFamilyStoreMBean>>(cfObjects.size());
        for(ObjectName n : cfObjects)
        {
            String keyspaceName = n.getKeyProperty("keyspace");
            ColumnFamilyStoreMBean cfsProxy = JMX.newMBeanProxy(mbeanServerConn, n, ColumnFamilyStoreMBean.class);
            mbeans.add(new AbstractMap.SimpleImmutableEntry<String, ColumnFamilyStoreMBean>(keyspaceName, cfsProxy));
        }
        return mbeans;
    }

    public boolean hasNext()
    {
        return mbeans.hasNext();
    }

    public Entry<String, ColumnFamilyStoreMBean> next()
    {
        return mbeans.next();
    }

    public void remove()
    {
        throw new UnsupportedOperationException();
    }
}<|MERGE_RESOLUTION|>--- conflicted
+++ resolved
@@ -131,11 +131,8 @@
     private HintedHandOffManagerMBean hhProxy;
     private BatchlogManagerMBean bmProxy;
     private ActiveRepairServiceMBean arsProxy;
-<<<<<<< HEAD
     private MemoryOnlyStatusMBean mosProxy;
     private NodeSyncServiceMBean nodeSyncProxy;
-=======
->>>>>>> 6e42dd21
     private boolean failed;
 
     /**
@@ -230,12 +227,9 @@
             bmProxy = JMX.newMBeanProxy(mbeanServerConn, name, BatchlogManagerMBean.class);
             name = new ObjectName(ActiveRepairServiceMBean.MBEAN_NAME);
             arsProxy = JMX.newMBeanProxy(mbeanServerConn, name, ActiveRepairServiceMBean.class);
-<<<<<<< HEAD
             name = new ObjectName(NodeSyncServiceMBean.MBEAN_NAME);
             nodeSyncProxy = JMX.newMBeanProxy(mbeanServerConn, name, NodeSyncServiceMBean.class);
             mosProxy = JMX.newMBeanProxy(mbeanServerConn, new ObjectName(MemoryOnlyStatusMBean.MBEAN_NAME), MemoryOnlyStatusMBean.class);
-=======
->>>>>>> 6e42dd21
         }
         catch (MalformedObjectNameException e)
         {
@@ -1460,20 +1454,6 @@
         }
     }
 
-    public CassandraMetricsRegistry.JmxTimerMBean getMessagingQueueWaitMetrics(String verb)
-    {
-        try
-        {
-            return JMX.newMBeanProxy(mbeanServerConn,
-                                     new ObjectName("org.apache.cassandra.metrics:name=" + verb + "-WaitLatency,type=Messaging"),
-                                     CassandraMetricsRegistry.JmxTimerMBean.class);
-        }
-        catch (MalformedObjectNameException e)
-        {
-            throw new RuntimeException(e);
-        }
-    }
-
     /**
      * Retrieve Proxy metrics
      *
@@ -1636,19 +1616,15 @@
         }
     }
 
-<<<<<<< HEAD
     public long getPid()
     {
         return ssProxy.getPid();
     }
 
-=======
->>>>>>> 6e42dd21
     public ActiveRepairServiceMBean getRepairServiceProxy()
     {
         return arsProxy;
     }
-<<<<<<< HEAD
 
     public MemoryOnlyStatusMBean getMemoryOnlyStatusProxy()
     {
@@ -1696,8 +1672,6 @@
             out.println(String.format("Marked %d SSTable(s) as unrepaired.", marked));
         }
     }
-=======
->>>>>>> 6e42dd21
 }
 
 class ColumnFamilyStoreMBeanIterator implements Iterator<Map.Entry<String, ColumnFamilyStoreMBean>>
