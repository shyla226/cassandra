/*
 * Licensed to the Apache Software Foundation (ASF) under one
 * or more contributor license agreements.  See the NOTICE file
 * distributed with this work for additional information
 * regarding copyright ownership.  The ASF licenses this file
 * to you under the Apache License, Version 2.0 (the
 * "License"); you may not use this file except in compliance
 * with the License.  You may obtain a copy of the License at
 *
 *     http://www.apache.org/licenses/LICENSE-2.0
 *
 * Unless required by applicable law or agreed to in writing, software
 * distributed under the License is distributed on an "AS IS" BASIS,
 * WITHOUT WARRANTIES OR CONDITIONS OF ANY KIND, either express or implied.
 * See the License for the specific language governing permissions and
 * limitations under the License.
 */
package org.apache.cassandra.tools;

import static org.apache.cassandra.tools.Util.BLUE;
import static org.apache.cassandra.tools.Util.CYAN;
import static org.apache.cassandra.tools.Util.RESET;
import static org.apache.cassandra.tools.Util.WHITE;

import java.io.File;
import java.io.IOException;
import java.io.PrintStream;
import java.io.PrintWriter;
import java.nio.ByteBuffer;
import java.util.Arrays;
import java.util.Comparator;
import java.util.EnumSet;
import java.util.List;
import java.util.Map;
import java.util.concurrent.TimeUnit;
import java.util.stream.Collectors;

import org.apache.cassandra.config.DatabaseDescriptor;
import org.apache.cassandra.db.DecoratedKey;
import org.apache.cassandra.db.SerializationHeader;
import org.apache.cassandra.db.marshal.AbstractType;
import org.apache.cassandra.db.marshal.UTF8Type;
import org.apache.cassandra.db.rows.EncodingStats;
import org.apache.cassandra.db.rows.Row;
import org.apache.cassandra.db.rows.Unfiltered;
import org.apache.cassandra.db.rows.UnfilteredRowIterator;
import org.apache.cassandra.dht.IPartitioner;
import org.apache.cassandra.io.compress.CompressionMetadata;
import org.apache.cassandra.io.sstable.Component;
import org.apache.cassandra.io.sstable.Descriptor;
import org.apache.cassandra.io.sstable.ISSTableScanner;
import org.apache.cassandra.io.sstable.format.SSTableReader;
import org.apache.cassandra.io.sstable.metadata.CompactionMetadata;
import org.apache.cassandra.io.sstable.metadata.MetadataComponent;
import org.apache.cassandra.io.sstable.metadata.MetadataType;
import org.apache.cassandra.io.sstable.metadata.StatsMetadata;
import org.apache.cassandra.io.sstable.metadata.ValidationMetadata;
import org.apache.cassandra.schema.TableMetadata;
import org.apache.cassandra.schema.TableMetadataRef;
import org.apache.cassandra.tools.Util.TermHistogram;
import org.apache.cassandra.utils.FBUtilities;
import org.apache.cassandra.utils.Pair;
import org.apache.commons.cli.CommandLine;
import org.apache.commons.cli.CommandLineParser;
import org.apache.commons.cli.HelpFormatter;
import org.apache.commons.cli.Option;
import org.apache.commons.cli.Options;
import org.apache.commons.cli.ParseException;
import org.apache.commons.cli.PosixParser;
import org.joda.time.Duration;
import org.joda.time.format.PeriodFormat;

import com.google.common.collect.MinMaxPriorityQueue;

/**
 * Shows the contents of sstable metadata
 */
public class SSTableMetadataViewer
{
    private static final Options options = new Options();
    private static CommandLine cmd;
    private static final String COLORS = "c";
    private static final String UNICODE = "u";
    private static final String GCGS_KEY = "g";
    private static final String TIMESTAMP_UNIT = "t";
    private static final String SCAN = "s";
    private static Comparator<ValuedByteBuffer> VCOMP = Comparator.comparingLong(ValuedByteBuffer::getValue).reversed();

    static
    {
        DatabaseDescriptor.clientInitialization();
    }

    boolean color;
    boolean unicode;
    int gc;
    PrintStream out;
    String[] files;
    TimeUnit tsUnit;

    public SSTableMetadataViewer()
    {
        this(true, true, 0, TimeUnit.MICROSECONDS, System.out);
    }

    public SSTableMetadataViewer(boolean color, boolean unicode, int gc, TimeUnit tsUnit, PrintStream out)
    {
        this.color = color;
        this.tsUnit = tsUnit;
        this.unicode = unicode;
        this.out = out;
        this.gc = gc;
    }

    public static String deletion(long time)
    {
        if (time == 0 || time == Integer.MAX_VALUE)
        {
            return "no tombstones";
        }
        return toDateString(time, TimeUnit.SECONDS);
    }

    public static String toDateString(long time, TimeUnit unit)
    {
        if (time == 0)
        {
            return null;
        }
        return new java.text.SimpleDateFormat("MM/dd/yyyy HH:mm:ss").format(new java.util.Date(unit.toMillis(time)));
    }

    public static String toDurationString(long duration, TimeUnit unit)
    {
        if (duration == 0)
        {
            return null;
        }
        else if (duration == Integer.MAX_VALUE)
        {
            return "never";
        }
        return PeriodFormat.getDefault().print(new Duration(unit.toMillis(duration)).toPeriod());
    }

    public static String toByteString(long bytes)
    {
        if (bytes == 0)
            return null;
        else if (bytes < 1024)
            return bytes + " B";

        int exp = (int) (Math.log(bytes) / Math.log(1024));
        char pre = "kMGTP".charAt(exp - 1);
        return String.format("%.1f %sB", bytes / Math.pow(1024, exp), pre);
    }

    public String scannedOverviewOutput(String key, long value)
    {
        StringBuilder sb = new StringBuilder();
        if (color) sb.append(CYAN);
        sb.append('[');
        if (color) sb.append(RESET);
        sb.append(key);
        if (color) sb.append(CYAN);
        sb.append("] ");
        if (color) sb.append(RESET);
        sb.append(value);
        return sb.toString();
    }

    private void printScannedOverview(Descriptor descriptor, StatsMetadata stats) throws IOException
    {
        TableMetadata cfm = Util.metadataFromSSTable(descriptor);
        SSTableReader reader = SSTableReader.openNoValidation(descriptor, TableMetadataRef.forOfflineTools(cfm));
        try (ISSTableScanner scanner = reader.getScanner())
        {
            long bytes = scanner.getLengthInBytes();
            MinMaxPriorityQueue<ValuedByteBuffer> widestPartitions = MinMaxPriorityQueue
                                                                     .orderedBy(VCOMP)
                                                                     .maximumSize(5)
                                                                     .create();
            MinMaxPriorityQueue<ValuedByteBuffer> largestPartitions = MinMaxPriorityQueue
                                                                      .orderedBy(VCOMP)
                                                                      .maximumSize(5)
                                                                      .create();
            MinMaxPriorityQueue<ValuedByteBuffer> mostTombstones = MinMaxPriorityQueue
                                                                   .orderedBy(VCOMP)
                                                                   .maximumSize(5)
                                                                   .create();
            long partitionCount = 0;
            long rowCount = 0;
            long tombstoneCount = 0;
            long cellCount = 0;
            double totalCells = stats.totalColumnsSet;
            int lastPercent = 0;
            long lastPercentTime = 0;
            while (scanner.hasNext())
            {
<<<<<<< HEAD
                try (UnfilteredRowIterator partition = scanner.next())
                {

                    long psize = 0;
                    long pcount = 0;
                    int ptombcount = 0;
                    partitionCount++;
                    if (!partition.staticRow().isEmpty())
                    {
                        rowCount++;
                        pcount++;
                        psize += partition.staticRow().dataSize();
                    }
                    if (!partition.partitionLevelDeletion().isLive())
                    {
                        tombstoneCount++;
                        ptombcount++;
                    }
                    while (partition.hasNext())
                    {
                        Unfiltered unfiltered = partition.next();
                        switch (unfiltered.kind())
                        {
                            case ROW:
                                rowCount++;
                                Row row = (Row) unfiltered;
                                psize += row.dataSize();
                                pcount++;
                                for (org.apache.cassandra.db.rows.Cell cell : row.cells())
                                {
                                    cellCount++;
                                    double percentComplete = Math.min(1.0, cellCount / totalCells);
                                    if (lastPercent != (int) (percentComplete * 100) &&
                                        (System.currentTimeMillis() - lastPercentTime) > 1000)
                                    {
                                        lastPercentTime = System.currentTimeMillis();
                                        lastPercent = (int) (percentComplete * 100);
                                        if (color)
                                            out.printf("\r%sAnalyzing SSTable...  %s%s %s(%%%s)", BLUE, CYAN,
                                                       Util.progress(percentComplete, 30, unicode),
                                                       RESET,
                                                       (int) (percentComplete * 100));
                                        else
                                            out.printf("\rAnalyzing SSTable...  %s (%%%s)",
                                                       Util.progress(percentComplete, 30, unicode),
                                                       (int) (percentComplete * 100));
                                        out.flush();
                                    }
                                    if (cell.isTombstone())
                                    {
                                        tombstoneCount++;
                                        ptombcount++;
                                    }
                                }
                                break;
                            case RANGE_TOMBSTONE_MARKER:
                                tombstoneCount++;
                                ptombcount++;
                                break;
                        }
                    }

                    widestPartitions.add(new ValuedByteBuffer(partition.partitionKey().getKey(), pcount));
                    largestPartitions.add(new ValuedByteBuffer(partition.partitionKey().getKey(), psize));
                    mostTombstones.add(new ValuedByteBuffer(partition.partitionKey().getKey(), ptombcount));
=======
                printSStableMetadata(out, gcgs, fname);
            }
            else
            {
                out.println("No such file: " + fname);
            }
        }
    }

    private static void printSStableMetadata(PrintStream out, int gcgs, String fname) throws IOException
    {
        Descriptor descriptor = Descriptor.fromFilename(fname);
        Map<MetadataType, MetadataComponent> metadata = descriptor.getMetadataSerializer().deserialize(descriptor, EnumSet.allOf(MetadataType.class));
        ValidationMetadata validation = (ValidationMetadata) metadata.get(MetadataType.VALIDATION);
        StatsMetadata stats = (StatsMetadata) metadata.get(MetadataType.STATS);
        CompactionMetadata compaction = (CompactionMetadata) metadata.get(MetadataType.COMPACTION);
        File compressionFile = new File(descriptor.filenameFor(Component.COMPRESSION_INFO));
        SerializationHeader.Component header = (SerializationHeader.Component) metadata.get(MetadataType.HEADER);

        try (CompressionMetadata compression = compressionFile.exists() ? CompressionMetadata.create(fname) : null)
        {
            out.printf("SSTable: %s%n", descriptor);
            if (validation != null)
            {
                out.printf("Partitioner: %s%n", validation.partitioner);
                out.printf("Bloom Filter FP chance: %f%n", validation.bloomFilterFPChance);
            }
            if (stats != null)
            {
                out.printf("Minimum timestamp: %s%n", stats.minTimestamp);
                out.printf("Maximum timestamp: %s%n", stats.maxTimestamp);
                out.printf("SSTable min local deletion time: %s%n", stats.minLocalDeletionTime);
                out.printf("SSTable max local deletion time: %s%n", stats.maxLocalDeletionTime);
                out.printf("Compressor: %s%n",
                           compression != null ? compression.compressor().getClass().getName() : "-");
                if (compression != null)
                    out.printf("Compression ratio: %s%n", stats.compressionRatio);
                out.printf("TTL min: %s%n", stats.minTTL);
                out.printf("TTL max: %s%n", stats.maxTTL);

                if (validation != null && header != null)
                    printMinMaxToken(descriptor, FBUtilities.newPartitioner(descriptor), header.getKeyType(), out);

                if (header != null && header.getClusteringTypes().size() == stats.minClusteringValues.size())
                {
                    List<AbstractType<?>> clusteringTypes = header.getClusteringTypes();
                    List<ByteBuffer> minClusteringValues = stats.minClusteringValues;
                    List<ByteBuffer> maxClusteringValues = stats.maxClusteringValues;
                    String[] minValues = new String[clusteringTypes.size()];
                    String[] maxValues = new String[clusteringTypes.size()];
                    for (int i = 0; i < clusteringTypes.size(); i++)
                    {
                        minValues[i] = clusteringTypes.get(i).getString(minClusteringValues.get(i));
                        maxValues[i] = clusteringTypes.get(i).getString(maxClusteringValues.get(i));
                    }
                    out.printf("minClustringValues: %s%n", Arrays.toString(minValues));
                    out.printf("maxClustringValues: %s%n", Arrays.toString(maxValues));
                }
                out.printf("Estimated droppable tombstones: %s%n",
                           stats.getEstimatedDroppableTombstoneRatio((int) (System.currentTimeMillis() / 1000) - gcgs));
                out.printf("SSTable Level: %d%n", stats.sstableLevel);
                out.printf("Repaired at: %d%n", stats.repairedAt);
                out.printf("Replay positions covered: %s%n", stats.commitLogIntervals);
                out.printf("totalColumnsSet: %s%n", stats.totalColumnsSet);
                out.printf("totalRows: %s%n", stats.totalRows);
                out.println("Estimated tombstone drop times:");

                for (Map.Entry<Number, long[]> entry : stats.estimatedTombstoneDropTime.getAsMap().entrySet())
                {
                    out.printf("%-10s:%10s%n", entry.getKey().intValue(), entry.getValue()[0]);
>>>>>>> 3eae0c20
                }
                printHistograms(stats, out);
            }
<<<<<<< HEAD

            out.printf("\r%80s\r", " ");
            field("Size", bytes);
            field("Partitions", partitionCount);
            field("Rows", rowCount);
            field("Tombstones", tombstoneCount);
            field("Cells", cellCount);
            field("Widest Partitions", "");
            Util.iterToStream(widestPartitions.iterator()).sorted(VCOMP).forEach(p ->
                                                                                 {
                                                                                     out.println("  " + scannedOverviewOutput(cfm.partitionKeyType.getString(p.buffer), p.value));
                                                                                 });
            field("Largest Partitions", "");
            Util.iterToStream(largestPartitions.iterator()).sorted(VCOMP).forEach(p ->
                                                                                  {
                                                                                      out.print("  ");
                                                                                      out.print(scannedOverviewOutput(cfm.partitionKeyType.getString(p.buffer), p.value));
                                                                                      if (color)
                                                                                          out.print(WHITE);
                                                                                      out.print(" (");
                                                                                      out.print(toByteString(p.value));
                                                                                      out.print(")");
                                                                                      if (color)
                                                                                          out.print(RESET);
                                                                                      out.println();
                                                                                  });
            StringBuilder tleaders = new StringBuilder();
            Util.iterToStream(mostTombstones.iterator()).sorted(VCOMP).forEach(p ->
                                                                               {
                                                                                   if (p.value > 0)
                                                                                   {
                                                                                       tleaders.append("  ");
                                                                                       tleaders.append(scannedOverviewOutput(cfm.partitionKeyType.getString(p.buffer), p.value));
                                                                                       tleaders.append(System.lineSeparator());
                                                                                   }
                                                                               });
            String tombstoneLeaders = tleaders.toString();
            if (tombstoneLeaders.length() > 10)
            {
                field("Tombstone Leaders", "");
                out.print(tombstoneLeaders);
=======
            if (compaction != null)
            {
                out.printf("Estimated cardinality: %s%n", compaction.cardinalityEstimator.cardinality());
            }
            if (header != null)
            {
                EncodingStats encodingStats = header.getEncodingStats();
                AbstractType<?> keyType = header.getKeyType();
                List<AbstractType<?>> clusteringTypes = header.getClusteringTypes();
                Map<ByteBuffer, AbstractType<?>> staticColumns = header.getStaticColumns();
                Map<String, String> statics = staticColumns.entrySet()
                                                           .stream()
                                                           .collect(Collectors.toMap(
                                                                                     e -> UTF8Type.instance.getString(e.getKey()),
                                                                                     e -> e.getValue().toString()));
                Map<ByteBuffer, AbstractType<?>> regularColumns = header.getRegularColumns();
                Map<String, String> regulars = regularColumns.entrySet()
                                                             .stream()
                                                             .collect(Collectors.toMap(
                                                                                       e -> UTF8Type.instance.getString(e.getKey()),
                                                                                       e -> e.getValue().toString()));

                out.printf("EncodingStats minTTL: %s%n", encodingStats.minTTL);
                out.printf("EncodingStats minLocalDeletionTime: %s%n", encodingStats.minLocalDeletionTime);
                out.printf("EncodingStats minTimestamp: %s%n", encodingStats.minTimestamp);
                out.printf("KeyType: %s%n", keyType.toString());
                out.printf("ClusteringTypes: %s%n", clusteringTypes.toString());
                out.printf("StaticColumns: {%s}%n", FBUtilities.toString(statics));
                out.printf("RegularColumns: {%s}%n", FBUtilities.toString(regulars));
>>>>>>> 3eae0c20
            }
        }
        finally
        {
            reader.selfRef().ensureReleased();
        }
    }

    private void printSStableMetadata(String fname, boolean scan) throws IOException
    {
        Descriptor descriptor = Descriptor.fromFilename(fname);
        Map<MetadataType, MetadataComponent> metadata = descriptor.getMetadataSerializer()
                .deserialize(descriptor, EnumSet.allOf(MetadataType.class));
        ValidationMetadata validation = (ValidationMetadata) metadata.get(MetadataType.VALIDATION);
        StatsMetadata stats = (StatsMetadata) metadata.get(MetadataType.STATS);
        CompactionMetadata compaction = (CompactionMetadata) metadata.get(MetadataType.COMPACTION);
        CompressionMetadata compression = null;
        File compressionFile = new File(descriptor.filenameFor(Component.COMPRESSION_INFO));
        if (compressionFile.exists())
            compression = CompressionMetadata.create(fname);
        SerializationHeader.Component header = (SerializationHeader.Component) metadata
                .get(MetadataType.HEADER);

        field("SSTable", descriptor);
        if (scan && descriptor.version.getVersion().compareTo("ma") >= 0)
        {
            printScannedOverview(descriptor, stats);
        }
        if (validation != null)
        {
            field("Partitioner", validation.partitioner);
            field("Bloom Filter FP chance", validation.bloomFilterFPChance);
        }
        if (stats != null)
        {
            field("Minimum timestamp", stats.minTimestamp, toDateString(stats.minTimestamp, tsUnit));
            field("Maximum timestamp", stats.maxTimestamp, toDateString(stats.maxTimestamp, tsUnit));
            field("SSTable min local deletion time", stats.minLocalDeletionTime, deletion(stats.minLocalDeletionTime));
            field("SSTable max local deletion time", stats.maxLocalDeletionTime, deletion(stats.maxLocalDeletionTime));
            field("Compressor", compression != null ? compression.compressor().getClass().getName() : "-");
            if (compression != null)
                field("Compression ratio", stats.compressionRatio);
            field("TTL min", stats.minTTL, toDurationString(stats.minTTL, TimeUnit.SECONDS));
            field("TTL max", stats.maxTTL, toDurationString(stats.maxTTL, TimeUnit.SECONDS));

            if (validation != null && header != null)
                printMinMaxToken(descriptor, FBUtilities.newPartitioner(descriptor), header.getKeyType());

            if (header != null && header.getClusteringTypes().size() == stats.minClusteringValues.size())
            {
                List<AbstractType<?>> clusteringTypes = header.getClusteringTypes();
                List<ByteBuffer> minClusteringValues = stats.minClusteringValues;
                List<ByteBuffer> maxClusteringValues = stats.maxClusteringValues;
                String[] minValues = new String[clusteringTypes.size()];
                String[] maxValues = new String[clusteringTypes.size()];
                for (int i = 0; i < clusteringTypes.size(); i++)
                {
                    minValues[i] = clusteringTypes.get(i).getString(minClusteringValues.get(i));
                    maxValues[i] = clusteringTypes.get(i).getString(maxClusteringValues.get(i));
                }
                field("minClusteringValues", Arrays.toString(minValues));
                field("maxClusteringValues", Arrays.toString(maxValues));
            }
            field("Estimated droppable tombstones",
                  stats.getEstimatedDroppableTombstoneRatio((int) (System.currentTimeMillis() / 1000) - this.gc));
            field("SSTable Level", stats.sstableLevel);
            field("Repaired at", stats.repairedAt, toDateString(stats.repairedAt, TimeUnit.MILLISECONDS));
            field("Pending repair", stats.pendingRepair);
            field("Replay positions covered", stats.commitLogIntervals);
            field("totalColumnsSet", stats.totalColumnsSet);
            field("totalRows", stats.totalRows);
            field("Estimated tombstone drop times", "");

            TermHistogram estDropped = new TermHistogram(stats.estimatedTombstoneDropTime,
                                                         "Drop Time",
                                                         offset -> String.format("%d %s",
                                                                offset,
                                                                Util.wrapQuiet(toDateString(offset, TimeUnit.SECONDS),
                                                                                        color)),
                                                         String::valueOf);
            estDropped.printHistogram(out, color, unicode);
            field("Partition Size", "");
            TermHistogram rowSize = new TermHistogram(stats.estimatedPartitionSize,
                                                      "Size (bytes)",
                                                      offset -> String.format("%d %s",
                                                                              offset,
                                                                              Util.wrapQuiet(toByteString(offset), color)),
                                                      String::valueOf);
            rowSize.printHistogram(out, color, unicode);
            field("Column Count", "");
            TermHistogram cellCount = new TermHistogram(stats.estimatedColumnCount,
                                                        "Columns",
                                                        String::valueOf,
                                                        String::valueOf);
            cellCount.printHistogram(out, color, unicode);
        }
        if (compaction != null)
        {
            field("Estimated cardinality", compaction.cardinalityEstimator.cardinality());
        }
        if (header != null)
        {
            EncodingStats encodingStats = header.getEncodingStats();
            AbstractType<?> keyType = header.getKeyType();
            List<AbstractType<?>> clusteringTypes = header.getClusteringTypes();
            Map<ByteBuffer, AbstractType<?>> staticColumns = header.getStaticColumns();
            Map<String, String> statics = staticColumns.entrySet().stream()
                    .collect(Collectors.toMap(e -> UTF8Type.instance.getString(e.getKey()),
                                              e -> e.getValue().toString()));
            Map<ByteBuffer, AbstractType<?>> regularColumns = header.getRegularColumns();
            Map<String, String> regulars = regularColumns.entrySet().stream()
                    .collect(Collectors.toMap(e -> UTF8Type.instance.getString(e.getKey()),
                                              e -> e.getValue().toString()));

            field("EncodingStats minTTL", encodingStats.minTTL,
                    toDurationString(encodingStats.minTTL, TimeUnit.SECONDS));
            field("EncodingStats minLocalDeletionTime", encodingStats.minLocalDeletionTime,
                    toDateString(encodingStats.minLocalDeletionTime, TimeUnit.MILLISECONDS));
            field("EncodingStats minTimestamp", encodingStats.minTimestamp,
                    toDateString(encodingStats.minTimestamp, tsUnit));
            field("KeyType", keyType.toString());
            field("ClusteringTypes", clusteringTypes.toString());
            field("StaticColumns", FBUtilities.toString(statics));
            field("RegularColumns", FBUtilities.toString(regulars));
        }
    }

    private void field(String field, Object value)
    {
        field(field, value, null);
    }

    private void field(String field, Object value, String comment)
    {
        StringBuilder sb = new StringBuilder();
        if (color) sb.append(BLUE);
        sb.append(field);
        if (color) sb.append(CYAN);
        sb.append(": ");
        if (color) sb.append(RESET);
        sb.append(value == null? "--" : value.toString());

        if (comment != null)
        {
            if (color) sb.append(WHITE);
            sb.append(" (");
            sb.append(comment);
            sb.append(")");
            if (color) sb.append(RESET);
        }
        this.out.println(sb.toString());
    }

    private static void printUsage()
    {
        try (PrintWriter errWriter = new PrintWriter(System.err, true))
        {
            HelpFormatter formatter = new HelpFormatter();
            formatter.printHelp(errWriter, 120, "sstablemetadata <options> <sstable...>",
                                String.format("%nDump information about SSTable[s] for Apache Cassandra 3.x%nOptions:"),
                                options, 2, 1, "", true);
            errWriter.println();
        }
    }

    private void printMinMaxToken(Descriptor descriptor, IPartitioner partitioner, AbstractType<?> keyType)
            throws IOException
    {
        Pair<DecoratedKey, DecoratedKey> minMax = descriptor.getFormat().getReaderFactory().getKeyRange(descriptor, partitioner);
        if (minMax == null)
            return;

        field("First token", minMax.left.getToken(), keyType.getString(minMax.left.getKey()));
        field("Last token", minMax.right.getToken(), keyType.getString(minMax.right.getKey()));
    }

    /**
     * @param args
     *            a list of sstables whose metadata we're interested in
     */
    public static void main(String[] args) throws IOException
    {
        CommandLineParser parser = new PosixParser();

        Option disableColors = new Option(COLORS, "colors", false, "Use ANSI color sequences");
        disableColors.setOptionalArg(true);
        options.addOption(disableColors);
        Option unicode = new Option(UNICODE, "unicode", false, "Use unicode to draw histograms and progress bars");
        unicode.setOptionalArg(true);

        options.addOption(unicode);
        Option gcgs = new Option(GCGS_KEY, "gc_grace_seconds", true, "Time to use when calculating droppable tombstones");
        gcgs.setOptionalArg(true);
        options.addOption(gcgs);
        Option tsUnit = new Option(TIMESTAMP_UNIT, "timestamp_unit", true, "Time unit that cell timestamps are written with");
        tsUnit.setOptionalArg(true);
        options.addOption(tsUnit);

        Option scanEnabled = new Option(SCAN, "scan", false,
                "Full sstable scan for additional details. Only available in 3.0+ sstables. Defaults: false");
        scanEnabled.setOptionalArg(true);
        options.addOption(scanEnabled);
        try
        {
            cmd = parser.parse(options, args);
        }
        catch (ParseException e1)
        {
            System.err.println(e1.getMessage());
            printUsage();
            System.exit(1);
        }

        if (cmd.getArgs().length < 1)
        {
            System.err.println("You must supply at least one sstable");
            printUsage();
            System.exit(1);
        }
        boolean enabledColors = cmd.hasOption(COLORS);
        boolean enabledUnicode = cmd.hasOption(UNICODE);
        boolean fullScan = cmd.hasOption(SCAN);
        int gc = Integer.parseInt(cmd.getOptionValue(GCGS_KEY, "0"));
        TimeUnit ts = TimeUnit.valueOf(cmd.getOptionValue(TIMESTAMP_UNIT, "MICROSECONDS"));
        SSTableMetadataViewer metawriter = new SSTableMetadataViewer(enabledColors, enabledUnicode, gc, ts, System.out);
        for (String fname : cmd.getArgs())
        {
            File sstable = new File(fname);
            if (sstable.exists())
            {
                metawriter.printSStableMetadata(sstable.getAbsolutePath(), fullScan);
            }
            else
            {
                System.out.println("No such file: " + fname);
            }
        }
    }

    private static class ValuedByteBuffer
    {
        public long value;
        public ByteBuffer buffer;

        public ValuedByteBuffer(ByteBuffer buffer, long value)
        {
            this.value = value;
            this.buffer = buffer;
        }

        public long getValue()
        {
            return value;
        }
    }
}<|MERGE_RESOLUTION|>--- conflicted
+++ resolved
@@ -197,7 +197,6 @@
             long lastPercentTime = 0;
             while (scanner.hasNext())
             {
-<<<<<<< HEAD
                 try (UnfilteredRowIterator partition = scanner.next())
                 {
 
@@ -263,82 +262,8 @@
                     widestPartitions.add(new ValuedByteBuffer(partition.partitionKey().getKey(), pcount));
                     largestPartitions.add(new ValuedByteBuffer(partition.partitionKey().getKey(), psize));
                     mostTombstones.add(new ValuedByteBuffer(partition.partitionKey().getKey(), ptombcount));
-=======
-                printSStableMetadata(out, gcgs, fname);
-            }
-            else
-            {
-                out.println("No such file: " + fname);
-            }
-        }
-    }
-
-    private static void printSStableMetadata(PrintStream out, int gcgs, String fname) throws IOException
-    {
-        Descriptor descriptor = Descriptor.fromFilename(fname);
-        Map<MetadataType, MetadataComponent> metadata = descriptor.getMetadataSerializer().deserialize(descriptor, EnumSet.allOf(MetadataType.class));
-        ValidationMetadata validation = (ValidationMetadata) metadata.get(MetadataType.VALIDATION);
-        StatsMetadata stats = (StatsMetadata) metadata.get(MetadataType.STATS);
-        CompactionMetadata compaction = (CompactionMetadata) metadata.get(MetadataType.COMPACTION);
-        File compressionFile = new File(descriptor.filenameFor(Component.COMPRESSION_INFO));
-        SerializationHeader.Component header = (SerializationHeader.Component) metadata.get(MetadataType.HEADER);
-
-        try (CompressionMetadata compression = compressionFile.exists() ? CompressionMetadata.create(fname) : null)
-        {
-            out.printf("SSTable: %s%n", descriptor);
-            if (validation != null)
-            {
-                out.printf("Partitioner: %s%n", validation.partitioner);
-                out.printf("Bloom Filter FP chance: %f%n", validation.bloomFilterFPChance);
-            }
-            if (stats != null)
-            {
-                out.printf("Minimum timestamp: %s%n", stats.minTimestamp);
-                out.printf("Maximum timestamp: %s%n", stats.maxTimestamp);
-                out.printf("SSTable min local deletion time: %s%n", stats.minLocalDeletionTime);
-                out.printf("SSTable max local deletion time: %s%n", stats.maxLocalDeletionTime);
-                out.printf("Compressor: %s%n",
-                           compression != null ? compression.compressor().getClass().getName() : "-");
-                if (compression != null)
-                    out.printf("Compression ratio: %s%n", stats.compressionRatio);
-                out.printf("TTL min: %s%n", stats.minTTL);
-                out.printf("TTL max: %s%n", stats.maxTTL);
-
-                if (validation != null && header != null)
-                    printMinMaxToken(descriptor, FBUtilities.newPartitioner(descriptor), header.getKeyType(), out);
-
-                if (header != null && header.getClusteringTypes().size() == stats.minClusteringValues.size())
-                {
-                    List<AbstractType<?>> clusteringTypes = header.getClusteringTypes();
-                    List<ByteBuffer> minClusteringValues = stats.minClusteringValues;
-                    List<ByteBuffer> maxClusteringValues = stats.maxClusteringValues;
-                    String[] minValues = new String[clusteringTypes.size()];
-                    String[] maxValues = new String[clusteringTypes.size()];
-                    for (int i = 0; i < clusteringTypes.size(); i++)
-                    {
-                        minValues[i] = clusteringTypes.get(i).getString(minClusteringValues.get(i));
-                        maxValues[i] = clusteringTypes.get(i).getString(maxClusteringValues.get(i));
-                    }
-                    out.printf("minClustringValues: %s%n", Arrays.toString(minValues));
-                    out.printf("maxClustringValues: %s%n", Arrays.toString(maxValues));
                 }
-                out.printf("Estimated droppable tombstones: %s%n",
-                           stats.getEstimatedDroppableTombstoneRatio((int) (System.currentTimeMillis() / 1000) - gcgs));
-                out.printf("SSTable Level: %d%n", stats.sstableLevel);
-                out.printf("Repaired at: %d%n", stats.repairedAt);
-                out.printf("Replay positions covered: %s%n", stats.commitLogIntervals);
-                out.printf("totalColumnsSet: %s%n", stats.totalColumnsSet);
-                out.printf("totalRows: %s%n", stats.totalRows);
-                out.println("Estimated tombstone drop times:");
-
-                for (Map.Entry<Number, long[]> entry : stats.estimatedTombstoneDropTime.getAsMap().entrySet())
-                {
-                    out.printf("%-10s:%10s%n", entry.getKey().intValue(), entry.getValue()[0]);
->>>>>>> 3eae0c20
-                }
-                printHistograms(stats, out);
-            }
-<<<<<<< HEAD
+            }
 
             out.printf("\r%80s\r", " ");
             field("Size", bytes);
@@ -380,37 +305,6 @@
             {
                 field("Tombstone Leaders", "");
                 out.print(tombstoneLeaders);
-=======
-            if (compaction != null)
-            {
-                out.printf("Estimated cardinality: %s%n", compaction.cardinalityEstimator.cardinality());
-            }
-            if (header != null)
-            {
-                EncodingStats encodingStats = header.getEncodingStats();
-                AbstractType<?> keyType = header.getKeyType();
-                List<AbstractType<?>> clusteringTypes = header.getClusteringTypes();
-                Map<ByteBuffer, AbstractType<?>> staticColumns = header.getStaticColumns();
-                Map<String, String> statics = staticColumns.entrySet()
-                                                           .stream()
-                                                           .collect(Collectors.toMap(
-                                                                                     e -> UTF8Type.instance.getString(e.getKey()),
-                                                                                     e -> e.getValue().toString()));
-                Map<ByteBuffer, AbstractType<?>> regularColumns = header.getRegularColumns();
-                Map<String, String> regulars = regularColumns.entrySet()
-                                                             .stream()
-                                                             .collect(Collectors.toMap(
-                                                                                       e -> UTF8Type.instance.getString(e.getKey()),
-                                                                                       e -> e.getValue().toString()));
-
-                out.printf("EncodingStats minTTL: %s%n", encodingStats.minTTL);
-                out.printf("EncodingStats minLocalDeletionTime: %s%n", encodingStats.minLocalDeletionTime);
-                out.printf("EncodingStats minTimestamp: %s%n", encodingStats.minTimestamp);
-                out.printf("KeyType: %s%n", keyType.toString());
-                out.printf("ClusteringTypes: %s%n", clusteringTypes.toString());
-                out.printf("StaticColumns: {%s}%n", FBUtilities.toString(statics));
-                out.printf("RegularColumns: {%s}%n", FBUtilities.toString(regulars));
->>>>>>> 3eae0c20
             }
         }
         finally
@@ -427,114 +321,114 @@
         ValidationMetadata validation = (ValidationMetadata) metadata.get(MetadataType.VALIDATION);
         StatsMetadata stats = (StatsMetadata) metadata.get(MetadataType.STATS);
         CompactionMetadata compaction = (CompactionMetadata) metadata.get(MetadataType.COMPACTION);
-        CompressionMetadata compression = null;
         File compressionFile = new File(descriptor.filenameFor(Component.COMPRESSION_INFO));
-        if (compressionFile.exists())
-            compression = CompressionMetadata.create(fname);
         SerializationHeader.Component header = (SerializationHeader.Component) metadata
                 .get(MetadataType.HEADER);
 
-        field("SSTable", descriptor);
-        if (scan && descriptor.version.getVersion().compareTo("ma") >= 0)
-        {
-            printScannedOverview(descriptor, stats);
-        }
-        if (validation != null)
-        {
-            field("Partitioner", validation.partitioner);
-            field("Bloom Filter FP chance", validation.bloomFilterFPChance);
-        }
-        if (stats != null)
-        {
-            field("Minimum timestamp", stats.minTimestamp, toDateString(stats.minTimestamp, tsUnit));
-            field("Maximum timestamp", stats.maxTimestamp, toDateString(stats.maxTimestamp, tsUnit));
-            field("SSTable min local deletion time", stats.minLocalDeletionTime, deletion(stats.minLocalDeletionTime));
-            field("SSTable max local deletion time", stats.maxLocalDeletionTime, deletion(stats.maxLocalDeletionTime));
-            field("Compressor", compression != null ? compression.compressor().getClass().getName() : "-");
-            if (compression != null)
-                field("Compression ratio", stats.compressionRatio);
-            field("TTL min", stats.minTTL, toDurationString(stats.minTTL, TimeUnit.SECONDS));
-            field("TTL max", stats.maxTTL, toDurationString(stats.maxTTL, TimeUnit.SECONDS));
-
-            if (validation != null && header != null)
-                printMinMaxToken(descriptor, FBUtilities.newPartitioner(descriptor), header.getKeyType());
-
-            if (header != null && header.getClusteringTypes().size() == stats.minClusteringValues.size())
-            {
+        try (CompressionMetadata compression = compressionFile.exists() ? CompressionMetadata.create(fname) : null)
+        {
+            field("SSTable", descriptor);
+            if (scan && descriptor.version.getVersion().compareTo("ma") >= 0)
+            {
+                printScannedOverview(descriptor, stats);
+            }
+            if (validation != null)
+            {
+                field("Partitioner", validation.partitioner);
+                field("Bloom Filter FP chance", validation.bloomFilterFPChance);
+            }
+            if (stats != null)
+            {
+                field("Minimum timestamp", stats.minTimestamp, toDateString(stats.minTimestamp, tsUnit));
+                field("Maximum timestamp", stats.maxTimestamp, toDateString(stats.maxTimestamp, tsUnit));
+                field("SSTable min local deletion time", stats.minLocalDeletionTime, deletion(stats.minLocalDeletionTime));
+                field("SSTable max local deletion time", stats.maxLocalDeletionTime, deletion(stats.maxLocalDeletionTime));
+                field("Compressor", compression != null ? compression.compressor().getClass().getName() : "-");
+                if (compression != null)
+                    field("Compression ratio", stats.compressionRatio);
+                field("TTL min", stats.minTTL, toDurationString(stats.minTTL, TimeUnit.SECONDS));
+                field("TTL max", stats.maxTTL, toDurationString(stats.maxTTL, TimeUnit.SECONDS));
+
+                if (validation != null && header != null)
+                    printMinMaxToken(descriptor, FBUtilities.newPartitioner(descriptor), header.getKeyType());
+
+                if (header != null && header.getClusteringTypes().size() == stats.minClusteringValues.size())
+                {
+                    List<AbstractType<?>> clusteringTypes = header.getClusteringTypes();
+                    List<ByteBuffer> minClusteringValues = stats.minClusteringValues;
+                    List<ByteBuffer> maxClusteringValues = stats.maxClusteringValues;
+                    String[] minValues = new String[clusteringTypes.size()];
+                    String[] maxValues = new String[clusteringTypes.size()];
+                    for (int i = 0; i < clusteringTypes.size(); i++)
+                    {
+                        minValues[i] = clusteringTypes.get(i).getString(minClusteringValues.get(i));
+                        maxValues[i] = clusteringTypes.get(i).getString(maxClusteringValues.get(i));
+                    }
+                    field("minClusteringValues", Arrays.toString(minValues));
+                    field("maxClusteringValues", Arrays.toString(maxValues));
+                }
+                field("Estimated droppable tombstones",
+                      stats.getEstimatedDroppableTombstoneRatio((int) (System.currentTimeMillis() / 1000) - this.gc));
+                field("SSTable Level", stats.sstableLevel);
+                field("Repaired at", stats.repairedAt, toDateString(stats.repairedAt, TimeUnit.MILLISECONDS));
+                field("Pending repair", stats.pendingRepair);
+                field("Replay positions covered", stats.commitLogIntervals);
+                field("totalColumnsSet", stats.totalColumnsSet);
+                field("totalRows", stats.totalRows);
+                field("Estimated tombstone drop times", "");
+
+                TermHistogram estDropped = new TermHistogram(stats.estimatedTombstoneDropTime,
+                                                             "Drop Time",
+                                                             offset -> String.format("%d %s",
+                                                                    offset,
+                                                                    Util.wrapQuiet(toDateString(offset, TimeUnit.SECONDS),
+                                                                                            color)),
+                                                             String::valueOf);
+                estDropped.printHistogram(out, color, unicode);
+                field("Partition Size", "");
+                TermHistogram rowSize = new TermHistogram(stats.estimatedPartitionSize,
+                                                          "Size (bytes)",
+                                                          offset -> String.format("%d %s",
+                                                                                  offset,
+                                                                                  Util.wrapQuiet(toByteString(offset), color)),
+                                                          String::valueOf);
+                rowSize.printHistogram(out, color, unicode);
+                field("Column Count", "");
+                TermHistogram cellCount = new TermHistogram(stats.estimatedColumnCount,
+                                                            "Columns",
+                                                            String::valueOf,
+                                                            String::valueOf);
+                cellCount.printHistogram(out, color, unicode);
+            }
+            if (compaction != null)
+            {
+                field("Estimated cardinality", compaction.cardinalityEstimator.cardinality());
+            }
+            if (header != null)
+            {
+                EncodingStats encodingStats = header.getEncodingStats();
+                AbstractType<?> keyType = header.getKeyType();
                 List<AbstractType<?>> clusteringTypes = header.getClusteringTypes();
-                List<ByteBuffer> minClusteringValues = stats.minClusteringValues;
-                List<ByteBuffer> maxClusteringValues = stats.maxClusteringValues;
-                String[] minValues = new String[clusteringTypes.size()];
-                String[] maxValues = new String[clusteringTypes.size()];
-                for (int i = 0; i < clusteringTypes.size(); i++)
-                {
-                    minValues[i] = clusteringTypes.get(i).getString(minClusteringValues.get(i));
-                    maxValues[i] = clusteringTypes.get(i).getString(maxClusteringValues.get(i));
-                }
-                field("minClusteringValues", Arrays.toString(minValues));
-                field("maxClusteringValues", Arrays.toString(maxValues));
-            }
-            field("Estimated droppable tombstones",
-                  stats.getEstimatedDroppableTombstoneRatio((int) (System.currentTimeMillis() / 1000) - this.gc));
-            field("SSTable Level", stats.sstableLevel);
-            field("Repaired at", stats.repairedAt, toDateString(stats.repairedAt, TimeUnit.MILLISECONDS));
-            field("Pending repair", stats.pendingRepair);
-            field("Replay positions covered", stats.commitLogIntervals);
-            field("totalColumnsSet", stats.totalColumnsSet);
-            field("totalRows", stats.totalRows);
-            field("Estimated tombstone drop times", "");
-
-            TermHistogram estDropped = new TermHistogram(stats.estimatedTombstoneDropTime,
-                                                         "Drop Time",
-                                                         offset -> String.format("%d %s",
-                                                                offset,
-                                                                Util.wrapQuiet(toDateString(offset, TimeUnit.SECONDS),
-                                                                                        color)),
-                                                         String::valueOf);
-            estDropped.printHistogram(out, color, unicode);
-            field("Partition Size", "");
-            TermHistogram rowSize = new TermHistogram(stats.estimatedPartitionSize,
-                                                      "Size (bytes)",
-                                                      offset -> String.format("%d %s",
-                                                                              offset,
-                                                                              Util.wrapQuiet(toByteString(offset), color)),
-                                                      String::valueOf);
-            rowSize.printHistogram(out, color, unicode);
-            field("Column Count", "");
-            TermHistogram cellCount = new TermHistogram(stats.estimatedColumnCount,
-                                                        "Columns",
-                                                        String::valueOf,
-                                                        String::valueOf);
-            cellCount.printHistogram(out, color, unicode);
-        }
-        if (compaction != null)
-        {
-            field("Estimated cardinality", compaction.cardinalityEstimator.cardinality());
-        }
-        if (header != null)
-        {
-            EncodingStats encodingStats = header.getEncodingStats();
-            AbstractType<?> keyType = header.getKeyType();
-            List<AbstractType<?>> clusteringTypes = header.getClusteringTypes();
-            Map<ByteBuffer, AbstractType<?>> staticColumns = header.getStaticColumns();
-            Map<String, String> statics = staticColumns.entrySet().stream()
-                    .collect(Collectors.toMap(e -> UTF8Type.instance.getString(e.getKey()),
-                                              e -> e.getValue().toString()));
-            Map<ByteBuffer, AbstractType<?>> regularColumns = header.getRegularColumns();
-            Map<String, String> regulars = regularColumns.entrySet().stream()
-                    .collect(Collectors.toMap(e -> UTF8Type.instance.getString(e.getKey()),
-                                              e -> e.getValue().toString()));
-
-            field("EncodingStats minTTL", encodingStats.minTTL,
-                    toDurationString(encodingStats.minTTL, TimeUnit.SECONDS));
-            field("EncodingStats minLocalDeletionTime", encodingStats.minLocalDeletionTime,
-                    toDateString(encodingStats.minLocalDeletionTime, TimeUnit.MILLISECONDS));
-            field("EncodingStats minTimestamp", encodingStats.minTimestamp,
-                    toDateString(encodingStats.minTimestamp, tsUnit));
-            field("KeyType", keyType.toString());
-            field("ClusteringTypes", clusteringTypes.toString());
-            field("StaticColumns", FBUtilities.toString(statics));
-            field("RegularColumns", FBUtilities.toString(regulars));
+                Map<ByteBuffer, AbstractType<?>> staticColumns = header.getStaticColumns();
+                Map<String, String> statics = staticColumns.entrySet().stream()
+                        .collect(Collectors.toMap(e -> UTF8Type.instance.getString(e.getKey()),
+                                                  e -> e.getValue().toString()));
+                Map<ByteBuffer, AbstractType<?>> regularColumns = header.getRegularColumns();
+                Map<String, String> regulars = regularColumns.entrySet().stream()
+                        .collect(Collectors.toMap(e -> UTF8Type.instance.getString(e.getKey()),
+                                                  e -> e.getValue().toString()));
+
+                field("EncodingStats minTTL", encodingStats.minTTL,
+                        toDurationString(encodingStats.minTTL, TimeUnit.SECONDS));
+                field("EncodingStats minLocalDeletionTime", encodingStats.minLocalDeletionTime,
+                        toDateString(encodingStats.minLocalDeletionTime, TimeUnit.MILLISECONDS));
+                field("EncodingStats minTimestamp", encodingStats.minTimestamp,
+                        toDateString(encodingStats.minTimestamp, tsUnit));
+                field("KeyType", keyType.toString());
+                field("ClusteringTypes", clusteringTypes.toString());
+                field("StaticColumns", FBUtilities.toString(statics));
+                field("RegularColumns", FBUtilities.toString(regulars));
+            }
         }
     }
 
