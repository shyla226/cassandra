/*
 * Licensed to the Apache Software Foundation (ASF) under one
 * or more contributor license agreements.  See the NOTICE file
 * distributed with this work for additional information
 * regarding copyright ownership.  The ASF licenses this file
 * to you under the Apache License, Version 2.0 (the
 * "License"); you may not use this file except in compliance
 * with the License.  You may obtain a copy of the License at
 *
 *     http://www.apache.org/licenses/LICENSE-2.0
 *
 * Unless required by applicable law or agreed to in writing, software
 * distributed under the License is distributed on an "AS IS" BASIS,
 * WITHOUT WARRANTIES OR CONDITIONS OF ANY KIND, either express or implied.
 * See the License for the specific language governing permissions and
 * limitations under the License.
 */
package org.apache.cassandra.db.compaction;

import java.util.*;
import java.util.Map.Entry;

import org.slf4j.Logger;
import org.slf4j.LoggerFactory;

import org.apache.cassandra.db.ColumnFamilyStore;
import org.apache.cassandra.dht.Range;
import org.apache.cassandra.dht.Token;
import org.apache.cassandra.io.sstable.SSTable;
import org.apache.cassandra.io.sstable.SSTableReader;
import org.apache.cassandra.utils.Pair;

public class SizeTieredCompactionStrategy extends AbstractCompactionStrategy
{
    private static final Logger logger = LoggerFactory.getLogger(SizeTieredCompactionStrategy.class);
    protected static final long DEFAULT_MIN_SSTABLE_SIZE = 50L * 1024L * 1024L;
    protected static final float DEFAULT_TOMBSTONE_THRESHOLD = 0.2f;
    protected static final String MIN_SSTABLE_SIZE_KEY = "min_sstable_size";
    protected static final String TOMBSTONE_THRESHOLD_KEY = "tombstone_threshold";
    protected long minSSTableSize;
    protected volatile int estimatedRemainingTasks;
    protected float tombstoneThreshold;

    public SizeTieredCompactionStrategy(ColumnFamilyStore cfs, Map<String, String> options)
    {
        super(cfs, options);
        this.estimatedRemainingTasks = 0;
        String optionValue = options.get(MIN_SSTABLE_SIZE_KEY);
        minSSTableSize = (null != optionValue) ? Long.parseLong(optionValue) : DEFAULT_MIN_SSTABLE_SIZE;
        cfs.setMaximumCompactionThreshold(cfs.metadata.getMaxCompactionThreshold());
        cfs.setMinimumCompactionThreshold(cfs.metadata.getMinCompactionThreshold());
        optionValue = options.get(TOMBSTONE_THRESHOLD_KEY);
        tombstoneThreshold = (null != optionValue) ? Float.parseFloat(optionValue) : DEFAULT_TOMBSTONE_THRESHOLD;
    }

    public AbstractCompactionTask getNextBackgroundTask(final int gcBefore)
    {
        if (cfs.isCompactionDisabled())
        {
            logger.debug("Compaction is currently disabled.");
            return null;
        }

        Set<SSTableReader> candidates = cfs.getUncompactingSSTables();
        List<List<SSTableReader>> buckets = getBuckets(createSSTableAndLengthPairs(filterSuspectSSTables(candidates)), minSSTableSize);
        logger.debug("Compaction buckets are {}", buckets);
        updateEstimatedCompactionsByTasks(buckets);

        List<List<SSTableReader>> prunedBuckets = new ArrayList<List<SSTableReader>>();
        for (List<SSTableReader> bucket : buckets)
        {
            if (bucket.size() < cfs.getMinimumCompactionThreshold())
                continue;

            Collections.sort(bucket, new Comparator<SSTableReader>()
            {
                public int compare(SSTableReader o1, SSTableReader o2)
                {
                    return o1.descriptor.generation - o2.descriptor.generation;
                }
            });
            prunedBuckets.add(bucket.subList(0, Math.min(bucket.size(), cfs.getMaximumCompactionThreshold())));
        }

        if (prunedBuckets.isEmpty())
        {
            // if there is no sstable to compact in standard way, try compacting single sstable whose droppable tombstone
            // ratio is greater than threshold.
            for (List<SSTableReader> bucket : buckets)
            {
                for (SSTableReader table : bucket)
                {
                    double droppableRatio = table.getEstimatedDroppableTombstoneRatio(gcBefore);
                    if (droppableRatio <= tombstoneThreshold)
                        continue;

                    Set<SSTableReader> overlaps = cfs.getOverlappingSSTables(Collections.singleton(table));
                    if (overlaps.isEmpty())
                    {
                        // there is no overlap, tombstones are safely droppable
                        prunedBuckets.add(Collections.singletonList(table));
                    }
                    else
                    {
                        // what percentage of columns do we expect to compact outside of overlap?
                        // first, calculate estimated keys that do not overlap
                        long keys = table.estimatedKeys();
                        Set<Range<Token>> ranges = new HashSet<Range<Token>>();
                        for (SSTableReader overlap : overlaps)
                            ranges.add(new Range<Token>(overlap.first.token, overlap.last.token));
                        long remainingKeys = keys - table.estimatedKeysForRanges(ranges);
                        // next, calculate what percentage of columns we have within those keys
                        double remainingKeysRatio = ((double) remainingKeys) / keys;
                        long columns = table.getEstimatedColumnCount().percentile(remainingKeysRatio) * remainingKeys;
                        double remainingColumnsRatio = ((double) columns) / (table.getEstimatedColumnCount().count() * table.getEstimatedColumnCount().mean());

                        // if we still expect to have droppable tombstones in rest of columns, then try compacting it
                        if (remainingColumnsRatio * droppableRatio > tombstoneThreshold)
                            prunedBuckets.add(Collections.singletonList(table));
                    }
                }
            }

            if (prunedBuckets.isEmpty())
                return null;
        }

        List<SSTableReader> smallestBucket = Collections.min(prunedBuckets, new Comparator<List<SSTableReader>>()
        {
            public int compare(List<SSTableReader> o1, List<SSTableReader> o2)
            {
                long n = avgSize(o1) - avgSize(o2);
                if (n < 0)
                    return -1;
                if (n > 0)
                    return 1;
                return 0;
            }

            private long avgSize(List<SSTableReader> sstables)
            {
                long n = 0;
                for (SSTableReader sstable : sstables)
                    n += sstable.bytesOnDisk();
                return n / sstables.size();
            }
        });
        // when bucket only contains just one sstable, set userDefined to true to force single sstable compaction
        return new CompactionTask(cfs, smallestBucket, gcBefore).isUserDefined(smallestBucket.size() == 1);
    }

    public AbstractCompactionTask getMaximalTask(final int gcBefore)
    {
        return cfs.getSSTables().isEmpty() ? null : new CompactionTask(cfs, filterSuspectSSTables(cfs.getSSTables()), gcBefore);
    }

    public AbstractCompactionTask getUserDefinedTask(Collection<SSTableReader> sstables, final int gcBefore)
    {
        return new CompactionTask(cfs, sstables, gcBefore).isUserDefined(true);
    }

    public int getEstimatedRemainingTasks()
    {
        return estimatedRemainingTasks;
    }

    private static List<Pair<SSTableReader, Long>> createSSTableAndLengthPairs(Collection<SSTableReader> collection)
    {
        List<Pair<SSTableReader, Long>> tableLengthPairs = new ArrayList<Pair<SSTableReader, Long>>(collection.size());
        for(SSTableReader table: collection)
            tableLengthPairs.add(new Pair<SSTableReader, Long>(table, table.onDiskLength()));
        return tableLengthPairs;
    }

    /*
     * Group files of similar size into buckets.
     */
    static <T> List<List<T>> getBuckets(Collection<Pair<T, Long>> files, long minSSTableSize)
    {
        // Sort the list in order to get deterministic results during the grouping below
        List<Pair<T, Long>> sortedFiles = new ArrayList<Pair<T, Long>>(files);
        Collections.sort(sortedFiles, new Comparator<Pair<T, Long>>()
        {
            public int compare(Pair<T, Long> p1, Pair<T, Long> p2)
            {
                return p1.right.compareTo(p2.right);
            }
        });

        Map<Long, List<T>> buckets = new HashMap<Long, List<T>>();

        outer:
        for (Pair<T, Long> pair: sortedFiles)
        {
            long size = pair.right;

            // look for a bucket containing similar-sized files:
            // group in the same bucket if it's w/in 50% of the average for this bucket,
            // or this file and the bucket are all considered "small" (less than `minSSTableSize`)
            for (Entry<Long, List<T>> entry : buckets.entrySet())
            {
                List<T> bucket = entry.getValue();
                long oldAverageSize = entry.getKey();
                if ((size > (oldAverageSize / 2) && size < (3 * oldAverageSize) / 2)
                    || (size < minSSTableSize && oldAverageSize < minSSTableSize))
                {
                    // remove and re-add under new new average size
                    buckets.remove(oldAverageSize);
                    long totalSize = bucket.size() * oldAverageSize;
                    long newAverageSize = (totalSize + size) / (bucket.size() + 1);
                    bucket.add(pair.left);
                    buckets.put(newAverageSize, bucket);
                    continue outer;
                }
            }

            // no similar bucket found; put it in a new one
            ArrayList<T> bucket = new ArrayList<T>();
            bucket.add(pair.left);
            buckets.put(size, bucket);
        }
<<<<<<< HEAD
        return new LinkedList<List<T>>(buckets.keySet());
=======

        return new ArrayList<List<T>>(buckets.values());
>>>>>>> dad8d80f
    }

    private void updateEstimatedCompactionsByTasks(List<List<SSTableReader>> tasks)
    {
        int n = 0;
        for (List<SSTableReader> bucket: tasks)
        {
            if (bucket.size() >= cfs.getMinimumCompactionThreshold())
                n += Math.ceil((double)bucket.size() / cfs.getMaximumCompactionThreshold());
        }
        estimatedRemainingTasks = n;
    }

    public long getMinSSTableSize()
    {
        return minSSTableSize;
    }

    public long getMaxSSTableSize()
    {
        return Long.MAX_VALUE;
    }

    public boolean isKeyExistenceExpensive(Set<? extends SSTable> sstablesToIgnore)
    {
        return cfs.getSSTables().size() - sstablesToIgnore.size() > 20;
    }

    public String toString()
    {
        return String.format("SizeTieredCompactionStrategy[%s/%s]",
            cfs.getMinimumCompactionThreshold(),
            cfs.getMaximumCompactionThreshold());
    }
}<|MERGE_RESOLUTION|>--- conflicted
+++ resolved
@@ -219,12 +219,8 @@
             bucket.add(pair.left);
             buckets.put(size, bucket);
         }
-<<<<<<< HEAD
-        return new LinkedList<List<T>>(buckets.keySet());
-=======
 
         return new ArrayList<List<T>>(buckets.values());
->>>>>>> dad8d80f
     }
 
     private void updateEstimatedCompactionsByTasks(List<List<SSTableReader>> tasks)
