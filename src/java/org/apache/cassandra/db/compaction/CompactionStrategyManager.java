/*
 * Licensed to the Apache Software Foundation (ASF) under one
 * or more contributor license agreements.  See the NOTICE file
 * distributed with this work for additional information
 * regarding copyright ownership.  The ASF licenses this file
 * to you under the Apache License, Version 2.0 (the
 * "License"); you may not use this file except in compliance
 * with the License.  You may obtain a copy of the License at
 *
 *     http://www.apache.org/licenses/LICENSE-2.0
 *
 * Unless required by applicable law or agreed to in writing, software
 * distributed under the License is distributed on an "AS IS" BASIS,
 * WITHOUT WARRANTIES OR CONDITIONS OF ANY KIND, either express or implied.
 * See the License for the specific language governing permissions and
 * limitations under the License.
 */
package org.apache.cassandra.db.compaction;


import java.util.*;
import java.util.concurrent.Callable;
import java.util.concurrent.locks.ReentrantReadWriteLock;
import java.util.function.Supplier;
import java.util.stream.Collectors;
import java.util.stream.Stream;

import com.google.common.annotations.VisibleForTesting;
import com.google.common.collect.Iterables;

import org.apache.cassandra.db.DiskBoundaries;
import org.apache.cassandra.db.Memtable;
import org.apache.cassandra.index.Index;
import com.google.common.primitives.Ints;

import org.slf4j.Logger;
import org.slf4j.LoggerFactory;

import org.apache.cassandra.config.CFMetaData;
import org.apache.cassandra.db.ColumnFamilyStore;
import org.apache.cassandra.db.Directories;
import org.apache.cassandra.db.SerializationHeader;
import org.apache.cassandra.db.lifecycle.LifecycleTransaction;
import org.apache.cassandra.db.lifecycle.SSTableSet;
import org.apache.cassandra.dht.Range;
import org.apache.cassandra.dht.Token;
import org.apache.cassandra.io.sstable.Descriptor;
import org.apache.cassandra.io.sstable.SSTableMultiWriter;
import org.apache.cassandra.io.sstable.format.SSTableReader;
import org.apache.cassandra.io.sstable.ISSTableScanner;
import org.apache.cassandra.io.sstable.metadata.MetadataCollector;
import org.apache.cassandra.notifications.*;
import org.apache.cassandra.schema.CompactionParams;
import org.apache.cassandra.service.ActiveRepairService;

/**
 * Manages the compaction strategies.
 *
 * Currently has two instances of actual compaction strategies per data directory - one for repaired data and one for
 * unrepaired data. This is done to be able to totally separate the different sets of sstables.
 *
 * Operations on this class are guarded by a {@link ReentrantReadWriteLock}. This lock performs mutual exclusion on
 * reads and writes to the following variables: {@link this#repaired}, {@link this#unrepaired}, {@link this#isActive},
 * {@link this#params}, {@link this#currentBoundaries}. Whenever performing reads on these variables,
 * the {@link this#readLock} should be acquired. Likewise, updates to these variables should be guarded by
 * {@link this#writeLock}.
 *
 * Whenever the {@link DiskBoundaries} change, the compaction strategies must be reloaded, so in order to ensure
 * the compaction strategy placement reflect most up-to-date disk boundaries, call {@link this#maybeReloadDiskBoundaries()}
 * before acquiring the read lock to acess the strategies.
 *
 */
public class CompactionStrategyManager implements INotificationConsumer
{
    private static final Logger logger = LoggerFactory.getLogger(CompactionStrategyManager.class);
    public final CompactionLogger compactionLogger;
    private final ColumnFamilyStore cfs;
    private final boolean partitionSSTablesByTokenRange;
    private final Supplier<DiskBoundaries> boundariesSupplier;

    /**
     * Performs mutual exclusion on the variables below
     */
    private final ReentrantReadWriteLock lock = new ReentrantReadWriteLock();
    private final ReentrantReadWriteLock.ReadLock readLock = lock.readLock();
    private final ReentrantReadWriteLock.WriteLock writeLock = lock.writeLock();

    /**
     * Variables guarded by read and write lock above
     */
    //TODO check possibility of getting rid of these locks by encapsulating these in an immutable atomic object
    private final List<AbstractCompactionStrategy> repaired = new ArrayList<>();
    private final List<AbstractCompactionStrategy> unrepaired = new ArrayList<>();
    private volatile CompactionParams params;
    private DiskBoundaries currentBoundaries;
    private volatile boolean enabled = true;
    private volatile boolean isActive = true;

    /**
        We keep a copy of the schema compaction parameters here to be able to decide if we
        should update the compaction strategy in {@link this#maybeReload(CFMetaData)} due to an ALTER.

        If a user changes the local compaction strategy and then later ALTERs a compaction parameter,
        we will use the new compaction parameters.
     **/
    private volatile CompactionParams schemaCompactionParams;
    private boolean shouldDefragment;
    private int fanout;

    public CompactionStrategyManager(ColumnFamilyStore cfs)
    {
        this(cfs, cfs::getDiskBoundaries, cfs.getPartitioner().splitter().isPresent());
    }

    @VisibleForTesting
    public CompactionStrategyManager(ColumnFamilyStore cfs, Supplier<DiskBoundaries> boundariesSupplier,
                                     boolean partitionSSTablesByTokenRange)
    {
        cfs.getTracker().subscribe(this);
        logger.trace("{} subscribed to the data tracker.", this);
        this.cfs = cfs;
        this.compactionLogger = new CompactionLogger(cfs, this);
        this.boundariesSupplier = boundariesSupplier;
        this.partitionSSTablesByTokenRange = partitionSSTablesByTokenRange;
        params = cfs.metadata.params.compaction;
        enabled = params.isEnabled();
        reload(cfs.metadata.params.compaction);
    }

    /**
     * Return the next background task
     *
     * Returns a task for the compaction strategy that needs it the most (most estimated remaining tasks)
     *
     */
    public AbstractCompactionTask getNextBackgroundTask(int gcBefore)
    {
        maybeReloadDiskBoundaries();
        readLock.lock();
        try
        {
            if (!isEnabled())
                return null;

            List<AbstractCompactionStrategy> strategies = new ArrayList<>();

            strategies.addAll(repaired);
            strategies.addAll(unrepaired);
            Collections.sort(strategies, (o1, o2) -> Ints.compare(o2.getEstimatedRemainingTasks(), o1.getEstimatedRemainingTasks()));
            for (AbstractCompactionStrategy strategy : strategies)
            {
                AbstractCompactionTask task = strategy.getNextBackgroundTask(gcBefore);
                if (task != null)
                    return task;
            }
        }
        finally
        {
            readLock.unlock();
        }
        return null;
    }

    public boolean isEnabled()
    {
        return enabled && isActive;
    }

    public boolean isActive()
    {
        return isActive;
    }

    public void resume()
    {
        writeLock.lock();
        try
        {
            isActive = true;
        }
        finally
        {
            writeLock.unlock();
        }
    }

    /**
     * pause compaction while we cancel all ongoing compactions
     *
     * Separate call from enable/disable to not have to save the enabled-state externally
      */
    public void pause()
    {
        writeLock.lock();
        try
        {
            isActive = false;
        }
        finally
        {
            writeLock.unlock();
        }

    }

    private void startup()
    {
        writeLock.lock();
        try
        {
            for (SSTableReader sstable : cfs.getSSTables(SSTableSet.CANONICAL))
            {
                if (sstable.openReason != SSTableReader.OpenReason.EARLY)
                    compactionStrategyFor(sstable).addSSTable(sstable);
            }
            repaired.forEach(AbstractCompactionStrategy::startup);
            unrepaired.forEach(AbstractCompactionStrategy::startup);
            shouldDefragment = repaired.get(0).shouldDefragment();
            fanout = (repaired.get(0) instanceof LeveledCompactionStrategy) ? ((LeveledCompactionStrategy) repaired.get(0)).getLevelFanoutSize() : LeveledCompactionStrategy.DEFAULT_LEVEL_FANOUT_SIZE;
        }
        finally
        {
            writeLock.unlock();
        }
        repaired.forEach(AbstractCompactionStrategy::startup);
        unrepaired.forEach(AbstractCompactionStrategy::startup);
        if (Stream.concat(repaired.stream(), unrepaired.stream()).anyMatch(cs -> cs.logAll))
            compactionLogger.enable();
    }

    /**
     * return the compaction strategy for the given sstable
     *
     * returns differently based on the repaired status and which vnode the compaction strategy belongs to
     * @param sstable
     * @return
     */
    protected AbstractCompactionStrategy getCompactionStrategyFor(SSTableReader sstable)
    {
        maybeReloadDiskBoundaries();
        return compactionStrategyFor(sstable);
    }

    @VisibleForTesting
    protected AbstractCompactionStrategy compactionStrategyFor(SSTableReader sstable)
    {
        // should not call maybeReloadDiskBoundaries because it may be called from within lock
        readLock.lock();
        try
        {
            int index = compactionStrategyIndexFor(sstable);
            if (sstable.isRepaired())
                return repaired.get(index);
            else
                return unrepaired.get(index);
        }
        finally
        {
            readLock.unlock();
        }
    }

    /**
     * Get the correct compaction strategy for the given sstable. If the first token starts within a disk boundary, we
     * will add it to that compaction strategy.
     *
     * In the case we are upgrading, the first compaction strategy will get most files - we do not care about which disk
     * the sstable is on currently (unless we don't know the local tokens yet). Once we start compacting we will write out
     * sstables in the correct locations and give them to the correct compaction strategy instance.
     *
     * @param sstable
     * @return
     */
    @VisibleForTesting
    protected int compactionStrategyIndexFor(SSTableReader sstable)
    {
        // should not call maybeReload because it may be called from within lock
        readLock.lock();
        try
        {
            //We only have a single compaction strategy when sstables are not
            //partitioned by token range
            if (!partitionSSTablesByTokenRange)
                return 0;

            return currentBoundaries.getDiskIndex(sstable);
        }
        finally
        {
            readLock.unlock();
        }
    }

    public void shutdown()
    {
        writeLock.lock();
        try
        {
            isActive = false;
            repaired.forEach(AbstractCompactionStrategy::shutdown);
            unrepaired.forEach(AbstractCompactionStrategy::shutdown);
            compactionLogger.disable();
        }
        finally
        {
            writeLock.unlock();
        }
    }

    public void maybeReload(CFMetaData metadata)
    {
        // compare the old schema configuration to the new one, ignore any locally set changes.
        if (metadata.params.compaction.equals(schemaCompactionParams))
            return;

        writeLock.lock();
        try
        {
            // compare the old schema configuration to the new one, ignore any locally set changes.
            if (metadata.params.compaction.equals(schemaCompactionParams))
                return;
            reload(metadata.params.compaction);
        }
        finally
        {
            writeLock.unlock();
        }
    }

    /**
     * Checks if the disk boundaries changed and reloads the compaction strategies
     * to reflect the most up-to-date disk boundaries.
     *
     * This is typically called before acquiring the {@link this#readLock} to ensure the most up-to-date
     * disk locations and boundaries are used.
     *
     * This should *never* be called inside by a thread holding the {@link this#readLock}, since it
     * will potentially acquire the {@link this#writeLock} to update the compaction strategies
     * what can cause a deadlock.
     */
    //TODO improve this to reload after receiving a notification rather than trying to reload on every operation
    @VisibleForTesting
    protected boolean maybeReloadDiskBoundaries()
    {
        if (!currentBoundaries.isOutOfDate())
            return false;

        writeLock.lock();
        try
        {
            if (!currentBoundaries.isOutOfDate())
                return false;
            reload(params);
            return true;
        }
        finally
        {
            writeLock.unlock();
        }
    }

    /**
     * Reload the compaction strategies
     *
     * Called after changing configuration and at startup.
     * @param newCompactionParams
     */
    private void reload(CompactionParams newCompactionParams)
    {
        boolean enabledWithJMX = enabled && !shouldBeEnabled();
        boolean disabledWithJMX = !enabled && shouldBeEnabled();

        if (currentBoundaries != null)
        {
            if (!newCompactionParams.equals(schemaCompactionParams))
                logger.debug("Recreating compaction strategy - compaction parameters changed for {}.{}", cfs.keyspace.getName(), cfs.getTableName());
            else if (currentBoundaries.isOutOfDate())
                logger.debug("Recreating compaction strategy - disk boundaries are out of date for {}.{}.", cfs.keyspace.getName(), cfs.getTableName());
        }

        if (currentBoundaries == null || currentBoundaries.isOutOfDate())
            currentBoundaries = boundariesSupplier.get();

        setStrategy(newCompactionParams);
        schemaCompactionParams = cfs.metadata.params.compaction;

        if (disabledWithJMX || !shouldBeEnabled() && !enabledWithJMX)
            disable();
        else
            enable();
        startup();
    }

    public void replaceFlushed(Memtable memtable, Collection<SSTableReader> sstables)
    {
        cfs.getTracker().replaceFlushed(memtable, sstables);
        if (sstables != null && !sstables.isEmpty())
            CompactionManager.instance.submitBackground(cfs);
    }

    public int getUnleveledSSTables()
    {
        maybeReloadDiskBoundaries();
        readLock.lock();
        try
        {
            if (repaired.get(0) instanceof LeveledCompactionStrategy && unrepaired.get(0) instanceof LeveledCompactionStrategy)
            {
                int count = 0;
                for (AbstractCompactionStrategy strategy : repaired)
                    count += ((LeveledCompactionStrategy) strategy).getLevelSize(0);
                for (AbstractCompactionStrategy strategy : unrepaired)
                    count += ((LeveledCompactionStrategy) strategy).getLevelSize(0);
                return count;
            }
        }
        finally
        {
            readLock.unlock();
        }
        return 0;
    }

    public int getLevelFanoutSize()
    {
        return fanout;
    }

    public int[] getSSTableCountPerLevel()
    {
        maybeReloadDiskBoundaries();
        readLock.lock();
        try
        {
            if (repaired.get(0) instanceof LeveledCompactionStrategy && unrepaired.get(0) instanceof LeveledCompactionStrategy)
            {
                int[] res = new int[LeveledManifest.MAX_LEVEL_COUNT];
                for (AbstractCompactionStrategy strategy : repaired)
                {
                    int[] repairedCountPerLevel = ((LeveledCompactionStrategy) strategy).getAllLevelSize();
                    res = sumArrays(res, repairedCountPerLevel);
                }
                for (AbstractCompactionStrategy strategy : unrepaired)
                {
                    int[] unrepairedCountPerLevel = ((LeveledCompactionStrategy) strategy).getAllLevelSize();
                    res = sumArrays(res, unrepairedCountPerLevel);
                }
                return res;
            }
        }
        finally
        {
            readLock.unlock();
        }
        return null;
    }

    private static int[] sumArrays(int[] a, int[] b)
    {
        int[] res = new int[Math.max(a.length, b.length)];
        for (int i = 0; i < res.length; i++)
        {
            if (i < a.length && i < b.length)
                res[i] = a[i] + b[i];
            else if (i < a.length)
                res[i] = a[i];
            else
                res[i] = b[i];
        }
        return res;
    }

    public boolean shouldDefragment()
    {
        return shouldDefragment;
    }

    public Directories getDirectories()
    {
        maybeReloadDiskBoundaries();
        readLock.lock();
        try
        {
            assert repaired.get(0).getClass().equals(unrepaired.get(0).getClass());
            return repaired.get(0).getDirectories();
        }
        finally
        {
            readLock.unlock();
        }
    }

    private void handleFlushNotification(Iterable<SSTableReader> added)
    {
        // If reloaded, SSTables will be placed in their correct locations
        // so there is no need to process notification
        if (maybeReloadDiskBoundaries())
            return;

        readLock.lock();
        try
        {
<<<<<<< HEAD
            for (SSTableReader sstable : added)
                compactionStrategyFor(sstable).addSSTable(sstable);
=======
            SSTableAddedNotification flushedNotification = (SSTableAddedNotification) notification;
            for (SSTableReader sstable : flushedNotification.added)
            {
                AbstractCompactionStrategy group = sstable.isRepaired() ? repaired : unrepaired;

                if (((SSTableAddedNotification) notification).fromStream)
                    group.addSSTableFromStreaming(sstable);
                else
                    group.addSSTable(sstable);
            }
>>>>>>> afa35b9b
        }
        finally
        {
            readLock.unlock();
        }
    }

    private void handleListChangedNotification(Iterable<SSTableReader> added, Iterable<SSTableReader> removed)
    {
        // If reloaded, SSTables will be placed in their correct locations
        // so there is no need to process notification
        if (maybeReloadDiskBoundaries())
            return;

        readLock.lock();
        try
        {
            // a bit of gymnastics to be able to replace sstables in compaction strategies
            // we use this to know that a compaction finished and where to start the next compaction in LCS
            int locationSize = partitionSSTablesByTokenRange? currentBoundaries.directories.size() : 1;

            List<Set<SSTableReader>> repairedRemoved = new ArrayList<>(locationSize);
            List<Set<SSTableReader>> repairedAdded = new ArrayList<>(locationSize);
            List<Set<SSTableReader>> unrepairedRemoved = new ArrayList<>(locationSize);
            List<Set<SSTableReader>> unrepairedAdded = new ArrayList<>(locationSize);

            for (int i = 0; i < locationSize; i++)
            {
                repairedRemoved.add(new HashSet<>());
                repairedAdded.add(new HashSet<>());
                unrepairedRemoved.add(new HashSet<>());
                unrepairedAdded.add(new HashSet<>());
            }

            for (SSTableReader sstable : removed)
            {
                int i = compactionStrategyIndexFor(sstable);
                if (sstable.isRepaired())
                    repairedRemoved.get(i).add(sstable);
                else
                    unrepairedRemoved.get(i).add(sstable);
            }
            for (SSTableReader sstable : added)
            {
                int i = compactionStrategyIndexFor(sstable);
                if (sstable.isRepaired())
                    repairedAdded.get(i).add(sstable);
                else
                    unrepairedAdded.get(i).add(sstable);
            }
            for (int i = 0; i < locationSize; i++)
            {
                if (!repairedRemoved.get(i).isEmpty())
                    repaired.get(i).replaceSSTables(repairedRemoved.get(i), repairedAdded.get(i));
                else
                    repaired.get(i).addSSTables(repairedAdded.get(i));

                if (!unrepairedRemoved.get(i).isEmpty())
                    unrepaired.get(i).replaceSSTables(unrepairedRemoved.get(i), unrepairedAdded.get(i));
                else
                    unrepaired.get(i).addSSTables(unrepairedAdded.get(i));
            }
        }
        finally
        {
            readLock.unlock();
        }
    }

    private void handleRepairStatusChangedNotification(Iterable<SSTableReader> sstables)
    {
        // If reloaded, SSTables will be placed in their correct locations
        // so there is no need to process notification
        if (maybeReloadDiskBoundaries())
            return;
        // we need a write lock here since we move sstables from one strategy instance to another
        readLock.lock();
        try
        {
            for (SSTableReader sstable : sstables)
            {
                int index = compactionStrategyIndexFor(sstable);
                if (sstable.isRepaired())
                {
                    unrepaired.get(index).removeSSTable(sstable);
                    repaired.get(index).addSSTable(sstable);
                }
                else
                {
                    repaired.get(index).removeSSTable(sstable);
                    unrepaired.get(index).addSSTable(sstable);
                }
            }
        }
        finally
        {
            readLock.unlock();
        }
    }

    private void handleDeletingNotification(SSTableReader deleted)
    {
        // If reloaded, SSTables will be placed in their correct locations
        // so there is no need to process notification
        if (maybeReloadDiskBoundaries())
            return;
        readLock.lock();
        try
        {
            compactionStrategyFor(deleted).removeSSTable(deleted);
        }
        finally
        {
            readLock.unlock();
        }
    }

    public void handleNotification(INotification notification, Object sender)
    {
        if (notification instanceof SSTableAddedNotification)
        {
            handleFlushNotification(((SSTableAddedNotification) notification).added);
        }
        else if (notification instanceof SSTableListChangedNotification)
        {
            SSTableListChangedNotification listChangedNotification = (SSTableListChangedNotification) notification;
            handleListChangedNotification(listChangedNotification.added, listChangedNotification.removed);
        }
        else if (notification instanceof SSTableRepairStatusChanged)
        {
            handleRepairStatusChangedNotification(((SSTableRepairStatusChanged) notification).sstables);
        }
        else if (notification instanceof SSTableDeletingNotification)
        {
            handleDeletingNotification(((SSTableDeletingNotification) notification).deleting);
        }
    }

    public void enable()
    {
        writeLock.lock();
        try
        {
            if (repaired != null)
                repaired.forEach(AbstractCompactionStrategy::enable);
            if (unrepaired != null)
                unrepaired.forEach(AbstractCompactionStrategy::enable);
            // enable this last to make sure the strategies are ready to get calls.
            enabled = true;
        }
        finally
        {
            writeLock.unlock();
        }
    }

    public void disable()
    {
        writeLock.lock();
        try
        {
            // disable this first avoid asking disabled strategies for compaction tasks
            enabled = false;
            if (repaired != null)
                repaired.forEach(AbstractCompactionStrategy::disable);
            if (unrepaired != null)
                unrepaired.forEach(AbstractCompactionStrategy::disable);
        }
        finally
        {
            writeLock.unlock();
        }
    }

    /**
     * Create ISSTableScanners from the given sstables
     *
     * Delegates the call to the compaction strategies to allow LCS to create a scanner
     * @param sstables
     * @param ranges
     * @return
     */
    @SuppressWarnings("resource")
    public AbstractCompactionStrategy.ScannerList getScanners(Collection<SSTableReader> sstables,  Collection<Range<Token>> ranges)
    {
        maybeReloadDiskBoundaries();
        readLock.lock();
        try
        {
            assert repaired.size() == unrepaired.size();
            List<Set<SSTableReader>> repairedSSTables = new ArrayList<>();
            List<Set<SSTableReader>> unrepairedSSTables = new ArrayList<>();

            for (int i = 0; i < repaired.size(); i++)
            {
                repairedSSTables.add(new HashSet<>());
                unrepairedSSTables.add(new HashSet<>());
            }

            for (SSTableReader sstable : sstables)
            {
                if (sstable.isRepaired())
                    repairedSSTables.get(compactionStrategyIndexFor(sstable)).add(sstable);
                else
                    unrepairedSSTables.get(compactionStrategyIndexFor(sstable)).add(sstable);
            }

            List<ISSTableScanner> scanners = new ArrayList<>(sstables.size());
            for (int i = 0; i < repairedSSTables.size(); i++)
            {
                if (!repairedSSTables.get(i).isEmpty())
                    scanners.addAll(repaired.get(i).getScanners(repairedSSTables.get(i), ranges).scanners);
            }
            for (int i = 0; i < unrepairedSSTables.size(); i++)
            {
                if (!unrepairedSSTables.get(i).isEmpty())
                    scanners.addAll(unrepaired.get(i).getScanners(unrepairedSSTables.get(i), ranges).scanners);
            }

            return new AbstractCompactionStrategy.ScannerList(scanners);
        }
        finally
        {
            readLock.unlock();
        }
    }

    public AbstractCompactionStrategy.ScannerList getScanners(Collection<SSTableReader> sstables)
    {
        return getScanners(sstables, null);
    }

    public Collection<Collection<SSTableReader>> groupSSTablesForAntiCompaction(Collection<SSTableReader> sstablesToGroup)
    {
        maybeReloadDiskBoundaries();
        readLock.lock();
        try
        {
            Map<Integer, List<SSTableReader>> groups = sstablesToGroup.stream().collect(Collectors.groupingBy((s) -> compactionStrategyIndexFor(s)));
            Collection<Collection<SSTableReader>> anticompactionGroups = new ArrayList<>();

            for (Map.Entry<Integer, List<SSTableReader>> group : groups.entrySet())
                anticompactionGroups.addAll(unrepaired.get(group.getKey()).groupSSTablesForAntiCompaction(group.getValue()));
            return anticompactionGroups;
        }
        finally
        {
            readLock.unlock();
        }
    }

    public long getMaxSSTableBytes()
    {
        readLock.lock();
        try
        {
            return unrepaired.get(0).getMaxSSTableBytes();
        }
        finally
        {
            readLock.unlock();
        }
    }

    public AbstractCompactionTask getCompactionTask(LifecycleTransaction txn, int gcBefore, long maxSSTableBytes)
    {
        maybeReloadDiskBoundaries();
        readLock.lock();
        try
        {
            validateForCompaction(txn.originals());
            return compactionStrategyFor(txn.originals().iterator().next()).getCompactionTask(txn, gcBefore, maxSSTableBytes);
        }
        finally
        {
            readLock.unlock();
        }

    }

    private void validateForCompaction(Iterable<SSTableReader> input)
    {
        readLock.lock();
        try
        {
            SSTableReader firstSSTable = Iterables.getFirst(input, null);
            assert firstSSTable != null;
            boolean repaired = firstSSTable.isRepaired();
            int firstIndex = compactionStrategyIndexFor(firstSSTable);
            for (SSTableReader sstable : input)
            {
                if (sstable.isRepaired() != repaired)
                    throw new UnsupportedOperationException("You can't mix repaired and unrepaired data in a compaction");
                if (firstIndex != compactionStrategyIndexFor(sstable))
                    throw new UnsupportedOperationException("You can't mix sstables from different directories in a compaction");
            }
        }
        finally
        {
            readLock.unlock();
        }

    }

    public Collection<AbstractCompactionTask> getMaximalTasks(final int gcBefore, final boolean splitOutput)
    {
        maybeReloadDiskBoundaries();
        // runWithCompactionsDisabled cancels active compactions and disables them, then we are able
        // to make the repaired/unrepaired strategies mark their own sstables as compacting. Once the
        // sstables are marked the compactions are re-enabled
        return cfs.runWithCompactionsDisabled(new Callable<Collection<AbstractCompactionTask>>()
        {
            @Override
            public Collection<AbstractCompactionTask> call()
            {
                List<AbstractCompactionTask> tasks = new ArrayList<>();
                readLock.lock();
                try
                {
                    for (AbstractCompactionStrategy strategy : repaired)
                    {
                        Collection<AbstractCompactionTask> task = strategy.getMaximalTask(gcBefore, splitOutput);
                        if (task != null)
                            tasks.addAll(task);
                    }
                    for (AbstractCompactionStrategy strategy : unrepaired)
                    {
                        Collection<AbstractCompactionTask> task = strategy.getMaximalTask(gcBefore, splitOutput);
                        if (task != null)
                            tasks.addAll(task);
                    }
                }
                finally
                {
                    readLock.unlock();
                }
                if (tasks.isEmpty())
                    return null;
                return tasks;
            }
        }, false, false);
    }

    /**
     * Return a list of compaction tasks corresponding to the sstables requested. Split the sstables according
     * to whether they are repaired or not, and by disk location. Return a task per disk location and repair status
     * group.
     *
     * @param sstables the sstables to compact
     * @param gcBefore gc grace period, throw away tombstones older than this
     * @return a list of compaction tasks corresponding to the sstables requested
     */
    public List<AbstractCompactionTask> getUserDefinedTasks(Collection<SSTableReader> sstables, int gcBefore)
    {
        return getUserDefinedTasks(sstables, gcBefore, false);
    }

    public List<AbstractCompactionTask> getUserDefinedTasks(Collection<SSTableReader> sstables, int gcBefore, boolean validateForCompaction)
    {
        maybeReloadDiskBoundaries();
        List<AbstractCompactionTask> ret = new ArrayList<>();
        readLock.lock();
        try
        {
            if (validateForCompaction)
                validateForCompaction(sstables);

            Map<Integer, List<SSTableReader>> repairedSSTables = sstables.stream()
                                                                         .filter(s -> !s.isMarkedSuspect() && s.isRepaired())
                                                                         .collect(Collectors.groupingBy((s) -> compactionStrategyIndexFor(s)));

            Map<Integer, List<SSTableReader>> unrepairedSSTables = sstables.stream()
                                                                           .filter(s -> !s.isMarkedSuspect() && !s.isRepaired())
                                                                           .collect(Collectors.groupingBy((s) -> compactionStrategyIndexFor(s)));


            for (Map.Entry<Integer, List<SSTableReader>> group : repairedSSTables.entrySet())
                ret.add(repaired.get(group.getKey()).getUserDefinedTask(group.getValue(), gcBefore));

            for (Map.Entry<Integer, List<SSTableReader>> group : unrepairedSSTables.entrySet())
                ret.add(unrepaired.get(group.getKey()).getUserDefinedTask(group.getValue(), gcBefore));

            return ret;
        }
        finally
        {
            readLock.unlock();
        }
    }

    /**
     * @deprecated use {@link #getUserDefinedTasks(Collection, int)} instead.
     */
    @Deprecated()
    public AbstractCompactionTask getUserDefinedTask(Collection<SSTableReader> sstables, int gcBefore)
    {
        List<AbstractCompactionTask> tasks = getUserDefinedTasks(sstables, gcBefore, true);
        assert tasks.size() == 1;
        return tasks.get(0);
    }

    public int getEstimatedRemainingTasks()
    {
        maybeReloadDiskBoundaries();
        int tasks = 0;
        readLock.lock();
        try
        {

            for (AbstractCompactionStrategy strategy : repaired)
                tasks += strategy.getEstimatedRemainingTasks();
            for (AbstractCompactionStrategy strategy : unrepaired)
                tasks += strategy.getEstimatedRemainingTasks();
        }
        finally
        {
            readLock.unlock();
        }
        return tasks;
    }

    public boolean shouldBeEnabled()
    {
        return params.isEnabled();
    }

    public String getName()
    {
        maybeReloadDiskBoundaries();
        readLock.lock();
        try
        {
            return unrepaired.get(0).getName();
        }
        finally
        {
            readLock.unlock();
        }
    }

    public List<List<AbstractCompactionStrategy>> getStrategies()
    {
        maybeReloadDiskBoundaries();
        readLock.lock();
        try
        {
            return Arrays.asList(repaired, unrepaired);
        }
        finally
        {
            readLock.unlock();
        }
    }

    public void setNewLocalCompactionStrategy(CompactionParams params)
    {
        logger.info("Switching local compaction strategy from {} to {}}", this.params, params);
        writeLock.lock();
        try
        {
            setStrategy(params);
            if (shouldBeEnabled())
                enable();
            else
                disable();
            startup();
        }
        finally
        {
            writeLock.unlock();
        }
    }

    private void setStrategy(CompactionParams params)
    {
        repaired.forEach(AbstractCompactionStrategy::shutdown);
        unrepaired.forEach(AbstractCompactionStrategy::shutdown);
        repaired.clear();
        unrepaired.clear();

        if (partitionSSTablesByTokenRange)
        {
            for (int i = 0; i < currentBoundaries.directories.size(); i++)
            {
                repaired.add(CFMetaData.createCompactionStrategyInstance(cfs, params));
                unrepaired.add(CFMetaData.createCompactionStrategyInstance(cfs, params));
            }
        }
        else
        {
            repaired.add(CFMetaData.createCompactionStrategyInstance(cfs, params));
            unrepaired.add(CFMetaData.createCompactionStrategyInstance(cfs, params));
        }
        this.params = params;
    }

    public CompactionParams getCompactionParams()
    {
        return params;
    }

    public boolean onlyPurgeRepairedTombstones()
    {
        return Boolean.parseBoolean(params.options().get(AbstractCompactionStrategy.ONLY_PURGE_REPAIRED_TOMBSTONES));
    }

    public SSTableMultiWriter createSSTableMultiWriter(Descriptor descriptor,
                                                       long keyCount,
                                                       long repairedAt,
                                                       MetadataCollector collector,
                                                       SerializationHeader header,
                                                       Collection<Index> indexes,
                                                       LifecycleTransaction txn)
    {
        maybeReloadDiskBoundaries();
        readLock.lock();
        try
        {
            if (repairedAt == ActiveRepairService.UNREPAIRED_SSTABLE)
            {
                return unrepaired.get(0).createSSTableMultiWriter(descriptor, keyCount, repairedAt, collector, header, indexes, txn);
            }
            else
            {
                return repaired.get(0).createSSTableMultiWriter(descriptor, keyCount, repairedAt, collector, header, indexes, txn);
            }
        }
        finally
        {
            readLock.unlock();
        }
    }

    public boolean isRepaired(AbstractCompactionStrategy strategy)
    {
        return repaired.contains(strategy);
    }

    public List<String> getStrategyFolders(AbstractCompactionStrategy strategy)
    {
        List<Directories.DataDirectory> locations = currentBoundaries.directories;
        if (partitionSSTablesByTokenRange)
        {
            int unrepairedIndex = unrepaired.indexOf(strategy);
            if (unrepairedIndex > 0)
            {
                return Collections.singletonList(locations.get(unrepairedIndex).location.getAbsolutePath());
            }
            int repairedIndex = repaired.indexOf(strategy);
            if (repairedIndex > 0)
            {
                return Collections.singletonList(locations.get(repairedIndex).location.getAbsolutePath());
            }
        }
        List<String> folders = new ArrayList<>(locations.size());
        for (Directories.DataDirectory location : locations)
        {
            folders.add(location.location.getAbsolutePath());
        }
        return folders;
    }

    public boolean supportsEarlyOpen()
    {
        return repaired.get(0).supportsEarlyOpen();
    }
}<|MERGE_RESOLUTION|>--- conflicted
+++ resolved
@@ -490,7 +490,7 @@
         }
     }
 
-    private void handleFlushNotification(Iterable<SSTableReader> added)
+    private void handleFlushNotification(Iterable<SSTableReader> added, boolean fromStream)
     {
         // If reloaded, SSTables will be placed in their correct locations
         // so there is no need to process notification
@@ -500,21 +500,13 @@
         readLock.lock();
         try
         {
-<<<<<<< HEAD
             for (SSTableReader sstable : added)
-                compactionStrategyFor(sstable).addSSTable(sstable);
-=======
-            SSTableAddedNotification flushedNotification = (SSTableAddedNotification) notification;
-            for (SSTableReader sstable : flushedNotification.added)
-            {
-                AbstractCompactionStrategy group = sstable.isRepaired() ? repaired : unrepaired;
-
-                if (((SSTableAddedNotification) notification).fromStream)
-                    group.addSSTableFromStreaming(sstable);
+            {
+                if (fromStream)
+                    compactionStrategyFor(sstable).addSSTableFromStreaming(sstable);
                 else
-                    group.addSSTable(sstable);
-            }
->>>>>>> afa35b9b
+                    compactionStrategyFor(sstable).addSSTable(sstable);
+            }
         }
         finally
         {
@@ -636,7 +628,7 @@
     {
         if (notification instanceof SSTableAddedNotification)
         {
-            handleFlushNotification(((SSTableAddedNotification) notification).added);
+            handleFlushNotification(((SSTableAddedNotification) notification).added, ((SSTableAddedNotification) notification).fromStream);
         }
         else if (notification instanceof SSTableListChangedNotification)
         {
