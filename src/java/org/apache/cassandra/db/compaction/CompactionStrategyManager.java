/*
 * Licensed to the Apache Software Foundation (ASF) under one
 * or more contributor license agreements.  See the NOTICE file
 * distributed with this work for additional information
 * regarding copyright ownership.  The ASF licenses this file
 * to you under the Apache License, Version 2.0 (the
 * "License"); you may not use this file except in compliance
 * with the License.  You may obtain a copy of the License at
 *
 *     http://www.apache.org/licenses/LICENSE-2.0
 *
 * Unless required by applicable law or agreed to in writing, software
 * distributed under the License is distributed on an "AS IS" BASIS,
 * WITHOUT WARRANTIES OR CONDITIONS OF ANY KIND, either express or implied.
 * See the License for the specific language governing permissions and
 * limitations under the License.
 */
package org.apache.cassandra.db.compaction;


import java.util.*;
import java.util.concurrent.Callable;
import java.util.concurrent.locks.ReentrantReadWriteLock;
import java.util.stream.Collectors;
import java.util.stream.Stream;
import java.util.function.Supplier;

import com.google.common.annotations.VisibleForTesting;
import com.google.common.collect.Iterables;

import org.apache.cassandra.schema.TableMetadata;
import org.apache.cassandra.index.Index;

import org.slf4j.Logger;
import org.slf4j.LoggerFactory;

import org.apache.cassandra.db.ColumnFamilyStore;
import org.apache.cassandra.db.Directories;
import org.apache.cassandra.db.Memtable;
import org.apache.cassandra.db.SerializationHeader;
import org.apache.cassandra.db.PartitionPosition;
import org.apache.cassandra.db.lifecycle.LifecycleTransaction;
import org.apache.cassandra.db.lifecycle.SSTableSet;
import org.apache.cassandra.dht.Range;
import org.apache.cassandra.dht.Token;
import org.apache.cassandra.io.sstable.Descriptor;
import org.apache.cassandra.io.sstable.SSTableMultiWriter;
import org.apache.cassandra.io.sstable.format.SSTableReader;
import org.apache.cassandra.io.sstable.ISSTableScanner;
import org.apache.cassandra.io.sstable.metadata.MetadataCollector;
import org.apache.cassandra.notifications.*;
import org.apache.cassandra.schema.CompactionParams;
import org.apache.cassandra.service.ActiveRepairService;
import org.apache.cassandra.service.StorageService;
import org.apache.cassandra.utils.Pair;

/**
 * Manages the compaction strategies.
 *
 * For each directory, a separate compaction strategy instance for both repaired and unrepaired data, and also one instance
 * for each pending repair. This is done to keep the different sets of sstables completely separate.
 */

public class CompactionStrategyManager implements INotificationConsumer
{
    private static final Logger logger = LoggerFactory.getLogger(CompactionStrategyManager.class);
    public final CompactionLogger compactionLogger;
    private final ColumnFamilyStore cfs;
    private final List<AbstractCompactionStrategy> repaired = new ArrayList<>();
    private final List<AbstractCompactionStrategy> unrepaired = new ArrayList<>();
    private final List<PendingRepairManager> pendingRepairs = new ArrayList<>();
    private volatile boolean enabled = true;
    private volatile boolean isActive = true;
    private volatile CompactionParams params;
    private final ReentrantReadWriteLock lock = new ReentrantReadWriteLock();
    private final ReentrantReadWriteLock.ReadLock readLock = lock.readLock();
    private final ReentrantReadWriteLock.WriteLock writeLock = lock.writeLock();

    /*
        We keep a copy of the schema compaction parameters here to be able to decide if we
        should update the compaction strategy in maybeReloadCompactionStrategy() due to an ALTER.

        If a user changes the local compaction strategy and then later ALTERs a compaction parameter,
        we will use the new compaction parameters.
     */
    private volatile CompactionParams schemaCompactionParams;
    private Directories.DataDirectory[] locations;


    public CompactionStrategyManager(ColumnFamilyStore cfs)
    {
        cfs.getTracker().subscribe(this);
        logger.trace("{} subscribed to the data tracker.", this);
        this.cfs = cfs;
        this.compactionLogger = new CompactionLogger(cfs, this);
        reload(cfs.metadata());
        params = cfs.metadata().params.compaction;
        locations = getDirectories().getWriteableLocations();
        enabled = params.isEnabled();
    }

    /**
     * Return the next background task
     *
     * Returns a task for the compaction strategy that needs it the most (most estimated remaining tasks)
     *
     */
    public AbstractCompactionTask getNextBackgroundTask(int gcBefore)
    {
        readLock.lock();
        try
        {
            if (!isEnabled())
                return null;

            maybeReload(cfs.metadata());
<<<<<<< HEAD

            // first try to promote/demote sstables from completed repairs
            ArrayList<Pair<Integer, PendingRepairManager>> pendingRepairManagers = new ArrayList<>(pendingRepairs.size());
            for (PendingRepairManager pendingRepair : pendingRepairs)
            {
                int numPending = pendingRepair.getNumPendingRepairFinishedTasks();
                if (numPending > 0)
                {
                    pendingRepairManagers.add(Pair.create(numPending, pendingRepair));
                }
            }
            if (!pendingRepairManagers.isEmpty())
            {
                pendingRepairManagers.sort((x, y) -> y.left - x.left);
                for (Pair<Integer, PendingRepairManager> pair : pendingRepairManagers)
                {
                    AbstractCompactionTask task = pair.right.getNextRepairFinishedTask();
                    if (task != null)
                    {
                        return task;
                    }
                }
            }

            // sort compaction task suppliers by remaining tasks descending
            ArrayList<Pair<Integer, Supplier<AbstractCompactionTask>>> sortedSuppliers = new ArrayList<>(repaired.size() + unrepaired.size() + 1);

            for (AbstractCompactionStrategy strategy : repaired)
                sortedSuppliers.add(Pair.create(strategy.getEstimatedRemainingTasks(), () -> strategy.getNextBackgroundTask(gcBefore)));

            for (AbstractCompactionStrategy strategy : unrepaired)
                sortedSuppliers.add(Pair.create(strategy.getEstimatedRemainingTasks(), () -> strategy.getNextBackgroundTask(gcBefore)));

            for (PendingRepairManager pending : pendingRepairs)
                sortedSuppliers.add(Pair.create(pending.getMaxEstimatedRemainingTasks(), () -> pending.getNextBackgroundTask(gcBefore)));

            sortedSuppliers.sort((x, y) -> y.left - x.left);

            // return the first non-null task
            AbstractCompactionTask task;
            Iterator<Supplier<AbstractCompactionTask>> suppliers = Iterables.transform(sortedSuppliers, p -> p.right).iterator();
            assert suppliers.hasNext();

            do
            {
                task = suppliers.next().get();
            }
=======

            // first try to promote/demote sstables from completed repairs
            ArrayList<Pair<Integer, PendingRepairManager>> pendingRepairManagers = new ArrayList<>(pendingRepairs.size());
            for (PendingRepairManager pendingRepair : pendingRepairs)
            {
                int numPending = pendingRepair.getNumPendingRepairFinishedTasks();
                if (numPending > 0)
                {
                    pendingRepairManagers.add(Pair.create(numPending, pendingRepair));
                }
            }
            if (!pendingRepairManagers.isEmpty())
            {
                pendingRepairManagers.sort((x, y) -> y.left - x.left);
                for (Pair<Integer, PendingRepairManager> pair : pendingRepairManagers)
                {
                    AbstractCompactionTask task = pair.right.getNextRepairFinishedTask();
                    if (task != null)
                    {
                        return task;
                    }
                }
            }

            // sort compaction task suppliers by remaining tasks descending
            ArrayList<Pair<Integer, Supplier<AbstractCompactionTask>>> sortedSuppliers = new ArrayList<>(repaired.size() + unrepaired.size() + 1);

            for (AbstractCompactionStrategy strategy : repaired)
                sortedSuppliers.add(Pair.create(strategy.getEstimatedRemainingTasks(), () -> strategy.getNextBackgroundTask(gcBefore)));

            for (AbstractCompactionStrategy strategy : unrepaired)
                sortedSuppliers.add(Pair.create(strategy.getEstimatedRemainingTasks(), () -> strategy.getNextBackgroundTask(gcBefore)));

            for (PendingRepairManager pending : pendingRepairs)
                sortedSuppliers.add(Pair.create(pending.getMaxEstimatedRemainingTasks(), () -> pending.getNextBackgroundTask(gcBefore)));

            sortedSuppliers.sort((x, y) -> y.left - x.left);

            // return the first non-null task
            AbstractCompactionTask task;
            Iterator<Supplier<AbstractCompactionTask>> suppliers = Iterables.transform(sortedSuppliers, p -> p.right).iterator();
            assert suppliers.hasNext();

            do
            {
                task = suppliers.next().get();
            }
>>>>>>> 6e42dd21
            while (suppliers.hasNext() && task == null);

            return task;
        }
        finally
        {
            readLock.unlock();
        }
    }

    public boolean isEnabled()
    {
        return enabled && isActive;
    }

    public boolean isActive()
    {
        return isActive;
    }

    public void resume()
    {
        writeLock.lock();
        try
        {
            isActive = true;
        }
        finally
        {
            writeLock.unlock();
        }
    }

    /**
     * pause compaction while we cancel all ongoing compactions
     *
     * Separate call from enable/disable to not have to save the enabled-state externally
      */
    public void pause()
    {
        writeLock.lock();
        try
        {
            isActive = false;
        }
        finally
        {
            writeLock.unlock();
        }

    }

    private void startup()
    {
        writeLock.lock();
        try
        {
            for (SSTableReader sstable : cfs.getSSTables(SSTableSet.CANONICAL))
            {
                if (sstable.openReason != SSTableReader.OpenReason.EARLY)
                    getCompactionStrategyFor(sstable).addSSTable(sstable);
            }
            repaired.forEach(AbstractCompactionStrategy::startup);
            unrepaired.forEach(AbstractCompactionStrategy::startup);
            pendingRepairs.forEach(PendingRepairManager::startup);
        }
        finally
        {
            writeLock.unlock();
        }
        repaired.forEach(AbstractCompactionStrategy::startup);
        unrepaired.forEach(AbstractCompactionStrategy::startup);
        pendingRepairs.forEach(PendingRepairManager::startup);
        if (Stream.concat(repaired.stream(), unrepaired.stream()).anyMatch(cs -> cs.logAll))
            compactionLogger.enable();
    }

    /**
     * return the compaction strategy for the given sstable
     *
     * returns differently based on the repaired status and which vnode the compaction strategy belongs to
     * @param sstable
     * @return
     */
    public AbstractCompactionStrategy getCompactionStrategyFor(SSTableReader sstable)
    {
        int index = getCompactionStrategyIndex(cfs, getDirectories(), sstable);
        readLock.lock();
        try
        {
            if (sstable.isPendingRepair())
                return pendingRepairs.get(index).getOrCreate(sstable);
            else if (sstable.isRepaired())
                return repaired.get(index);
            else
                return unrepaired.get(index);
        }
        finally
        {
            readLock.unlock();
        }
    }

    /**
     * Get the correct compaction strategy for the given sstable. If the first token starts within a disk boundary, we
     * will add it to that compaction strategy.
     *
     * In the case we are upgrading, the first compaction strategy will get most files - we do not care about which disk
     * the sstable is on currently (unless we don't know the local tokens yet). Once we start compacting we will write out
     * sstables in the correct locations and give them to the correct compaction strategy instance.
     *
     * @param cfs
     * @param locations
     * @param sstable
     * @return
     */
    public static int getCompactionStrategyIndex(ColumnFamilyStore cfs, Directories locations, SSTableReader sstable)
    {
        if (!cfs.getPartitioner().splitter().isPresent())
            return 0;

        Directories.DataDirectory[] directories = locations.getWriteableLocations();
        List<PartitionPosition> boundaries = StorageService.getDiskBoundaries(cfs, directories);
        if (boundaries == null)
            return getCompactionStrategyIndex(locations, sstable.descriptor);

        int pos = Collections.binarySearch(boundaries, sstable.first);
        assert pos < 0; // boundaries are .minkeybound and .maxkeybound so they should never be equal
        return -pos - 1;
    }

    /**
     * get the index for the descriptor based on the existing directories
     * @param locations
     * @param descriptor
     * @return
     */
    private static int getCompactionStrategyIndex(Directories locations, Descriptor descriptor)
    {
         Directories.DataDirectory[] directories = locations.getWriteableLocations();
         // try to figure out location based on sstable directory:
         for (int i = 0; i < directories.length; i++)
         {
             Directories.DataDirectory directory = directories[i];
             if (descriptor.directory.getAbsolutePath().startsWith(directory.location.getAbsolutePath()))
                 return i;
         }
         return 0;
    }

    @VisibleForTesting
    List<AbstractCompactionStrategy> getRepaired()
    {
        return repaired;
    }

    @VisibleForTesting
    List<AbstractCompactionStrategy> getUnrepaired()
    {
        return unrepaired;
    }

    @VisibleForTesting
    List<AbstractCompactionStrategy> getForPendingRepair(UUID sessionID)
    {
        List<AbstractCompactionStrategy> strategies = new ArrayList<>(pendingRepairs.size());
        pendingRepairs.forEach(p -> strategies.add(p.get(sessionID)));
        return strategies;
    }

    @VisibleForTesting
    Set<UUID> pendingRepairs()
    {
        Set<UUID> ids = new HashSet<>();
        pendingRepairs.forEach(p -> ids.addAll(p.getSessions()));
        return ids;
    }

<<<<<<< HEAD
=======
    public boolean hasDataForPendingRepair(UUID sessionID)
    {
        return Iterables.any(pendingRepairs, prm -> prm.hasDataForSession(sessionID));
    }

>>>>>>> 6e42dd21
    public void shutdown()
    {
        writeLock.lock();
        try
        {
            isActive = false;
            repaired.forEach(AbstractCompactionStrategy::shutdown);
            unrepaired.forEach(AbstractCompactionStrategy::shutdown);
            pendingRepairs.forEach(PendingRepairManager::shutdown);
            compactionLogger.disable();
        }
        finally
        {
            writeLock.unlock();
        }
    }

    public void maybeReload(TableMetadata metadata)
    {
        // compare the old schema configuration to the new one, ignore any locally set changes.
        if (metadata.params.compaction.equals(schemaCompactionParams) &&
            Arrays.equals(locations, cfs.getDirectories().getWriteableLocations())) // any drives broken?
            return;

        writeLock.lock();
        try
        {
            reload(metadata);
        }
        finally
        {
            writeLock.unlock();
        }
    }

    /**
     * Reload the compaction strategies
     *
     * Called after changing configuration and at startup.
     * @param metadata
     */
    private void reload(TableMetadata metadata)
    {
        boolean disabledWithJMX = !enabled && shouldBeEnabled();
        if (!metadata.params.compaction.equals(schemaCompactionParams))
            logger.trace("Recreating compaction strategy - compaction parameters changed for {}.{}", cfs.keyspace.getName(), cfs.getTableName());
        else if (!Arrays.equals(locations, cfs.getDirectories().getWriteableLocations()))
            logger.trace("Recreating compaction strategy - writeable locations changed for {}.{}", cfs.keyspace.getName(), cfs.getTableName());

        setStrategy(metadata.params.compaction);
        schemaCompactionParams = metadata.params.compaction;

        if (disabledWithJMX || !shouldBeEnabled())
            disable();
        else
            enable();
        startup();
    }

    public void replaceFlushed(Memtable memtable, Collection<SSTableReader> sstables)
    {
        cfs.getTracker().replaceFlushed(memtable, sstables);
        if (sstables != null && !sstables.isEmpty())
            CompactionManager.instance.submitBackground(cfs);
    }

    public int getUnleveledSSTables()
    {
        readLock.lock();
        try
        {
            if (repaired.get(0) instanceof LeveledCompactionStrategy && unrepaired.get(0) instanceof LeveledCompactionStrategy)
            {
                int count = 0;
                for (AbstractCompactionStrategy strategy : repaired)
                    count += ((LeveledCompactionStrategy) strategy).getLevelSize(0);
                for (AbstractCompactionStrategy strategy : unrepaired)
                    count += ((LeveledCompactionStrategy) strategy).getLevelSize(0);
                for (PendingRepairManager pendingManager : pendingRepairs)
                    for (AbstractCompactionStrategy strategy : pendingManager.getStrategies())
                        count += ((LeveledCompactionStrategy) strategy).getLevelSize(0);
                return count;
            }
        }
        finally
        {
            readLock.unlock();
        }
        return 0;
    }

    public int getLevelFanoutSize()
    {
        readLock.lock();
        try
        {
            if (repaired.get(0) instanceof LeveledCompactionStrategy)
            {
                return ((LeveledCompactionStrategy) repaired.get(0)).getLevelFanoutSize();
            }
        }
        finally
        {
            readLock.unlock();
        }
        return LeveledCompactionStrategy.DEFAULT_LEVEL_FANOUT_SIZE;
    }

    public int[] getSSTableCountPerLevel()
    {
        readLock.lock();
        try
        {
            if (repaired.get(0) instanceof LeveledCompactionStrategy && unrepaired.get(0) instanceof LeveledCompactionStrategy)
            {
                int[] res = new int[LeveledManifest.MAX_LEVEL_COUNT];
                for (AbstractCompactionStrategy strategy : repaired)
                {
                    int[] repairedCountPerLevel = ((LeveledCompactionStrategy) strategy).getAllLevelSize();
                    res = sumArrays(res, repairedCountPerLevel);
                }
                for (AbstractCompactionStrategy strategy : unrepaired)
                {
                    int[] unrepairedCountPerLevel = ((LeveledCompactionStrategy) strategy).getAllLevelSize();
                    res = sumArrays(res, unrepairedCountPerLevel);
                }
                for (PendingRepairManager pending : pendingRepairs)
                {
                    int[] pendingRepairCountPerLevel = pending.getSSTableCountPerLevel();
                    res = sumArrays(res, pendingRepairCountPerLevel);
                }
                return res;
            }
        }
        finally
        {
            readLock.unlock();
        }
        return null;
    }

    static int[] sumArrays(int[] a, int[] b)
    {
        int[] res = new int[Math.max(a.length, b.length)];
        for (int i = 0; i < res.length; i++)
        {
            if (i < a.length && i < b.length)
                res[i] = a[i] + b[i];
            else if (i < a.length)
                res[i] = a[i];
            else
                res[i] = b[i];
        }
        return res;
    }

    public boolean shouldDefragment()
    {
        readLock.lock();
        try
        {
            assert repaired.get(0).getClass().equals(unrepaired.get(0).getClass());
            return repaired.get(0).shouldDefragment();
        }
        finally
        {
            readLock.unlock();
        }
    }

    public Directories getDirectories()
    {
        readLock.lock();
        try
        {
            assert repaired.get(0).getClass().equals(unrepaired.get(0).getClass());
            return repaired.get(0).getDirectories();
        }
        finally
        {
            readLock.unlock();
        }
    }

    private void handleFlushNotification(Iterable<SSTableReader> added)
    {
        readLock.lock();
        try
        {
            for (SSTableReader sstable : added)
                getCompactionStrategyFor(sstable).addSSTable(sstable);
        }
        finally
        {
            readLock.unlock();
        }
    }

    private void handleListChangedNotification(Iterable<SSTableReader> added, Iterable<SSTableReader> removed)
    {
        // a bit of gymnastics to be able to replace sstables in compaction strategies
        // we use this to know that a compaction finished and where to start the next compaction in LCS
        Directories.DataDirectory [] locations = cfs.getDirectories().getWriteableLocations();
        int locationSize = cfs.getPartitioner().splitter().isPresent() ? locations.length : 1;

        List<Set<SSTableReader>> pendingRemoved = new ArrayList<>(locationSize);
        List<Set<SSTableReader>> pendingAdded = new ArrayList<>(locationSize);
        List<Set<SSTableReader>> repairedRemoved = new ArrayList<>(locationSize);
        List<Set<SSTableReader>> repairedAdded = new ArrayList<>(locationSize);
        List<Set<SSTableReader>> unrepairedRemoved = new ArrayList<>(locationSize);
        List<Set<SSTableReader>> unrepairedAdded = new ArrayList<>(locationSize);

        for (int i = 0; i < locationSize; i++)
        {
            pendingRemoved.add(new HashSet<>());
            pendingAdded.add(new HashSet<>());
            repairedRemoved.add(new HashSet<>());
            repairedAdded.add(new HashSet<>());
            unrepairedRemoved.add(new HashSet<>());
            unrepairedAdded.add(new HashSet<>());
        }

        for (SSTableReader sstable : removed)
        {
            int i = getCompactionStrategyIndex(cfs, getDirectories(), sstable);
            if (sstable.isPendingRepair())
                pendingRemoved.get(i).add(sstable);
            else if (sstable.isRepaired())
                repairedRemoved.get(i).add(sstable);
            else
                unrepairedRemoved.get(i).add(sstable);
        }
        for (SSTableReader sstable : added)
        {
            int i = getCompactionStrategyIndex(cfs, getDirectories(), sstable);
            if (sstable.isPendingRepair())
                pendingAdded.get(i).add(sstable);
            else if (sstable.isRepaired())
                repairedAdded.get(i).add(sstable);
            else
                unrepairedAdded.get(i).add(sstable);
        }
        // we need write lock here since we might be moving sstables between strategies
        writeLock.lock();
        try
        {
            for (int i = 0; i < locationSize; i++)
            {

                if (!pendingRemoved.get(i).isEmpty())
                {
                    pendingRepairs.get(i).replaceSSTables(pendingRemoved.get(i), pendingAdded.get(i));
                }
                else
                {
                    PendingRepairManager pendingManager = pendingRepairs.get(i);
                    pendingAdded.get(i).forEach(s -> pendingManager.addSSTable(s));
                }

                if (!repairedRemoved.get(i).isEmpty())
                    repaired.get(i).replaceSSTables(repairedRemoved.get(i), repairedAdded.get(i));
                else
                    repaired.get(i).addSSTables(repairedAdded.get(i));

                if (!unrepairedRemoved.get(i).isEmpty())
                    unrepaired.get(i).replaceSSTables(unrepairedRemoved.get(i), unrepairedAdded.get(i));
                else
                    unrepaired.get(i).addSSTables(unrepairedAdded.get(i));
            }
        }
        finally
        {
            writeLock.unlock();
        }
    }

    private void handleRepairStatusChangedNotification(Iterable<SSTableReader> sstables)
    {
        // we need a write lock here since we move sstables from one strategy instance to another
        writeLock.lock();
        try
        {
            for (SSTableReader sstable : sstables)
            {
                int index = getCompactionStrategyIndex(cfs, getDirectories(), sstable);
                if (sstable.isPendingRepair())
<<<<<<< HEAD
                {
                    pendingRepairs.get(index).addSSTable(sstable);
                    unrepaired.get(index).removeSSTable(sstable);
                    repaired.get(index).removeSSTable(sstable);
                }
                else if (sstable.isRepaired())
                {
=======
                {
                    pendingRepairs.get(index).addSSTable(sstable);
                    unrepaired.get(index).removeSSTable(sstable);
                    repaired.get(index).removeSSTable(sstable);
                }
                else if (sstable.isRepaired())
                {
>>>>>>> 6e42dd21
                    pendingRepairs.get(index).removeSSTable(sstable);
                    unrepaired.get(index).removeSSTable(sstable);
                    repaired.get(index).addSSTable(sstable);
                }
                else
                {
                    pendingRepairs.get(index).removeSSTable(sstable);
                    repaired.get(index).removeSSTable(sstable);
                    unrepaired.get(index).addSSTable(sstable);
                }
            }
        }
        finally
        {
            writeLock.unlock();
        }
    }

    private void handleDeletingNotification(SSTableReader deleted)
    {
        writeLock.lock();
        try
        {
            getCompactionStrategyFor(deleted).removeSSTable(deleted);
        }
        finally
        {
            writeLock.unlock();
        }
    }

    public void handleNotification(INotification notification, Object sender)
    {
        maybeReload(cfs.metadata());
        if (notification instanceof SSTableAddedNotification)
        {
            handleFlushNotification(((SSTableAddedNotification) notification).added);
        }
        else if (notification instanceof SSTableListChangedNotification)
        {
            SSTableListChangedNotification listChangedNotification = (SSTableListChangedNotification) notification;
            handleListChangedNotification(listChangedNotification.added, listChangedNotification.removed);
        }
        else if (notification instanceof SSTableRepairStatusChanged)
        {
            handleRepairStatusChangedNotification(((SSTableRepairStatusChanged) notification).sstables);
        }
        else if (notification instanceof SSTableDeletingNotification)
        {
            handleDeletingNotification(((SSTableDeletingNotification) notification).deleting);
        }
    }

    public void enable()
    {
        writeLock.lock();
        try
        {
            if (repaired != null)
                repaired.forEach(AbstractCompactionStrategy::enable);
            if (unrepaired != null)
                unrepaired.forEach(AbstractCompactionStrategy::enable);
            if (pendingRepairs != null)
                pendingRepairs.forEach(PendingRepairManager::enable);
            // enable this last to make sure the strategies are ready to get calls.
            enabled = true;
        }
        finally
        {
            writeLock.unlock();
        }
    }

    public void disable()
    {
        writeLock.lock();
        try
        {
            // disable this first avoid asking disabled strategies for compaction tasks
            enabled = false;
            if (repaired != null)
                repaired.forEach(AbstractCompactionStrategy::disable);
            if (unrepaired != null)
                unrepaired.forEach(AbstractCompactionStrategy::disable);
            if (pendingRepairs != null)
                pendingRepairs.forEach(PendingRepairManager::disable);
        }
        finally
        {
            writeLock.unlock();
        }
    }

    /**
     * Create ISSTableScanners from the given sstables
     *
     * Delegates the call to the compaction strategies to allow LCS to create a scanner
     * @param sstables
     * @param ranges
     * @return
     */
    @SuppressWarnings("resource")
    public AbstractCompactionStrategy.ScannerList maybeGetScanners(Collection<SSTableReader> sstables,  Collection<Range<Token>> ranges)
    {
        assert repaired.size() == unrepaired.size();
        assert repaired.size() == pendingRepairs.size();
        List<Set<SSTableReader>> pendingSSTables = new ArrayList<>();
        List<Set<SSTableReader>> repairedSSTables = new ArrayList<>();
        List<Set<SSTableReader>> unrepairedSSTables = new ArrayList<>();

        for (int i = 0; i < repaired.size(); i++)
        {
            pendingSSTables.add(new HashSet<>());
            repairedSSTables.add(new HashSet<>());
            unrepairedSSTables.add(new HashSet<>());
        }

        for (SSTableReader sstable : sstables)
        {
            int idx = getCompactionStrategyIndex(cfs, getDirectories(), sstable);
            if (sstable.isPendingRepair())
                pendingSSTables.get(idx).add(sstable);
            else if (sstable.isRepaired())
                repairedSSTables.get(idx).add(sstable);
            else
                unrepairedSSTables.get(idx).add(sstable);
        }

        List<ISSTableScanner> scanners = new ArrayList<>(sstables.size());

        readLock.lock();
        try
        {
            for (int i = 0; i < pendingSSTables.size(); i++)
            {
                if (!pendingSSTables.get(i).isEmpty())
                    scanners.addAll(pendingRepairs.get(i).getScanners(pendingSSTables.get(i), ranges));
            }
            for (int i = 0; i < repairedSSTables.size(); i++)
            {
                if (!repairedSSTables.get(i).isEmpty())
                    scanners.addAll(repaired.get(i).getScanners(repairedSSTables.get(i), ranges).scanners);
            }
            for (int i = 0; i < unrepairedSSTables.size(); i++)
            {
                if (!unrepairedSSTables.get(i).isEmpty())
                    scanners.addAll(unrepaired.get(i).getScanners(unrepairedSSTables.get(i), ranges).scanners);
            }
        }
        catch (PendingRepairManager.IllegalSSTableArgumentException e)
        {
            ISSTableScanner.closeAllAndPropagate(scanners, new ConcurrentModificationException(e));
        }
        finally
        {
            readLock.unlock();
        }
        return new AbstractCompactionStrategy.ScannerList(scanners);
    }

    public AbstractCompactionStrategy.ScannerList getScanners(Collection<SSTableReader> sstables,  Collection<Range<Token>> ranges)
    {
        while (true)
        {
            try
            {
                return maybeGetScanners(sstables, ranges);
            }
            catch (ConcurrentModificationException e)
            {
                logger.debug("SSTable repairedAt/pendingRepaired values changed while getting scanners");
            }
        }
    }

    public AbstractCompactionStrategy.ScannerList getScanners(Collection<SSTableReader> sstables)
    {
        return getScanners(sstables, null);
    }

    public Collection<Collection<SSTableReader>> groupSSTablesForAntiCompaction(Collection<SSTableReader> sstablesToGroup)
    {
        readLock.lock();
        try
        {
            Map<Integer, List<SSTableReader>> groups = sstablesToGroup.stream().collect(Collectors.groupingBy((s) -> getCompactionStrategyIndex(cfs, getDirectories(), s)));
            Collection<Collection<SSTableReader>> anticompactionGroups = new ArrayList<>();

            for (Map.Entry<Integer, List<SSTableReader>> group : groups.entrySet())
                anticompactionGroups.addAll(unrepaired.get(group.getKey()).groupSSTablesForAntiCompaction(group.getValue()));
            return anticompactionGroups;
        }
        finally
        {
            readLock.unlock();
        }
    }

    public long getMaxSSTableBytes()
    {
        readLock.lock();
        try
        {
            return unrepaired.get(0).getMaxSSTableBytes();
        }
        finally
        {
            readLock.unlock();
        }
    }

    public AbstractCompactionTask getCompactionTask(LifecycleTransaction txn, int gcBefore, long maxSSTableBytes)
    {
        maybeReload(cfs.metadata());
        validateForCompaction(txn.originals(), cfs, getDirectories());
        return getCompactionStrategyFor(txn.originals().iterator().next()).getCompactionTask(txn, gcBefore, maxSSTableBytes);
    }

    private static void validateForCompaction(Iterable<SSTableReader> input, ColumnFamilyStore cfs, Directories directories)
    {
        SSTableReader firstSSTable = Iterables.getFirst(input, null);
        assert firstSSTable != null;
        boolean repaired = firstSSTable.isRepaired();
        int firstIndex = getCompactionStrategyIndex(cfs, directories, firstSSTable);
        boolean isPending = firstSSTable.isPendingRepair();
        UUID pendingRepair = firstSSTable.getSSTableMetadata().pendingRepair;
        for (SSTableReader sstable : input)
        {
            if (sstable.isRepaired() != repaired)
                throw new UnsupportedOperationException("You can't mix repaired and unrepaired data in a compaction");
            if (firstIndex != getCompactionStrategyIndex(cfs, directories, sstable))
                throw new UnsupportedOperationException("You can't mix sstables from different directories in a compaction");
            if (isPending && !pendingRepair.equals(sstable.getSSTableMetadata().pendingRepair))
                throw new UnsupportedOperationException("You can't compact sstables from different pending repair sessions");
        }
    }

    public Collection<AbstractCompactionTask> getMaximalTasks(final int gcBefore, final boolean splitOutput)
    {
        maybeReload(cfs.metadata());
        // runWithCompactionsDisabled cancels active compactions and disables them, then we are able
        // to make the repaired/unrepaired strategies mark their own sstables as compacting. Once the
        // sstables are marked the compactions are re-enabled
        return cfs.runWithCompactionsDisabled(new Callable<Collection<AbstractCompactionTask>>()
        {
            @Override
            public Collection<AbstractCompactionTask> call()
            {
                List<AbstractCompactionTask> tasks = new ArrayList<>();
                readLock.lock();
                try
                {
                    for (AbstractCompactionStrategy strategy : repaired)
                    {
                        Collection<AbstractCompactionTask> task = strategy.getMaximalTask(gcBefore, splitOutput);
                        if (task != null)
                            tasks.addAll(task);
                    }
                    for (AbstractCompactionStrategy strategy : unrepaired)
                    {
                        Collection<AbstractCompactionTask> task = strategy.getMaximalTask(gcBefore, splitOutput);
                        if (task != null)
                            tasks.addAll(task);
                    }

                    for (PendingRepairManager pending : pendingRepairs)
                    {
                        Collection<AbstractCompactionTask> pendingRepairTasks = pending.getMaximalTasks(gcBefore, splitOutput);
                        if (pendingRepairTasks != null)
                            tasks.addAll(pendingRepairTasks);
                    }
                }
                finally
                {
                    readLock.unlock();
                }
                if (tasks.isEmpty())
                    return null;
                return tasks;
            }
        }, false, false);
    }

    /**
     * Return a list of compaction tasks corresponding to the sstables requested. Split the sstables according
     * to whether they are repaired or not, and by disk location. Return a task per disk location and repair status
     * group.
     *
     * @param sstables the sstables to compact
     * @param gcBefore gc grace period, throw away tombstones older than this
     * @return a list of compaction tasks corresponding to the sstables requested
     */
    public List<AbstractCompactionTask> getUserDefinedTasks(Collection<SSTableReader> sstables, int gcBefore)
    {
        maybeReload(cfs.metadata());
        List<AbstractCompactionTask> ret = new ArrayList<>();
        readLock.lock();
        try
        {
            Map<Integer, List<SSTableReader>> repairedSSTables = sstables.stream()
                                                                         .filter(s -> !s.isMarkedSuspect() && s.isRepaired() && !s.isPendingRepair())
                                                                         .collect(Collectors.groupingBy((s) -> getCompactionStrategyIndex(cfs, getDirectories(), s)));

            Map<Integer, List<SSTableReader>> unrepairedSSTables = sstables.stream()
                                                                           .filter(s -> !s.isMarkedSuspect() && !s.isRepaired() && !s.isPendingRepair())
                                                                           .collect(Collectors.groupingBy((s) -> getCompactionStrategyIndex(cfs, getDirectories(), s)));

            Map<Integer, List<SSTableReader>> pendingSSTables = sstables.stream()
                                                                        .filter(s -> !s.isMarkedSuspect() && s.isPendingRepair())
                                                                        .collect(Collectors.groupingBy((s) -> getCompactionStrategyIndex(cfs, getDirectories(), s)));

            for (Map.Entry<Integer, List<SSTableReader>> group : repairedSSTables.entrySet())
                ret.add(repaired.get(group.getKey()).getUserDefinedTask(group.getValue(), gcBefore));

            for (Map.Entry<Integer, List<SSTableReader>> group : unrepairedSSTables.entrySet())
                ret.add(unrepaired.get(group.getKey()).getUserDefinedTask(group.getValue(), gcBefore));

            for (Map.Entry<Integer, List<SSTableReader>> group : pendingSSTables.entrySet())
                ret.addAll(pendingRepairs.get(group.getKey()).createUserDefinedTasks(group.getValue(), gcBefore));

            return ret;
        }
        finally
        {
            readLock.unlock();
        }
    }

    /**
     * @deprecated use {@link #getUserDefinedTasks(Collection, int)} instead.
     */
    @Deprecated()
    public AbstractCompactionTask getUserDefinedTask(Collection<SSTableReader> sstables, int gcBefore)
    {
        validateForCompaction(sstables, cfs, getDirectories());
        List<AbstractCompactionTask> tasks = getUserDefinedTasks(sstables, gcBefore);
        assert tasks.size() == 1;
        return tasks.get(0);
    }

    public int getEstimatedRemainingTasks()
    {
        int tasks = 0;
        readLock.lock();
        try
        {
            for (AbstractCompactionStrategy strategy : repaired)
                tasks += strategy.getEstimatedRemainingTasks();
            for (AbstractCompactionStrategy strategy : unrepaired)
                tasks += strategy.getEstimatedRemainingTasks();
            for (PendingRepairManager pending : pendingRepairs)
                tasks += pending.getEstimatedRemainingTasks();
        }
        finally
        {
            readLock.unlock();
        }
        return tasks;
    }

    public boolean shouldBeEnabled()
    {
        return params.isEnabled();
    }

    public String getName()
    {
        readLock.lock();
        try
        {
            return unrepaired.get(0).getName();
        }
        finally
        {
            readLock.unlock();
        }
    }

    public List<List<AbstractCompactionStrategy>> getStrategies()
    {
        readLock.lock();
        try
        {
            List<AbstractCompactionStrategy> pending = new ArrayList<>();
            pendingRepairs.forEach(p -> pending.addAll(p.getStrategies()));
            return Arrays.asList(repaired, unrepaired, pending);
        }
        finally
        {
            readLock.unlock();
        }
    }

    public void setNewLocalCompactionStrategy(CompactionParams params)
    {
        logger.info("Switching local compaction strategy from {} to {}}", this.params, params);
        writeLock.lock();
        try
        {
            setStrategy(params);
            if (shouldBeEnabled())
                enable();
            else
                disable();
            startup();
        }
        finally
        {
            writeLock.unlock();
        }
    }

    private void setStrategy(CompactionParams params)
    {
        repaired.forEach(AbstractCompactionStrategy::shutdown);
        unrepaired.forEach(AbstractCompactionStrategy::shutdown);
        pendingRepairs.forEach(PendingRepairManager::shutdown);
        repaired.clear();
        unrepaired.clear();
        pendingRepairs.clear();

        if (cfs.getPartitioner().splitter().isPresent())
        {
            locations = cfs.getDirectories().getWriteableLocations();
            for (int i = 0; i < locations.length; i++)
            {
                repaired.add(cfs.createCompactionStrategyInstance(params));
                unrepaired.add(cfs.createCompactionStrategyInstance(params));
                pendingRepairs.add(new PendingRepairManager(cfs, params));
            }
        }
        else
        {
            repaired.add(cfs.createCompactionStrategyInstance(params));
            unrepaired.add(cfs.createCompactionStrategyInstance(params));
            pendingRepairs.add(new PendingRepairManager(cfs, params));
        }
        this.params = params;
    }

    public CompactionParams getCompactionParams()
    {
        return params;
    }

    public boolean onlyPurgeRepairedTombstones()
    {
        return Boolean.parseBoolean(params.options().get(AbstractCompactionStrategy.ONLY_PURGE_REPAIRED_TOMBSTONES));
    }

    public SSTableMultiWriter createSSTableMultiWriter(Descriptor descriptor,
                                                       long keyCount,
                                                       long repairedAt,
                                                       UUID pendingRepair,
                                                       MetadataCollector collector,
                                                       SerializationHeader header,
                                                       Collection<Index> indexes,
                                                       LifecycleTransaction txn)
    {
        readLock.lock();
        try
        {
            // to avoid creating a compaction strategy for the wrong pending repair manager, we get the index based on where the sstable is to be written
            int index = cfs.getPartitioner().splitter().isPresent()
                        ? getCompactionStrategyIndex(getDirectories(), descriptor)
                        : 0;
            if (pendingRepair != ActiveRepairService.NO_PENDING_REPAIR)
                return pendingRepairs.get(index).getOrCreate(pendingRepair).createSSTableMultiWriter(descriptor, keyCount, ActiveRepairService.UNREPAIRED_SSTABLE, pendingRepair, collector, header, indexes, txn);
            else if (repairedAt == ActiveRepairService.UNREPAIRED_SSTABLE)
                return unrepaired.get(index).createSSTableMultiWriter(descriptor, keyCount, repairedAt, ActiveRepairService.NO_PENDING_REPAIR, collector, header, indexes, txn);
            else
                return repaired.get(index).createSSTableMultiWriter(descriptor, keyCount, repairedAt, ActiveRepairService.NO_PENDING_REPAIR, collector, header, indexes, txn);
        }
        finally
        {
            readLock.unlock();
        }
    }

    public boolean isRepaired(AbstractCompactionStrategy strategy)
    {
        return repaired.contains(strategy);
    }

    public List<String> getStrategyFolders(AbstractCompactionStrategy strategy)
    {
        Directories.DataDirectory[] locations = cfs.getDirectories().getWriteableLocations();
        if (cfs.getPartitioner().splitter().isPresent())
        {
            int unrepairedIndex = unrepaired.indexOf(strategy);
            if (unrepairedIndex > 0)
            {
                return Collections.singletonList(locations[unrepairedIndex].location.getAbsolutePath());
            }
            int repairedIndex = repaired.indexOf(strategy);
            if (repairedIndex > 0)
            {
                return Collections.singletonList(locations[repairedIndex].location.getAbsolutePath());
            }
            for (int i = 0; i < pendingRepairs.size(); i++)
            {
                PendingRepairManager pending = pendingRepairs.get(i);
                if (pending.hasStrategy(strategy))
                {
                    return Collections.singletonList(locations[i].location.getAbsolutePath());
                }
            }
        }
        List<String> folders = new ArrayList<>(locations.length);
        for (Directories.DataDirectory location : locations)
        {
            folders.add(location.location.getAbsolutePath());
        }
        return folders;
    }

    public boolean supportsEarlyOpen()
    {
        return repaired.get(0).supportsEarlyOpen();
    }

    @VisibleForTesting
    List<PendingRepairManager> getPendingRepairManagers()
    {
        return pendingRepairs;
    }
}<|MERGE_RESOLUTION|>--- conflicted
+++ resolved
@@ -114,7 +114,6 @@
                 return null;
 
             maybeReload(cfs.metadata());
-<<<<<<< HEAD
 
             // first try to promote/demote sstables from completed repairs
             ArrayList<Pair<Integer, PendingRepairManager>> pendingRepairManagers = new ArrayList<>(pendingRepairs.size());
@@ -162,55 +161,6 @@
             {
                 task = suppliers.next().get();
             }
-=======
-
-            // first try to promote/demote sstables from completed repairs
-            ArrayList<Pair<Integer, PendingRepairManager>> pendingRepairManagers = new ArrayList<>(pendingRepairs.size());
-            for (PendingRepairManager pendingRepair : pendingRepairs)
-            {
-                int numPending = pendingRepair.getNumPendingRepairFinishedTasks();
-                if (numPending > 0)
-                {
-                    pendingRepairManagers.add(Pair.create(numPending, pendingRepair));
-                }
-            }
-            if (!pendingRepairManagers.isEmpty())
-            {
-                pendingRepairManagers.sort((x, y) -> y.left - x.left);
-                for (Pair<Integer, PendingRepairManager> pair : pendingRepairManagers)
-                {
-                    AbstractCompactionTask task = pair.right.getNextRepairFinishedTask();
-                    if (task != null)
-                    {
-                        return task;
-                    }
-                }
-            }
-
-            // sort compaction task suppliers by remaining tasks descending
-            ArrayList<Pair<Integer, Supplier<AbstractCompactionTask>>> sortedSuppliers = new ArrayList<>(repaired.size() + unrepaired.size() + 1);
-
-            for (AbstractCompactionStrategy strategy : repaired)
-                sortedSuppliers.add(Pair.create(strategy.getEstimatedRemainingTasks(), () -> strategy.getNextBackgroundTask(gcBefore)));
-
-            for (AbstractCompactionStrategy strategy : unrepaired)
-                sortedSuppliers.add(Pair.create(strategy.getEstimatedRemainingTasks(), () -> strategy.getNextBackgroundTask(gcBefore)));
-
-            for (PendingRepairManager pending : pendingRepairs)
-                sortedSuppliers.add(Pair.create(pending.getMaxEstimatedRemainingTasks(), () -> pending.getNextBackgroundTask(gcBefore)));
-
-            sortedSuppliers.sort((x, y) -> y.left - x.left);
-
-            // return the first non-null task
-            AbstractCompactionTask task;
-            Iterator<Supplier<AbstractCompactionTask>> suppliers = Iterables.transform(sortedSuppliers, p -> p.right).iterator();
-            assert suppliers.hasNext();
-
-            do
-            {
-                task = suppliers.next().get();
-            }
->>>>>>> 6e42dd21
             while (suppliers.hasNext() && task == null);
 
             return task;
@@ -389,14 +339,11 @@
         return ids;
     }
 
-<<<<<<< HEAD
-=======
     public boolean hasDataForPendingRepair(UUID sessionID)
     {
         return Iterables.any(pendingRepairs, prm -> prm.hasDataForSession(sessionID));
     }
 
->>>>>>> 6e42dd21
     public void shutdown()
     {
         writeLock.lock();
@@ -683,7 +630,6 @@
             {
                 int index = getCompactionStrategyIndex(cfs, getDirectories(), sstable);
                 if (sstable.isPendingRepair())
-<<<<<<< HEAD
                 {
                     pendingRepairs.get(index).addSSTable(sstable);
                     unrepaired.get(index).removeSSTable(sstable);
@@ -691,15 +637,6 @@
                 }
                 else if (sstable.isRepaired())
                 {
-=======
-                {
-                    pendingRepairs.get(index).addSSTable(sstable);
-                    unrepaired.get(index).removeSSTable(sstable);
-                    repaired.get(index).removeSSTable(sstable);
-                }
-                else if (sstable.isRepaired())
-                {
->>>>>>> 6e42dd21
                     pendingRepairs.get(index).removeSSTable(sstable);
                     unrepaired.get(index).removeSSTable(sstable);
                     repaired.get(index).addSSTable(sstable);
