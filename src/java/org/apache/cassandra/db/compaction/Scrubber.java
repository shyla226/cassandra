--- conflicted
+++ resolved
@@ -72,10 +72,10 @@
 
     private static final Comparator<Partition> partitionComparator = new Comparator<Partition>()
     {
-         public int compare(Partition r1, Partition r2)
-         {
-             return r1.partitionKey().compareTo(r2.partitionKey());
-         }
+        public int compare(Partition r1, Partition r2)
+        {
+            return r1.partitionKey().compareTo(r2.partitionKey());
+        }
     };
     private final SortedSet<Partition> outOfOrder = new TreeSet<>(partitionComparator);
 
@@ -115,8 +115,8 @@
         }
         this.checkData = checkData && !this.isIndex; //LocalByPartitionerType does not support validation
         this.expectedBloomFilterSize = Math.max(
-            cfs.metadata.params.minIndexInterval,
-            hasIndexFile ? SSTableReader.getApproximateKeyCount(toScrub) : 0);
+        cfs.metadata.params.minIndexInterval,
+        hasIndexFile ? SSTableReader.getApproximateKeyCount(toScrub) : 0);
 
         // loop through each row, deserializing to check for damage.
         // we'll also loop through the index at the same time, using the position from the index to recover if the
@@ -127,8 +127,8 @@
                         : sstable.openDataReader(CompactionManager.instance.getRateLimiter());
 
         this.indexFile = hasIndexFile
-                ? RandomAccessReader.open(new File(sstable.descriptor.filenameFor(Component.PRIMARY_INDEX)))
-                : null;
+                         ? RandomAccessReader.open(new File(sstable.descriptor.filenameFor(Component.PRIMARY_INDEX)))
+                         : null;
 
         this.scrubInfo = new ScrubInfo(dataFile, sstable);
 
@@ -222,8 +222,8 @@
                     if (currentIndexKey != null && !key.getKey().equals(currentIndexKey))
                     {
                         throw new IOError(new IOException(String.format("Key from data file (%s) does not match key from index file (%s)",
-                                //ByteBufferUtil.bytesToHex(key.getKey()), ByteBufferUtil.bytesToHex(currentIndexKey))));
-                                "_too big_", ByteBufferUtil.bytesToHex(currentIndexKey))));
+                                                                        //ByteBufferUtil.bytesToHex(key.getKey()), ByteBufferUtil.bytesToHex(currentIndexKey))));
+                                                                        "_too big_", ByteBufferUtil.bytesToHex(currentIndexKey))));
                     }
 
                     if (indexFile != null && dataSizeFromIndex > dataFile.length())
@@ -244,7 +244,7 @@
                         && (key == null || !key.getKey().equals(currentIndexKey) || dataStart != dataStartFromIndex))
                     {
                         outputHandler.output(String.format("Retrying from row index; data is %s bytes starting at %s",
-                                                  dataSizeFromIndex, dataStartFromIndex));
+                                                           dataSizeFromIndex, dataStartFromIndex));
                         key = sstable.decorateKey(currentIndexKey);
                         try
                         {
@@ -330,12 +330,8 @@
         // OrderCheckerIterator will check, at iteration time, that the rows are in the proper order. If it detects
         // that one row is out of order, it will stop returning them. The remaining rows will be sorted and added
         // to the outOfOrder set that will be later written to a new SSTable.
-<<<<<<< HEAD
-        OrderCheckerIterator sstableIterator = new OrderCheckerIterator(new RowMergingSSTableIterator(SSTableIdentityIterator.create(sstable, dataFile, key)),
-=======
-        OrderCheckerIterator sstableIterator = new OrderCheckerIterator(new FixNegativeLocalDeletionTimeIterator(new RowMergingSSTableIterator(sstable, dataFile, key),
+        OrderCheckerIterator sstableIterator = new OrderCheckerIterator(new FixNegativeLocalDeletionTimeIterator(new RowMergingSSTableIterator(SSTableIdentityIterator.create(sstable, dataFile, key)),
                                                                                                                  outputHandler, negativeLocalDeletionInfoMetrics),
->>>>>>> 7c8b9f1d
                                                                         cfs.metadata.comparator);
 
         try (UnfilteredRowIterator iterator = withValidation(sstableIterator, dataFile.getPath()))
@@ -370,8 +366,8 @@
             nextIndexKey = !indexAvailable() ? null : ByteBufferUtil.readWithShortLength(indexFile);
 
             nextRowPositionFromIndex = !indexAvailable()
-                    ? dataFile.length()
-                    : rowIndexEntrySerializer.deserializePositionAndSkip(indexFile);
+                                       ? dataFile.length()
+                                       : rowIndexEntrySerializer.deserializePositionAndSkip(indexFile);
         }
         catch (Throwable th)
         {
@@ -553,7 +549,6 @@
             nextToOffer = null;
             return next;
         }
-
     }
 
     /**
@@ -823,4 +818,5 @@
             return builder.build();
         }
     }
+
 }