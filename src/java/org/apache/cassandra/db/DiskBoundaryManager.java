--- conflicted
+++ resolved
@@ -47,49 +47,25 @@
 
     public DiskBoundaries getDiskBoundaries(ColumnFamilyStore cfs, Directories directories)
     {
-<<<<<<< HEAD
         if (!cfs.getPartitioner().splitter().isPresent() || !SPLIT_SSTABLES_BY_TOKEN_RANGE)
-            return new DiskBoundaries(directories.getWriteableLocations(), null, -1, -1);
-        // copy the reference to avoid getting nulled out by invalidate() below
-        // - it is ok to race, compaction will move any incorrect tokens to their correct places, but
-        // returning null would be bad
-        DiskBoundaries db = diskBoundaries.get(directories);
-        if (isOutOfDate(db))
+            return new DiskBoundaries(cfs.getDirectories().getWriteableLocations(), BlacklistedDirectories.getDirectoriesVersion());
+        DiskBoundaries boundaries = diskBoundaries.get(directories);
+        if (boundaries == null || boundaries.isOutOfDate())
         {
             synchronized (this)
             {
-                db = diskBoundaries.get(directories);
-                if (isOutOfDate(db))
-                {
-                    logger.debug("Refreshing disk boundary cache of {} for {}.{}", directories, cfs.keyspace.getName(), cfs.getTableName());
-                    DiskBoundaries oldBoundaries = db;
-                    db = getDiskBoundaryValue(cfs, directories);
-                    diskBoundaries.put(directories, db);
-                    logger.debug("Updating boundaries of {} from {} to {} for {}.{}", directories, oldBoundaries, diskBoundaries, cfs.keyspace.getName(), cfs.getTableName());
-=======
-        if (!cfs.getPartitioner().splitter().isPresent())
-            return new DiskBoundaries(cfs.getDirectories().getWriteableLocations(), BlacklistedDirectories.getDirectoriesVersion());
-        if (diskBoundaries == null || diskBoundaries.isOutOfDate())
-        {
-            synchronized (this)
-            {
-                if (diskBoundaries == null || diskBoundaries.isOutOfDate())
+                boundaries = diskBoundaries.get(directories);
+                if (boundaries == null || boundaries.isOutOfDate())
                 {
                     logger.debug("Refreshing disk boundary cache for {}.{}", cfs.keyspace.getName(), cfs.getTableName());
-                    DiskBoundaries oldBoundaries = diskBoundaries;
-                    diskBoundaries = getDiskBoundaryValue(cfs);
-                    logger.debug("Updating boundaries from {} to {} for {}.{}", oldBoundaries, diskBoundaries, cfs.keyspace.getName(), cfs.getTableName());
->>>>>>> 16bcbb92
+                    DiskBoundaries oldBoundaries = boundaries;
+                    boundaries = getDiskBoundaryValue(cfs, directories);
+                    diskBoundaries.put(directories, boundaries);
+                    logger.debug("Updating boundaries from {} to {} for {}.{}", oldBoundaries, boundaries, cfs.keyspace.getName(), cfs.getTableName());
                 }
             }
         }
-        return diskBoundaries;
-    }
-
-    public void invalidate()
-    {
-       if (diskBoundaries != null)
-           diskBoundaries.invalidate();
+        return boundaries;
     }
 
     private static DiskBoundaries getDiskBoundaryValue(ColumnFamilyStore cfs, Directories directories)
@@ -161,12 +137,10 @@
         diskBoundaries.add(partitioner.getMaximumToken().maxKeyBound());
         return diskBoundaries;
     }
-<<<<<<< HEAD
 
     public void invalidate()
     {
+        diskBoundaries.forEach((k, v) -> v.invalidate());
         diskBoundaries.clear();
     }
-=======
->>>>>>> 16bcbb92
 }