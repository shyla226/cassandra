/*
 * Licensed to the Apache Software Foundation (ASF) under one
 * or more contributor license agreements.  See the NOTICE file
 * distributed with this work for additional information
 * regarding copyright ownership.  The ASF licenses this file
 * to you under the Apache License, Version 2.0 (the
 * "License"); you may not use this file except in compliance
 * with the License.  You may obtain a copy of the License at
 *
 *     http://www.apache.org/licenses/LICENSE-2.0
 *
 * Unless required by applicable law or agreed to in writing, software
 * distributed under the License is distributed on an "AS IS" BASIS,
 * WITHOUT WARRANTIES OR CONDITIONS OF ANY KIND, either express or implied.
 * See the License for the specific language governing permissions and
 * limitations under the License.
 */
package org.apache.cassandra.db;

import java.io.IOException;
import java.util.*;
import java.util.function.Predicate;

import com.google.common.annotations.VisibleForTesting;
import org.slf4j.Logger;
import org.slf4j.LoggerFactory;

import io.reactivex.Flowable;
import io.reactivex.Single;
import org.apache.cassandra.concurrent.NettyRxScheduler;
import org.apache.cassandra.config.*;
import org.apache.cassandra.cql3.QueryOptions;
import org.apache.cassandra.cql3.selection.ResultBuilder;
import org.apache.cassandra.db.filter.*;
import org.apache.cassandra.db.monitoring.ApproximateTime;
import org.apache.cassandra.db.monitoring.Monitorable;
<<<<<<< HEAD
import org.apache.cassandra.db.partitions.PartitionIterator;
import org.apache.cassandra.db.partitions.PurgeFunction;
import org.apache.cassandra.db.partitions.UnfilteredPartitionIterator;
import org.apache.cassandra.db.partitions.UnfilteredPartitionIterators;
=======
import org.apache.cassandra.db.partitions.*;
>>>>>>> 5fd93392
import org.apache.cassandra.db.rows.*;
import org.apache.cassandra.db.transform.StoppingTransformation;
import org.apache.cassandra.db.transform.Transformation;
import org.apache.cassandra.index.Index;
import org.apache.cassandra.index.IndexNotAvailableException;
import org.apache.cassandra.io.IVersionedSerializer;
import org.apache.cassandra.io.util.DataInputPlus;
import org.apache.cassandra.io.util.DataOutputPlus;
import org.apache.cassandra.metrics.TableMetrics;
import org.apache.cassandra.net.MessageOut;
import org.apache.cassandra.schema.IndexMetadata;
import org.apache.cassandra.schema.Schema;
import org.apache.cassandra.schema.SchemaConstants;
import org.apache.cassandra.schema.TableId;
import org.apache.cassandra.schema.TableMetadata;
import org.apache.cassandra.exceptions.UnknownIndexException;
import org.apache.cassandra.service.ClientWarn;
import org.apache.cassandra.tracing.Tracing;
import org.apache.cassandra.utils.FBUtilities;

/**
 * General interface for storage-engine read commands (common to both range and
 * single partition commands).
 * <p>
 * This contains all the informations needed to do a local read.
 */
public abstract class ReadCommand implements ReadQuery
{
    private static final int TEST_ITERATION_DELAY_MILLIS = Integer.parseInt(System.getProperty("cassandra.test.read_iteration_delay_ms", "0"));
    protected static final Logger logger = LoggerFactory.getLogger(ReadCommand.class);
    public static final IVersionedSerializer<ReadCommand> serializer = new Serializer();

    private final Kind kind;
    private final TableMetadata metadata;
    private final int nowInSec;

    private final ColumnFilter columnFilter;
    private final RowFilter rowFilter;
    private final DataLimits limits;

    // SecondaryIndexManager will attempt to provide the most selective of any available indexes
    // during execution. Here we also store an the results of that lookup to repeating it over
    // the lifetime of the command.
    protected Optional<IndexMetadata> index = Optional.empty();

    // Flag to indicate whether the index manager has been queried to select an index for this
    // command. This is necessary as the result of that lookup may be null, in which case we
    // still don't want to repeat it.
    private boolean indexManagerQueried = false;

    private boolean isDigestQuery;
    // if a digest query, the version for which the digest is expected. Ignored if not a digest.
    private int digestVersion;

    protected Monitorable optionalMonitor;

    protected static abstract class SelectionDeserializer
    {
        public abstract ReadCommand deserialize(DataInputPlus in, int version, boolean isDigest, int digestVersion, TableMetadata metadata, int nowInSec, ColumnFilter columnFilter, RowFilter rowFilter, DataLimits limits, Optional<IndexMetadata> index) throws IOException;
    }

    protected enum Kind
    {
        SINGLE_PARTITION (SinglePartitionReadCommand.selectionDeserializer),
        PARTITION_RANGE  (PartitionRangeReadCommand.selectionDeserializer);

        private final SelectionDeserializer selectionDeserializer;

        Kind(SelectionDeserializer selectionDeserializer)
        {
            this.selectionDeserializer = selectionDeserializer;
        }
    }

    protected ReadCommand(Kind kind,
                          boolean isDigestQuery,
                          int digestVersion,
                          TableMetadata metadata,
                          int nowInSec,
                          ColumnFilter columnFilter,
                          RowFilter rowFilter,
                          DataLimits limits,
                          Monitorable optionalMonitor)
    {
        this.kind = kind;
        this.isDigestQuery = isDigestQuery;
        this.digestVersion = digestVersion;
        this.metadata = metadata;
        this.nowInSec = nowInSec;
        this.columnFilter = columnFilter;
        this.rowFilter = rowFilter;
        this.limits = limits;
        this.optionalMonitor = optionalMonitor;
    }

    protected abstract void serializeSelection(DataOutputPlus out, int version) throws IOException;
    protected abstract long selectionSerializedSize(int version);

    /**
     * Creates a new <code>ReadCommand</code> instance with new limits.
     *
     * @param newLimits the new limits
     * @return a new <code>ReadCommand</code> with the updated limits
     */
    public abstract ReadCommand withUpdatedLimit(DataLimits newLimits);

    /**
     * The metadata for the table queried.
     *
     * @return the metadata for the table queried.
     */
    public TableMetadata metadata()
    {
        return metadata;
    }

    public boolean isEmpty()
    {
        return false;
    }

    /**
     * The time in seconds to use as "now" for this query.
     * <p>
     * We use the same time as "now" for the whole query to avoid considering different
     * values as expired during the query, which would be buggy (would throw of counting amongst other
     * things).
     *
     * @return the time (in seconds) to use as "now".
     */
    public int nowInSec()
    {
        return nowInSec;
    }

    /**
     * The configured timeout for this command.
     *
     * @return the configured timeout for this command.
     */
    public abstract long getTimeout();

    /**
     * A filter on which (non-PK) columns must be returned by the query.
     *
     * @return which columns must be fetched by this query.
     */
    public ColumnFilter columnFilter()
    {
        return columnFilter;
    }

    /**
     * Filters/Resrictions on CQL rows.
     * <p>
     * This contains the restrictions that are not directly handled by the
     * {@code ClusteringIndexFilter}. More specifically, this includes any non-PK column
     * restrictions and can include some PK columns restrictions when those can't be
     * satisfied entirely by the clustering index filter (because not all clustering columns
     * have been restricted for instance). If there is 2ndary indexes on the table,
     * one of this restriction might be handled by a 2ndary index.
     *
     * @return the filter holding the expression that rows must satisfy.
     */
    public RowFilter rowFilter()
    {
        return rowFilter;
    }

    /**
     * The limits set on this query.
     *
     * @return the limits set on this query.
     */
    public DataLimits limits()
    {
        return limits;
    }

    /**
     * Whether this query is a digest one or not.
     *
     * @return Whether this query is a digest query.
     */
    public boolean isDigestQuery()
    {
        return isDigestQuery;
    }

    /**
     * If the query is a digest one, the requested digest version.
     *
     * @return the requested digest version if the query is a digest. Otherwise, this can return
     * anything.
     */
    public int digestVersion()
    {
        return digestVersion;
    }

    /**
     * Sets whether this command should be a digest one or not.
     *
     * @param isDigestQuery whether the command should be set as a digest one or not.
     * @return this read command.
     */
    public ReadCommand setIsDigestQuery(boolean isDigestQuery)
    {
        this.isDigestQuery = isDigestQuery;
        return this;
    }

    /**
     * Sets the digest version, for when digest for that command is requested.
     * <p>
     * Note that we allow setting this independently of setting the command as a digest query as
     * this allows us to use the command as a carrier of the digest version even if we only call
     * setIsDigestQuery on some copy of it.
     *
     * @param digestVersion the version for the digest is this command is used for digest query..
     * @return this read command.
     */
    public ReadCommand setDigestVersion(int digestVersion)
    {
        this.digestVersion = digestVersion;
        return this;
    }

    /**
     * The clustering index filter this command to use for the provided key.
     * <p>
     * Note that that method should only be called on a key actually queried by this command
     * and in practice, this will almost always return the same filter, but for the sake of
     * paging, the filter on the first key of a range command might be slightly different.
     *
     * @param key a partition key queried by this command.
     *
     * @return the {@code ClusteringIndexFilter} to use for the partition of key {@code key}.
     */
    public abstract ClusteringIndexFilter clusteringIndexFilter(DecoratedKey key);

    /**
     * Returns a copy of this command.
     *
     * @return a copy of this command.
     */
    public abstract ReadCommand copy();

    protected abstract Flowable<FlowableUnfilteredPartition> queryStorage(ColumnFamilyStore cfs, ReadExecutionController executionController);

    protected abstract int oldestUnrepairedTombstone();


    /**
     * Whether the underlying {@code ClusteringIndexFilter} is reversed or not.
     *
     * @return whether the underlying {@code ClusteringIndexFilter} is reversed or not.
     */
    public abstract boolean isReversed();

    /**
     * Create a read response and takes care of eventually closing the iterator.
     *
     * Digest responses calculate the digest in the construstor and close the iterator immediately,
     * whilst data responses may keep it open until the iterator is closed by the final handler, e.g.
     * {@link org.apache.cassandra.cql3.statements.SelectStatement#processPartition(RowIterator, QueryOptions, ResultBuilder, int)}
     * @param iterator - the iterator containing the results, the response will take ownership
     *
     * @return An appropriate response, either of type digest or data.
     */
    public ReadResponse createResponse(UnfilteredPartitionIterator iterator)
    {
        return isDigestQuery()
             ? ReadResponse.createDigestResponse(iterator, this)
             : ReadResponse.createDataResponse(iterator, this);
    }

    public long indexSerializedSize(int version)
    {
        if (index.isPresent())
            return IndexMetadata.serializer.serializedSize(index.get(), version);
        else
            return 0;
    }

    public Index getIndex()
    {
        return getIndex(Keyspace.openAndGetStore(metadata));
    }

    public Index getIndex(ColumnFamilyStore cfs)
    {
        // if we've already consulted the index manager, and it returned a valid index
        // the result should be cached here.
        if(index.isPresent())
            return cfs.indexManager.getIndex(index.get());

        // if no cached index is present, but we've already consulted the index manager
        // then no registered index is suitable for this command, so just return null.
        if (indexManagerQueried)
            return null;

        // do the lookup, set the flag to indicate so and cache the result if not null
        Index selected = cfs.indexManager.getBestIndexFor(this);
        indexManagerQueried = true;

        if (selected == null)
            return null;

        index = Optional.of(selected.getIndexMetadata());
        return selected;
    }

    /**
     * If the index manager for the CFS determines that there's an applicable
     * 2i that can be used to execute this command, call its (optional)
     * validation method to check that nothing in this command's parameters
     * violates the implementation specific validation rules.
     */
    public void maybeValidateIndex()
    {
        Index index = getIndex(Keyspace.openAndGetStore(metadata));
        if (null != index)
            index.validate(this);
    }

    /**
     * Executes this command on the local host.
     *
     * @return an iterator over the result of executing this command locally.
     */
    // The result iterator is closed upon exceptions (we know it's fine to potentially not close the intermediary
    // iterators created inside the try as long as we do close the original resultIterator), or by closing the result.
    @SuppressWarnings("resource")
    @Override
    public Single<UnfilteredPartitionIterator> executeLocally()
    {
        Single s = Single.defer(
        () ->
        {
            long startTimeNanos = System.nanoTime();
            ColumnFamilyStore cfs = Keyspace.openAndGetStore(metadata);
            Index index = getIndex(cfs);

            Index.Searcher pickSearcher = null;
            if (index != null)
            {
                if (!cfs.indexManager.isIndexQueryable(index))
                    throw new IndexNotAvailableException(index);

                pickSearcher = index.searcherFor(this);
                Tracing.trace("Executing read on {}.{} using index {}", cfs.metadata.keyspace, cfs.metadata.name, index.getIndexMetadata().name);
            }

            Index.Searcher searcher = pickSearcher;
<<<<<<< HEAD
            Single<UnfilteredPartitionIterator> resultIterator = searcher == null
                                                                 ? Single.just(FlowablePartitions.toPartitions(queryStorage(cfs, executionController), cfs.metadata))
                                                                 : searcher.search(executionController);

            return resultIterator.map(
            r ->
=======
            ReadExecutionController controller = ReadExecutionController.forCommand(this);
            try
>>>>>>> 5fd93392
            {
                Single<UnfilteredPartitionIterator> resultIterator = searcher == null
                                                                     ? queryStorage(cfs, controller)
                                                                     : searcher.search(controller);

                return resultIterator.map(r ->
                                          {
                                              r = withTracking(withoutPurgeableTombstones(r, cfs), cfs.metric, startTimeNanos);

                                              // If we've used a 2ndary index, we know the result already satisfy the primary expression used, so
                                              // no point in checking it again.
                                              RowFilter updatedFilter = searcher == null
                                                                        ? rowFilter()
                                                                        : index.getPostIndexQueryFilter(rowFilter());

                                              // TODO: We'll currently do filtering by the rowFilter here because it's convenient. However,
                                              // we'll probably want to optimize by pushing it down the layer (like for dropped columns) as it
                                              // would be more efficient (the sooner we discard stuff we know we don't care, the less useless
                                              // processing we do on it).
                                              final UnfilteredPartitionIterator res = limits().filter(updatedFilter.filter(r, nowInSec()), nowInSec());

                                              // TODO - to be removed after final implementation with MergeFlowable is integrated.
                                              // Closing the execution controller is too important for it to be buried in a transformation,
                                              // so I've temporarily wrapped the iterator - I understand that in the final flowable implementation
                                              // we'll convert a Flowable<Unfiltered> to an iterator or use the Flowable directly, so the idea
                                              // is to close the controller when the subscription to the flowable is cancelled, i.e. when the
                                              // iterator is closed.
                                              // I have checked that all the callers of executeLocally() indeed close the iterator.
                                              return new UnfilteredPartitionIterator()
                                              {

                                                  public boolean hasNext()
                                                  {
                                                      return res.hasNext();
                                                  }

                                                  public UnfilteredRowIterator next()
                                                  {
                                                      return res.next();
                                                  }

                                                  public TableMetadata metadata()
                                                  {
                                                      return res.metadata();
                                                  }

                                                  public void close()
                                                  {
                                                      controller.close();
                                                      res.close();
                                                  }
                                              };
                                          });
            }
            catch (Throwable t)
            {
                controller.close(); // idempotent
                return Single.error(t);
            }
        });


        if (this instanceof SinglePartitionReadCommand)
            s = s.subscribeOn(NettyRxScheduler.getForKey(metadata.keyspace, ((SinglePartitionReadCommand)this).partitionKey(), false ));

        return s;
    }

    protected abstract void recordLatency(TableMetrics metric, long latencyNanos);

    public Single<PartitionIterator> executeInternal()
    {
        return executeLocally().map(p -> UnfilteredPartitionIterators.filter(p, nowInSec()));
    }

    public ReadExecutionController executionController()
    {
        return ReadExecutionController.forCommand(this);
    }

    /**
     * Wraps the provided iterator so that:
     * - metrics on what is scanned by the command are recorded.
     * - log warning/trow TombstoneOverwhelmingException if appropriate.
     * - check if command should be aborted (if it's taking too long)
     *
     * A read command is aborted if it has been running for longer
     * that the client timeout, since in this case the client has already received a
     * timeout error. Also, for continuous paging, local commands are time limited in
     * order to prevent keeping resources for too long. In this case, after a command
     * is aborted, it is scheduled again later on, and it continues from where it left
     * off via the pagers, {@link org.apache.cassandra.service.pager.AbstractQueryPager},
     * and the paging state, {@link org.apache.cassandra.service.pager.PagingState}.
     */
    private UnfilteredPartitionIterator withTracking(UnfilteredPartitionIterator iter,
                                                     final TableMetrics metric,
                                                     final long startTimeNanos)
    {
        class TrackingTransformation extends StoppingTransformation<UnfilteredRowIterator>
        {
            private long lastCheckedForAbort = 0;

            private final int failureThreshold = DatabaseDescriptor.getTombstoneFailureThreshold();
            private final int warningThreshold = DatabaseDescriptor.getTombstoneWarnThreshold();

            private final boolean respectTombstoneThresholds = !SchemaConstants.isSystemKeyspace(ReadCommand.this.metadata().keyspace);

            private int liveRows = 0;
            private int tombstones = 0;

            private DecoratedKey currentKey;
            private Row lastRow = null;

            @Override
            public UnfilteredRowIterator applyToPartition(UnfilteredRowIterator iter)
            {
                if (maybeAbort())
                {
                    iter.close();
                    return null;
                }

                currentKey = iter.partitionKey();
                lastRow = null;
                return Transformation.apply(iter, this);
            }

            private boolean maybeAbort()
            {
                if (optionalMonitor == null)
                    return false;

                /**
                 * The value returned by ApproximateTime.currentTimeMillis() is updated only every
                 * {@link ApproximateTime.CHECK_INTERVAL_MS}, by default 10 millis. Since MonitorableImpl
                 * relies on ApproximateTime, we don't need to check unless the approximate time has elapsed.
                 */
                if (lastCheckedForAbort == ApproximateTime.currentTimeMillis())
                    return false;

                lastCheckedForAbort = ApproximateTime.currentTimeMillis();

                if (optionalMonitor.isAborted())
                {
                     /** APOLLO-312: given that for continuous paging we rely on the pagers and the paging state to
                      * resume commands after they've been interrupted in order to release resources periodically,
                      * if we are processing the first row after a static row, then aborting right now would cause problems
                      * to the pagers, since they would assume that there are no more rows in the partition, see
                      * {@link AbstractQueryPager.Pager#getRemainingInPartition()}.
                      * Removing this assumption in getRemainingInPartition() (in case of command interrupted) is not enough,
                      * since currently we don't serialize a static clustering but we send a null row, resulting in the key
                      * being ignored in the next page. Further, we also send the static row in some conditions if there are
                      * no other rows, which is clearly incorrect if there are other rows in the partition.
                      */
                    if (lastRow != null && lastRow.clustering() == Clustering.STATIC_CLUSTERING)
                    {
                        lastCheckedForAbort = 0; // reset so that we check again on the next row
                        return false;
                    }

                    if (logger.isTraceEnabled())
                        logger.trace("Stopping {}.{} with monitorable {}", metadata.keyspace, metadata.name, optionalMonitor);

                    stop();
                    return true;
                }

                return false;
            }

            @Override
            public Row applyToStatic(Row row)
            {
                return applyToRow(row);
            }

            @Override
            public Row applyToRow(Row row)
            {
                if (TEST_ITERATION_DELAY_MILLIS > 0)
                    maybeDelayForTesting();

                if (maybeAbort())
                    return null;

                lastRow = row;
                boolean hasLiveCells = false;
                for (Cell cell : row.cells())
                {
                    if (!cell.isLive(ReadCommand.this.nowInSec()))
                        countTombstone(row.clustering());
                    else if (!hasLiveCells)
                        hasLiveCells = true;
                }

                if (hasLiveCells || row.primaryKeyLivenessInfo().isLive(nowInSec))
                    ++ liveRows;

                return row;
            }

            @Override
            public RangeTombstoneMarker applyToMarker(RangeTombstoneMarker marker)
            {
                countTombstone(marker.clustering());
                return marker;
            }

            private void countTombstone(ClusteringPrefix clustering)
            {
                ++tombstones;
                if (tombstones > failureThreshold && respectTombstoneThresholds)
                {
                    String query = ReadCommand.this.toCQLString();
                    Tracing.trace("Scanned over {} tombstones for query {}; query aborted (see tombstone_failure_threshold)", failureThreshold, query);
                    throw new TombstoneOverwhelmingException(tombstones, query, ReadCommand.this.metadata(), currentKey, clustering);
                }
            }

            @Override
            public void onClose()
            {
                recordLatency(metric, System.nanoTime() - startTimeNanos);

                metric.tombstoneScannedHistogram.update(tombstones);
                metric.liveScannedHistogram.update(liveRows);

                boolean warnTombstones = tombstones > warningThreshold && respectTombstoneThresholds;
                if (warnTombstones)
                {
                    String msg = String.format("Read %d live rows and %d tombstone cells for query %1.512s (see tombstone_warn_threshold)", liveRows, tombstones, ReadCommand.this.toCQLString());
                    ClientWarn.instance.warn(msg);
                    logger.warn(msg);
                }

                Tracing.trace("Read {} live and {} tombstone cells{}", liveRows, tombstones, (warnTombstones ? " (see tombstone_warn_threshold)" : ""));
            }
        };

        return Transformation.apply(iter, new TrackingTransformation());
    }

    private void maybeDelayForTesting()
    {
        if (!metadata.keyspace.startsWith("system"))
            FBUtilities.sleepQuietly(TEST_ITERATION_DELAY_MILLIS);
    }


    /**
     * Creates a message for this command.
     */
    public abstract MessageOut<ReadCommand> createMessage();

    protected abstract void appendCQLWhereClause(StringBuilder sb);

    // Skip purgeable tombstones. We do this because it's safe to do (post-merge of the memtable and sstable at least), it
    // can save us some bandwith, and avoid making us throw a TombstoneOverwhelmingException for purgeable tombstones (which
    // are to some extend an artefact of compaction lagging behind and hence counting them is somewhat unintuitive).
    protected UnfilteredPartitionIterator withoutPurgeableTombstones(UnfilteredPartitionIterator iterator, ColumnFamilyStore cfs)
    {
        class WithoutPurgeableTombstones extends PurgeFunction
        {
            public WithoutPurgeableTombstones()
            {
                super(nowInSec(), cfs.gcBefore(nowInSec()), oldestUnrepairedTombstone(), cfs.getCompactionStrategyManager().onlyPurgeRepairedTombstones());
            }

            protected Predicate<Long> getPurgeEvaluator()
            {
                return time -> true;
            }
        }
        return Transformation.apply(iterator, new WithoutPurgeableTombstones());
    }

    /**
     * Recreate the CQL string corresponding to this query.
     * <p>
     * Note that in general the returned string will not be exactly the original user string, first
     * because there isn't always a single syntax for a given query,  but also because we don't have
     * all the information needed (we know the non-PK columns queried but not the PK ones as internally
     * we query them all). So this shouldn't be relied too strongly, but this should be good enough for
     * debugging purpose which is what this is for.
     */
    public String toCQLString()
    {
        StringBuilder sb = new StringBuilder();
        sb.append("SELECT ").append(columnFilter());
        sb.append(" FROM ").append(metadata().keyspace).append('.').append(metadata.name);
        appendCQLWhereClause(sb);

        if (limits() != DataLimits.NONE)
            sb.append(' ').append(limits());
        return sb.toString();
    }

    public void monitor(long constructionTime, long timeout, long slowQueryTimeout, boolean isCrossNode)
    {
       optionalMonitor = Monitorable.forNormalQuery(toCQLString(), constructionTime, timeout, slowQueryTimeout, isCrossNode);
    }

    public void monitorLocal(long startTime)
    {
        optionalMonitor = Monitorable.forLocalQuery(toCQLString(), startTime, DatabaseDescriptor.getContinuousPaging().max_local_query_time_ms);
    }

    public boolean complete()
    {
        if (optionalMonitor == null)
            return true;

        return optionalMonitor.complete();
    }

    @VisibleForTesting
    void abort()
    {
        if (optionalMonitor != null)
            optionalMonitor.abort();
    }

    public boolean aborted()
    {
        return optionalMonitor == null ? false : optionalMonitor.isAborted();
    }

    private static class Serializer implements IVersionedSerializer<ReadCommand>
    {
        private static int digestFlag(boolean isDigest)
        {
            return isDigest ? 0x01 : 0;
        }

        private static boolean isDigest(int flags)
        {
            return (flags & 0x01) != 0;
        }

        // We don't set this flag anymore, but still look if we receive a
        // command with it set in case someone is using thrift a mixed 3.0/4.0+
        // cluster (which is unsupported). This is also a reminder for not
        // re-using this flag until we drop 3.0/3.X compatibility (since it's
        // used by these release for thrift and would thus confuse things)
        private static boolean isForThrift(int flags)
        {
            return (flags & 0x02) != 0;
        }

        private static int indexFlag(boolean hasIndex)
        {
            return hasIndex ? 0x04 : 0;
        }

        private static boolean hasIndex(int flags)
        {
            return (flags & 0x04) != 0;
        }

        public void serialize(ReadCommand command, DataOutputPlus out, int version) throws IOException
        {
            out.writeByte(command.kind.ordinal());
            out.writeByte(digestFlag(command.isDigestQuery()) | indexFlag(command.index.isPresent()));
            if (command.isDigestQuery())
                out.writeUnsignedVInt(command.digestVersion());
            command.metadata.id.serialize(out);
            out.writeInt(command.nowInSec());
            ColumnFilter.serializer.serialize(command.columnFilter(), out, version);
            RowFilter.serializer.serialize(command.rowFilter(), out, version);
            DataLimits.serializer.serialize(command.limits(), out, version, command.metadata.comparator);
            if (command.index.isPresent())
                IndexMetadata.serializer.serialize(command.index.get(), out, version);

            command.serializeSelection(out, version);
        }

        public ReadCommand deserialize(DataInputPlus in, int version) throws IOException
        {
            Kind kind = Kind.values()[in.readByte()];
            int flags = in.readByte();
            boolean isDigest = isDigest(flags);
            // Shouldn't happen or it's a user error (see comment above) but
            // better complain loudly than doing the wrong thing.
            if (isForThrift(flags))
                throw new IllegalStateException("Received a command with the thrift flag set. "
                                              + "This means thrift is in use in a mixed 3.0/3.X and 4.0+ cluster, "
                                              + "which is unsupported. Make sure to stop using thrift before "
                                              + "upgrading to 4.0");

            boolean hasIndex = hasIndex(flags);
            int digestVersion = isDigest ? (int)in.readUnsignedVInt() : 0;
            TableMetadata metadata = Schema.instance.getExistingTableMetadata(TableId.deserialize(in));
            int nowInSec = in.readInt();
            ColumnFilter columnFilter = ColumnFilter.serializer.deserialize(in, version, metadata);
            RowFilter rowFilter = RowFilter.serializer.deserialize(in, version, metadata);
            DataLimits limits = DataLimits.serializer.deserialize(in, version, metadata.comparator);
            Optional<IndexMetadata> index = hasIndex
                                          ? deserializeIndexMetadata(in, version, metadata)
                                          : Optional.empty();

            return kind.selectionDeserializer.deserialize(in, version, isDigest, digestVersion, metadata, nowInSec, columnFilter, rowFilter, limits, index);
        }

        private Optional<IndexMetadata> deserializeIndexMetadata(DataInputPlus in, int version, TableMetadata metadata) throws IOException
        {
            try
            {
                return Optional.of(IndexMetadata.serializer.deserialize(in, version, metadata));
            }
            catch (UnknownIndexException e)
            {
                logger.info("Couldn't find a defined index on {}.{} with the id {}. " +
                            "If an index was just created, this is likely due to the schema not " +
                            "being fully propagated. Local read will proceed without using the " +
                            "index. Please wait for schema agreement after index creation.",
                            metadata.keyspace, metadata.name, e.indexId);
                return Optional.empty();
            }
        }

        public long serializedSize(ReadCommand command, int version)
        {
            return 2 // kind + flags
                   + (command.isDigestQuery() ? TypeSizes.sizeofUnsignedVInt(command.digestVersion()) : 0)
                   + command.metadata.id.serializedSize()
                   + TypeSizes.sizeof(command.nowInSec())
                   + ColumnFilter.serializer.serializedSize(command.columnFilter(), version)
                   + RowFilter.serializer.serializedSize(command.rowFilter(), version)
                   + DataLimits.serializer.serializedSize(command.limits(), version, command.metadata.comparator)
                   + command.selectionSerializedSize(version)
                   + command.indexSerializedSize(version);
        }
    }
}<|MERGE_RESOLUTION|>--- conflicted
+++ resolved
@@ -34,15 +34,15 @@
 import org.apache.cassandra.db.filter.*;
 import org.apache.cassandra.db.monitoring.ApproximateTime;
 import org.apache.cassandra.db.monitoring.Monitorable;
-<<<<<<< HEAD
 import org.apache.cassandra.db.partitions.PartitionIterator;
 import org.apache.cassandra.db.partitions.PurgeFunction;
 import org.apache.cassandra.db.partitions.UnfilteredPartitionIterator;
 import org.apache.cassandra.db.partitions.UnfilteredPartitionIterators;
-=======
-import org.apache.cassandra.db.partitions.*;
->>>>>>> 5fd93392
 import org.apache.cassandra.db.rows.*;
+import org.apache.cassandra.db.rows.Cell;
+import org.apache.cassandra.db.rows.RangeTombstoneMarker;
+import org.apache.cassandra.db.rows.Row;
+import org.apache.cassandra.db.rows.UnfilteredRowIterator;
 import org.apache.cassandra.db.transform.StoppingTransformation;
 import org.apache.cassandra.db.transform.Transformation;
 import org.apache.cassandra.index.Index;
@@ -397,21 +397,12 @@
             }
 
             Index.Searcher searcher = pickSearcher;
-<<<<<<< HEAD
-            Single<UnfilteredPartitionIterator> resultIterator = searcher == null
-                                                                 ? Single.just(FlowablePartitions.toPartitions(queryStorage(cfs, executionController), cfs.metadata))
-                                                                 : searcher.search(executionController);
-
-            return resultIterator.map(
-            r ->
-=======
             ReadExecutionController controller = ReadExecutionController.forCommand(this);
             try
->>>>>>> 5fd93392
             {
                 Single<UnfilteredPartitionIterator> resultIterator = searcher == null
-                                                                     ? queryStorage(cfs, controller)
-                                                                     : searcher.search(controller);
+                                                                   ? Single.just(FlowablePartitions.toPartitions(queryStorage(cfs, controller), cfs.metadata()))
+                                                                   : searcher.search(controller);
 
                 return resultIterator.map(r ->
                                           {
@@ -471,7 +462,7 @@
 
 
         if (this instanceof SinglePartitionReadCommand)
-            s = s.subscribeOn(NettyRxScheduler.getForKey(metadata.keyspace, ((SinglePartitionReadCommand)this).partitionKey(), false ));
+            s = s.subscribeOn(NettyRxScheduler.getForKey(metadata.keyspace, ((SinglePartitionReadCommand)this).partitionKey(), false));
 
         return s;
     }
