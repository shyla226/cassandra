/*
 * Licensed to the Apache Software Foundation (ASF) under one
 * or more contributor license agreements.  See the NOTICE file
 * distributed with this work for additional information
 * regarding copyright ownership.  The ASF licenses this file
 * to you under the Apache License, Version 2.0 (the
 * "License"); you may not use this file except in compliance
 * with the License.  You may obtain a copy of the License at
 *
 *     http://www.apache.org/licenses/LICENSE-2.0
 *
 * Unless required by applicable law or agreed to in writing, software
 * distributed under the License is distributed on an "AS IS" BASIS,
 * WITHOUT WARRANTIES OR CONDITIONS OF ANY KIND, either express or implied.
 * See the License for the specific language governing permissions and
 * limitations under the License.
 */
package org.apache.cassandra.db;

import java.io.IOException;
import java.util.*;
import java.util.function.Supplier;

import javax.annotation.Nullable;

import com.google.common.annotations.VisibleForTesting;
import org.slf4j.Logger;
import org.slf4j.LoggerFactory;

import io.reactivex.functions.Function;
import org.apache.cassandra.utils.flow.CsFlow;
import io.reactivex.Single;
import org.apache.cassandra.concurrent.Scheduleable;
import org.apache.cassandra.config.*;
import org.apache.cassandra.cql3.QueryOptions;
import org.apache.cassandra.cql3.selection.ResultBuilder;
import org.apache.cassandra.db.ReadVerbs.ReadVersion;
import org.apache.cassandra.db.filter.*;
import org.apache.cassandra.db.monitoring.Monitor;
import org.apache.cassandra.db.partitions.*;
import org.apache.cassandra.db.rows.*;
import org.apache.cassandra.index.Index;
import org.apache.cassandra.index.IndexNotAvailableException;
import org.apache.cassandra.io.util.DataInputPlus;
import org.apache.cassandra.io.util.DataOutputPlus;
import org.apache.cassandra.metrics.TableMetrics;
import org.apache.cassandra.net.Verbs;
import org.apache.cassandra.net.MessagingVersion;
import org.apache.cassandra.schema.IndexMetadata;
import org.apache.cassandra.schema.Schema;
import org.apache.cassandra.schema.SchemaConstants;
import org.apache.cassandra.schema.TableId;
import org.apache.cassandra.schema.TableMetadata;
import org.apache.cassandra.exceptions.UnknownIndexException;
import org.apache.cassandra.service.ClientWarn;
import org.apache.cassandra.tracing.Tracing;
import org.apache.cassandra.utils.Serializer;
import org.apache.cassandra.utils.versioning.VersionDependent;
import org.apache.cassandra.utils.versioning.Versioned;

/**
 * General interface for storage-engine read commands (common to both range and
 * single partition commands).
 * <p>
 * This contains all the information needed to do a local read.
 */
public abstract class ReadCommand implements ReadQuery, Scheduleable
{
    protected static final Logger logger = LoggerFactory.getLogger(ReadCommand.class);

    public static final Versioned<ReadVersion, Serializer<ReadCommand>> serializers = ReadVersion.versioned(ReadCommandSerializer::new);

    private final Kind kind;
    private final TableMetadata metadata;
    private final int nowInSec;

    private final ColumnFilter columnFilter;
    private final RowFilter rowFilter;
    private final DataLimits limits;

    // SecondaryIndexManager will attempt to provide the most selective of any available indexes
    // during execution. Here we also store an the results of that lookup to repeating it over
    // the lifetime of the command.
    protected Optional<IndexMetadata> index = Optional.empty();

    // Flag to indicate whether the index manager has been queried to select an index for this
    // command. This is necessary as the result of that lookup may be null, in which case we
    // still don't want to repeat it.
    private boolean indexManagerQueried = false;

    /** The version of the digest this must generate if it is a digest query, {@code null} if it isn't a digest query */
    @Nullable
    private final DigestVersion digestVersion;

    protected static abstract class SelectionDeserializer
    {
        public abstract ReadCommand deserialize(DataInputPlus in, ReadVersion version, DigestVersion digestVersion, TableMetadata metadata, int nowInSec, ColumnFilter columnFilter, RowFilter rowFilter, DataLimits limits, Optional<IndexMetadata> index) throws IOException;
    }

    protected enum Kind
    {
        SINGLE_PARTITION (SinglePartitionReadCommand.selectionDeserializer),
        PARTITION_RANGE  (PartitionRangeReadCommand.selectionDeserializer);

        private final SelectionDeserializer selectionDeserializer;

        Kind(SelectionDeserializer selectionDeserializer)
        {
            this.selectionDeserializer = selectionDeserializer;
        }
    }

    protected ReadCommand(Kind kind,
                          DigestVersion digestVersion,
                          TableMetadata metadata,
                          int nowInSec,
                          ColumnFilter columnFilter,
                          RowFilter rowFilter,
                          DataLimits limits)
    {
        this.kind = kind;
        this.digestVersion = digestVersion;
        this.metadata = metadata;
        this.nowInSec = nowInSec;
        this.columnFilter = columnFilter;
        this.rowFilter = rowFilter;
        this.limits = limits;
    }

    protected abstract void serializeSelection(DataOutputPlus out, ReadVersion version) throws IOException;
    protected abstract long selectionSerializedSize(ReadVersion version);

    /**
     * Creates a new <code>ReadCommand</code> instance with new limits.
     *
     * @param newLimits the new limits
     * @return a new <code>ReadCommand</code> with the updated limits
     */
    public abstract ReadCommand withUpdatedLimit(DataLimits newLimits);

    /**
     * The metadata for the table queried.
     *
     * @return the metadata for the table queried.
     */
    public TableMetadata metadata()
    {
        return metadata;
    }

    public boolean isEmpty()
    {
        return false;
    }

    /**
     * The time in seconds to use as "now" for this query.
     * <p>
     * We use the same time as "now" for the whole query to avoid considering different
     * values as expired during the query, which would be buggy (would throw of counting amongst other
     * things).
     *
     * @return the time (in seconds) to use as "now".
     */
    public int nowInSec()
    {
        return nowInSec;
    }

    /**
     * The configured timeout for this command.
     *
     * @return the configured timeout for this command.
     */
    public abstract long getTimeout();

    /**
     * A filter on which (non-PK) columns must be returned by the query.
     *
     * @return which columns must be fetched by this query.
     */
    public ColumnFilter columnFilter()
    {
        return columnFilter;
    }

    /**
     * Filters/Resrictions on CQL rows.
     * <p>
     * This contains the restrictions that are not directly handled by the
     * {@code ClusteringIndexFilter}. More specifically, this includes any non-PK column
     * restrictions and can include some PK columns restrictions when those can't be
     * satisfied entirely by the clustering index filter (because not all clustering columns
     * have been restricted for instance). If there is 2ndary indexes on the table,
     * one of this restriction might be handled by a 2ndary index.
     *
     * @return the filter holding the expression that rows must satisfy.
     */
    public RowFilter rowFilter()
    {
        return rowFilter;
    }

    /**
     * The limits set on this query.
     *
     * @return the limits set on this query.
     */
    public DataLimits limits()
    {
        return limits;
    }

    /**
     * Whether this query is a digest one or not.
     *
     * @return Whether this query is a digest query.
     */
    public boolean isDigestQuery()
    {
        return digestVersion != null;
    }

    /**
     * If the query is a digest one, the requested digest version.
     *
     * @return the requested digest version if the query is a digest, {@code null} otherwise.
     */
    @Nullable
    public DigestVersion digestVersion()
    {
        return digestVersion;
    }

    /**
     * Returns a digest command for this command using the provided digest version.
     *
     * @param digestVersion the version of the digest that the new command must generate.
     * @return a newly created digest command, otherwise equivalent to this command.
     */
    public abstract ReadCommand createDigestCommand(DigestVersion digestVersion);

    /**
     * The clustering index filter this command to use for the provided key.
     * <p>
     * Note that that method should only be called on a key actually queried by this command
     * and in practice, this will almost always return the same filter, but for the sake of
     * paging, the filter on the first key of a range command might be slightly different.
     *
     * @param key a partition key queried by this command.
     *
     * @return the {@code ClusteringIndexFilter} to use for the partition of key {@code key}.
     */
    public abstract ClusteringIndexFilter clusteringIndexFilter(DecoratedKey key);

    @VisibleForTesting
    public abstract CsFlow<FlowableUnfilteredPartition> queryStorage(ColumnFamilyStore cfs, ReadExecutionController executionController);

    protected abstract int oldestUnrepairedTombstone();


    /**
     * Whether the underlying {@code ClusteringIndexFilter} is reversed or not.
     *
     * @return whether the underlying {@code ClusteringIndexFilter} is reversed or not.
     */
    public abstract boolean isReversed();

    /**
     * Create a read response and takes care of eventually closing the iterator.
     *
     * Digest responses calculate the digest in the constructor and close the iterator immediately,
     * whilst data responses may keep it open until the iterator is closed by the final handler, e.g.
     * {@link org.apache.cassandra.cql3.statements.SelectStatement#processPartition(RowIterator, QueryOptions, ResultBuilder, int)}
     *
     * @param partitions - the partitions to be processed in order to create the response
     * @param forLocalDelivery - if the response is to be delivered locally (optimized path)
     * @return An appropriate response, either of type digest or data.
     */
    public Single<ReadResponse> createResponse(CsFlow<FlowableUnfilteredPartition> partitions, boolean forLocalDelivery)
    {
        return isDigestQuery()
               ? ReadResponse.createDigestResponse(partitions, this)
               : ReadResponse.createDataResponse(partitions, this, forLocalDelivery);
    }

    public long indexSerializedSize()
    {
        if (index.isPresent())
            return IndexMetadata.serializer.serializedSize(index.get());
        else
            return 0;
    }

    public Index getIndex()
    {
        return getIndex(Keyspace.openAndGetStore(metadata));
    }

    public Index getIndex(ColumnFamilyStore cfs)
    {
        // if we've already consulted the index manager, and it returned a valid index
        // the result should be cached here.
        if(index.isPresent())
            return cfs.indexManager.getIndex(index.get());

        // if no cached index is present, but we've already consulted the index manager
        // then no registered index is suitable for this command, so just return null.
        if (indexManagerQueried)
            return null;

        // do the lookup, set the flag to indicate so and cache the result if not null
        Index selected = cfs.indexManager.getBestIndexFor(this);
        indexManagerQueried = true;

        if (selected == null)
            return null;

        index = Optional.of(selected.getIndexMetadata());
        return selected;
    }

    /**
     * If the index manager for the CFS determines that there's an applicable
     * 2i that can be used to execute this command, call its (optional)
     * validation method to check that nothing in this command's parameters
     * violates the implementation specific validation rules.
     */
    public void maybeValidateIndex()
    {
        Index index = getIndex(Keyspace.openAndGetStore(metadata));
        if (null != index)
            index.validate(this);
    }

    /**
     * Executes this command on the local host.
     *
     * @return an iterator over the result of executing this command locally.
     */
    // The result iterator is closed upon exceptions (we know it's fine to potentially not close the intermediary
    // iterators created inside the try as long as we do close the original resultIterator), or by closing the result.
    @SuppressWarnings("resource")
    @Override
    public CsFlow<FlowableUnfilteredPartition> executeLocally(Monitor monitor)
    {
        long startTimeNanos = System.nanoTime();
        ColumnFamilyStore cfs = Keyspace.openAndGetStore(metadata);
        Index index = getIndex(cfs);

        Index.Searcher pickSearcher = null;
        if (index != null)
        {
            if (!cfs.indexManager.isIndexQueryable(index))
                throw new IndexNotAvailableException(index);

            pickSearcher = index.searcherFor(this);
            Tracing.trace("Executing read on {}.{} using index {}", cfs.metadata.keyspace, cfs.metadata.name, index.getIndexMetadata().name);
        }

        Index.Searcher searcher = pickSearcher;
        CsFlow<FlowableUnfilteredPartition> flow = applyController(
            controller ->
            {
                CsFlow<FlowableUnfilteredPartition> r = searcher == null
                                                        ? queryStorage(cfs, controller)
                                                        : searcher.search(controller);

                if (monitor != null)
                    r = monitor.withMonitoring(r);

                r = withoutPurgeableTombstones(r, cfs);
                r = withMetricsRecording(r, cfs.metric, startTimeNanos);

                // If we've used a 2ndary index, we know the result already satisfy the primary expression used, so
                // no point in checking it again.
                RowFilter updatedFilter = searcher == null
                                          ? rowFilter()
                                          : index.getPostIndexQueryFilter(rowFilter());

                // TODO: We'll currently do filtering by the rowFilter here because it's convenient. However,
                // we'll probably want to optimize by pushing it down the layer (like for dropped columns) as it
                // would be more efficient (the sooner we discard stuff we know we don't care, the less useless
                // processing we do on it).
                r = updatedFilter.filter(r, cfs.metadata(), nowInSec());
                return limits().filter(r, nowInSec());
            });

        return flow;
    }

<<<<<<< HEAD
    public CsFlow<FlowableUnfilteredPartition> applyController(Function<ReadExecutionController, CsFlow<FlowableUnfilteredPartition>> op)
    {
        return CsFlow.using(() -> ReadExecutionController.forCommand(this),
                            op,
                            controller -> controller.close());
=======
        try
        {
            if (executionController.monitor() != null)
                resultIterator = executionController.monitor().withMonitoring(resultIterator);
            resultIterator = withMetricsRecording(withoutPurgeableTombstones(resultIterator, cfs), cfs.metric, startTimeNanos);

            // If we've used a 2ndary index, we know the result already satisfy the primary expression used, so
            // no point in checking it again.
            RowFilter updatedFilter = searcher == null
                                    ? rowFilter()
                                    : index.getPostIndexQueryFilter(rowFilter());

            // TODO: We'll currently do filtering by the rowFilter here because it's convenient. However,
            // we'll probably want to optimize by pushing it down the layer (like for dropped columns) as it
            // would be more efficient (the sooner we discard stuff we know we don't care, the less useless
            // processing we do on it).
            return limits().filter(updatedFilter.filter(resultIterator, nowInSec()), nowInSec(), selectsFullPartition());
        }
        catch (RuntimeException | Error e)
        {
            resultIterator.close();
            throw e;
        }
>>>>>>> 1b8a634d
    }

    protected abstract void recordLatency(TableMetrics metric, long latencyNanos);

    public Single<PartitionIterator> executeInternal(Monitor monitor)
    {
        return Single.fromCallable(() ->
                                   FlowablePartitions.toPartitionsFiltered(
                                           FlowablePartitions.filterAndSkipEmpty(executeLocally(monitor),
                                                                                 nowInSec())));
    }

    public ReadExecutionController executionController()
    {
        return ReadExecutionController.forCommand(this);
    }

    /**
     * Wraps the provided iterator so that metrics on what is scanned by the command are recorded.
     * This also log warning/trow TombstoneOverwhelmingException if appropriate.
     */
    private CsFlow<FlowableUnfilteredPartition> withMetricsRecording(CsFlow<FlowableUnfilteredPartition> partitions,
                                                                     final TableMetrics metric,
                                                                     final long startTimeNanos)
    {
        class MetricRecording
        {
            private final int failureThreshold = DatabaseDescriptor.getTombstoneFailureThreshold();
            private final int warningThreshold = DatabaseDescriptor.getTombstoneWarnThreshold();

            private final boolean respectTombstoneThresholds = !SchemaConstants.isSystemKeyspace(ReadCommand.this.metadata().keyspace);

            private int liveRows = 0;
            private int tombstones = 0;

            private DecoratedKey currentKey;

            public FlowableUnfilteredPartition countPartition(FlowableUnfilteredPartition iter)
            {
                currentKey = iter.header.partitionKey;
                countRow(iter.staticRow);

                return new FlowableUnfilteredPartition(iter.header,
                                                       iter.staticRow,
                                                       iter.content.map(this::countUnfiltered));
            }

            public Unfiltered countUnfiltered(Unfiltered unfiltered)
            {
                if (unfiltered.isRow())
                    countRow((Row) unfiltered);
                else
                    countTombstone(unfiltered.clustering());

                return unfiltered;
            }

            public void countRow(Row row)
            {
                boolean hasLiveCells = false;
                for (Cell cell : row.cells())
                {
                    if (!cell.isLive(ReadCommand.this.nowInSec()))
                        countTombstone(row.clustering());
                    else if (!hasLiveCells)
                        hasLiveCells = true;
                }

                if (hasLiveCells || row.primaryKeyLivenessInfo().isLive(nowInSec))
                    ++ liveRows;
            }

            private void countTombstone(ClusteringPrefix clustering)
            {
                ++tombstones;
                if (tombstones > failureThreshold && respectTombstoneThresholds)
                {
                    String query = ReadCommand.this.toCQLString();
                    Tracing.trace("Scanned over {} tombstones for query {}; query aborted (see tombstone_failure_threshold)", failureThreshold, query);
                    throw new TombstoneOverwhelmingException(tombstones, query, ReadCommand.this.metadata(), currentKey, clustering);
                }
            }

            public void onComplete()
            {
                recordLatency(metric, System.nanoTime() - startTimeNanos);

                metric.tombstoneScannedHistogram.update(tombstones);
                metric.liveScannedHistogram.update(liveRows);

                boolean warnTombstones = tombstones > warningThreshold && respectTombstoneThresholds;
                if (warnTombstones)
                {
                    String msg = String.format("Read %d live rows and %d tombstone cells for query %1.512s (see tombstone_warn_threshold)", liveRows, tombstones, ReadCommand.this.toCQLString());
                    ClientWarn.instance.warn(msg);
                    logger.warn(msg);
                }

                Tracing.trace("Read {} live and {} tombstone cells{}", liveRows, tombstones, (warnTombstones ? " (see tombstone_warn_threshold)" : ""));
            }
        };

        final MetricRecording metricsRecording = new MetricRecording();
        partitions = partitions.map(metricsRecording::countPartition);
        partitions = partitions.doOnClose(metricsRecording::onComplete);
        return partitions;
    }

    protected abstract void appendCQLWhereClause(StringBuilder sb);

    static class PurgeOp
    {
        private final DeletionPurger purger;
        private final int nowInSec;

        public PurgeOp(int nowInSec, int gcBefore, Supplier<Integer> oldestUnrepairedTombstone, boolean onlyPurgeRepairedTombstones)
        {
            this.nowInSec = nowInSec;
            this.purger = (timestamp, localDeletionTime) ->
                          !(onlyPurgeRepairedTombstones && localDeletionTime >= oldestUnrepairedTombstone.get())
                          && localDeletionTime < gcBefore;
        }

        public FlowableUnfilteredPartition purgePartition(FlowableUnfilteredPartition partition)
        {
            PartitionHeader header = partition.header;

            if (purger.shouldPurge(header.partitionLevelDeletion))
                header = header.with(DeletionTime.LIVE);

            FlowableUnfilteredPartition purged = new FlowableUnfilteredPartition(header,
                                                                                 applyToStatic(partition.staticRow),
                                                                                 partition.content.skippingMap(this::purgeUnfiltered));
            return purged;
        }

        public Unfiltered purgeUnfiltered(Unfiltered next)
        {
            return next.purge(purger, nowInSec);
        }

        public Row applyToStatic(Row row)
        {
            Row purged = row.purge(purger, nowInSec);
            return purged != null ? purged : Rows.EMPTY_STATIC_ROW;
        }
    }


    // Skip purgeable tombstones. We do this because it's safe to do (post-merge of the memtable and sstable at least), it
    // can save us some bandwidth, and avoid making us throw a TombstoneOverwhelmingException for purgeable tombstones (which
    // are to some extend an artifact of compaction lagging behind and hence counting them is somewhat unintuitive).
    protected CsFlow<FlowableUnfilteredPartition> withoutPurgeableTombstones(CsFlow<FlowableUnfilteredPartition> iterator, ColumnFamilyStore cfs)
    {
        return iterator.map(new PurgeOp(nowInSec(),
                                        cfs.gcBefore(nowInSec()),
                                        this::oldestUnrepairedTombstone,
                                        cfs.getCompactionStrategyManager().onlyPurgeRepairedTombstones())
                            ::purgePartition);
    }

    /**
     * Recreate the CQL string corresponding to this query.
     * <p>
     * Note that in general the returned string will not be exactly the original user string, first
     * because there isn't always a single syntax for a given query,  but also because we don't have
     * all the information needed (we know the non-PK columns queried but not the PK ones as internally
     * we query them all). So this shouldn't be relied too strongly, but this should be good enough for
     * debugging purpose which is what this is for.
     */
    public String toCQLString()
    {
        StringBuilder sb = new StringBuilder();
        sb.append("SELECT ").append(columnFilter());
        sb.append(" FROM ").append(metadata().keyspace).append('.').append(metadata.name);
        appendCQLWhereClause(sb);

        if (limits() != DataLimits.NONE)
            sb.append(' ').append(limits());
        return sb.toString();
    }

    private static class ReadCommandSerializer extends VersionDependent<ReadVersion> implements Serializer<ReadCommand>
    {
        private ReadCommandSerializer(ReadVersion version)
        {
            super(version);
        }

        private static int digestFlag(boolean isDigest)
        {
            return isDigest ? 0x01 : 0;
        }

        private static boolean isDigest(int flags)
        {
            return (flags & 0x01) != 0;
        }

        // We don't set this flag anymore, but still look if we receive a
        // command with it set in case someone is using thrift a mixed 3.0/4.0+
        // cluster (which is unsupported). This is also a reminder for not
        // re-using this flag until we drop 3.0/3.X compatibility (since it's
        // used by these release for thrift and would thus confuse things)
        private static boolean isForThrift(int flags)
        {
            return (flags & 0x02) != 0;
        }

        private static int indexFlag(boolean hasIndex)
        {
            return hasIndex ? 0x04 : 0;
        }

        private static boolean hasIndex(int flags)
        {
            return (flags & 0x04) != 0;
        }

        private int digestVersionInt(DigestVersion digestVersion)
        {
            return version.compareTo(ReadVersion.DSE_60) < 0
                   ? MessagingVersion.OSS_30.protocolVersion().handshakeVersion
                   : digestVersion.ordinal();
        }

        private DigestVersion fromDigestVersionInt(int digestVersion)
        {
            // Before DSE_60, the version is the messagingVersion to use for the digest. After DSE_60, it's directly the
            // ordinal of the digestVersion.
            if (version.compareTo(ReadVersion.DSE_60) >= 0)
                return DigestVersion.values()[digestVersion];

            MessagingVersion ms = MessagingVersion.fromHandshakeVersion(digestVersion);
            return ms.<ReadVersion>groupVersion(Verbs.Group.READS).digestVersion;
        }

        public void serialize(ReadCommand command, DataOutputPlus out) throws IOException
        {
            out.writeByte(command.kind.ordinal());
            out.writeByte(digestFlag(command.isDigestQuery()) | indexFlag(command.index.isPresent()));
            if (command.isDigestQuery())
                out.writeUnsignedVInt(digestVersionInt(command.digestVersion()));
            command.metadata.id.serialize(out);
            out.writeInt(command.nowInSec());
            ColumnFilter.serializers.get(version).serialize(command.columnFilter(), out);
            RowFilter.serializers.get(version).serialize(command.rowFilter(), out);
            DataLimits.serializers.get(version).serialize(command.limits(), out, command.metadata.comparator);
            if (command.index.isPresent())
                IndexMetadata.serializer.serialize(command.index.get(), out);

            command.serializeSelection(out, version);
        }

        public ReadCommand deserialize(DataInputPlus in) throws IOException
        {
            Kind kind = Kind.values()[in.readByte()];
            int flags = in.readByte();
            boolean isDigest = isDigest(flags);
            // Shouldn't happen or it's a user error (see comment above) but
            // better complain loudly than doing the wrong thing.
            if (isForThrift(flags))
                throw new IllegalStateException("Received a command with the thrift flag set. "
                                              + "This means thrift is in use in a mixed 3.0/3.X and 4.0+ cluster, "
                                              + "which is unsupported. Make sure to stop using thrift before "
                                              + "upgrading to 4.0");

            boolean hasIndex = hasIndex(flags);
            DigestVersion digestVersion = isDigest ? fromDigestVersionInt((int)in.readUnsignedVInt()) : null;
            TableMetadata metadata = Schema.instance.getExistingTableMetadata(TableId.deserialize(in));
            int nowInSec = in.readInt();

            ColumnFilter columnFilter = ColumnFilter.serializers.get(version).deserialize(in, metadata);
            RowFilter rowFilter = RowFilter.serializers.get(version).deserialize(in, metadata);
            DataLimits limits = DataLimits.serializers.get(version).deserialize(in, metadata);

            Optional<IndexMetadata> index = hasIndex
                                          ? deserializeIndexMetadata(in, metadata)
                                          : Optional.empty();

            return kind.selectionDeserializer.deserialize(in, version, digestVersion, metadata, nowInSec, columnFilter, rowFilter, limits, index);
        }

        private Optional<IndexMetadata> deserializeIndexMetadata(DataInputPlus in, TableMetadata metadata) throws IOException
        {
            try
            {
                return Optional.of(IndexMetadata.serializer.deserialize(in, metadata));
            }
            catch (UnknownIndexException e)
            {
                logger.info("Couldn't find a defined index on {}.{} with the id {}. " +
                            "If an index was just created, this is likely due to the schema not " +
                            "being fully propagated. Local read will proceed without using the " +
                            "index. Please wait for schema agreement after index creation.",
                            metadata.keyspace, metadata.name, e.indexId);
                return Optional.empty();
            }
        }

        public long serializedSize(ReadCommand command)
        {
            return 2 // kind + flags
                   + (command.isDigestQuery() ? TypeSizes.sizeofUnsignedVInt(digestVersionInt(command.digestVersion())) : 0)
                   + command.metadata.id.serializedSize()
                   + TypeSizes.sizeof(command.nowInSec())
                   + ColumnFilter.serializers.get(version).serializedSize(command.columnFilter())
                   + RowFilter.serializers.get(version).serializedSize(command.rowFilter())
                   + DataLimits.serializers.get(version).serializedSize(command.limits(), command.metadata.comparator)
                   + command.selectionSerializedSize(version)
                   + command.indexSerializedSize();
        }
    }
}<|MERGE_RESOLUTION|>--- conflicted
+++ resolved
@@ -383,43 +383,17 @@
                 // would be more efficient (the sooner we discard stuff we know we don't care, the less useless
                 // processing we do on it).
                 r = updatedFilter.filter(r, cfs.metadata(), nowInSec());
-                return limits().filter(r, nowInSec());
+                return limits().filter(r, nowInSec(), selectsFullPartition());
             });
 
         return flow;
     }
 
-<<<<<<< HEAD
     public CsFlow<FlowableUnfilteredPartition> applyController(Function<ReadExecutionController, CsFlow<FlowableUnfilteredPartition>> op)
     {
         return CsFlow.using(() -> ReadExecutionController.forCommand(this),
                             op,
                             controller -> controller.close());
-=======
-        try
-        {
-            if (executionController.monitor() != null)
-                resultIterator = executionController.monitor().withMonitoring(resultIterator);
-            resultIterator = withMetricsRecording(withoutPurgeableTombstones(resultIterator, cfs), cfs.metric, startTimeNanos);
-
-            // If we've used a 2ndary index, we know the result already satisfy the primary expression used, so
-            // no point in checking it again.
-            RowFilter updatedFilter = searcher == null
-                                    ? rowFilter()
-                                    : index.getPostIndexQueryFilter(rowFilter());
-
-            // TODO: We'll currently do filtering by the rowFilter here because it's convenient. However,
-            // we'll probably want to optimize by pushing it down the layer (like for dropped columns) as it
-            // would be more efficient (the sooner we discard stuff we know we don't care, the less useless
-            // processing we do on it).
-            return limits().filter(updatedFilter.filter(resultIterator, nowInSec()), nowInSec(), selectsFullPartition());
-        }
-        catch (RuntimeException | Error e)
-        {
-            resultIterator.close();
-            throw e;
-        }
->>>>>>> 1b8a634d
     }
 
     protected abstract void recordLatency(TableMetrics metric, long latencyNanos);
