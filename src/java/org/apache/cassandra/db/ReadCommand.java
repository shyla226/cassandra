--- conflicted
+++ resolved
@@ -21,11 +21,7 @@
 import java.util.*;
 import java.util.function.Predicate;
 
-<<<<<<< HEAD
 import com.google.common.annotations.VisibleForTesting;
-import com.google.common.collect.Lists;
-=======
->>>>>>> 03662bb3
 import org.slf4j.Logger;
 import org.slf4j.LoggerFactory;
 
@@ -568,7 +564,7 @@
                 }
 
                 if (logger.isTraceEnabled())
-                    logger.trace("Stopping {}.{} with monitorable {}", metadata.ksName, metadata.cfName, optionalMonitor);
+                    logger.trace("Stopping {} with monitorable {}", metadata, optionalMonitor);
 
                 stop();
                 return true;
