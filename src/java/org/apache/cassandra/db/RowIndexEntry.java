--- conflicted
+++ resolved
@@ -21,10 +21,6 @@
 import java.nio.ByteBuffer;
 import java.util.List;
 
-<<<<<<< HEAD
-=======
-import com.codahale.metrics.Histogram;
->>>>>>> 2987a709
 import org.apache.cassandra.cache.IMeasurableMemory;
 import org.apache.cassandra.config.DatabaseDescriptor;
 import org.apache.cassandra.io.ISerializer;
@@ -37,10 +33,7 @@
 import org.apache.cassandra.io.util.FileHandle;
 import org.apache.cassandra.io.util.TrackedDataInputPlus;
 import org.apache.cassandra.metrics.DefaultNameFactory;
-<<<<<<< HEAD
 import org.apache.cassandra.metrics.Histogram;
-=======
->>>>>>> 2987a709
 import org.apache.cassandra.metrics.MetricNameFactory;
 import org.apache.cassandra.utils.ObjectSizes;
 import org.apache.cassandra.utils.vint.VIntCoding;
@@ -116,12 +109,6 @@
  *     <li>{@link ShallowIndexedEntry} is for index entries with index samples
  *     that exceed {@link org.apache.cassandra.config.Config#column_index_cache_size_in_kb}
  *     for sstables with an offset table to the index samples.</li>
-<<<<<<< HEAD
- *     <li>{@link LegacyShallowIndexedEntry} is for index entries with index samples
- *     that exceed {@link org.apache.cassandra.config.Config#column_index_cache_size_in_kb}
- *     but for legacy sstables.</li>
-=======
->>>>>>> 2987a709
  * </ul>
  * <p>
  *     Since access to index samples on disk (obviously) requires some file
@@ -148,11 +135,7 @@
     static final Histogram indexEntrySizeHistogram;
     static final Histogram indexInfoCountHistogram;
     static final Histogram indexInfoGetsHistogram;
-<<<<<<< HEAD
-    static 
-=======
     static
->>>>>>> 2987a709
     {
         MetricNameFactory factory = new DefaultNameFactory("Index", "RowIndexEntry");
         indexEntrySizeHistogram = Metrics.histogram(factory.createMetricName("IndexedEntrySize"), false);
