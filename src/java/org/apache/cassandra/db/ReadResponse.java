--- conflicted
+++ resolved
@@ -26,6 +26,7 @@
 
 import com.google.common.annotations.VisibleForTesting;
 
+import io.reactivex.Single;
 import org.apache.cassandra.config.CFMetaData;
 import org.apache.cassandra.db.filter.ColumnFilter;
 import org.apache.cassandra.db.rows.*;
@@ -110,7 +111,7 @@
     // built on the owning node responding to a query
     private static class LocalDataResponse extends ReadResponse
     {
-        private final List<ImmutableBTreePartition> partitions;
+        private final List<Single<ImmutableBTreePartition>> partitions;
 
 
         private LocalDataResponse(UnfilteredPartitionIterator iter, ReadCommand command)
@@ -120,16 +121,7 @@
 
         public UnfilteredPartitionIterator makeIterator(ReadCommand command)
         {
-<<<<<<< HEAD
-            try (DataOutputBuffer buffer = new DataOutputBuffer())
-            {
-                UnfilteredPartitionIterators.serializerForIntraNode().serialize(iter, selection, buffer, MessagingService.current_version).blockingGet();
-                return buffer.buffer();
-            }
-            catch (IOException e)
-=======
             return new AbstractUnfilteredPartitionIterator()
->>>>>>> f77e154f
             {
                 private int idx;
 
@@ -143,38 +135,69 @@
                     return idx < partitions.size();
                 }
 
-                public UnfilteredRowIterator next()
+                public Single<UnfilteredRowIterator> next()
                 {
                     // TODO: we know rows don't require any filtering and that we return everything. We ought to be able to optimize this.
-                    return partitions.get(idx++).unfilteredIterator(command.columnFilter(), Slices.ALL, command.isReversed());
+                    return partitions.get(idx++).map(p -> p.unfilteredIterator(command.columnFilter(), Slices.ALL, command.isReversed()));
+                }
+
+                public void close()
+                {
+
                 }
             };
         }
 
-        private static List<ImmutableBTreePartition> build(UnfilteredPartitionIterator iterator, ReadCommand command)
-        {
-            if (!iterator.hasNext())
-                return Collections.emptyList();
-
-            if (command instanceof SinglePartitionReadCommand)
-            {
-                try (UnfilteredRowIterator partition = iterator.next())
-                {
-                    List<ImmutableBTreePartition> partitions = Collections.singletonList(ImmutableBTreePartition.create(partition));
-                    assert !iterator.hasNext();
+        private static List<Single<ImmutableBTreePartition>> build(UnfilteredPartitionIterator iterator, ReadCommand command)
+        {
+            try
+            {
+                if (!iterator.hasNext())
+                    return Collections.emptyList();
+
+                if (command instanceof SinglePartitionReadCommand)
+                {
+                    Single<UnfilteredRowIterator> partition = iterator.next();
+                    List<Single<ImmutableBTreePartition>> partitions =
+                    Collections.singletonList(partition.map(p ->
+                                                            {
+                                                                try
+                                                                {
+                                                                    ImmutableBTreePartition b = ImmutableBTreePartition.create(p);
+
+                                                                    return b;
+                                                                } finally
+                                                                {
+                                                                    p.close();
+                                                                }
+                                                            }));
+
                     return partitions;
                 }
-            }
-
-            List<ImmutableBTreePartition> partitions = new ArrayList<>();
-            while (iterator.hasNext())
-            {
-                try (UnfilteredRowIterator partition = iterator.next())
-                {
-                    partitions.add(ImmutableBTreePartition.create(partition));
-                }
-            }
-            return partitions;
+
+                List<Single<ImmutableBTreePartition>> partitions = new ArrayList<>();
+                while (iterator.hasNext())
+                {
+                    Single<UnfilteredRowIterator> partition = iterator.next();
+                    Single<ImmutableBTreePartition> r = partition.map(p -> {
+                        try
+                        {
+                            ImmutableBTreePartition b = ImmutableBTreePartition.create(p);
+                            return b;
+                        } finally
+                        {
+                            p.close();
+                        }
+
+                    });
+                    partitions.add(r);
+                }
+                return partitions;
+            }catch (Throwable t)
+            {
+                t.printStackTrace();
+            }
+            return null;
         }
 
         public ByteBuffer digest(ReadCommand command)
