/*
 * Licensed to the Apache Software Foundation (ASF) under one
 * or more contributor license agreements.  See the NOTICE file
 * distributed with this work for additional information
 * regarding copyright ownership.  The ASF licenses this file
 * to you under the Apache License, Version 2.0 (the
 * "License"); you may not use this file except in compliance
 * with the License.  You may obtain a copy of the License at
 *
 *     http://www.apache.org/licenses/LICENSE-2.0
 *
 * Unless required by applicable law or agreed to in writing, software
 * distributed under the License is distributed on an "AS IS" BASIS,
 * WITHOUT WARRANTIES OR CONDITIONS OF ANY KIND, either express or implied.
 * See the License for the specific language governing permissions and
 * limitations under the License.
 */
package org.apache.cassandra.db;

import java.io.IOException;
import java.net.InetAddress;
import java.util.ArrayList;
import java.util.Collection;
import java.util.List;

import com.google.common.collect.Iterables;

import org.apache.cassandra.concurrent.StagedScheduler;
import org.apache.cassandra.concurrent.TPCTaskType;
import org.apache.cassandra.concurrent.TPC;
import org.apache.cassandra.concurrent.TracingAwareExecutor;
import org.apache.cassandra.config.DatabaseDescriptor;
import org.apache.cassandra.db.ReadVerbs.ReadVersion;
import org.apache.cassandra.db.filter.*;
import org.apache.cassandra.db.lifecycle.View;
import org.apache.cassandra.db.partitions.*;
import org.apache.cassandra.db.rows.FlowablePartition;
import org.apache.cassandra.db.rows.FlowablePartitions;
import org.apache.cassandra.db.rows.FlowableUnfilteredPartition;
import org.apache.cassandra.dht.AbstractBounds;
import org.apache.cassandra.dht.Bounds;
import org.apache.cassandra.exceptions.RequestExecutionException;
import org.apache.cassandra.index.Index;
import org.apache.cassandra.io.sstable.format.SSTableReader;
import org.apache.cassandra.io.sstable.format.SSTableReadsListener;
import org.apache.cassandra.io.util.DataInputPlus;
import org.apache.cassandra.io.util.DataOutputPlus;
import org.apache.cassandra.metrics.TableMetrics;
import org.apache.cassandra.net.Request;
import org.apache.cassandra.net.Verbs;
import org.apache.cassandra.schema.IndexMetadata;
import org.apache.cassandra.schema.TableMetadata;
import org.apache.cassandra.service.StorageProxy;
import org.apache.cassandra.service.pager.*;
import org.apache.cassandra.tracing.Tracing;
import org.apache.cassandra.transport.ProtocolVersion;
import org.apache.cassandra.utils.Serializer;
import org.apache.cassandra.utils.flow.Flow;
import org.apache.cassandra.utils.versioning.Versioned;

/**
 * A read command that selects a (part of a) range of partitions.
 */
public class PartitionRangeReadCommand extends ReadCommand
{
    private static final SelectionDeserializer<PartitionRangeReadCommand> selectionDeserializer = new Deserializer();
    public static final Versioned<ReadVersion, Serializer<PartitionRangeReadCommand>> serializers = ReadVersion.versioned(v -> new ReadCommandSerializer<>(v, selectionDeserializer));

    private final DataRange dataRange;
    /**
     * Race condition when ReadCommand is re-used.
     *
     * It's ok to get a smaller oldestUnrepairedTombstone value when ReadCommand is reused, but the concurrent update
     * to this variable is not safe, we might lost update.
     *
     * SEE DB-1084
     */
    private int oldestUnrepairedTombstone = Integer.MAX_VALUE;

    // We access the scheduler and the executors multiple times for each command (at least twice for every replica
    // involved in the request and response executor in Messaging) and re-doing their computation is unnecessary so
    // caching their value here. Note that we don't serialize those in any way, they are just recomputed in the ctor.
    private final transient StagedScheduler scheduler;
    private final transient TracingAwareExecutor requestExecutor;
    private final transient TracingAwareExecutor responseExecutor;

    // Note: non static methods of this class should not use this ctor directly, but use the copy() method instead.
    protected PartitionRangeReadCommand(DigestVersion digestVersion,
                                        TableMetadata metadata,
                                        int nowInSec,
                                        ColumnFilter columnFilter,
                                        RowFilter rowFilter,
                                        DataLimits limits,
                                        DataRange dataRange,
                                        IndexMetadata index,
                                        StagedScheduler scheduler)
    {
        super(digestVersion, metadata, nowInSec, columnFilter, rowFilter, limits, index);
        this.dataRange = dataRange;

        this.scheduler = scheduler == null ? TPC.getNextTPCScheduler() : scheduler;
        this.requestExecutor = this.scheduler.forTaskType(TPCTaskType.READ_RANGE);
        this.responseExecutor = this.scheduler.forTaskType(TPCTaskType.READ_RANGE_RESPONSE);
    }

    /**
     * Should be used by any methods that needs to generate a new command derived from this one. This allows
     * inheriting class (typically {@link NodeSyncReadCommand}) to override this, making it a lot easier than to
     * override all other methods.
     * Note that the {@code scheduler} argument is optional: if it is null, the default appropriate scheduler will be
     * re-build.
     */
    protected PartitionRangeReadCommand copy(DigestVersion digestVersion,
                                             TableMetadata metadata,
                                             int nowInSec,
                                             ColumnFilter columnFilter,
                                             RowFilter rowFilter,
                                             DataLimits limits,
                                             DataRange dataRange,
                                             IndexMetadata index,
                                             StagedScheduler scheduler)
    {
        return new PartitionRangeReadCommand(digestVersion, metadata, nowInSec, columnFilter, rowFilter, limits, dataRange, index, scheduler);
    }

    public static PartitionRangeReadCommand create(TableMetadata metadata,
                                                   int nowInSec,
                                                   ColumnFilter columnFilter,
                                                   RowFilter rowFilter,
                                                   DataLimits limits,
                                                   DataRange dataRange)
    {
        return new PartitionRangeReadCommand(null,
                                             metadata,
                                             nowInSec,
                                             columnFilter,
                                             rowFilter,
                                             limits,
                                             dataRange,
                                             findIndex(metadata, rowFilter),
                                             null);
    }

    /**
     * Creates a new read command that query all the data in the table.
     *
     * @param metadata the table to query.
     * @param nowInSec the time in seconds to use are "now" for this query.
     *
     * @return a newly created read command that queries everything in the table.
     */
    public static PartitionRangeReadCommand allDataRead(TableMetadata metadata, int nowInSec)
    {
        return new PartitionRangeReadCommand(null,
                                             metadata,
                                             nowInSec,
                                             ColumnFilter.all(metadata),
                                             RowFilter.NONE,
                                             DataLimits.NONE,
                                             DataRange.allData(metadata.partitioner),
                                             null,
                                             null);
    }

<<<<<<< HEAD
    public static PartitionRangeReadCommand fullRangeRead(TableMetadata metadata, DataRange range, int nowInSec)
    {
        return new PartitionRangeReadCommand(null,
                                             metadata,
                                             nowInSec,
                                             ColumnFilter.all(metadata),
                                             RowFilter.NONE,
                                             DataLimits.NONE,
                                             range,
                                             null,
                                             null);
    }

    public Request.Dispatcher<? extends PartitionRangeReadCommand, ReadResponse> dispatcherTo(Collection<InetAddress> endpoints)
    {
        return Verbs.READS.RANGE_READ.newDispatcher(endpoints, this);
    }

    public Request<? extends PartitionRangeReadCommand, ReadResponse> requestTo(InetAddress endpoint)
    {
        return Verbs.READS.RANGE_READ.newRequest(endpoint, this);
    }

=======
    public static PartitionRangeReadCommand allDataRead(CFMetaData metadata, ColumnFilter columnFilter, int nowInSec)
    {
        return new PartitionRangeReadCommand(false, 0, false,
                                             metadata,
                                             nowInSec,
                                             columnFilter,
                                             RowFilter.NONE,
                                             DataLimits.NONE,
                                             DataRange.allData(metadata.partitioner),
                                             null);
    }

>>>>>>> 0106f4fc
    public DataRange dataRange()
    {
        return dataRange;
    }

    public ClusteringIndexFilter clusteringIndexFilter(DecoratedKey key)
    {
        return dataRange.clusteringIndexFilter(key);
    }

    /**
     * Returns an equivalent command but that only queries data within the provided range.
     *
     * @param range the sub-range to restrict the command to. This method <b>assumes</b> that this is a proper sub-range
     * of the command this is applied to.
     * @param isRangeContinuation whether {@code range} is a direct continuation of whatever previous range we have
     * queried. This matters for the {@code DataLimits} that may contain states when we do paging and in the context of
     * parallel queries: that state only make sense if the range queried is indeed the follow-up of whatever range we've
     * previously query (that yield said state). In practice this means that ranges for which {@code isRangeContinuation}
     * is false may have to be slightly pessimistic when counting data and may include a little bit than necessary, and
     * this should be dealt with post-query (in the case of {@code StorageProxy.getRangeSlice()}, which uses this method
     * for replica queries, this is dealt with by re-counting results on the coordinator). Note that if this is the
     * first range we queried, then the {@code DataLimits} will have not state and the value of this parameter doesn't
     * matter.
     */
    public PartitionRangeReadCommand forSubRange(AbstractBounds<PartitionPosition> range, boolean isRangeContinuation)
    {
        DataRange newRange = dataRange().forSubRange(range);
        // If we're not a continuation of whatever range we've previously queried, we should ignore the states of the
        // DataLimits as it's either useless, or misleading. This is particularly important for GROUP BY queries, where
        // DataLimits.CQLGroupByLimits.GroupByAwareCounter assumes that if GroupingState.hasClustering(), then we're in
        // the middle of a group, but we can't make that assumption if we query and range "in advance" of where we are
        // on the ring.
        return copy(digestVersion(),
                    metadata(),
                    nowInSec(),
                    columnFilter(),
                    rowFilter(),
                    isRangeContinuation ? limits() : limits().withoutState(),
                    newRange,
                    indexMetadata(),
                    null); // The ranges have changed, so we should re-compute which scheduler to use
    }

    public PartitionRangeReadCommand createDigestCommand(DigestVersion digestVersion)
    {
        return copy(digestVersion,
                    metadata(),
                    nowInSec(),
                    columnFilter(),
                    rowFilter(),
                    limits(),
                    dataRange(),
                    indexMetadata(),
                    scheduler);
    }

    public PartitionRangeReadCommand withUpdatedLimit(DataLimits newLimits)
    {
        return copy(digestVersion(),
                    metadata(),
                    nowInSec(),
                    columnFilter(),
                    rowFilter(),
                    newLimits,
                    dataRange(),
                    indexMetadata(),
                    scheduler);
    }

    public PartitionRangeReadCommand withUpdatedLimitsAndDataRange(DataLimits newLimits, DataRange newDataRange)
    {
        return copy(digestVersion(),
                    metadata(),
                    nowInSec(),
                    columnFilter(),
                    rowFilter(),
                    newLimits,
                    newDataRange,
                    indexMetadata(),
                    null); // The ranges have changed, so we should re-compute which scheduler to use
    }

    public long getTimeout()
    {
        return DatabaseDescriptor.getRangeRpcTimeout();
    }

    public boolean isReversed()
    {
        return dataRange.isReversed();
    }

    public boolean selectsKey(DecoratedKey key)
    {
        if (!dataRange().contains(key))
            return false;

        return rowFilter().partitionKeyRestrictionsAreSatisfiedBy(key, metadata().partitionKeyType);
    }

    public boolean selectsClustering(DecoratedKey key, Clustering clustering)
    {
        if (clustering == Clustering.STATIC_CLUSTERING)
            return !columnFilter().fetchedColumns().statics.isEmpty();

        if (!dataRange().clusteringIndexFilter(key).selects(clustering))
            return false;
        return rowFilter().clusteringKeyRestrictionsAreSatisfiedBy(clustering);
    }

    public Flow<FlowablePartition> execute(ReadContext ctx) throws RequestExecutionException
    {
        return StorageProxy.getRangeSlice(this, ctx);
    }

    public QueryPager getPager(PagingState pagingState, ProtocolVersion protocolVersion)
    {
        return new PartitionRangeQueryPager(this, pagingState, protocolVersion);
    }

    protected void recordLatency(TableMetrics metric, long latencyNanos)
    {
        metric.rangeLatency.addNano(latencyNanos);
    }

    public Flow<FlowableUnfilteredPartition> queryStorage(final ColumnFamilyStore cfs, ReadExecutionController executionController)
    {
        ColumnFamilyStore.ViewFragment view = cfs.select(View.selectLive(dataRange().keyRange()));
        Tracing.trace("Executing seq scan across {} sstables for {}", view.sstables.size(), dataRange().keyRange().getString(metadata().partitionKeyType));

        // fetch data from current memtable, historical memtables, and SSTables in the correct order.
        final List<Flow<FlowableUnfilteredPartition>> iterators = new ArrayList<>(Iterables.size(view.memtables) + view.sstables.size());

        for (Memtable memtable : view.memtables)
        {
            Flow<FlowableUnfilteredPartition> iter = memtable.makePartitionFlow(columnFilter(), dataRange());
            oldestUnrepairedTombstone = Math.min(oldestUnrepairedTombstone, memtable.getMinLocalDeletionTime());
            iterators.add(iter);
        }

        SSTableReadsListener readCountUpdater = newReadCountUpdater();
        for (SSTableReader sstable : view.sstables)
        {
            iterators.add(sstable.getAsyncScanner(columnFilter(), dataRange(), readCountUpdater));
            if (!sstable.isRepaired())
                oldestUnrepairedTombstone = Math.min(oldestUnrepairedTombstone, sstable.getMinLocalDeletionTime());
        }

        // iterators can be empty for offline tools
        if (iterators.isEmpty())
            return Flow.empty();

        if (cfs.isRowCacheEnabled())
        {
            return FlowablePartitions.mergePartitions(iterators, nowInSec(), null)
                                     .map(partition ->
                                          {
                                              // Note that we rely on the fact that until we start iterating the partition no really costly operation is done.
                                              DecoratedKey dk = partition.partitionKey();

                                              // Check if this partition is in the rowCache and if it is, if  it covers our filter
                                              CachedPartition cached = cfs.getRawCachedPartition(dk);
                                              ClusteringIndexFilter filter = dataRange().clusteringIndexFilter(dk);

                                              if (cached != null && cfs.isFilterFullyCoveredBy(filter, limits(), cached, nowInSec(), metadata().enforceStrictLiveness()))
                                                  return filter.getFlowableUnfilteredPartition(columnFilter(), cached);

                                              return partition;
                                          });
        }
        else
        {
            return FlowablePartitions.mergePartitions(iterators, nowInSec(), null);
        }

    }

    /**
     * Creates a new {@code SSTableReadsListener} to update the SSTables read counts.
     * @return a new {@code SSTableReadsListener} to update the SSTables read counts.
     */
    private static SSTableReadsListener newReadCountUpdater()
    {
        return new SSTableReadsListener()
                {
                    @Override
                    public void onScanningStarted(SSTableReader sstable)
                    {
                        sstable.incrementReadCount();
                    }
                };
    }

    @Override
    protected int oldestUnrepairedTombstone()
    {
        return oldestUnrepairedTombstone;
    }

    protected void appendCQLWhereClause(StringBuilder sb)
    {
        if (dataRange.isUnrestricted() && rowFilter().isEmpty())
            return;

        sb.append(" WHERE ");
        // We put the row filter first because the data range can end by "ORDER BY"
        if (!rowFilter().isEmpty())
        {
            sb.append(rowFilter());
            if (!dataRange.isUnrestricted())
                sb.append(" AND ");
        }
        if (!dataRange.isUnrestricted())
            sb.append(dataRange.toCQLString(metadata()));
    }

    public Flow<FlowablePartition> withLimitsAndPostReconciliation(Flow<FlowablePartition> partitions)
    {
        return limits().truncateFiltered(postReconciliationProcessing(partitions), nowInSec(), selectsFullPartition(), metadata().enforceStrictLiveness());
    }

    /**
     * Allow to post-process the result of the query after it has been reconciled on the coordinator
     * but before it is passed to the CQL layer to return the ResultSet.
     *
     * See CASSANDRA-8717 for why this exists.
     */
    public Flow<FlowablePartition> postReconciliationProcessing(Flow<FlowablePartition> partitions)
    {
        ColumnFamilyStore cfs = Keyspace.open(metadata().keyspace).getColumnFamilyStore(metadata().name);
        Index index = getIndex(cfs);
        return index == null ? partitions : index.postProcessorFor(this).apply(partitions, this);
    }

    public boolean queriesOnlyLocalData()
    {
        return StorageProxy.isLocalRange(metadata().keyspace, dataRange.keyRange());
    }

    @Override
    public boolean selectsFullPartition()
    {
        return metadata().isStaticCompactTable() ||
               (dataRange.selectsAllPartition() && !rowFilter().hasExpressionOnClusteringOrRegularColumns());
    }

    @Override
    public String toString()
    {
        return String.format("Read(%s columns=%s rowfilter=%s limits=%s %s)",
                             metadata().toString(),
                             columnFilter(),
                             rowFilter(),
                             limits(),
                             dataRange().toString(metadata()));
    }

    protected void serializeSelection(DataOutputPlus out, ReadVersion version) throws IOException
    {
        DataRange.serializers.get(version).serialize(dataRange(), out, metadata());
    }

    protected long selectionSerializedSize(ReadVersion version)
    {
        return DataRange.serializers.get(version).serializedSize(dataRange(), metadata());
    }

    /*
     * We are currently using PartitionRangeReadCommand for most index queries, even if they are explicitly restricted
     * to a single partition key. Return true if that is the case.
     *
     * See CASSANDRA-11617 and CASSANDRA-11872 for details.
     */
    public boolean isLimitedToOnePartition()
    {
        return dataRange.keyRange instanceof Bounds
               && dataRange.startKey().kind() == PartitionPosition.Kind.ROW_KEY
               && dataRange.startKey().equals(dataRange.stopKey());
    }

    public StagedScheduler getScheduler()
    {
        return scheduler;
    }

    public TracingAwareExecutor getRequestExecutor()
    {
        return requestExecutor;
    }

    public TracingAwareExecutor getResponseExecutor()
    {
        return responseExecutor;
    }

    @Override
    public boolean equals(Object other)
    {
        if (!isSame(other))
            return false;

        PartitionRangeReadCommand that = (PartitionRangeReadCommand)other;
        return this.dataRange.equals(that.dataRange);
    }

    private static class Deserializer extends SelectionDeserializer<PartitionRangeReadCommand>
    {
        public PartitionRangeReadCommand deserialize(DataInputPlus in,
                                                     ReadVersion version,
                                                     DigestVersion digestVersion,
                                                     TableMetadata metadata,
                                                     int nowInSec,
                                                     ColumnFilter columnFilter,
                                                     RowFilter rowFilter,
                                                     DataLimits limits,
                                                     IndexMetadata index)
        throws IOException
        {
            DataRange range = DataRange.serializers.get(version).deserialize(in, metadata);
            return new PartitionRangeReadCommand(digestVersion, metadata, nowInSec, columnFilter, rowFilter, limits, range, index, null);
        }
    }
}<|MERGE_RESOLUTION|>--- conflicted
+++ resolved
@@ -151,10 +151,15 @@
      */
     public static PartitionRangeReadCommand allDataRead(TableMetadata metadata, int nowInSec)
     {
+        return allDataRead(metadata, ColumnFilter.all(metadata), nowInSec);
+    }
+
+    public static PartitionRangeReadCommand allDataRead(TableMetadata metadata, ColumnFilter columnFilter, int nowInSec)
+    {
         return new PartitionRangeReadCommand(null,
                                              metadata,
                                              nowInSec,
-                                             ColumnFilter.all(metadata),
+                                             columnFilter,
                                              RowFilter.NONE,
                                              DataLimits.NONE,
                                              DataRange.allData(metadata.partitioner),
@@ -162,7 +167,6 @@
                                              null);
     }
 
-<<<<<<< HEAD
     public static PartitionRangeReadCommand fullRangeRead(TableMetadata metadata, DataRange range, int nowInSec)
     {
         return new PartitionRangeReadCommand(null,
@@ -186,20 +190,6 @@
         return Verbs.READS.RANGE_READ.newRequest(endpoint, this);
     }
 
-=======
-    public static PartitionRangeReadCommand allDataRead(CFMetaData metadata, ColumnFilter columnFilter, int nowInSec)
-    {
-        return new PartitionRangeReadCommand(false, 0, false,
-                                             metadata,
-                                             nowInSec,
-                                             columnFilter,
-                                             RowFilter.NONE,
-                                             DataLimits.NONE,
-                                             DataRange.allData(metadata.partitioner),
-                                             null);
-    }
-
->>>>>>> 0106f4fc
     public DataRange dataRange()
     {
         return dataRange;
