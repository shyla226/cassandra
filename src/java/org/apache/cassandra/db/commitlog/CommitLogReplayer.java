/*
 * Licensed to the Apache Software Foundation (ASF) under one
 * or more contributor license agreements.  See the NOTICE file
 * distributed with this work for additional information
 * regarding copyright ownership.  The ASF licenses this file
 * to you under the Apache License, Version 2.0 (the
 * "License"); you may not use this file except in compliance
 * with the License.  You may obtain a copy of the License at
 *
 *   http://www.apache.org/licenses/LICENSE-2.0
 *
 * Unless required by applicable law or agreed to in writing,
 * software distributed under the License is distributed on an
 * "AS IS" BASIS, WITHOUT WARRANTIES OR CONDITIONS OF ANY
 * KIND, either express or implied.  See the License for the
 * specific language governing permissions and limitations
 * under the License.
 */
package org.apache.cassandra.db.commitlog;

import java.io.DataOutputStream;
import java.io.EOFException;
import java.io.File;
import java.io.FileOutputStream;
import java.io.IOException;
import java.nio.ByteBuffer;
import java.util.*;
import java.util.concurrent.ExecutionException;
import java.util.concurrent.Future;
import java.util.concurrent.atomic.AtomicInteger;
import java.util.zip.CRC32;

import com.google.common.base.Predicate;
import com.google.common.base.Throwables;
import com.google.common.collect.HashMultimap;
import com.google.common.collect.Iterables;
import com.google.common.collect.Multimap;
<<<<<<< HEAD
import com.google.common.collect.Ordering;
import com.google.common.util.concurrent.Uninterruptibles;

=======
>>>>>>> 849a4386
import org.apache.commons.lang3.StringUtils;
import org.slf4j.Logger;
import org.slf4j.LoggerFactory;
import org.apache.cassandra.concurrent.Stage;
import org.apache.cassandra.concurrent.StageManager;
import org.apache.cassandra.config.CFMetaData;
import org.apache.cassandra.config.Schema;
import org.apache.cassandra.db.*;
import org.apache.cassandra.db.rows.SerializationHelper;
import org.apache.cassandra.db.partitions.PartitionUpdate;
import org.apache.cassandra.db.lifecycle.SSTableSet;
import org.apache.cassandra.exceptions.ConfigurationException;
import org.apache.cassandra.io.util.FileSegmentInputStream;
import org.apache.cassandra.io.util.RebufferingInputStream;
import org.apache.cassandra.schema.CompressionParams;
import org.apache.cassandra.io.compress.ICompressor;
import org.apache.cassandra.io.util.ChannelProxy;
import org.apache.cassandra.io.util.DataInputBuffer;
import org.apache.cassandra.io.util.FileDataInput;
import org.apache.cassandra.io.util.RandomAccessReader;
import org.apache.cassandra.utils.FBUtilities;
import org.apache.cassandra.utils.JVMStabilityInspector;
import org.apache.cassandra.utils.WrappedRunnable;
import org.cliffc.high_scale_lib.NonBlockingHashSet;

import static org.apache.cassandra.utils.FBUtilities.updateChecksumInt;

public class CommitLogReplayer
{
    static final String IGNORE_REPLAY_ERRORS_PROPERTY = "cassandra.commitlog.ignorereplayerrors";
    private static final Logger logger = LoggerFactory.getLogger(CommitLogReplayer.class);
    private static final int MAX_OUTSTANDING_REPLAY_COUNT = Integer.getInteger("cassandra.commitlog_max_outstanding_replay_count", 1024);
    private static final int LEGACY_END_OF_SEGMENT_MARKER = 0;

    private final Set<Keyspace> keyspacesRecovered;
    private final List<Future<?>> futures;
    private final Map<UUID, AtomicInteger> invalidMutations;
    private final AtomicInteger replayedCount;
    private final Map<UUID, ReplayPosition.ReplayFilter> cfPersisted;
    private final ReplayPosition globalPosition;
    private final CRC32 checksum;
    private byte[] buffer;
    private byte[] uncompressedBuffer;

    private final ReplayFilter replayFilter;
    private final CommitLogArchiver archiver;

    CommitLogReplayer(CommitLog commitLog, ReplayPosition globalPosition, Map<UUID, ReplayPosition.ReplayFilter> cfPersisted, ReplayFilter replayFilter)
    {
        this.keyspacesRecovered = new NonBlockingHashSet<Keyspace>();
        this.futures = new ArrayList<Future<?>>();
        this.buffer = new byte[4096];
        this.uncompressedBuffer = new byte[4096];
        this.invalidMutations = new HashMap<UUID, AtomicInteger>();
        // count the number of replayed mutation. We don't really care about atomicity, but we need it to be a reference.
        this.replayedCount = new AtomicInteger();
<<<<<<< HEAD
        this.checksum = new CRC32();
        this.cfPositions = cfPositions;
=======
        this.checksum = CRC32Factory.instance.create();
        this.cfPersisted = cfPersisted;
>>>>>>> 849a4386
        this.globalPosition = globalPosition;
        this.replayFilter = replayFilter;
        this.archiver = commitLog.archiver;
    }

    public static CommitLogReplayer construct(CommitLog commitLog)
    {
        // compute per-CF and global replay positions
        Map<UUID, ReplayPosition.ReplayFilter> cfPersisted = new HashMap<>();
        ReplayFilter replayFilter = ReplayFilter.create();
        ReplayPosition globalPosition = null;
        for (ColumnFamilyStore cfs : ColumnFamilyStore.all())
        {
<<<<<<< HEAD
            // it's important to call RP.gRP per-cf, before aggregating all the positions w/ the Ordering.min call
            // below: gRP will return NONE if there are no flushed sstables, which is important to have in the
            // list (otherwise we'll just start replay from the first flush position that we do have, which is not correct).
            ReplayPosition rp = ReplayPosition.getReplayPosition(cfs.getSSTables(SSTableSet.CANONICAL));

            // but, if we've truncated the cf in question, then we need to need to start replay after the truncation
=======
            // but, if we've truncted the cf in question, then we need to need to start replay after the truncation
>>>>>>> 849a4386
            ReplayPosition truncatedAt = SystemKeyspace.getTruncatedPosition(cfs.metadata.cfId);
            if (truncatedAt != null)
            {
                // Point in time restore is taken to mean that the tables need to be recovered even if they were
                // deleted at a later point in time. Any truncation record after that point must thus be cleared prior
                // to recovery (CASSANDRA-9195).
                long restoreTime = commitLog.archiver.restorePointInTime;
                long truncatedTime = SystemKeyspace.getTruncatedAt(cfs.metadata.cfId);
                if (truncatedTime > restoreTime)
                {
                    if (replayFilter.includes(cfs.metadata))
                    {
                        logger.info("Restore point in time is before latest truncation of table {}.{}. Clearing truncation record.",
                                    cfs.metadata.ksName,
                                    cfs.metadata.cfName);
                        SystemKeyspace.removeTruncationRecord(cfs.metadata.cfId);
                        truncatedAt = null;
                    }
                }
            }

            ReplayPosition.ReplayFilter filter = new ReplayPosition.ReplayFilter(cfs.getSSTables(), truncatedAt);
            if (!filter.isEmpty())
                cfPersisted.put(cfs.metadata.cfId, filter);
            else
                globalPosition = ReplayPosition.NONE; // if we have no ranges for this CF, we must replay everything and filter
        }
        if (globalPosition == null)
            globalPosition = ReplayPosition.firstNotCovered(cfPersisted.values());
        logger.debug("Global replay position is {} from columnfamilies {}", globalPosition, FBUtilities.toString(cfPersisted));
        return new CommitLogReplayer(commitLog, globalPosition, cfPersisted, replayFilter);
    }

    public void recover(File[] clogs) throws IOException
    {
        int i;
        for (i = 0; i < clogs.length; ++i)
            recover(clogs[i], i + 1 == clogs.length);
    }

    public int blockForWrites()
    {
        for (Map.Entry<UUID, AtomicInteger> entry : invalidMutations.entrySet())
            logger.warn(String.format("Skipped %d mutations from unknown (probably removed) CF with id %s", entry.getValue().intValue(), entry.getKey()));

        // wait for all the writes to finish on the mutation stage
        FBUtilities.waitOnFutures(futures);
        logger.trace("Finished waiting on mutations from recovery");

        // flush replayed keyspaces
        futures.clear();
        boolean flushingSystem = false;
        for (Keyspace keyspace : keyspacesRecovered)
        {
            if (keyspace.getName().equals(SystemKeyspace.NAME))
                flushingSystem = true;

            futures.addAll(keyspace.flush());
        }

        // also flush batchlog incase of any MV updates
        if (!flushingSystem)
            futures.add(Keyspace.open(SystemKeyspace.NAME).getColumnFamilyStore(SystemKeyspace.BATCHES).forceFlush());

        FBUtilities.waitOnFutures(futures);
        return replayedCount.get();
    }

    private int readSyncMarker(CommitLogDescriptor descriptor, int offset, RandomAccessReader reader, boolean tolerateTruncation) throws IOException
    {
        if (offset > reader.length() - CommitLogSegment.SYNC_MARKER_SIZE)
        {
            // There was no room in the segment to write a final header. No data could be present here.
            return -1;
        }
        reader.seek(offset);
        CRC32 crc = new CRC32();
        updateChecksumInt(crc, (int) (descriptor.id & 0xFFFFFFFFL));
        updateChecksumInt(crc, (int) (descriptor.id >>> 32));
        updateChecksumInt(crc, (int) reader.getPosition());
        int end = reader.readInt();
        long filecrc = reader.readInt() & 0xffffffffL;
        if (crc.getValue() != filecrc)
        {
            if (end != 0 || filecrc != 0)
            {
                handleReplayError(false,
                                  "Encountered bad header at position %d of commit log %s, with invalid CRC. " +
                                  "The end of segment marker should be zero.",
                                  offset, reader.getPath());
            }
            return -1;
        }
        else if (end < offset || end > reader.length())
        {
            handleReplayError(tolerateTruncation, "Encountered bad header at position %d of commit log %s, with bad position but valid CRC",
                              offset, reader.getPath());
            return -1;
        }
        return end;
    }

    abstract static class ReplayFilter
    {
        public abstract Iterable<PartitionUpdate> filter(Mutation mutation);

        public abstract boolean includes(CFMetaData metadata);

        public static ReplayFilter create()
        {
            // If no replaylist is supplied an empty array of strings is used to replay everything.
            if (System.getProperty("cassandra.replayList") == null)
                return new AlwaysReplayFilter();

            Multimap<String, String> toReplay = HashMultimap.create();
            for (String rawPair : System.getProperty("cassandra.replayList").split(","))
            {
                String[] pair = rawPair.trim().split("\\.");
                if (pair.length != 2)
                    throw new IllegalArgumentException("Each table to be replayed must be fully qualified with keyspace name, e.g., 'system.peers'");

                Keyspace ks = Schema.instance.getKeyspaceInstance(pair[0]);
                if (ks == null)
                    throw new IllegalArgumentException("Unknown keyspace " + pair[0]);
                ColumnFamilyStore cfs = ks.getColumnFamilyStore(pair[1]);
                if (cfs == null)
                    throw new IllegalArgumentException(String.format("Unknown table %s.%s", pair[0], pair[1]));

                toReplay.put(pair[0], pair[1]);
            }
            return new CustomReplayFilter(toReplay);
        }
    }

    private static class AlwaysReplayFilter extends ReplayFilter
    {
        public Iterable<PartitionUpdate> filter(Mutation mutation)
        {
            return mutation.getPartitionUpdates();
        }

        public boolean includes(CFMetaData metadata)
        {
            return true;
        }
    }

    private static class CustomReplayFilter extends ReplayFilter
    {
        private Multimap<String, String> toReplay;

        public CustomReplayFilter(Multimap<String, String> toReplay)
        {
            this.toReplay = toReplay;
        }

        public Iterable<PartitionUpdate> filter(Mutation mutation)
        {
            final Collection<String> cfNames = toReplay.get(mutation.getKeyspaceName());
            if (cfNames == null)
                return Collections.emptySet();

            return Iterables.filter(mutation.getPartitionUpdates(), new Predicate<PartitionUpdate>()
            {
                public boolean apply(PartitionUpdate upd)
                {
                    return cfNames.contains(upd.metadata().cfName);
                }
            });
        }

        public boolean includes(CFMetaData metadata)
        {
            return toReplay.containsEntry(metadata.ksName, metadata.cfName);
        }
    }

<<<<<<< HEAD
=======
    /**
     * consult the known-persisted ranges for our sstables;
     * if the position is covered by one of them it does not need to be replayed
     *
     * @return true iff replay is necessary
     */
    private boolean shouldReplay(UUID cfId, ReplayPosition position)
    {
        ReplayPosition.ReplayFilter filter = cfPersisted.get(cfId);
        return filter == null || filter.shouldReplay(position);
    }

    @SuppressWarnings("resource")
>>>>>>> 849a4386
    public void recover(File file, boolean tolerateTruncation) throws IOException
    {
        CommitLogDescriptor desc = CommitLogDescriptor.fromFileName(file.getName());
        try(ChannelProxy channel = new ChannelProxy(file);
            RandomAccessReader reader = RandomAccessReader.open(channel))
        {
            if (desc.version < CommitLogDescriptor.VERSION_21)
            {
                if (logAndCheckIfShouldSkip(file, desc))
                    return;
                if (globalPosition.segment == desc.id)
                    reader.seek(globalPosition.position);
                replaySyncSection(reader, (int) reader.length(), desc, desc.fileName(), tolerateTruncation);
                return;
            }

            final long segmentId = desc.id;
            try
            {
                desc = CommitLogDescriptor.readHeader(reader);
            }
            catch (IOException e)
            {
                desc = null;
            }
            if (desc == null) {
                handleReplayError(false, "Could not read commit log descriptor in file %s", file);
                return;
            }
            if (segmentId != desc.id)
            {
                handleReplayError(false, "Segment id mismatch (filename %d, descriptor %d) in file %s", segmentId, desc.id, file);
                // continue processing if ignored.
            }

            if (logAndCheckIfShouldSkip(file, desc))
                return;

            ICompressor compressor = null;
            if (desc.compression != null)
            {
                try
                {
                    compressor = CompressionParams.createCompressor(desc.compression);
                }
                catch (ConfigurationException e)
                {
                    handleReplayError(false, "Unknown compression: %s", e.getMessage());
                    return;
                }
            }

            assert reader.length() <= Integer.MAX_VALUE;
            int end = (int) reader.getFilePointer();
            int replayEnd = end;

            while ((end = readSyncMarker(desc, end, reader, tolerateTruncation)) >= 0)
            {
                int replayPos = replayEnd + CommitLogSegment.SYNC_MARKER_SIZE;

                if (logger.isTraceEnabled())
                    logger.trace("Replaying {} between {} and {}", file, reader.getFilePointer(), end);
                if (compressor != null)
                {
                    int uncompressedLength = reader.readInt();
                    replayEnd = replayPos + uncompressedLength;
                }
                else
                {
                    replayEnd = end;
                }

                if (segmentId == globalPosition.segment && replayEnd < globalPosition.position)
                    // Skip over flushed section.
                    continue;

                FileDataInput sectionReader = reader;
                String errorContext = desc.fileName();
                // In the uncompressed case the last non-fully-flushed section can be anywhere in the file.
                boolean tolerateErrorsInSection = tolerateTruncation;
                if (compressor != null)
                {
                    // In the compressed case we know if this is the last section.
                    tolerateErrorsInSection &= end == reader.length() || end < 0;

                    int start = (int) reader.getFilePointer();
                    try
                    {
                        int compressedLength = end - start;
                        if (logger.isTraceEnabled())
                            logger.trace("Decompressing {} between replay positions {} and {}",
                                         file,
                                         replayPos,
                                         replayEnd);
                        if (compressedLength > buffer.length)
                            buffer = new byte[(int) (1.2 * compressedLength)];
                        reader.readFully(buffer, 0, compressedLength);
                        int uncompressedLength = replayEnd - replayPos;
                        if (uncompressedLength > uncompressedBuffer.length)
                            uncompressedBuffer = new byte[(int) (1.2 * uncompressedLength)];
                        compressedLength = compressor.uncompress(buffer, 0, compressedLength, uncompressedBuffer, 0);
                        sectionReader = new FileSegmentInputStream(ByteBuffer.wrap(uncompressedBuffer), reader.getPath(), replayPos);
                        errorContext = "compressed section at " + start + " in " + errorContext;
                    }
                    catch (IOException | ArrayIndexOutOfBoundsException e)
                    {
                        handleReplayError(tolerateErrorsInSection,
                                          "Unexpected exception decompressing section at %d: %s",
                                          start, e);
                        continue;
                    }
                }

                if (!replaySyncSection(sectionReader, replayEnd, desc, errorContext, tolerateErrorsInSection))
                    break;
            }
            logger.debug("Finished reading {}", file);
        }
    }

    public boolean logAndCheckIfShouldSkip(File file, CommitLogDescriptor desc)
    {
        logger.debug("Replaying {} (CL version {}, messaging version {}, compression {})",
                    file.getPath(),
                    desc.version,
                    desc.getMessagingVersion(),
                    desc.compression);

        if (globalPosition.segment > desc.id)
        {
            logger.trace("skipping replay of fully-flushed {}", file);
            return true;
        }
        return false;
    }

    /**
     * Replays a sync section containing a list of mutations.
     *
     * @return Whether replay should continue with the next section.
     */
    private boolean replaySyncSection(FileDataInput reader, int end, CommitLogDescriptor desc, String errorContext, boolean tolerateErrors) throws IOException
    {
         /* read the logs populate Mutation and apply */
        while (reader.getFilePointer() < end && !reader.isEOF())
        {
            long mutationStart = reader.getFilePointer();
            if (logger.isTraceEnabled())
                logger.trace("Reading mutation at {}", mutationStart);

            long claimedCRC32;
            int serializedSize;
            try
            {
                // any of the reads may hit EOF
                serializedSize = reader.readInt();
                if (serializedSize == LEGACY_END_OF_SEGMENT_MARKER)
                {
                    logger.trace("Encountered end of segment marker at {}", reader.getFilePointer());
                    return false;
                }

                // Mutation must be at LEAST 10 bytes:
                // 3 each for a non-empty Keyspace and Key (including the
                // 2-byte length from writeUTF/writeWithShortLength) and 4 bytes for column count.
                // This prevents CRC by being fooled by special-case garbage in the file; see CASSANDRA-2128
                if (serializedSize < 10)
                {
                    handleReplayError(tolerateErrors,
                                      "Invalid mutation size %d at %d in %s",
                                      serializedSize, mutationStart, errorContext);
                    return false;
                }

                long claimedSizeChecksum;
                if (desc.version < CommitLogDescriptor.VERSION_21)
                    claimedSizeChecksum = reader.readLong();
                else
                    claimedSizeChecksum = reader.readInt() & 0xffffffffL;
                checksum.reset();
                if (desc.version < CommitLogDescriptor.VERSION_20)
                    checksum.update(serializedSize);
                else
                    updateChecksumInt(checksum, serializedSize);

                if (checksum.getValue() != claimedSizeChecksum)
                {
                    handleReplayError(tolerateErrors,
                                      "Mutation size checksum failure at %d in %s",
                                      mutationStart, errorContext);
                    return false;
                }
                // ok.

                if (serializedSize > buffer.length)
                    buffer = new byte[(int) (1.2 * serializedSize)];
                reader.readFully(buffer, 0, serializedSize);
                if (desc.version < CommitLogDescriptor.VERSION_21)
                    claimedCRC32 = reader.readLong();
                else
                    claimedCRC32 = reader.readInt() & 0xffffffffL;
            }
            catch (EOFException eof)
            {
                handleReplayError(tolerateErrors,
                                  "Unexpected end of segment",
                                  mutationStart, errorContext);
                return false; // last CL entry didn't get completely written. that's ok.
            }

            checksum.update(buffer, 0, serializedSize);
            if (claimedCRC32 != checksum.getValue())
            {
                handleReplayError(tolerateErrors,
                                  "Mutation checksum failure at %d in %s",
                                  mutationStart, errorContext);
                continue;
            }
            replayMutation(buffer, serializedSize, (int) reader.getFilePointer(), desc);
        }
        return true;
    }

    /**
     * Deserializes and replays a commit log entry.
     */
    void replayMutation(byte[] inputBuffer, int size,
            final int entryLocation, final CommitLogDescriptor desc) throws IOException
    {

        final Mutation mutation;
        try (RebufferingInputStream bufIn = new DataInputBuffer(inputBuffer, 0, size))
        {
            mutation = Mutation.serializer.deserialize(bufIn,
                                                       desc.getMessagingVersion(),
                                                       SerializationHelper.Flag.LOCAL);
            // doublecheck that what we read is [still] valid for the current schema
            for (PartitionUpdate upd : mutation.getPartitionUpdates())
                upd.validate();
        }
        catch (UnknownColumnFamilyException ex)
        {
            if (ex.cfId == null)
                return;
            AtomicInteger i = invalidMutations.get(ex.cfId);
            if (i == null)
            {
                i = new AtomicInteger(1);
                invalidMutations.put(ex.cfId, i);
            }
            else
                i.incrementAndGet();
            return;
        }
        catch (Throwable t)
        {
            JVMStabilityInspector.inspectThrowable(t);
            File f = File.createTempFile("mutation", "dat");

            try (DataOutputStream out = new DataOutputStream(new FileOutputStream(f)))
            {
                out.write(inputBuffer, 0, size);
            }

            // Checksum passed so this error can't be permissible.
            handleReplayError(false,
                              "Unexpected error deserializing mutation; saved to %s.  " +
                              "This may be caused by replaying a mutation against a table with the same name but incompatible schema.  " +
                              "Exception follows: %s",
                              f.getAbsolutePath(),
                              t);
            return;
        }

        if (logger.isTraceEnabled())
            logger.trace("replaying mutation for {}.{}: {}", mutation.getKeyspaceName(), mutation.key(), "{" + StringUtils.join(mutation.getPartitionUpdates().iterator(), ", ") + "}");

        Runnable runnable = new WrappedRunnable()
        {
            public void runMayThrow()
            {
                if (Schema.instance.getKSMetaData(mutation.getKeyspaceName()) == null)
                    return;
                if (pointInTimeExceeded(mutation))
                    return;

                final Keyspace keyspace = Keyspace.open(mutation.getKeyspaceName());

                // Rebuild the mutation, omitting column families that
                //    a) the user has requested that we ignore,
                //    b) have already been flushed,
                // or c) are part of a cf that was dropped.
                // Keep in mind that the cf.name() is suspect. do every thing based on the cfid instead.
                Mutation newMutation = null;
                for (PartitionUpdate update : replayFilter.filter(mutation))
                {
                    if (Schema.instance.getCF(update.metadata().cfId) == null)
                        continue; // dropped

<<<<<<< HEAD
                    ReplayPosition rp = cfPositions.get(update.metadata().cfId);

                    // replay if current segment is newer than last flushed one or,
                    // if it is the last known segment, if we are after the replay position
                    if (desc.id > rp.segment || (desc.id == rp.segment && entryLocation > rp.position))
=======
                    if (shouldReplay(columnFamily.id(), new ReplayPosition(desc.id, entryLocation)))
>>>>>>> 849a4386
                    {
                        if (newMutation == null)
                            newMutation = new Mutation(mutation.getKeyspaceName(), mutation.key());
                        newMutation.add(update);
                        replayedCount.incrementAndGet();
                    }
                }
                if (newMutation != null)
                {
                    assert !newMutation.isEmpty();

                    try
                    {
                        Uninterruptibles.getUninterruptibly(Keyspace.open(newMutation.getKeyspaceName()).applyFromCommitLog(newMutation));
                    }
                    catch (ExecutionException e)
                    {
                        throw Throwables.propagate(e.getCause());
                    }

                    keyspacesRecovered.add(keyspace);
                }
            }
        };
        futures.add(StageManager.getStage(Stage.MUTATION).submit(runnable));
        if (futures.size() > MAX_OUTSTANDING_REPLAY_COUNT)
        {
            FBUtilities.waitOnFutures(futures);
            futures.clear();
        }
    }

    protected boolean pointInTimeExceeded(Mutation fm)
    {
        long restoreTarget = archiver.restorePointInTime;

        for (PartitionUpdate upd : fm.getPartitionUpdates())
        {
            if (archiver.precision.toMillis(upd.maxTimestamp()) > restoreTarget)
                return true;
        }
        return false;
    }

    static void handleReplayError(boolean permissible, String message, Object... messageArgs) throws IOException
    {
        String msg = String.format(message, messageArgs);
        IOException e = new CommitLogReplayException(msg);
        if (permissible)
            logger.error("Ignoring commit log replay error likely due to incomplete flush to disk", e);
        else if (Boolean.getBoolean(IGNORE_REPLAY_ERRORS_PROPERTY))
            logger.error("Ignoring commit log replay error", e);
        else if (!CommitLog.handleCommitError("Failed commit log replay", e))
        {
            logger.error("Replay stopped. If you wish to override this error and continue starting the node ignoring " +
                         "commit log replay problems, specify -D" + IGNORE_REPLAY_ERRORS_PROPERTY + "=true " +
                         "on the command line");
            throw e;
        }
    }

    @SuppressWarnings("serial")
    public static class CommitLogReplayException extends IOException
    {
        public CommitLogReplayException(String message, Throwable cause)
        {
            super(message, cause);
        }

        public CommitLogReplayException(String message)
        {
            super(message);
        }
    }
}<|MERGE_RESOLUTION|>--- conflicted
+++ resolved
@@ -35,12 +35,8 @@
 import com.google.common.collect.HashMultimap;
 import com.google.common.collect.Iterables;
 import com.google.common.collect.Multimap;
-<<<<<<< HEAD
-import com.google.common.collect.Ordering;
 import com.google.common.util.concurrent.Uninterruptibles;
 
-=======
->>>>>>> 849a4386
 import org.apache.commons.lang3.StringUtils;
 import org.slf4j.Logger;
 import org.slf4j.LoggerFactory;
@@ -51,7 +47,6 @@
 import org.apache.cassandra.db.*;
 import org.apache.cassandra.db.rows.SerializationHelper;
 import org.apache.cassandra.db.partitions.PartitionUpdate;
-import org.apache.cassandra.db.lifecycle.SSTableSet;
 import org.apache.cassandra.exceptions.ConfigurationException;
 import org.apache.cassandra.io.util.FileSegmentInputStream;
 import org.apache.cassandra.io.util.RebufferingInputStream;
@@ -97,13 +92,8 @@
         this.invalidMutations = new HashMap<UUID, AtomicInteger>();
         // count the number of replayed mutation. We don't really care about atomicity, but we need it to be a reference.
         this.replayedCount = new AtomicInteger();
-<<<<<<< HEAD
         this.checksum = new CRC32();
-        this.cfPositions = cfPositions;
-=======
-        this.checksum = CRC32Factory.instance.create();
         this.cfPersisted = cfPersisted;
->>>>>>> 849a4386
         this.globalPosition = globalPosition;
         this.replayFilter = replayFilter;
         this.archiver = commitLog.archiver;
@@ -117,16 +107,7 @@
         ReplayPosition globalPosition = null;
         for (ColumnFamilyStore cfs : ColumnFamilyStore.all())
         {
-<<<<<<< HEAD
-            // it's important to call RP.gRP per-cf, before aggregating all the positions w/ the Ordering.min call
-            // below: gRP will return NONE if there are no flushed sstables, which is important to have in the
-            // list (otherwise we'll just start replay from the first flush position that we do have, which is not correct).
-            ReplayPosition rp = ReplayPosition.getReplayPosition(cfs.getSSTables(SSTableSet.CANONICAL));
-
             // but, if we've truncated the cf in question, then we need to need to start replay after the truncation
-=======
-            // but, if we've truncted the cf in question, then we need to need to start replay after the truncation
->>>>>>> 849a4386
             ReplayPosition truncatedAt = SystemKeyspace.getTruncatedPosition(cfs.metadata.cfId);
             if (truncatedAt != null)
             {
@@ -304,8 +285,6 @@
         }
     }
 
-<<<<<<< HEAD
-=======
     /**
      * consult the known-persisted ranges for our sstables;
      * if the position is covered by one of them it does not need to be replayed
@@ -319,7 +298,6 @@
     }
 
     @SuppressWarnings("resource")
->>>>>>> 849a4386
     public void recover(File file, boolean tolerateTruncation) throws IOException
     {
         CommitLogDescriptor desc = CommitLogDescriptor.fromFileName(file.getName());
@@ -619,15 +597,9 @@
                     if (Schema.instance.getCF(update.metadata().cfId) == null)
                         continue; // dropped
 
-<<<<<<< HEAD
-                    ReplayPosition rp = cfPositions.get(update.metadata().cfId);
-
                     // replay if current segment is newer than last flushed one or,
                     // if it is the last known segment, if we are after the replay position
-                    if (desc.id > rp.segment || (desc.id == rp.segment && entryLocation > rp.position))
-=======
-                    if (shouldReplay(columnFamily.id(), new ReplayPosition(desc.id, entryLocation)))
->>>>>>> 849a4386
+                    if (shouldReplay(update.metadata().cfId, new ReplayPosition(desc.id, entryLocation)))
                     {
                         if (newMutation == null)
                             newMutation = new Mutation(mutation.getKeyspaceName(), mutation.key());
