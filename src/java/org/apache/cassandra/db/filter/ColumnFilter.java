--- conflicted
+++ resolved
@@ -20,19 +20,14 @@
 import java.io.IOException;
 import java.util.*;
 
-import com.google.common.annotations.VisibleForTesting;
 import com.google.common.collect.Iterables;
 import com.google.common.collect.Iterators;
 import com.google.common.collect.SortedSetMultimap;
 import com.google.common.collect.TreeMultimap;
 
-<<<<<<< HEAD
-=======
 import org.slf4j.Logger;
 import org.slf4j.LoggerFactory;
 
-import org.apache.cassandra.config.CFMetaData;
->>>>>>> 0106f4fc
 import org.apache.cassandra.cql3.ColumnIdentifier;
 import org.apache.cassandra.db.*;
 import org.apache.cassandra.db.ReadVerbs.ReadVersion;
@@ -40,7 +35,6 @@
 import org.apache.cassandra.db.rows.CellPath;
 import org.apache.cassandra.io.util.DataInputPlus;
 import org.apache.cassandra.io.util.DataOutputPlus;
-import org.apache.cassandra.net.MessagingVersion;
 import org.apache.cassandra.schema.ColumnMetadata;
 import org.apache.cassandra.schema.TableMetadata;
 import org.apache.cassandra.utils.versioning.VersionDependent;
@@ -75,13 +69,9 @@
  */
 public class ColumnFilter
 {
-<<<<<<< HEAD
+    private static final Logger logger = LoggerFactory.getLogger(ColumnFilter.class);
+
     public static final Versioned<ReadVersion, Serializer> serializers = ReadVersion.versioned(Serializer::new);
-=======
-    private static final Logger logger = LoggerFactory.getLogger(ColumnFilter.class);
-
-    public static final Serializer serializer = new Serializer();
->>>>>>> 0106f4fc
 
     // True if _fetched_ includes all regular columns (and any static in _queried_), in which case metadata must not be
     // null. If false, then _fetched_ == _queried_ and we only store _queried_.
@@ -175,16 +165,16 @@
      * @param partitionColumns - the columns of the partition that will use this filter
      * @return this filter or a de-optimised copy
      */
-    public ColumnFilter withPartitionColumnsVerified(PartitionColumns partitionColumns)
-    {
-        if (isFetchAll && !fetched.includes(partitionColumns))
+    public ColumnFilter withPartitionColumnsVerified(RegularAndStaticColumns partitionColumns)
+    {
+        if (fetchAllRegulars && !fetched.includes(partitionColumns))
         {
             logger.info("Columns mismatch: `{}` does not include `{}`, falling back to the original set of columns.", fetched, partitionColumns);
 
             // if fetched doesn't contain all the columns that we may be asked to filter, then we cannot
             // optimize based on fetchAllRegulars == true but we need to disable some optimizations and
             // fall back to checking if the column is a part of fetched set
-            return new ColumnFilter(false, (PartitionColumns) null, fetched, subSelections);
+            return new ColumnFilter(false, (RegularAndStaticColumns) null, fetched, subSelections);
         }
         else
         {
@@ -673,7 +663,7 @@
             if (version == ReadVersion.OSS_30 && isFetchAll && queried != null)
                 queried = new RegularAndStaticColumns(metadata.staticColumns(), queried.regulars);
 
-            return new ColumnFilter(isFetchAll, fetched, queried, subSelections);
+            return new ColumnFilter(isFetchAll, fetched, queried, subSelections).withPartitionColumnsVerified(metadata.regularAndStaticColumns());
         }
 
         public long serializedSize(ColumnFilter selection)
