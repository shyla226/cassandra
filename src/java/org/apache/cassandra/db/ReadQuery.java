--- conflicted
+++ resolved
@@ -86,7 +86,6 @@
             return false;
         }
 
-<<<<<<< HEAD
         public int nowInSec()
         {
             return FBUtilities.nowInSeconds();
@@ -110,15 +109,13 @@
         {
             return true;
         }
-    }
-=======
+
         @Override
         public boolean selectsFullPartition()
         {
             return false;
         }
     };
->>>>>>> 7aa89a64
 
     /**
      * Starts a new read operation.
@@ -207,7 +204,6 @@
     public boolean selectsClustering(DecoratedKey key, Clustering clustering);
 
     /**
-<<<<<<< HEAD
      * The time in seconds to use as "now" for this query.
      * <p>
      * We use the same time as "now" for the whole query to avoid considering different
@@ -263,10 +259,10 @@
      * @return true if we can perform this query only with local data, false otherwise.
      */
     public boolean queriesOnlyLocalData();
-=======
+
+    /**
      * Checks if this {@code ReadQuery} selects full partitions, that is it has no filtering on clustering or regular columns.
      * @return {@code true} if this {@code ReadQuery} selects full partitions, {@code false} otherwise.
      */
     public boolean selectsFullPartition();
->>>>>>> 7aa89a64
 }