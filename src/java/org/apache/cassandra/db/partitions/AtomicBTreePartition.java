--- conflicted
+++ resolved
@@ -18,7 +18,9 @@
 package org.apache.cassandra.db.partitions;
 
 import java.nio.ByteBuffer;
+import java.util.ArrayList;
 import java.util.Iterator;
+import java.util.List;
 
 import org.apache.cassandra.config.CFMetaData;
 import org.apache.cassandra.config.DatabaseDescriptor;
@@ -190,11 +192,7 @@
         long dataSize;
         long heapSize;
         long colUpdateTimeDelta = Long.MAX_VALUE;
-<<<<<<< HEAD
-        final MemtableAllocator.DataReclaimer reclaimer;
-=======
         List<Row> inserted; // TODO: replace with walk of aborted BTree
->>>>>>> d9641e5c
 
         private RowUpdater(AtomicBTreePartition updating, MemtableAllocator allocator, OpOrder.Group writeOp, UpdateTransaction indexer)
         {
@@ -238,19 +236,13 @@
 
             dataSize += reconciled.dataSize() - existing.dataSize();
             heapSize += reconciled.unsharedHeapSizeExcludingData() - existing.unsharedHeapSizeExcludingData();
-<<<<<<< HEAD
-            reclaimer.reclaim(existing);
-=======
             if (inserted == null)
                 inserted = new ArrayList<>();
             inserted.add(reconciled);
->>>>>>> d9641e5c
 
             return reconciled;
         }
 
-<<<<<<< HEAD
-=======
         protected void reset()
         {
             this.dataSize = 0;
@@ -258,7 +250,6 @@
             if (inserted != null)
                 inserted.clear();
         }
->>>>>>> d9641e5c
         public boolean abortEarly()
         {
             return false;
