--- conflicted
+++ resolved
@@ -21,18 +21,11 @@
 import java.io.IOException;
 import java.security.MessageDigest;
 import java.util.*;
-import java.util.concurrent.Callable;
-
-import com.google.common.collect.Iterables;
 
 import io.reactivex.Completable;
-import io.reactivex.CompletableObserver;
-import io.reactivex.Flowable;
 import io.reactivex.Single;
-import io.reactivex.SingleSource;
 import org.apache.cassandra.db.*;
 import org.apache.cassandra.db.filter.ColumnFilter;
-import org.apache.cassandra.db.partitions.UnfilteredPartitionIterators.MergeListener;
 import org.apache.cassandra.db.rows.*;
 import org.apache.cassandra.db.transform.FilteredPartitions;
 import org.apache.cassandra.db.transform.MorePartitions;
@@ -50,7 +43,7 @@
 {
     private static final Serializer serializer = new Serializer();
 
-    private static final Comparator<Single<UnfilteredRowIterator>> partitionComparator = (x, y) -> x.blockingGet().partitionKey().compareTo(y.blockingGet().partitionKey());
+    private static final Comparator<UnfilteredRowIterator> partitionComparator = Comparator.comparing(BaseRowIterator::partitionKey);
 //            Comparator.comparing(BaseRowIterator::partitionKey);
 
     private UnfilteredPartitionIterators() {}
@@ -154,59 +147,10 @@
         assert !iterators.isEmpty();
 
         final TableMetadata metadata = iterators.get(0).metadata();
-        final UnfilteredRowIterator emptyIterator = EmptyIterators.unfilteredRow(metadata, null, false);
-
-        final MergeIterator<Single<UnfilteredRowIterator>, Single<UnfilteredRowIterator>> merged = MergeIterator.get(iterators, partitionComparator, new Reducer<Single<UnfilteredRowIterator>, Single<UnfilteredRowIterator>>()
-        {
-            private final List<UnfilteredRowIterator> toMerge = new ArrayList<>(iterators.size());
-
-            private DecoratedKey partitionKey;
-            private boolean isReverseOrder;
-
-            public void reduce(int idx, UnfilteredRowIterator current)
-            {
-                partitionKey = current.partitionKey();
-                isReverseOrder = current.isReverseOrder();
-
-                // Note that because the MergeListener cares about it, we want to preserve the index of the iterator.
-                // Non-present iterator will thus be set to empty in getReduced.
-                toMerge.set(idx, current);
-            }
-
-            protected Single<UnfilteredRowIterator> getReduced()
-            {
-                UnfilteredRowIterators.MergeListener rowListener = listener.getRowMergeListener(partitionKey, toMerge);
-
-                ((EmptyIterators.EmptyUnfilteredRowIterator)emptyIterator).reuse(partitionKey, isReverseOrder, DeletionTime.LIVE);
-
-                // Replace nulls by empty iterators
-                UnfilteredRowIterator nonEmptyRowIterator = null;
-                int numNonEmptyRowIterators = 0;
-
-                for (int i = 0, length = toMerge.size(); i < length; i++)
-                {
-                    UnfilteredRowIterator element = toMerge.get(i);
-                    if (element == null)
-                    {
-                        toMerge.set(i, emptyIterator);
-                    }
-                    else
-                    {
-                        numNonEmptyRowIterators++;
-                        nonEmptyRowIterator = element;
-                    }
-                }
-
-                return Single.just(numNonEmptyRowIterators == 1 && !listener.callOnTrivialMerge() ? nonEmptyRowIterator : UnfilteredRowIterators.merge(toMerge, nowInSec, rowListener));
-            }
-
-            protected void onKeyChange()
-            {
-                toMerge.clear();
-                for (int i = 0, length = iterators.size(); i < length; i++)
-                    toMerge.add(null);
-            }
-        });
+
+        // TODO review the merge of this
+        UnfilteredMergeReducer reducer = new UnfilteredMergeReducer(metadata, iterators.size(), nowInSec, listener);
+        final MergeIterator<UnfilteredRowIterator, UnfilteredRowIterator> merged = MergeIterator.get(iterators, partitionComparator, reducer);
 
         return new AbstractUnfilteredPartitionIterator()
         {
@@ -223,78 +167,80 @@
             public UnfilteredRowIterator next()
             {
                 return merged.next();
-<<<<<<< HEAD
-=======
             }
 
             @Override
             public void close()
             {
                 merged.close();
-                listener.close();
             }
         };
     }
 
-    public static UnfilteredPartitionIterator mergeLazily(final List<? extends UnfilteredPartitionIterator> iterators, final int nowInSec)
-    {
-        assert !iterators.isEmpty();
-
-        if (iterators.size() == 1)
-            return iterators.get(0);
-
-        final TableMetadata metadata = iterators.get(0).metadata();
-
-        final MergeIterator<UnfilteredRowIterator, UnfilteredRowIterator> merged = MergeIterator.get(iterators, partitionComparator, new MergeIterator.Reducer<UnfilteredRowIterator, UnfilteredRowIterator>()
-        {
-            private final List<UnfilteredRowIterator> toMerge = new ArrayList<>(iterators.size());
-
-            public void reduce(int idx, UnfilteredRowIterator current)
-            {
-                toMerge.add(current);
-            }
-
-            protected UnfilteredRowIterator getReduced()
-            {
-                return new LazilyInitializedUnfilteredRowIterator(toMerge.get(0).partitionKey())
-                {
-                    protected UnfilteredRowIterator initializeIterator()
-                    {
-                        return UnfilteredRowIterators.merge(toMerge, nowInSec);
-                    }
-                };
-            }
-
-            protected void onKeyChange()
-            {
-                toMerge.clear();
-            }
-        });
-
-        return new AbstractUnfilteredPartitionIterator()
-        {
-            public TableMetadata metadata()
-            {
-                return metadata;
-            }
-
-            public boolean hasNext()
-            {
-                return merged.hasNext();
-            }
-
-            public UnfilteredRowIterator next()
-            {
-                return merged.next();
->>>>>>> 5fd93392
-            }
-
-            @Override
-            public void close()
-            {
-                merged.close();
-            }
-        };
+    static class UnfilteredMergeReducer extends Reducer<UnfilteredRowIterator, UnfilteredRowIterator>
+    {
+        private final int numIterators;
+        private final int nowInSec;
+        private final MergeListener listener;
+        private final List<UnfilteredRowIterator> toMerge;
+        private final UnfilteredRowIterator emptyIterator;
+
+        private DecoratedKey partitionKey;
+        private boolean isReverseOrder;
+
+        UnfilteredMergeReducer(TableMetadata metadata, int numIterators, int nowInSec, final MergeListener listener)
+        {
+            this.numIterators = numIterators;
+            this.nowInSec = nowInSec;
+            this.listener = listener;
+
+            emptyIterator = EmptyIterators.unfilteredRow(metadata, null, false);
+            toMerge = new ArrayList<>(numIterators);
+        }
+
+        public void reduce(int idx, UnfilteredRowIterator current)
+        {
+            partitionKey = current.partitionKey();
+            isReverseOrder = current.isReverseOrder();
+
+            // Note that because the MergeListener cares about it, we want to preserve the index of the iterator.
+            // Non-present iterator will thus be set to empty in getReduced.
+            toMerge.set(idx, current);
+        }
+
+        protected UnfilteredRowIterator getReduced()
+        {
+            UnfilteredRowIterators.MergeListener rowListener = listener.getRowMergeListener(partitionKey, toMerge);
+
+            ((EmptyIterators.EmptyUnfilteredRowIterator)emptyIterator).reuse(partitionKey, isReverseOrder, DeletionTime.LIVE);
+
+            // Replace nulls by empty iterators
+            UnfilteredRowIterator nonEmptyRowIterator = null;
+            int numNonEmptyRowIterators = 0;
+
+            for (int i = 0, length = toMerge.size(); i < length; i++)
+            {
+                UnfilteredRowIterator element = toMerge.get(i);
+                if (element == null)
+                {
+                    toMerge.set(i, emptyIterator);
+                }
+                else
+                {
+                    numNonEmptyRowIterators++;
+                    nonEmptyRowIterator = element;
+                }
+            }
+
+            return numNonEmptyRowIterators == 1 && !listener.callOnTrivialMerge() ? nonEmptyRowIterator : UnfilteredRowIterators.merge(toMerge, nowInSec, rowListener);
+        }
+
+        protected void onKeyChange()
+        {
+            toMerge.clear();
+            for (int i = 0, length = numIterators; i < length; i++)
+                toMerge.add(null);
+        }
     }
 
     /**
