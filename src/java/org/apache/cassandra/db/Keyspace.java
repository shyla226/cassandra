/*
 * Licensed to the Apache Software Foundation (ASF) under one
 * or more contributor license agreements.  See the NOTICE file
 * distributed with this work for additional information
 * regarding copyright ownership.  The ASF licenses this file
 * to you under the Apache License, Version 2.0 (the
 * "License"); you may not use this file except in compliance
 * with the License.  You may obtain a copy of the License at
 *
 *     http://www.apache.org/licenses/LICENSE-2.0
 *
 * Unless required by applicable law or agreed to in writing, software
 * distributed under the License is distributed on an "AS IS" BASIS,
 * WITHOUT WARRANTIES OR CONDITIONS OF ANY KIND, either express or implied.
 * See the License for the specific language governing permissions and
 * limitations under the License.
 */
package org.apache.cassandra.db;

import java.io.File;
import java.io.IOException;
import java.util.*;
import java.util.concurrent.*;
import java.util.concurrent.atomic.AtomicLong;
import java.util.function.Supplier;
import java.util.stream.Collectors;

import com.google.common.annotations.VisibleForTesting;
import com.google.common.collect.Iterables;

import io.reactivex.*;

import org.slf4j.Logger;
import org.slf4j.LoggerFactory;

import org.apache.cassandra.concurrent.TPC;
import org.apache.cassandra.concurrent.TPCBoundaries;
import org.apache.cassandra.concurrent.TPCUtils;
import org.apache.cassandra.config.*;
import org.apache.cassandra.db.commitlog.CommitLog;
import org.apache.cassandra.db.commitlog.CommitLogPosition;
import org.apache.cassandra.db.compaction.CompactionManager;
import org.apache.cassandra.db.lifecycle.SSTableSet;
import org.apache.cassandra.db.partitions.PartitionUpdate;
import org.apache.cassandra.db.view.ViewManager;
import org.apache.cassandra.dht.Range;
import org.apache.cassandra.dht.Token;
import org.apache.cassandra.exceptions.InternalRequestExecutionException;
import org.apache.cassandra.exceptions.RequestFailureReason;
import org.apache.cassandra.exceptions.UnknownKeyspaceException;
import org.apache.cassandra.exceptions.UnknownTableException;
import org.apache.cassandra.index.Index;
import org.apache.cassandra.index.SecondaryIndexManager;
import org.apache.cassandra.index.transactions.UpdateTransaction;
import org.apache.cassandra.io.sstable.format.SSTableReader;
import org.apache.cassandra.locator.AbstractReplicationStrategy;
import org.apache.cassandra.metrics.KeyspaceMetrics;
import org.apache.cassandra.schema.KeyspaceMetadata;
import org.apache.cassandra.schema.ReplicationParams;
import org.apache.cassandra.schema.Schema;
import org.apache.cassandra.schema.SchemaConstants;
import org.apache.cassandra.schema.TableId;
import org.apache.cassandra.schema.TableMetadata;
import org.apache.cassandra.schema.TableMetadataRef;
import org.apache.cassandra.service.StorageService;
import org.apache.cassandra.tracing.Tracing;
import org.apache.cassandra.utils.*;
import org.apache.cassandra.utils.concurrent.OpOrder;

/**
 * It represents a Keyspace.
 */
public class Keyspace
{
    private static final Logger logger = LoggerFactory.getLogger(Keyspace.class);

    private static final String TEST_FAIL_WRITES_KS = System.getProperty("cassandra.test.fail_writes_ks", "");
    private static final boolean TEST_FAIL_WRITES = !TEST_FAIL_WRITES_KS.isEmpty();

    public final KeyspaceMetrics metric;

    // It is possible to call Keyspace.open without a running daemon, so it makes sense to ensure
    // proper directories here as well as in CassandraDaemon.
    static
    {
        if (DatabaseDescriptor.isDaemonInitialized() || DatabaseDescriptor.isToolInitialized())
            DatabaseDescriptor.createAllDirectories();
    }

    private volatile KeyspaceMetadata metadata;

    //OpOrder is defined globally since we need to order writes across
    //Keyspaces in the case of Views (batchlog of view mutations)
    public static final OpOrder writeOrder = TPC.newOpOrder(Keyspace.class);

    // this is set during draining and it indicates that no more mutations should be accepted
    private volatile OpOrder.Barrier writeBarrier = null;

    /* ColumnFamilyStore per column family */
    private final ConcurrentMap<TableId, ColumnFamilyStore> columnFamilyStores = new ConcurrentHashMap<>();
    private volatile AbstractReplicationStrategy replicationStrategy;
    public final ViewManager viewManager;
    private volatile ReplicationParams replicationParams;

    private volatile TPCBoundaries tpcBoundaries;
    private long boundariesForRingVersion = -1;

    private static volatile boolean initialized = false;

    public static void setInitialized()
    {
        initialized = true;
    }

    @VisibleForTesting
    public static boolean isInitialized()
    {
        return initialized;
    }

    public static Keyspace open(String keyspaceName)
    {
        if (initialized || SchemaConstants.isLocalSystemKeyspace(keyspaceName))
            return open(keyspaceName, Schema.instance, true);

        throw new IllegalStateException(String.format("Cannot open non-system keyspace %s as server is not yet initialized.", keyspaceName));
    }

    // to only be used by org.apache.cassandra.tools.Standalone* classes
    public static Keyspace openWithoutSSTables(String keyspaceName)
    {
        return open(keyspaceName, Schema.instance, false);
    }

    private static Keyspace open(String keyspaceName, Schema schema, boolean loadSSTables)
    {
        Keyspace keyspaceInstance = schema.getKeyspaceInstance(keyspaceName);

        if (keyspaceInstance == null)
        {
            // instantiate the Keyspace.  we could use putIfAbsent but it's important to making sure it is only done once
            // per keyspace, so we synchronize and re-check before doing it.
            synchronized (Keyspace.class)
            {
                keyspaceInstance = schema.getKeyspaceInstance(keyspaceName);
                if (keyspaceInstance == null)
                {
                    // open and store the keyspace
                    keyspaceInstance = new Keyspace(keyspaceName, loadSSTables);
                    schema.storeKeyspaceInstance(keyspaceInstance);
                }
            }
        }
        return keyspaceInstance;
    }

    public static Keyspace clear(String keyspaceName)
    {
        return clear(keyspaceName, Schema.instance);
    }

    public static Keyspace clear(String keyspaceName, Schema schema)
    {
        synchronized (Keyspace.class)
        {
            Keyspace t = schema.removeKeyspaceInstance(keyspaceName);
            if (t != null)
            {
                for (ColumnFamilyStore cfs : t.getColumnFamilyStores())
                    t.unloadCf(cfs);
                t.metric.release();
            }
            return t;
        }
    }

    public static ColumnFamilyStore openAndGetStore(TableMetadataRef tableRef)
    {
        return open(tableRef.keyspace).getColumnFamilyStore(tableRef.id);
    }

    public static ColumnFamilyStore openAndGetStore(TableMetadata table)
    {
        return open(table.keyspace).getColumnFamilyStore(table.id);
    }

    /**
     * Removes every SSTable in the directory from the appropriate Tracker's view.
     * @param directory the unreadable directory, possibly with SSTables in it, but not necessarily.
     */
    public static void removeUnreadableSSTables(File directory)
    {
        for (Keyspace keyspace : Keyspace.all())
        {
            for (ColumnFamilyStore baseCfs : keyspace.getColumnFamilyStores())
            {
                for (ColumnFamilyStore cfs : baseCfs.concatWithIndexes())
                    cfs.maybeRemoveUnreadableSSTables(directory);
            }
        }
    }

    public void setMetadata(KeyspaceMetadata metadata)
    {
        this.metadata = metadata;
        createReplicationStrategy(metadata);
    }

    public KeyspaceMetadata getMetadata()
    {
        return metadata;
    }

    public Collection<ColumnFamilyStore> getColumnFamilyStores()
    {
        return Collections.unmodifiableCollection(columnFamilyStores.values());
    }

    public ColumnFamilyStore getColumnFamilyStore(String cfName)
    {
        TableMetadata table = Schema.instance.getTableMetadata(getName(), cfName);
        if (table == null)
            throw new IllegalArgumentException(String.format("Unknown keyspace/cf pair (%s.%s)", getName(), cfName));
        return getColumnFamilyStore(table.id);
    }

    public ColumnFamilyStore getColumnFamilyStore(TableId id)
    {
        ColumnFamilyStore cfs = columnFamilyStores.get(id);
        if (cfs == null)
            throw new UnknownTableException("Cannot find table, it may have been dropped", id);
        return cfs;
    }

    public boolean hasColumnFamilyStore(TableId id)
    {
        return columnFamilyStores.containsKey(id);
    }

    /**
     * Take a snapshot of the specific column family, or the entire set of column families
     * if columnFamily is null with a given timestamp
     *
     * @param snapshotName     the tag associated with the name of the snapshot.  This value may not be null
     * @param columnFamilyName the column family to snapshot or all on null
     * @param skipFlush Skip blocking flush of memtable
     * @param alreadySnapshotted the set of sstables that have already been snapshotted (to avoid duplicate hardlinks in
     *                           some edge cases)
     * @throws IOException if the column family doesn't exist
     */
    public Set<SSTableReader> snapshot(String snapshotName, String columnFamilyName, boolean skipFlush, Set<SSTableReader> alreadySnapshotted) throws IOException
    {
        assert snapshotName != null;
        assert alreadySnapshotted != null;

        boolean tookSnapShot = false;
        Set<SSTableReader> snapshotSSTables = new HashSet<>();
        // copy so we can update after each CF snapshot without modifying the original
        alreadySnapshotted = new HashSet<>(alreadySnapshotted);
        for (ColumnFamilyStore cfStore : columnFamilyStores.values())
        {
            if (columnFamilyName == null || cfStore.name.equals(columnFamilyName))
            {
                tookSnapShot = true;
                Set<SSTableReader> newSnapshots = cfStore.snapshot(snapshotName, null, false, skipFlush, alreadySnapshotted);
                snapshotSSTables.addAll(newSnapshots);
                alreadySnapshotted.addAll(newSnapshots);
            }
        }

        if ((columnFamilyName != null) && !tookSnapShot)
            throw new IOException("Failed taking snapshot. Table " + columnFamilyName + " does not exist.");

        return snapshotSSTables;
    }

    /**
     * Take a snapshot of the specific column family, or the entire set of column families
     * if columnFamily is null with a given timestamp
     *
     * @param snapshotName     the tag associated with the name of the snapshot.  This value may not be null
     * @param columnFamilyName the column family to snapshot or all on null
     * @throws IOException if the column family doesn't exist
     */
    public void snapshot(String snapshotName, String columnFamilyName) throws IOException
    {
        snapshot(snapshotName, columnFamilyName, false, new HashSet<>());
    }

    /**
     * @param clientSuppliedName may be null.
     * @return the name of the snapshot
     */
    public static String getTimestampedSnapshotName(String clientSuppliedName)
    {
        String snapshotName = Long.toString(System.currentTimeMillis());
        if (clientSuppliedName != null && !clientSuppliedName.equals(""))
        {
            snapshotName = snapshotName + "-" + clientSuppliedName;
        }
        return snapshotName;
    }

    public static String getTimestampedSnapshotNameWithPrefix(String clientSuppliedName, String prefix)
    {
        return prefix + "-" + getTimestampedSnapshotName(clientSuppliedName);
    }

    /**
     * Check whether snapshots already exists for a given name.
     *
     * @param snapshotName the user supplied snapshot name
     * @return true if the snapshot exists
     */
    public boolean snapshotExists(String snapshotName)
    {
        assert snapshotName != null;
        for (ColumnFamilyStore cfStore : columnFamilyStores.values())
        {
            if (cfStore.snapshotExists(snapshotName))
                return true;
        }
        return false;
    }

    /**
     * Clear all the snapshots for a given keyspace.
     *
     * @param snapshotName the user supplied snapshot name. It empty or null,
     *                     all the snapshots will be cleaned
     */
    public static void clearSnapshot(String snapshotName, String keyspace)
    {
        List<File> snapshotDirs = Directories.getKSChildDirectories(keyspace, ColumnFamilyStore.getInitialDirectories());
        Directories.clearSnapshot(snapshotName, snapshotDirs);
    }

    /**
     * @return A list of open SSTableReaders
     */
    public List<SSTableReader> getAllSSTables(SSTableSet sstableSet)
    {
        List<SSTableReader> list = new ArrayList<>(columnFamilyStores.size());
        for (ColumnFamilyStore cfStore : columnFamilyStores.values())
            Iterables.addAll(list, cfStore.getSSTables(sstableSet));
        return list;
    }

    private Keyspace(String keyspaceName, boolean loadSSTables)
    {
        metadata = Schema.instance.getKeyspaceMetadata(keyspaceName);
        // with the current synchronization mechanism, the ks metadata may disappear whilst
        // opening a keyspace. I think keyspace creation (and deletion) should be synchronized
        // differently, i.e. using the same lock for modifying the schema (SystemKeyspace.class)
        // in 5.1.
        if (metadata == null)
            throw new UnknownKeyspaceException(keyspaceName);

        createReplicationStrategy(metadata);

        this.metric = new KeyspaceMetrics(this);
        this.viewManager = new ViewManager(this);
        for (TableMetadata cfm : metadata.tablesAndViews())
        {
            if (cfm == null) // unsure how this can happen but it did (DB-395)
                throw new IllegalStateException("Unexpected null metadata for keyspace " + keyspaceName);
            TableMetadataRef ref = Schema.instance.getTableMetadataRef(cfm.id);
            if (ref == null)
                throw new UnknownTableException("Unexpected null metadata for table " + cfm, cfm.id);

            logger.trace("Initializing {}.{}", getName(), cfm.name);
            initCf(ref, loadSSTables);
        }
        this.viewManager.reload(false);
    }

    // Only used for mocking Keyspace
    private Keyspace(KeyspaceMetadata metadata)
    {
        this.metadata = metadata;
        createReplicationStrategy(metadata);
        this.metric = new KeyspaceMetrics(this);
        this.viewManager = new ViewManager(this);
    }

    public static Keyspace mockKS(KeyspaceMetadata metadata)
    {
        return new Keyspace(metadata);
    }

    public void setDefaultTPCBoundaries(List<Range<Token>> ranges)
    {
        boundariesForRingVersion = StorageService.instance.getTokenMetadata().getRingVersion();
        tpcBoundaries = computeTPCBoundaries(ranges);
    }

    public TPCBoundaries getTPCBoundaries()
    {
        TPCBoundaries boundaries = tpcBoundaries;
        if (boundaries == null || boundariesForRingVersion < StorageService.instance.getTokenMetadata().getRingVersion())
        {
            if (!StorageService.instance.isInitialized())
                return boundaries != null
                       ? boundaries
                       : SchemaConstants.isLocalSystemKeyspace(metadata.name)
                         ? TPCBoundaries.LOCAL
                         : TPCBoundaries.NONE;

            synchronized (this)
            {
                boundaries = tpcBoundaries;
                if (boundaries == null || boundariesForRingVersion < StorageService.instance.getTokenMetadata().getRingVersion())
                {
                    boundariesForRingVersion = StorageService.instance.getTokenMetadata().getRingVersion();
                    tpcBoundaries = boundaries = computeTPCBoundaries();
                }
            }
        }
        return boundaries;
    }

    private TPCBoundaries computeTPCBoundaries()
    {
        if (SchemaConstants.isLocalSystemKeyspace(metadata.name))
            return TPCBoundaries.LOCAL;

        List<Range<Token>> localRanges = StorageService.getStartupTokenRanges(this);
        return computeTPCBoundaries(localRanges);
    }

    private TPCBoundaries computeTPCBoundaries(List<Range<Token>> ranges)
    {
        TPCBoundaries boundaries = ranges == null ? TPCBoundaries.NONE : TPCBoundaries.compute(ranges, TPC.getNumCores());
        logger.debug("Computed TPC core assignments for {}: {}", getName(), boundaries);

        return boundaries;
    }

    private void createReplicationStrategy(KeyspaceMetadata ksm)
    {
        replicationStrategy = AbstractReplicationStrategy.createReplicationStrategy(ksm.name,
                                                                                    ksm.params.replication.klass,
                                                                                    StorageService.instance.getTokenMetadata(),
                                                                                    DatabaseDescriptor.getEndpointSnitch(),
                                                                                    ksm.params.replication.options);
        if (!ksm.params.replication.equals(replicationParams))
        {
            logger.debug("New replication settings for keyspace {} - invalidating disk boundary caches", ksm.name);
            columnFamilyStores.values().forEach(ColumnFamilyStore::invalidateDiskBoundaries);
        }
        replicationParams = ksm.params.replication;
    }

    // best invoked on the compaction mananger.
    public void dropCf(TableId tableId)
    {
        assert columnFamilyStores.containsKey(tableId);
        ColumnFamilyStore cfs = columnFamilyStores.remove(tableId);
        if (cfs == null)
            return;

        cfs.getCompactionStrategyManager().shutdown();
        CompactionManager.instance.interruptCompactionForCFs(cfs.concatWithIndexes());
        // wait for any outstanding reads/writes that might affect the CFS
        cfs.keyspace.writeOrder.awaitNewBarrier();
        cfs.readOrdering.awaitNewBarrier();

        unloadCf(cfs);
    }

    // disassociate a cfs from this keyspace instance.
    private void unloadCf(ColumnFamilyStore cfs)
    {
        cfs.forceBlockingFlush();
        cfs.invalidate();
    }

    /**
     * Registers a custom cf instance with this keyspace.
     * This is required for offline tools what use non-standard directories.
     */
    public void initCfCustom(ColumnFamilyStore newCfs)
    {
        ColumnFamilyStore cfs = columnFamilyStores.get(newCfs.metadata.id);

        if (cfs == null)
        {
            // CFS being created for the first time, either on server startup or new CF being added.
            // We don't worry about races here; startup is safe, and adding multiple idential CFs
            // simultaneously is a "don't do that" scenario.
            ColumnFamilyStore oldCfs = columnFamilyStores.putIfAbsent(newCfs.metadata.id, newCfs);
            // CFS mbean instantiation will error out before we hit this, but in case that changes...
            if (oldCfs != null)
                throw new IllegalStateException("added multiple mappings for cf id " + newCfs.metadata.id);
        }
        else
        {
            throw new IllegalStateException("CFS is already initialized: " + cfs.name);
        }
    }

    /**
     * adds a cf to internal structures, ends up creating disk files).
     */
    public void initCf(TableMetadataRef metadata, boolean loadSSTables)
    {
        ColumnFamilyStore cfs = columnFamilyStores.get(metadata.id);

        if (cfs == null)
        {
            // CFS being created for the first time, either on server startup or new CF being added.
            // We don't worry about races here; startup is safe, and adding multiple idential CFs
            // simultaneously is a "don't do that" scenario.
            ColumnFamilyStore oldCfs = columnFamilyStores.putIfAbsent(metadata.id, ColumnFamilyStore.createColumnFamilyStore(this, metadata, loadSSTables));
            // CFS mbean instantiation will error out before we hit this, but in case that changes...
            if (oldCfs != null)
                throw new IllegalStateException("added multiple mappings for cf id " + metadata.id);
        }
        else
        {
            // re-initializing an existing CF.  This will happen if you cleared the schema
            // on this node and it's getting repopulated from the rest of the cluster.
            assert cfs.name.equals(metadata.name);
            cfs.reload();
        }
    }

    /**
     * Close this keyspace to further mutations, called when draining or shutting down.
     *
     * A final write barrier is issued and returned. After this barrier is set, new mutations
     * will be rejected, see {@link Keyspace#apply(Mutation, boolean, boolean, boolean)}.
     */
    public OpOrder.Barrier stopMutations()
    {
        assert writeBarrier == null : "Keyspace has already been closed to mutations";
        writeBarrier = writeOrder.newBarrier();
        writeBarrier.issue();
        return writeBarrier;
    }

    public Completable apply(final Mutation mutation, final boolean writeCommitLog)
    {
        return apply(mutation, writeCommitLog, true, true);
    }

    /**
     * Applies the provided mutation.
     *
     * @param mutation       the row to write.  Must not be modified after calling apply, since commitlog append
     *                       may happen concurrently, depending on the CL Executor type.
     * @param writeCommitLog false to disable commitlog append entirely
     * @param updateIndexes  false to disable index updates (used by CollationController "defragmenting")
     * @param isDroppable    true if this should throw WriteTimeoutException if it does not acquire lock within write_request_timeout_in_ms
     * @throws ExecutionException
     */
    public Completable apply(final Mutation mutation, final boolean writeCommitLog, boolean updateIndexes, boolean isDroppable)
    {
        if (TEST_FAIL_WRITES && metadata.name.equals(TEST_FAIL_WRITES_KS))
            return Completable.error(new InternalRequestExecutionException(RequestFailureReason.UNKNOWN, "Testing write failures"));

        if (writeBarrier != null)
            return failDueToWriteBarrier(mutation);

        final boolean requiresViewUpdate = updateIndexes && viewManager.updatesAffectView(Collections.singleton(mutation), false);
        return requiresViewUpdate ? applyWithViews(mutation, writeCommitLog, updateIndexes, isDroppable)
                                  : applyNoViews(mutation, writeCommitLog, updateIndexes);

    }

    private Completable applyWithViews(Mutation mutation, boolean writeCommitLog, boolean updateIndexes, boolean isDroppable)
    {
        Supplier<CompletableFuture<Void>> update = () -> TPCUtils.toFuture(Completable.using(writeOrder::start,
                                                                                             opGroup -> applyInternal(opGroup, mutation, writeCommitLog, updateIndexes, true),
                                                                                             opGroup -> opGroup.close()));

        return TPCUtils.toCompletable(viewManager.updateWithLocks(mutation, update, isDroppable));
    }

    private Completable applyNoViews(Mutation mutation, boolean writeCommitLog, boolean updateIndexes)
    {
        return Completable.using(writeOrder::start,
                                 opGroup -> applyInternal(opGroup, mutation, writeCommitLog, updateIndexes, false),
                                 OpOrder.Group::close);
    }

    private Completable applyInternal(OpOrder.Group opGroup, Mutation mutation, boolean writeCommitLog, boolean updateIndexes, boolean requiresViewUpdate)
    {
        if (writeBarrier != null && !writeBarrier.isAfter(opGroup))
            return failDueToWriteBarrier(mutation);

        if (!writeCommitLog)
            return postCommitLogApply(opGroup, mutation, CommitLogPosition.NONE, updateIndexes, requiresViewUpdate);

        return CommitLog.instance.add(mutation)
                                 .flatMapCompletable(position -> postCommitLogApply(opGroup, mutation, position, updateIndexes, requiresViewUpdate));
    }

    /**
     * Apply a mutation after it has been added to the commit log.
     *
     * @param opGroup the {@link OpOrder.Group} protecting the application. That group must be close once this method
     *                return in <b>all</b> cases, but doing so is the responsibility of the caller/creator of the group.
     * @param mutation the mutation to apply.
     * @param commitLogPosition the position from the commit log addition. This can be {@link CommitLogPosition#NONE} if
     *                          we are not writing to the commit log for this mutation.
     * @param updateIndexes {@code false} to disable index updates.
     * @param requiresViewUpdate whether the mutation has materialized view associated to it that should be applied.
     * @return
     */
    private Completable postCommitLogApply(OpOrder.Group opGroup, Mutation mutation, CommitLogPosition commitLogPosition, boolean updateIndexes, boolean requiresViewUpdate)
    {
<<<<<<< HEAD
        if (logger.isTraceEnabled())
            logger.trace("Got CL position {} for mutation {} (view updates: {})",
                         commitLogPosition, mutation, requiresViewUpdate);
=======
        if (TEST_FAIL_WRITES && metadata.name.equals(TEST_FAIL_WRITES_KS))
            throw new RuntimeException("Testing write failures");

        // Validate all tables exist first before doing any work
        for (PartitionUpdate upd : mutation.getPartitionUpdates())
        {
            ColumnFamilyStore cfs = columnFamilyStores.get(upd.metadata().cfId);
            if (cfs == null)
            {
                throw new RuntimeException(String.format("Attempting to mutate non-existant table %s (%s.%s)",
                                                         upd.metadata().cfId, upd.metadata().ksName, upd.metadata().cfName));
            }
        }

        Lock[] locks = null;
>>>>>>> 562cad05

        List<Completable> memtablePutCompletables = new ArrayList<>(mutation.getPartitionUpdates().size());

        for (PartitionUpdate upd : mutation.getPartitionUpdates())
        {
            ColumnFamilyStore cfs = columnFamilyStores.get(upd.metadata().id);
            if (cfs == null)
            {
                logger.error("Attempting to mutate non-existant table {} ({}.{})", upd.metadata().id, upd.metadata().keyspace, upd.metadata().name);
                continue;
            }

            // TODO this probably doesn't need to be atomic after TPC
            AtomicLong baseComplete = new AtomicLong(Long.MAX_VALUE);

            Completable viewUpdateCompletable = null;
            if (requiresViewUpdate)
            {
                Tracing.trace("Creating materialized view mutations from base table replica");

                viewUpdateCompletable = viewManager.forTable(upd.metadata().id)
                                                   .pushViewReplicaUpdates(upd, commitLogPosition != CommitLogPosition.NONE, baseComplete)
                                                   .doOnError(exc ->
                                                              {
                                                                  JVMStabilityInspector.inspectThrowable(exc);
                                                                  logger.error(String.format("Unknown exception caught while attempting to update MaterializedView! %s.%s",
                                                                                             upd.metadata().keyspace, upd.metadata().name), exc);
                                                              });
            }

            Tracing.trace("Adding to {} memtable", upd.metadata().name);
            UpdateTransaction indexTransaction = updateIndexes
                                                 ? cfs.indexManager.newUpdateTransaction(upd, opGroup, FBUtilities.nowInSeconds())
                                                 : UpdateTransaction.NO_OP;

            CommitLogPosition pos = commitLogPosition == CommitLogPosition.NONE ? null : commitLogPosition;
            Completable memtableCompletable;
            if (requiresViewUpdate)
            {
                memtableCompletable = viewUpdateCompletable.andThen(Completable.defer(() -> cfs.apply(upd, indexTransaction, opGroup, pos)))
                                                           .doOnComplete(() -> baseComplete.set(System.currentTimeMillis()));
            }
            else
            {
                memtableCompletable = cfs.apply(upd, indexTransaction, opGroup, pos);
            }
            memtablePutCompletables.add(memtableCompletable);
        }

<<<<<<< HEAD
        // avoid the expensive concat call if there's only 1 completable
        if (memtablePutCompletables.size() == 1)
            return memtablePutCompletables.get(0);
        else
            return Completable.concat(memtablePutCompletables);
    }
=======
            for (PartitionUpdate upd : mutation.getPartitionUpdates())
            {
                ColumnFamilyStore cfs = columnFamilyStores.get(upd.metadata().cfId);
                if (cfs == null)
                {
                    throw new RuntimeException(String.format("Attempting to mutate non-existant table %s (%s.%s)",
                                                             upd.metadata().cfId, upd.metadata().ksName, upd.metadata().cfName));
                }
                AtomicLong baseComplete = new AtomicLong(Long.MAX_VALUE);

                if (requiresViewUpdate)
                {
                    try
                    {
                        Tracing.trace("Creating materialized view mutations from base table replica");
                        viewManager.forTable(upd.metadata()).pushViewReplicaUpdates(upd, writeCommitLog, baseComplete);
                    }
                    catch (Throwable t)
                    {
                        JVMStabilityInspector.inspectThrowable(t);
                        logger.error(String.format("Unknown exception caught while attempting to update MaterializedView! %s.%s",
                                     upd.metadata().ksName, upd.metadata().cfName), t);
                        throw t;
                    }
                }
>>>>>>> 562cad05

    private Completable failDueToWriteBarrier(Mutation mutation)
    {
        assert writeBarrier != null : "Expected non null write barrier";

        if (SchemaConstants.isLocalSystemKeyspace(mutation.getKeyspaceName()))
        {
            logger.warn("Attempted to apply system mutation {} during shutdown but keyspace was already closed to mutations",
                         mutation);
            return Completable.complete();
        }

        logger.debug(FBUtilities.Debug.getStackTrace());
        logger.error("Attempted to apply user mutation {} during shutdown but keyspace was already closed to mutations",
                    mutation);
        return Completable.error(new InternalRequestExecutionException(RequestFailureReason.UNKNOWN, "Keyspace closed to new mutations"));
    }

    public AbstractReplicationStrategy getReplicationStrategy()
    {
        return replicationStrategy;
    }

    public List<CompletableFuture<CommitLogPosition>> flush()
    {
        List<CompletableFuture<CommitLogPosition>> futures = new ArrayList<>(columnFamilyStores.size());
        for (ColumnFamilyStore cfs : columnFamilyStores.values())
            futures.add(cfs.forceFlush());
        return futures;
    }

    public Iterable<ColumnFamilyStore> getValidColumnFamilies(boolean allowIndexes,
                                                              boolean autoAddIndexes,
                                                              String... cfNames) throws IOException
    {
        Set<ColumnFamilyStore> valid = new HashSet<>();

        if (cfNames.length == 0)
        {
            // all stores are interesting
            for (ColumnFamilyStore cfStore : getColumnFamilyStores())
            {
                valid.add(cfStore);
                if (autoAddIndexes)
                    valid.addAll(getIndexColumnFamilyStores(cfStore));
            }
            return valid;
        }

        // include the specified stores and possibly the stores of any of their indexes
        for (String cfName : cfNames)
        {
            if (SecondaryIndexManager.isIndexColumnFamily(cfName))
            {
                if (!allowIndexes)
                {
                    logger.warn("Operation not allowed on secondary Index table ({})", cfName);
                    continue;
                }
                String baseName = SecondaryIndexManager.getParentCfsName(cfName);
                String indexName = SecondaryIndexManager.getIndexName(cfName);

                ColumnFamilyStore baseCfs = getColumnFamilyStore(baseName);
                Index index = baseCfs.indexManager.getIndexByName(indexName);
                if (index == null)
                    throw new IllegalArgumentException(String.format("Invalid index specified: %s/%s.",
                                                                     baseCfs.metadata.name,
                                                                     indexName));

                if (index.getBackingTable().isPresent())
                    valid.add(index.getBackingTable().get());
            }
            else
            {
                ColumnFamilyStore cfStore = getColumnFamilyStore(cfName);
                valid.add(cfStore);
                if (autoAddIndexes)
                    valid.addAll(getIndexColumnFamilyStores(cfStore));
            }
        }

        return valid;
    }

    private Set<ColumnFamilyStore> getIndexColumnFamilyStores(ColumnFamilyStore baseCfs)
    {
        Set<ColumnFamilyStore> stores = new HashSet<>();
        for (ColumnFamilyStore indexCfs : baseCfs.indexManager.getAllIndexColumnFamilyStores())
        {
            logger.info("adding secondary index table {} to operation", indexCfs.metadata.name);
            stores.add(indexCfs);
        }
        return stores;
    }

    public static Iterable<Keyspace> all()
    {
        return toKeyspaces(Schema.instance.getKeyspaces());
    }

    public static Iterable<Keyspace> nonSystem()
    {
        return toKeyspaces(Schema.instance.getNonSystemKeyspaces());
    }

    public static Iterable<Keyspace> nonLocalStrategy()
    {
        return toKeyspaces(Schema.instance.getNonLocalStrategyKeyspaces());
    }

    public static Iterable<Keyspace> system()
    {
        return toKeyspaces(SchemaConstants.LOCAL_SYSTEM_KEYSPACE_NAMES);
    }

    /**
     * Convert a list of ks names to ks instances, if possible. If we fail to open the ks,
     * it is suppressed. Even though we receive ksName for keyspaces with valid metadata, if
     * there is a race with dropping the keyspace, the metadata and ks instance may be deleted
     * after the ks names were returned, see DB-395.
     *
     * @param ksNames - the list of keyspace names to convert
     *
     * @return - the list of keyspace instances, may be empty
     */
    private static Iterable<Keyspace> toKeyspaces(Collection<String> ksNames)
    {
        return ksNames.stream()
                      .map(ksName -> {
                          try
                          {
                              return Keyspace.open(ksName);
                          }
                          catch (UnknownKeyspaceException ex)
                          {
                              logger.info("Could not open keyspace {}, it was probably dropped.", ex.keyspaceName);
                              return null;
                          }
                          catch (UnknownTableException ex)
                          {
                              logger.info("Could not open keyspace {}: {}", ksName, ex.getMessage());
                              return null;
                          }
                          catch (Throwable t)
                          {
                              JVMStabilityInspector.inspectThrowable(t);
                              logger.error("Failed to open keyspace {} due to unexpected exception", ksName, t);
                              return null;
                          }
                      })
                      .filter(Objects::nonNull)
                      .collect(Collectors.toList());
    }

    @Override
    public String toString()
    {
        return getClass().getSimpleName() + "(name='" + getName() + "')";
    }

    public String getName()
    {
        return metadata.name;
    }
}<|MERGE_RESOLUTION|>--- conflicted
+++ resolved
@@ -562,6 +562,16 @@
         if (writeBarrier != null)
             return failDueToWriteBarrier(mutation);
 
+        for (PartitionUpdate upd : mutation.getPartitionUpdates())
+        {
+            if (columnFamilyStores.get(upd.metadata().id) == null)
+            {
+                return Completable.error(new InternalRequestExecutionException(RequestFailureReason.UNKNOWN_TABLE,
+                                                                               String.format("Attempting to mutate non-existant table %s (%s.%s)",
+                                                                                             upd.metadata().id, upd.metadata().keyspace, upd.metadata().name)));
+            }
+        }
+
         final boolean requiresViewUpdate = updateIndexes && viewManager.updatesAffectView(Collections.singleton(mutation), false);
         return requiresViewUpdate ? applyWithViews(mutation, writeCommitLog, updateIndexes, isDroppable)
                                   : applyNoViews(mutation, writeCommitLog, updateIndexes);
@@ -610,27 +620,9 @@
      */
     private Completable postCommitLogApply(OpOrder.Group opGroup, Mutation mutation, CommitLogPosition commitLogPosition, boolean updateIndexes, boolean requiresViewUpdate)
     {
-<<<<<<< HEAD
         if (logger.isTraceEnabled())
             logger.trace("Got CL position {} for mutation {} (view updates: {})",
                          commitLogPosition, mutation, requiresViewUpdate);
-=======
-        if (TEST_FAIL_WRITES && metadata.name.equals(TEST_FAIL_WRITES_KS))
-            throw new RuntimeException("Testing write failures");
-
-        // Validate all tables exist first before doing any work
-        for (PartitionUpdate upd : mutation.getPartitionUpdates())
-        {
-            ColumnFamilyStore cfs = columnFamilyStores.get(upd.metadata().cfId);
-            if (cfs == null)
-            {
-                throw new RuntimeException(String.format("Attempting to mutate non-existant table %s (%s.%s)",
-                                                         upd.metadata().cfId, upd.metadata().ksName, upd.metadata().cfName));
-            }
-        }
-
-        Lock[] locks = null;
->>>>>>> 562cad05
 
         List<Completable> memtablePutCompletables = new ArrayList<>(mutation.getPartitionUpdates().size());
 
@@ -639,8 +631,9 @@
             ColumnFamilyStore cfs = columnFamilyStores.get(upd.metadata().id);
             if (cfs == null)
             {
-                logger.error("Attempting to mutate non-existant table {} ({}.{})", upd.metadata().id, upd.metadata().keyspace, upd.metadata().name);
-                continue;
+                return Completable.error(new InternalRequestExecutionException(RequestFailureReason.UNKNOWN_TABLE,
+                                                                               String.format("Attempting to mutate non-existant table %s (%s.%s)",
+                                                                                             upd.metadata().id, upd.metadata().keyspace, upd.metadata().name)));
             }
 
             // TODO this probably doesn't need to be atomic after TPC
@@ -680,40 +673,12 @@
             memtablePutCompletables.add(memtableCompletable);
         }
 
-<<<<<<< HEAD
         // avoid the expensive concat call if there's only 1 completable
         if (memtablePutCompletables.size() == 1)
             return memtablePutCompletables.get(0);
         else
             return Completable.concat(memtablePutCompletables);
     }
-=======
-            for (PartitionUpdate upd : mutation.getPartitionUpdates())
-            {
-                ColumnFamilyStore cfs = columnFamilyStores.get(upd.metadata().cfId);
-                if (cfs == null)
-                {
-                    throw new RuntimeException(String.format("Attempting to mutate non-existant table %s (%s.%s)",
-                                                             upd.metadata().cfId, upd.metadata().ksName, upd.metadata().cfName));
-                }
-                AtomicLong baseComplete = new AtomicLong(Long.MAX_VALUE);
-
-                if (requiresViewUpdate)
-                {
-                    try
-                    {
-                        Tracing.trace("Creating materialized view mutations from base table replica");
-                        viewManager.forTable(upd.metadata()).pushViewReplicaUpdates(upd, writeCommitLog, baseComplete);
-                    }
-                    catch (Throwable t)
-                    {
-                        JVMStabilityInspector.inspectThrowable(t);
-                        logger.error(String.format("Unknown exception caught while attempting to update MaterializedView! %s.%s",
-                                     upd.metadata().ksName, upd.metadata().cfName), t);
-                        throw t;
-                    }
-                }
->>>>>>> 562cad05
 
     private Completable failDueToWriteBarrier(Mutation mutation)
     {
