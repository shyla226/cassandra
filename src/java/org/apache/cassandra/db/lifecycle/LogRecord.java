--- conflicted
+++ resolved
@@ -317,18 +317,7 @@
             String baseName = dirSet.floor(name);
             if (baseName != null && name.startsWith(baseName))
             {
-<<<<<<< HEAD
-                descriptor = Descriptor.fromFilename(new File(dir, name));
-            }
-            catch (Throwable t)
-            {// ignored - if we can't parse the filename, just skip the file
-            }
-
-            String absolutePath = descriptor != null ? absolutePath(descriptor.baseFilename()) : null;
-            if (absolutePath != null && absoluteFilePaths.contains(absolutePath))
-=======
                 String absolutePath = new File(dir, baseName).getPath();
->>>>>>> 0225d7c3
                 fileMap.computeIfAbsent(absolutePath, k -> new ArrayList<>()).add(new File(dir, name));
             }
             return false;
