/*
 * Licensed to the Apache Software Foundation (ASF) under one
 * or more contributor license agreements.  See the NOTICE file
 * distributed with this work for additional information
 * regarding copyright ownership.  The ASF licenses this file
 * to you under the Apache License, Version 2.0 (the
 * "License"); you may not use this file except in compliance
 * with the License.  You may obtain a copy of the License at
 *
 *     http://www.apache.org/licenses/LICENSE-2.0
 *
 * Unless required by applicable law or agreed to in writing, software
 * distributed under the License is distributed on an "AS IS" BASIS,
 * WITHOUT WARRANTIES OR CONDITIONS OF ANY KIND, either express or implied.
 * See the License for the specific language governing permissions and
 * limitations under the License.
 */
package org.apache.cassandra.db;

import java.io.File;
import java.io.IOException;
import java.io.PrintStream;
import java.lang.management.ManagementFactory;
import java.lang.reflect.Constructor;
import java.lang.reflect.InvocationTargetException;
import java.nio.ByteBuffer;
import java.nio.file.Files;
import java.util.*;
import java.util.concurrent.*;
import java.util.concurrent.atomic.AtomicInteger;
import java.util.concurrent.atomic.AtomicReference;
import java.util.regex.Pattern;
import java.util.stream.StreamSupport;
import java.util.stream.Collectors;
import javax.management.*;
import javax.management.openmbean.*;

import com.google.common.annotations.VisibleForTesting;
import com.google.common.base.*;
import com.google.common.base.Throwables;
import com.google.common.collect.*;
import com.google.common.util.concurrent.*;

import io.reactivex.Completable;
import io.reactivex.Single;
import io.reactivex.subjects.BehaviorSubject;
import org.slf4j.Logger;
import org.slf4j.LoggerFactory;

import com.clearspring.analytics.stream.Counter;
import org.apache.cassandra.cache.*;
import org.apache.cassandra.concurrent.*;
import org.apache.cassandra.config.*;
import org.apache.cassandra.db.commitlog.CommitLog;
import org.apache.cassandra.db.commitlog.CommitLogPosition;
import org.apache.cassandra.db.compaction.*;
import org.apache.cassandra.db.filter.ClusteringIndexFilter;
import org.apache.cassandra.db.filter.DataLimits;
import org.apache.cassandra.db.view.TableViews;
import org.apache.cassandra.db.lifecycle.*;
import org.apache.cassandra.db.partitions.CachedPartition;
import org.apache.cassandra.db.partitions.PartitionUpdate;
import org.apache.cassandra.db.rows.CellPath;
import org.apache.cassandra.dht.*;
import org.apache.cassandra.dht.Range;
import org.apache.cassandra.exceptions.ConfigurationException;
import org.apache.cassandra.exceptions.StartupException;
import org.apache.cassandra.index.SecondaryIndexManager;
import org.apache.cassandra.index.internal.CassandraIndex;
import org.apache.cassandra.index.transactions.UpdateTransaction;
import org.apache.cassandra.io.FSError;
import org.apache.cassandra.io.FSReadError;
import org.apache.cassandra.io.FSWriteError;
import org.apache.cassandra.io.sstable.Component;
import org.apache.cassandra.io.sstable.CorruptSSTableException;
import org.apache.cassandra.io.sstable.Descriptor;
import org.apache.cassandra.io.sstable.SSTableMultiWriter;
import org.apache.cassandra.io.sstable.format.*;
import org.apache.cassandra.io.sstable.metadata.MetadataCollector;
import org.apache.cassandra.io.util.FileUtils;
import org.apache.cassandra.io.util.Rebufferer;
import org.apache.cassandra.metrics.TableMetrics;
import org.apache.cassandra.metrics.TableMetrics.Sampler;
import org.apache.cassandra.schema.*;
import org.apache.cassandra.schema.CompactionParams.TombstoneOption;
import org.apache.cassandra.service.ActiveRepairService;
import org.apache.cassandra.service.CacheService;
import org.apache.cassandra.service.StorageService;
import org.apache.cassandra.service.TableInfo;
import org.apache.cassandra.utils.*;
import org.apache.cassandra.utils.TopKSampler.SamplerResult;
import org.apache.cassandra.utils.concurrent.OpOrder;
import org.apache.cassandra.utils.concurrent.Refs;
import org.apache.cassandra.utils.flow.RxThreads;
import org.apache.cassandra.utils.memory.MemtableAllocator;
import org.json.simple.JSONArray;
import org.json.simple.JSONObject;

import static org.apache.cassandra.utils.Throwables.maybeFail;
import static org.apache.cassandra.utils.Throwables.perform;

public class ColumnFamilyStore implements ColumnFamilyStoreMBean
{
    // The directories which will be searched for sstables on cfs instantiation.
    private static volatile Directories.DataDirectory[] initialDirectories = Directories.dataDirectories;

    /**
     * A hook to add additional directories to initialDirectories.
     * Any additional directories should be added prior to ColumnFamilyStore instantiation on startup
     *
     * Since the directories used by a given table are determined by the compaction strategy,
     * it's possible for sstables to be written to directories specified outside of cassandra.yaml.
     * By adding additional directories to initialDirectories, sstables in these extra locations are
     * made discoverable on sstable instantiation.
     */
    public static synchronized void addInitialDirectories(Directories.DataDirectory[] newDirectories)
    {
        assert newDirectories != null;

        Set<Directories.DataDirectory> existing = Sets.newHashSet(initialDirectories);

        List<Directories.DataDirectory> replacementList = Lists.newArrayList(initialDirectories);
        for (Directories.DataDirectory directory: newDirectories)
        {
            if (!existing.contains(directory))
            {
                replacementList.add(directory);
            }
        }

        Directories.DataDirectory[] replacementArray = new Directories.DataDirectory[replacementList.size()];
        replacementList.toArray(replacementArray);
        initialDirectories = replacementArray;
    }

    public static Directories.DataDirectory[] getInitialDirectories()
    {
        Directories.DataDirectory[] src = initialDirectories;
        return Arrays.copyOf(src, src.length);
    }

    private static final Logger logger = LoggerFactory.getLogger(ColumnFamilyStore.class);

    /*
    We keep a pool of threads for each data directory, size of each pool is memtable_flush_writers.
    When flushing we start a Flush runnable in the flushExecutor. Flush calculates how to split the
    memtable ranges over the existing data directories and creates a FlushRunnable for each of the directories.
    The FlushRunnables are executed in the perDiskflushExecutors and the Flush will block until all FlushRunnables
    are finished. By having flushExecutor size the same size as each of the perDiskflushExecutors we make sure we can
    have that many flushes going at the same time.
    */
    private static final ExecutorService flushExecutor = new JMXEnabledThreadPoolExecutor(DatabaseDescriptor.getFlushWriters(),
                                                                                          StageManager.KEEPALIVE,
                                                                                          TimeUnit.SECONDS,
                                                                                          new LinkedBlockingQueue<Runnable>(),
                                                                                          new NamedThreadFactory("MemtableFlushWriter"),
                                                                                          "internal");

    private static final ExecutorService [] perDiskflushExecutors = new ExecutorService[DatabaseDescriptor.getAllDataFileLocations().length];

    static
    {
        for (int i = 0; i < DatabaseDescriptor.getAllDataFileLocations().length; i++)
        {
            perDiskflushExecutors[i] = new JMXEnabledThreadPoolExecutor(DatabaseDescriptor.getFlushWriters(),
                                                                        StageManager.KEEPALIVE,
                                                                        TimeUnit.SECONDS,
                                                                        new LinkedBlockingQueue<Runnable>(),
                                                                        new NamedThreadFactory("PerDiskMemtableFlushWriter_"+i),
                                                                        "internal");
        }
    }

    // post-flush executor is single threaded to provide guarantee that any flush Future on a CF will never return until prior flushes have completed
    private static final ExecutorService postFlushExecutor = new JMXEnabledThreadPoolExecutor(1,
                                                                                              StageManager.KEEPALIVE,
                                                                                              TimeUnit.SECONDS,
                                                                                              new LinkedBlockingQueue<Runnable>(),
                                                                                              new NamedThreadFactory("MemtablePostFlush"),
                                                                                              "internal");

    private static final ExecutorService reclaimExecutor = new JMXEnabledThreadPoolExecutor(1,
                                                                                            StageManager.KEEPALIVE,
                                                                                            TimeUnit.SECONDS,
                                                                                            new LinkedBlockingQueue<Runnable>(),
                                                                                            new NamedThreadFactory("MemtableReclaimMemory"),
                                                                                            "internal");

    private static final String[] COUNTER_NAMES = new String[]{"raw", "count", "error", "string"};
    private static final String[] COUNTER_DESCS = new String[]
    { "partition key in raw hex bytes",
      "value of this partition for given sampler",
      "value is within the error bounds plus or minus of this",
      "the partition key turned into a human readable format" };
    private static final CompositeType COUNTER_COMPOSITE_TYPE;
    private static final TabularType COUNTER_TYPE;

    private static final String[] SAMPLER_NAMES = new String[]{"cardinality", "partitions"};
    private static final String[] SAMPLER_DESCS = new String[]
    { "cardinality of partitions",
      "list of counter results" };

    private static final String SAMPLING_RESULTS_NAME = "SAMPLING_RESULTS";
    private static final CompositeType SAMPLING_RESULT;

    public static final String SNAPSHOT_TRUNCATE_PREFIX = "truncated";
    public static final String SNAPSHOT_DROP_PREFIX = "dropped";

    static
    {
        try
        {
            OpenType<?>[] counterTypes = new OpenType[] { SimpleType.STRING, SimpleType.LONG, SimpleType.LONG, SimpleType.STRING };
            COUNTER_COMPOSITE_TYPE = new CompositeType(SAMPLING_RESULTS_NAME, SAMPLING_RESULTS_NAME, COUNTER_NAMES, COUNTER_DESCS, counterTypes);
            COUNTER_TYPE = new TabularType(SAMPLING_RESULTS_NAME, SAMPLING_RESULTS_NAME, COUNTER_COMPOSITE_TYPE, COUNTER_NAMES);

            OpenType<?>[] samplerTypes = new OpenType[] { SimpleType.LONG, COUNTER_TYPE };
            SAMPLING_RESULT = new CompositeType(SAMPLING_RESULTS_NAME, SAMPLING_RESULTS_NAME, SAMPLER_NAMES, SAMPLER_DESCS, samplerTypes);
        } catch (OpenDataException e)
        {
            throw Throwables.propagate(e);
        }
    }

    public final Keyspace keyspace;
    public final String name;
    public final TableMetadataRef metadata;
    private final String mbeanName;
    @Deprecated
    private final String oldMBeanName;
    private volatile boolean valid = true;

    /**
     * Memtables and SSTables on disk for this column family.
     *
     * We synchronize on the Tracker to ensure isolation when we want to make sure
     * that the memtable we're acting on doesn't change out from under us.  I.e., flush
     * syncronizes on it to make sure it can submit on both executors atomically,
     * so anyone else who wants to make sure flush doesn't interfere should as well.
     */
    private final Tracker data;

    /* The read order, used to track accesses to off-heap memtable storage */
    public final OpOrder readOrdering = TPC.newOpOrder(this);

    /* This is used to generate the next index for a SSTable */
    private final AtomicInteger fileIndexGenerator = new AtomicInteger(0);

    public final SecondaryIndexManager indexManager;
    public final TableViews viewManager;

    /* These are locally held copies to be changed from the config during runtime */
    private volatile DefaultValue<Integer> minCompactionThreshold;
    private volatile DefaultValue<Integer> maxCompactionThreshold;
    private volatile DefaultValue<Double> crcCheckChance;

    private final CompactionStrategyManager compactionStrategyManager;

    private volatile Directories directories;

    public final TableMetrics metric;
    public volatile long sampleLatencyNanos;
    private final ScheduledFuture<?> latencyCalculator;

    private volatile boolean compactionSpaceCheck = true;

    public static void shutdownPostFlushExecutor() throws InterruptedException
    {
        postFlushExecutor.shutdown();
        postFlushExecutor.awaitTermination(60, TimeUnit.SECONDS);
    }

    public void reload()
    {
        // metadata object has been mutated directly. make all the members jibe with new settings.

        // only update these runtime-modifiable settings if they have not been modified.
        if (!minCompactionThreshold.isModified())
            for (ColumnFamilyStore cfs : concatWithIndexes())
                cfs.minCompactionThreshold = new DefaultValue(metadata().params.compaction.minCompactionThreshold());
        if (!maxCompactionThreshold.isModified())
            for (ColumnFamilyStore cfs : concatWithIndexes())
                cfs.maxCompactionThreshold = new DefaultValue(metadata().params.compaction.maxCompactionThreshold());
        if (!crcCheckChance.isModified())
            for (ColumnFamilyStore cfs : concatWithIndexes())
                cfs.crcCheckChance = new DefaultValue(metadata().params.crcCheckChance);

        compactionStrategyManager.maybeReload(metadata());
        directories = compactionStrategyManager.getDirectories();

        scheduleFlush();

        indexManager.reload();

        // If the CF comparator has changed, we need to change the memtable,
        // because the old one still aliases the previous comparator.
        if (data.getView().getCurrentMemtable().initialComparator != metadata().comparator)
            switchMemtable();
    }

    void scheduleFlush()
    {
        int period = metadata().params.memtableFlushPeriodInMs;
        if (period > 0)
        {
            logger.trace("scheduling flush in {} ms", period);
            WrappedRunnable runnable = new WrappedRunnable()
            {
                protected void runMayThrow()
                {
                    synchronized (data)
                    {
                        Memtable current = data.getView().getCurrentMemtable();
                        // if we're not expired, we've been hit by a scheduled flush for an already flushed memtable, so ignore
                        if (current.isExpired())
                        {
                            if (current.isClean())
                            {
                                // if we're still clean, instead of swapping just reschedule a flush for later
                                scheduleFlush();
                            }
                            else
                            {
                                // we'll be rescheduled by the constructor of the Memtable.
                                forceFlush().subscribe();
                            }
                        }
                    }
                }
            };
            ScheduledExecutors.scheduledTasks.schedule(runnable, period, TimeUnit.MILLISECONDS);
        }
    }

    public static Runnable getBackgroundCompactionTaskSubmitter()
    {
        return new Runnable()
        {
            public void run()
            {
                for (Keyspace keyspace : Keyspace.all())
                    for (ColumnFamilyStore cfs : keyspace.getColumnFamilyStores())
                        CompactionManager.instance.submitBackground(cfs);
            }
        };
    }

    public Map<String, String> getCompactionParameters()
    {
        return compactionStrategyManager.getCompactionParams().asMap();
    }

    public String getCompactionParametersJson()
    {
        return FBUtilities.json(getCompactionParameters());
    }

    public void setCompactionParameters(Map<String, String> options)
    {
        try
        {
            CompactionParams compactionParams = CompactionParams.fromMap(options);
            compactionParams.validate();
            compactionStrategyManager.setNewLocalCompactionStrategy(compactionParams);
        }
        catch (Throwable t)
        {
            logger.error("Could not set new local compaction strategy", t);
            // dont propagate the ConfigurationException over jmx, user will only see a ClassNotFoundException
            throw new IllegalArgumentException("Could not set new local compaction strategy: "+t.getMessage());
        }
    }

    public void setCompactionParametersJson(String options)
    {
        setCompactionParameters(FBUtilities.fromJsonMap(options));
    }

    public Map<String,String> getCompressionParameters()
    {
        return metadata().params.compression.asMap();
    }

    public String getCompressionParametersJson()
    {
        return FBUtilities.json(getCompressionParameters());
    }

    public void setCompressionParameters(Map<String,String> opts)
    {
        try
        {
            CompressionParams params = CompressionParams.fromMap(opts);
            params.validate();
            throw new UnsupportedOperationException(); // TODO FIXME CASSANDRA-12949
        }
        catch (ConfigurationException e)
        {
            throw new IllegalArgumentException(e.getMessage());
        }
    }

    public void setCompressionParametersJson(String options)
    {
        setCompressionParameters(FBUtilities.fromJsonMap(options));
    }

    @VisibleForTesting
    public ColumnFamilyStore(Keyspace keyspace,
                             String columnFamilyName,
                             int generation,
                             TableMetadataRef metadata,
                             Directories directories,
                             boolean loadSSTables,
                             boolean registerBookeeping,
                             boolean offline)
    {
        assert directories != null;
        assert metadata != null : "null metadata for " + keyspace + ":" + columnFamilyName;

        this.keyspace = keyspace;
        this.metadata = metadata;
        name = columnFamilyName;
        minCompactionThreshold = new DefaultValue<>(metadata.get().params.compaction.minCompactionThreshold());
        maxCompactionThreshold = new DefaultValue<>(metadata.get().params.compaction.maxCompactionThreshold());
        crcCheckChance = new DefaultValue<>(metadata.get().params.crcCheckChance);
        viewManager = keyspace.viewManager.forTable(metadata.id);
        fileIndexGenerator.set(generation);
        sampleLatencyNanos = TimeUnit.MILLISECONDS.toNanos(DatabaseDescriptor.getReadRpcTimeout() / 2);

        logger.info("Initializing {}.{}", keyspace.getName(), name);

        // Create Memtable only on online
        Memtable initialMemtable = null;
        if (DatabaseDescriptor.isDaemonInitialized())
            initialMemtable = new Memtable(new AtomicReference<>(CommitLog.instance.getCurrentPosition()), this);
        data = new Tracker(initialMemtable, loadSSTables);

        metric = new TableMetrics(this);

        // scan for sstables corresponding to this cf and load them
        if (data.loadsstables)
        {
            Directories.SSTableLister sstableFiles = directories.sstableLister(Directories.OnTxnErr.IGNORE).skipTemporary(true);
            Collection<SSTableReader> sstables = SSTableReader.openAll(sstableFiles.list().entrySet(), metadata);
            data.addInitialSSTables(sstables);
        }

        /**
         * When creating a CFS offline we change the default logic needed by CASSANDRA-8671
         * and link the passed directories to be picked up by the compaction strategy
         */
        if (offline)
            this.directories = directories;
        else
            this.directories = new Directories(metadata.get(), Directories.dataDirectories);

        // compaction strategy should be created after the CFS has been prepared
        compactionStrategyManager = new CompactionStrategyManager(this);

        // Since compaction can re-define data dir we need to reinit directories
        this.directories = compactionStrategyManager.getDirectories();

        if (maxCompactionThreshold.value() <= 0 || minCompactionThreshold.value() <=0)
        {
            logger.warn("Disabling compaction strategy by setting compaction thresholds to 0 is deprecated, set the compaction option 'enabled' to 'false' instead.");
            this.compactionStrategyManager.disable();
        }

        // create the private ColumnFamilyStores for the secondary column indexes and build the indexes
        indexManager = new SecondaryIndexManager(this);
        indexManager.loadIndexesAsync(metadata(), true);

        if (registerBookeeping)
        {
            // register the mbean
            mbeanName = String.format("org.apache.cassandra.db:type=%s,keyspace=%s,table=%s",
                                         isIndex() ? "IndexTables" : "Tables",
                                         keyspace.getName(), name);
            oldMBeanName = String.format("org.apache.cassandra.db:type=%s,keyspace=%s,columnfamily=%s",
                                         isIndex() ? "IndexColumnFamilies" : "ColumnFamilies",
                                         keyspace.getName(), name);
            try
            {
                MBeanServer mbs = ManagementFactory.getPlatformMBeanServer();
                ObjectName[] objectNames = {new ObjectName(mbeanName), new ObjectName(oldMBeanName)};
                for (ObjectName objectName : objectNames)
                {
                    mbs.registerMBean(this, objectName);
                }
            }
            catch (Exception e)
            {
                throw new RuntimeException(e);
            }
            logger.trace("retryPolicy for {} is {}", name, this.metadata.get().params.speculativeRetry);
            latencyCalculator = ScheduledExecutors.optionalTasks.scheduleWithFixedDelay(new Runnable()
            {
                public void run()
                {
                    SpeculativeRetryParam retryPolicy = ColumnFamilyStore.this.metadata.get().params.speculativeRetry;
                    switch (retryPolicy.kind())
                    {
                        case PERCENTILE:
                            // get percentile in nanos
                            sampleLatencyNanos = (long) (metric.coordinatorReadLatency.getSnapshot().getValue(retryPolicy.threshold()));
                            break;
                        case CUSTOM:
                            sampleLatencyNanos = (long) retryPolicy.threshold();
                            break;
                        default:
                            sampleLatencyNanos = Long.MAX_VALUE;
                            break;
                    }
                }
            }, DatabaseDescriptor.getReadRpcTimeout(), DatabaseDescriptor.getReadRpcTimeout(), TimeUnit.MILLISECONDS);
        }
        else
        {
            latencyCalculator = ScheduledExecutors.optionalTasks.schedule(Runnables.doNothing(), 0, TimeUnit.NANOSECONDS);
            mbeanName = null;
            oldMBeanName= null;
        }
    }

    public TableMetadata metadata()
    {
        return metadata.get();
    }

    public Directories getDirectories()
    {
        return directories;
    }

    public SSTableMultiWriter createSSTableMultiWriter(Descriptor descriptor, long keyCount, long repairedAt, UUID pendingRepair, int sstableLevel, SerializationHeader header, LifecycleTransaction txn)
    {
        MetadataCollector collector = new MetadataCollector(metadata().comparator).sstableLevel(sstableLevel);
        return createSSTableMultiWriter(descriptor, keyCount, repairedAt, pendingRepair, collector, header, txn);
    }

    public SSTableMultiWriter createSSTableMultiWriter(Descriptor descriptor, long keyCount, long repairedAt, UUID pendingRepair, MetadataCollector metadataCollector, SerializationHeader header, LifecycleTransaction txn)
    {
        return getCompactionStrategyManager().createSSTableMultiWriter(descriptor, keyCount, repairedAt, pendingRepair, metadataCollector, header, indexManager.listIndexes(), txn);
    }

    public boolean supportsEarlyOpen()
    {
        return compactionStrategyManager.supportsEarlyOpen();
    }

    /** call when dropping or renaming a CF. Performs mbean housekeeping and invalidates CFS to other operations */
    public void invalidate()
    {
        invalidate(true);
    }

    public void invalidate(boolean expectMBean)
    {
        if (!valid)
            return;

        // disable and cancel in-progress compactions before invalidating
        valid = false;

        try
        {
            unregisterMBean();
        }
        catch (Exception e)
        {
            if (expectMBean)
            {
                JVMStabilityInspector.inspectThrowable(e);
                // this shouldn't block anything.
                logger.warn("Failed unregistering mbean: {}", mbeanName, e);
            }
        }

        latencyCalculator.cancel(false);
        compactionStrategyManager.shutdown();
        TPCUtils.blockingAwait(SystemKeyspace.maybeRemoveTruncationRecord(metadata.id));

        data.dropSSTables();
        LifecycleTransaction.waitForDeletions();
        indexManager.dropAllIndexes();

        invalidateCaches();
    }

    /**
     * Removes every SSTable in the directory from the Tracker's view.
     * @param directory the unreadable directory, possibly with SSTables in it, but not necessarily.
     */
    void maybeRemoveUnreadableSSTables(File directory)
    {
        data.removeUnreadableSSTables(directory);
    }

    void unregisterMBean() throws MalformedObjectNameException, InstanceNotFoundException, MBeanRegistrationException
    {
        MBeanServer mbs = ManagementFactory.getPlatformMBeanServer();
        ObjectName[] objectNames = {new ObjectName(mbeanName), new ObjectName(oldMBeanName)};
        for (ObjectName objectName : objectNames)
        {
            if (mbs.isRegistered(objectName))
                mbs.unregisterMBean(objectName);
        }

        // unregister metrics
        metric.release();
    }


    public static ColumnFamilyStore createColumnFamilyStore(Keyspace keyspace, TableMetadataRef metadata, boolean loadSSTables)
    {
        return createColumnFamilyStore(keyspace, metadata.name, metadata, loadSSTables);
    }

    public static synchronized ColumnFamilyStore createColumnFamilyStore(Keyspace keyspace,
                                                                         String columnFamily,
                                                                         TableMetadataRef metadata,
                                                                         boolean loadSSTables)
    {
        Directories directories = new Directories(metadata.get(), initialDirectories);
        return createColumnFamilyStore(keyspace, columnFamily, metadata, directories, loadSSTables, true, false);
    }

    /** This is only directly used by offline tools */
    public static synchronized ColumnFamilyStore createColumnFamilyStore(Keyspace keyspace,
                                                                         String columnFamily,
                                                                         TableMetadataRef metadata,
                                                                         Directories directories,
                                                                         boolean loadSSTables,
                                                                         boolean registerBookkeeping,
                                                                         boolean offline)
    {
        // get the max generation number, to prevent generation conflicts
        Directories.SSTableLister lister = directories.sstableLister(Directories.OnTxnErr.IGNORE).includeBackups(true);
        List<Integer> generations = new ArrayList<Integer>();
        for (Map.Entry<Descriptor, Set<Component>> entry : lister.list().entrySet())
        {
            Descriptor desc = entry.getKey();
            generations.add(desc.generation);
            if (!desc.isCompatible())
                throw new RuntimeException(String.format("Incompatible SSTable found. Current version %s is unable to read file: %s. Please run upgradesstables.",
                                                         desc.getFormat().getLatestVersion(), desc));
        }
        Collections.sort(generations);
        int value = (generations.size() > 0) ? (generations.get(generations.size() - 1)) : 0;

        return new ColumnFamilyStore(keyspace, columnFamily, value, metadata, directories, loadSSTables, registerBookkeeping, offline);
    }

    /**
     * Removes unnecessary files from the cf directory at startup: these include temp files, orphans, zero-length files
     * and compacted sstables. Files that cannot be recognized will be ignored.
     */
    public static void  scrubDataDirectories(TableMetadata metadata) throws StartupException
    {
        Directories directories = new Directories(metadata, initialDirectories);
        Set<File> cleanedDirectories = new HashSet<>();

         // clear ephemeral snapshots that were not properly cleared last session (CASSANDRA-7357)
        clearEphemeralSnapshots(directories);

        directories.removeTemporaryDirectories();

        logger.trace("Removing temporary or obsoleted files from unfinished operations for table {}", metadata.name);
        if (!LifecycleTransaction.removeUnfinishedLeftovers(metadata))
            throw new StartupException(StartupException.ERR_WRONG_DISK_STATE,
                                       String.format("Cannot remove temporary or obsoleted files for %s due to a problem with transaction " +
                                                     "log files. Please check records with problems in the log messages above and fix them. " +
                                                     "Refer to the 3.0 upgrading instructions in NEWS.txt " +
                                                     "for a description of transaction log files.", metadata.toString()));

        logger.trace("Further extra check for orphan sstable files for {}", metadata.name);
        for (Map.Entry<Descriptor,Set<Component>> sstableFiles : directories.sstableLister(Directories.OnTxnErr.IGNORE).list().entrySet())
        {
            Descriptor desc = sstableFiles.getKey();
            File directory = desc.directory;
            Set<Component> components = sstableFiles.getValue();

            if (!cleanedDirectories.contains(directory))
            {
                cleanedDirectories.add(directory);
                for (File tmpFile : desc.getTemporaryFiles())
                    tmpFile.delete();
            }

            File dataFile = new File(desc.filenameFor(Component.DATA));
            if (components.contains(Component.DATA) && dataFile.length() > 0)
                // everything appears to be in order... moving on.
                continue;

            // missing the DATA file! all components are orphaned
            logger.warn("Removing orphans for {}: {}", desc, components);
            for (Component component : components)
            {
                File file = new File(desc.filenameFor(component));
                if (file.exists())
                    FileUtils.deleteWithConfirm(desc.filenameFor(component));
            }
        }

        // cleanup incomplete saved caches
        Pattern tmpCacheFilePattern = Pattern.compile(metadata.keyspace + "-" + metadata.name + "-(Key|Row)Cache.*\\.tmp$");
        File dir = new File(DatabaseDescriptor.getSavedCachesLocation());

        if (dir.exists())
        {
            assert dir.isDirectory();
            for (File file : dir.listFiles())
                if (tmpCacheFilePattern.matcher(file.getName()).matches())
                    if (!file.delete())
                        logger.warn("could not delete {}", file.getAbsolutePath());
        }

        // also clean out any index leftovers.
        for (IndexMetadata index : metadata.indexes)
            if (!index.isCustom())
            {
                TableMetadata indexMetadata = CassandraIndex.indexCfsMetadata(metadata, index);
                scrubDataDirectories(indexMetadata);
            }
    }

    /**
     * See #{@code StorageService.loadNewSSTables(String, String)} for more info
     *
     * @param ksName The keyspace name
     * @param cfName The columnFamily name
     */
    public static synchronized void loadNewSSTables(String ksName, String cfName)
    {
        /** ks/cf existence checks will be done by open and getCFS methods for us */
        Keyspace keyspace = Keyspace.open(ksName);
        keyspace.getColumnFamilyStore(cfName).loadNewSSTables();
    }

    /**
     * #{@inheritDoc}
     */
    public synchronized void loadNewSSTables()
    {
        logger.info("Loading new SSTables for {}/{}...", keyspace.getName(), name);

        Set<Descriptor> currentDescriptors = new HashSet<>();
        for (SSTableReader sstable : getSSTables(SSTableSet.CANONICAL))
            currentDescriptors.add(sstable.descriptor);
        Set<SSTableReader> newSSTables = new HashSet<>();

        Directories.SSTableLister lister = getDirectories().sstableLister(Directories.OnTxnErr.IGNORE).skipTemporary(true);
        for (Map.Entry<Descriptor, Set<Component>> entry : lister.list().entrySet())
        {
            Descriptor descriptor = entry.getKey();

            if (currentDescriptors.contains(descriptor))
                continue; // old (initialized) SSTable found, skipping

            if (!descriptor.isCompatible())
                throw new RuntimeException(String.format("Can't open incompatible SSTable! Current version %s, found file: %s",
                        descriptor.getFormat().getLatestVersion(),
                        descriptor));

            // force foreign sstables to level 0
            try
            {
                if (new File(descriptor.filenameFor(Component.STATS)).exists())
                    descriptor.getMetadataSerializer().mutateLevel(descriptor, 0);
            }
            catch (IOException e)
            {
                FileUtils.handleCorruptSSTable(new CorruptSSTableException(e, entry.getKey().filenameFor(Component.STATS)));
                logger.error("Cannot read sstable {}; other IO error, skipping table", entry, e);
                continue;
            }

            // Increment the generation until we find a filename that doesn't exist. This is needed because the new
            // SSTables that are being loaded might already use these generation numbers.
            Descriptor newDescriptor;
            do
            {
                newDescriptor = new Descriptor(descriptor.version,
                                               descriptor.directory,
                                               descriptor.ksname,
                                               descriptor.cfname,
                                               fileIndexGenerator.incrementAndGet(),
                                               descriptor.formatType);
            }
            while (new File(newDescriptor.filenameFor(Component.DATA)).exists());

            logger.info("Renaming new SSTable {} to {}", descriptor, newDescriptor);
            SSTableWriter.rename(descriptor, newDescriptor, entry.getValue());

            SSTableReader reader;
            try
            {
                reader = SSTableReader.open(newDescriptor, entry.getValue(), metadata);
            }
            catch (CorruptSSTableException ex)
            {
                FileUtils.handleCorruptSSTable(ex);
                logger.error("Corrupt sstable {}; skipping table", entry, ex);
                continue;
            }
            catch (FSError ex)
            {
                FileUtils.handleFSError(ex);
                logger.error("Cannot read sstable {}; file system error, skipping table", entry, ex);
                continue;
            }
            newSSTables.add(reader);
        }

        if (newSSTables.isEmpty())
        {
            logger.info("No new SSTables were found for {}/{}", keyspace.getName(), name);
            return;
        }

        logger.info("Loading new SSTables and building secondary indexes for {}/{}: {}", keyspace.getName(), name, newSSTables);

        try (Refs<SSTableReader> refs = Refs.ref(newSSTables))
        {
            data.addSSTables(newSSTables);
        }

        logger.info("Done loading load new SSTables for {}/{}", keyspace.getName(), name);
    }

    public void rebuildSecondaryIndex(String idxName)
    {
        rebuildSecondaryIndex(keyspace.getName(), metadata.name, idxName);
    }

    public static void rebuildSecondaryIndex(String ksName, String cfName, String... idxNames)
    {
        ColumnFamilyStore cfs = Keyspace.open(ksName).getColumnFamilyStore(cfName);

        logger.info("User Requested secondary index re-build for {}/{} indexes: {}", ksName, cfName, Joiner.on(',').join(idxNames));
        cfs.indexManager.rebuildIndexesBlocking(Sets.newHashSet(Arrays.asList(idxNames)));
    }

    public AbstractCompactionStrategy createCompactionStrategyInstance(CompactionParams compactionParams)
    {
        try
        {
            Constructor<? extends AbstractCompactionStrategy> constructor =
                compactionParams.klass().getConstructor(ColumnFamilyStore.class, Map.class);
            return constructor.newInstance(this, compactionParams.options());
        }
        catch (NoSuchMethodException | IllegalAccessException | InvocationTargetException | InstantiationException e)
        {
            throw new RuntimeException(e);
        }
    }

    @Deprecated
    public String getColumnFamilyName()
    {
        return getTableName();
    }

    public String getTableName()
    {
        return name;
    }

    public Descriptor newSSTableDescriptor(File directory)
    {
        return newSSTableDescriptor(directory, SSTableFormat.Type.current().info.getLatestVersion(), SSTableFormat.Type.current());
    }

    public Descriptor newSSTableDescriptor(File directory, SSTableFormat.Type format)
    {
        return newSSTableDescriptor(directory, format.info.getLatestVersion(), format);
    }

    private Descriptor newSSTableDescriptor(File directory, Version version, SSTableFormat.Type format)
    {
        return new Descriptor(version,
                              directory,
                              keyspace.getName(),
                              name,
                              fileIndexGenerator.incrementAndGet(),
                              format);
    }

    /**
     * Switches the memtable iff the live memtable is the one provided
     *
     * @param memtable
     */
    public Single<CommitLogPosition> switchMemtableIfCurrent(Memtable memtable)
    {
        synchronized (data)
        {
            if (data.getView().getCurrentMemtable() == memtable)
                return switchMemtable();
        }
        return waitForFlushes();
    }

    /*
     * switchMemtable puts Memtable.getSortedContents on the writer executor.  When the write is complete,
     * we turn the writer into an SSTableReader and add it to ssTables where it is available for reads.
     * This method does not block except for synchronizing on Tracker, but the Future it returns will
     * not complete until the Memtable (and all prior Memtables) have been successfully flushed, and the CL
     * marked clean up to the position owned by the Memtable.
     */
    public Single<CommitLogPosition> switchMemtable()
    {
        synchronized (data)
        {
            logFlush();
            Flush flush = new Flush(false);
            flushExecutor.execute(flush);
            BehaviorSubject<CommitLogPosition> publisher = BehaviorSubject.create();
            postFlushExecutor.execute(() -> {
                flush.postFlushTask.run();
                try
                {
                    publisher.onNext(flush.postFlushTask.get());
                    // Note: If we issue onComplete or the subscribers will not get the onNext notification.
                }
                catch (InterruptedException|ExecutionException exc)
                {
                    logger.error("Unexpected exception running post flush task", exc);
                    JVMStabilityInspector.inspectThrowable(exc);
                    publisher.onError(exc);
                }
            });
            return RxThreads.observeOnIo(publisher.first(CommitLogPosition.NONE),
                                         TPCTaskType.AWAIT_FLUSH);
        }
    }

    // print out size of all memtables we're enqueuing
    private void logFlush()
    {
        // reclaiming includes that which we are GC-ing;
        float onHeapRatio = 0, offHeapRatio = 0;
        long onHeapTotal = 0, offHeapTotal = 0;
        Memtable memtable = getTracker().getView().getCurrentMemtable();
        onHeapRatio +=  memtable.getAllocator().onHeap().ownershipRatio();
        offHeapRatio += memtable.getAllocator().offHeap().ownershipRatio();
        onHeapTotal += memtable.getAllocator().onHeap().owns();
        offHeapTotal += memtable.getAllocator().offHeap().owns();

        for (ColumnFamilyStore indexCfs : indexManager.getAllIndexColumnFamilyStores())
        {
            MemtableAllocator allocator = indexCfs.getTracker().getView().getCurrentMemtable().getAllocator();
            onHeapRatio += allocator.onHeap().ownershipRatio();
            offHeapRatio += allocator.offHeap().ownershipRatio();
            onHeapTotal += allocator.onHeap().owns();
            offHeapTotal += allocator.offHeap().owns();
        }

        logger.debug("Enqueuing flush of {}: {}",
                     name,
                     String.format("%s (%.0f%%) on-heap, %s (%.0f%%) off-heap",
                                   FBUtilities.prettyPrintMemory(onHeapTotal),
                                   onHeapRatio * 100,
                                   FBUtilities.prettyPrintMemory(offHeapTotal),
                                   offHeapRatio * 100));
    }


    /**
     * Flush if there is unflushed data in the memtables
     *
     * @return a Future yielding the commit log position that can be guaranteed to have been successfully written
     *         to sstables for this table once the future completes
     */
    public Single<CommitLogPosition> forceFlush()
    {
        synchronized (data)
        {
            Memtable current = data.getView().getCurrentMemtable();
            for (ColumnFamilyStore cfs : concatWithIndexes())
                if (!cfs.data.getView().getCurrentMemtable().isClean())
                    return switchMemtableIfCurrent(current);
            return waitForFlushes();
        }
    }

    /**
     * Flush if there is unflushed data that was written to the CommitLog before @param flushIfDirtyBefore
     * (inclusive).
     *
     * @return a Future yielding the commit log position that can be guaranteed to have been successfully written
     *         to sstables for this table once the future completes
     */
    public Single<CommitLogPosition> forceFlush(CommitLogPosition flushIfDirtyBefore)
    {
        // we don't loop through the remaining memtables since here we only care about commit log dirtiness
        // and this does not vary between a table and its table-backed indexes
        Memtable current = data.getView().getCurrentMemtable();
        if (current.mayContainDataBefore(flushIfDirtyBefore))
            return switchMemtableIfCurrent(current);
        return waitForFlushes();
    }

    /**
     * @return a Future yielding the commit log position that can be guaranteed to have been successfully written
     *         to sstables for this table once the future completes
     */
    private Single<CommitLogPosition> waitForFlushes()
    {
        // we grab the current memtable; once any preceding memtables have flushed, we know its
        // commitLogLowerBound has been set (as this it is set with the upper bound of the preceding memtable)
        final Memtable current = data.getView().getCurrentMemtable();
        BehaviorSubject<CommitLogPosition> publisher = BehaviorSubject.create();
        postFlushExecutor.execute(() ->
                                  {
                                      logger.debug("forceFlush requested but everything is clean in {}", name);
                                      CommitLogPosition pos = current.getCommitLogLowerBound();
                                      publisher.onNext(pos == null ? CommitLogPosition.NONE : pos);
                                      // Note: If we issue onComplete or the subscribers will not get the onNext notification.
                                  });

        return RxThreads.observeOnIo(publisher.first(CommitLogPosition.NONE),
                                     TPCTaskType.AWAIT_FLUSH);
    }

    public CommitLogPosition forceBlockingFlush()
    {
        return TPCUtils.blockingGet(forceFlush());
    }

    /**
     * Both synchronises custom secondary indexes and provides ordering guarantees for futures on switchMemtable/flush
     * etc, which expect to be able to wait until the flush (and all prior flushes) requested have completed.
     */
    private final class PostFlush implements Callable<CommitLogPosition>
    {
        final CountDownLatch latch = new CountDownLatch(1);
        final List<Memtable> memtables;
        volatile Throwable flushFailure = null;

        private PostFlush(List<Memtable> memtables)
        {
            this.memtables = memtables;
        }

        public CommitLogPosition call()
        {
            try
            {
                // we wait on the latch for the commitLogUpperBound to be set, and so that waiters
                // on this task can rely on all prior flushes being complete
                latch.await();
            }
            catch (InterruptedException e)
            {
                throw new IllegalStateException();
            }

            CommitLogPosition commitLogUpperBound = CommitLogPosition.NONE;
            // If a flush errored out but the error was ignored, make sure we don't discard the commit log.
            if (flushFailure == null && !memtables.isEmpty())
            {
                Memtable memtable = memtables.get(0);
                commitLogUpperBound = memtable.getCommitLogUpperBound();
                CommitLog.instance.discardCompletedSegments(metadata.id, memtable.getCommitLogLowerBound(), commitLogUpperBound);
            }

            metric.pendingFlushes.dec();

            if (flushFailure != null)
                throw Throwables.propagate(flushFailure);

            return commitLogUpperBound;
        }
    }

    /**
     * Should only be constructed/used from switchMemtable() or truncate(), with ownership of the Tracker monitor.
     * In the constructor the current memtable(s) are swapped, and a barrier on outstanding writes is issued;
     * when run by the flushWriter the barrier is waited on to ensure all outstanding writes have completed
     * before all memtables are immediately written, and the CL is either immediately marked clean or, if
     * there are custom secondary indexes, the post flush clean up is left to update those indexes and mark
     * the CL clean
     */
    private final class Flush implements Runnable
    {
        final OpOrder.Barrier writeBarrier;
        final List<Memtable> memtables = new ArrayList<>();
        final ListenableFutureTask<CommitLogPosition> postFlushTask;
        final PostFlush postFlush;
        final boolean truncate;

        private Flush(boolean truncate)
        {
            // if true, we won't flush, we'll just wait for any outstanding writes, switch the memtable, and discard
            this.truncate = truncate;

            metric.pendingFlushes.inc();
            /**
             * To ensure correctness of switch without blocking writes, run() needs to wait for all write operations
             * started prior to the switch to complete. We do this by creating a Barrier on the writeOrdering
             * that all write operations register themselves with, and assigning this barrier to the memtables,
             * after which we *.issue()* the barrier. This barrier is used to direct write operations started prior
             * to the barrier.issue() into the memtable we have switched out, and any started after to its replacement.
             * In doing so it also tells the write operations to update the commitLogUpperBound of the memtable, so
             * that we know the CL position we are dirty to, which can be marked clean when we complete.
             */
            writeBarrier = keyspace.writeOrder.newBarrier();

            // submit flushes for the memtable for any indexed sub-cfses, and our own
            AtomicReference<CommitLogPosition> commitLogUpperBound = new AtomicReference<>();
            for (ColumnFamilyStore cfs : concatWithIndexes())
            {
                // switch all memtables, regardless of their dirty status, setting the barrier
                // so that we can reach a coordinated decision about cleanliness once they
                // are no longer possible to be modified
                Memtable newMemtable = new Memtable(commitLogUpperBound, cfs);
                Memtable oldMemtable = cfs.data.switchMemtable(truncate, newMemtable);
                oldMemtable.setDiscarding(writeBarrier, commitLogUpperBound);
                memtables.add(oldMemtable);
            }

            // we then ensure an atomic decision is made about the upper bound of the continuous range of commit log
            // records owned by this memtable
            setCommitLogUpperBound(commitLogUpperBound);

            // we issue the barrier; this lets us wait for all operations started prior to the barrier to complete;
            // since this happens after wiring up the commitLogUpperBound, we also know all operations with earlier
            // commit log segment position have also completed, i.e. the memtables are done and ready to flush
            writeBarrier.issue();

            postFlush = new PostFlush(memtables);
            postFlushTask = ListenableFutureTask.create(postFlush);
        }

        public void run()
        {
            // mark writes older than the barrier as blocking progress, permitting them to exceed our memory limit
            // if they are stuck waiting on it, then wait for them all to complete
            writeBarrier.markBlocking();
            writeBarrier.await();

            // mark all memtables as flushing, removing them from the live memtable list
            for (Memtable memtable : memtables)
                memtable.cfs.data.markFlushing(memtable);

            metric.memtableSwitchCount.inc();

            try
            {
                // Flush "data" memtable with non-cf 2i first;
                flushMemtable(memtables.get(0), true);
                for (int i = 1; i < memtables.size(); i++)
                    flushMemtable(memtables.get(i), false);
            }
            catch (Throwable t)
            {
                JVMStabilityInspector.inspectThrowable(t);
                postFlush.flushFailure = t;
            }
            // signal the post-flush we've done our work
            postFlush.latch.countDown();
        }

        public Collection<SSTableReader> flushMemtable(Memtable memtable, boolean flushNonCf2i)
        {
            long start = System.currentTimeMillis();
            if (memtable.isClean() || truncate)
            {
                memtable.cfs.replaceFlushed(memtable, Collections.emptyList());
                reclaim(memtable);
                return Collections.emptyList();
            }

            List<Future<SSTableMultiWriter>> futures = new ArrayList<>();
            long totalBytesOnDisk = 0;
            long maxBytesOnDisk = 0;
            long minBytesOnDisk = Long.MAX_VALUE;
            List<SSTableReader> sstables = new ArrayList<>();
            try (LifecycleTransaction txn = LifecycleTransaction.offline(OperationType.FLUSH))
            {
                List<Memtable.FlushRunnable> flushRunnables = null;
                List<SSTableMultiWriter> flushResults = null;

                try
                {
                    // flush the memtable
                    flushRunnables = memtable.createFlushRunnables(txn);

                    for (int i = 0; i < flushRunnables.size(); i++)
                        futures.add(perDiskflushExecutors[i].submit(flushRunnables.get(i)));

                    /**
                     * we can flush 2is as soon as the barrier completes, as they will be consistent with (or ahead of) the
                     * flushed memtables and CL position, which is as good as we can guarantee.
                     * TODO: SecondaryIndex should support setBarrier(), so custom implementations can co-ordinate exactly
                     * with CL as we do with memtables/CFS-backed SecondaryIndexes.
                     */
                    if (flushNonCf2i)
                        indexManager.flushAllNonCFSBackedIndexesBlocking();

                    flushResults = Lists.newArrayList(FBUtilities.waitOnFutures(futures));

                }
                catch (Throwable t)
                {
                    logger.error("Flushing {} failed with error", memtable.toString(), t);
                    if (flushRunnables != null)
                    {
                        for (Memtable.FlushRunnable runnable : flushRunnables)
                            t = runnable.abort(t);
                    }

                    // wait for any flush runnables that were submitted (after aborting they should complete immediately)
                    // this ensures that the writers are aborted by FlushRunnable.writeSortedContents(), in the worst
                    // case we'll repeat the same exception twice if the initial exception was thrown whilst waiting
                    // on a future
                    t = perform(t, () -> FBUtilities.waitOnFutures(futures));

                    //finally abort the transaction
                    t = txn.abort(t);

                    // and re-throw
                    Throwables.propagate(t);
                }

                try
                {
                    Iterator<SSTableMultiWriter> writerIterator = flushResults.iterator();
                    while (writerIterator.hasNext())
                    {
                        @SuppressWarnings("resource")
                        SSTableMultiWriter writer = writerIterator.next();
                        if (writer.getFilePointer() > 0)
                        {
                            writer.setOpenResult(true).prepareToCommit();
                        }
                        else
                        {
                            maybeFail(writer.abort(null));
                            writerIterator.remove();
                        }
                    }
                }
                catch (Throwable t)
                {
                    for (SSTableMultiWriter writer : flushResults)
                        t = writer.abort(t);
                    t = txn.abort(t);
                    throw Throwables.propagate(t);
                }

                txn.prepareToCommit();

                Throwable accumulate = null;
                for (SSTableMultiWriter writer : flushResults)
                    accumulate = writer.commit(accumulate);

                maybeFail(txn.commit(accumulate));

                for (SSTableMultiWriter writer : flushResults)
                {
                    Collection<SSTableReader> flushedSSTables = writer.finished();
                    for (SSTableReader sstable : flushedSSTables)
                    {
                        if (sstable != null)
                        {
                            sstables.add(sstable);
                            long size = sstable.bytesOnDisk();
                            totalBytesOnDisk += size;
                            maxBytesOnDisk = Math.max(maxBytesOnDisk, size);
                            minBytesOnDisk = Math.min(minBytesOnDisk, size);
                        }
                    }
                }
            }
            memtable.cfs.replaceFlushed(memtable, sstables);
            reclaim(memtable);
            memtable.cfs.compactionStrategyManager.compactionLogger.flush(sstables);
            logger.debug("Flushed to {} ({} sstables, {}), biggest {}, smallest {} ({}ms)",
                         sstables,
                         sstables.size(),
                         FBUtilities.prettyPrintMemory(totalBytesOnDisk),
                         FBUtilities.prettyPrintMemory(maxBytesOnDisk),
                         FBUtilities.prettyPrintMemory(minBytesOnDisk),
                         System.currentTimeMillis() - start);
            return sstables;
        }

        private void reclaim(final Memtable memtable)
        {
            // issue a read barrier for reclaiming the memory, and offload the wait to another thread
            final OpOrder.Barrier readBarrier = readOrdering.newBarrier();
            readBarrier.issue();
            postFlushTask.addListener(new WrappedRunnable()
            {
                public void runMayThrow()
                {
                    readBarrier.await();
                    memtable.setDiscarded();
                }
            }, reclaimExecutor);
        }
    }

    // atomically set the upper bound for the commit log
    private static void setCommitLogUpperBound(AtomicReference<CommitLogPosition> commitLogUpperBound)
    {
        // we attempt to set the holder to the current commit log context. at the same time all writes to the memtables are
        // also maintaining this value, so if somebody sneaks ahead of us somehow (should be rare) we simply retry,
        // so that we know all operations prior to the position have not reached it yet
        CommitLogPosition lastReplayPosition;
        while (true)
        {
            lastReplayPosition = new Memtable.LastCommitLogPosition((CommitLog.instance.getCurrentPosition()));
            CommitLogPosition currentLast = commitLogUpperBound.get();
            if ((currentLast == null || currentLast.compareTo(lastReplayPosition) <= 0)
                && commitLogUpperBound.compareAndSet(currentLast, lastReplayPosition))
                break;
        }
    }

    /**
     * Finds the largest memtable, as a percentage of *either* on- or off-heap memory limits, and immediately
     * queues it for flushing. If the memtable selected is flushed before this completes, no work is done.
     */
    public static class FlushLargestColumnFamily implements Runnable
    {
        public void run()
        {
            float largestRatio = 0f;
            Memtable largest = null;
            float liveOnHeap = 0, liveOffHeap = 0;
            for (ColumnFamilyStore cfs : ColumnFamilyStore.all())
            {
                // we take a reference to the current main memtable for the CF prior to snapping its ownership ratios
                // to ensure we have some ordering guarantee for performing the switchMemtableIf(), i.e. we will only
                // swap if the memtables we are measuring here haven't already been swapped by the time we try to swap them
                Memtable current = cfs.getTracker().getView().getCurrentMemtable();

                // find the total ownership ratio for the memtable and all SecondaryIndexes owned by this CF,
                // both on- and off-heap, and select the largest of the two ratios to weight this CF
                float onHeap = 0f, offHeap = 0f;
                onHeap += current.getAllocator().onHeap().ownershipRatio();
                offHeap += current.getAllocator().offHeap().ownershipRatio();

                for (ColumnFamilyStore indexCfs : cfs.indexManager.getAllIndexColumnFamilyStores())
                {
                    MemtableAllocator allocator = indexCfs.getTracker().getView().getCurrentMemtable().getAllocator();
                    onHeap += allocator.onHeap().ownershipRatio();
                    offHeap += allocator.offHeap().ownershipRatio();
                }

                float ratio = Math.max(onHeap, offHeap);
                if (ratio > largestRatio)
                {
                    largest = current;
                    largestRatio = ratio;
                }

                liveOnHeap += onHeap;
                liveOffHeap += offHeap;
            }

            if (largest != null)
            {
                float usedOnHeap = Memtable.MEMORY_POOL.onHeap.usedRatio();
                float usedOffHeap = Memtable.MEMORY_POOL.offHeap.usedRatio();
                float flushingOnHeap = Memtable.MEMORY_POOL.onHeap.reclaimingRatio();
                float flushingOffHeap = Memtable.MEMORY_POOL.offHeap.reclaimingRatio();
                float thisOnHeap = largest.getAllocator().onHeap().ownershipRatio();
                float thisOffHeap = largest.getAllocator().offHeap().ownershipRatio();
                logger.debug("Flushing largest {} to free up room. Used total: {}, live: {}, flushing: {}, this: {}",
                            largest.cfs, ratio(usedOnHeap, usedOffHeap), ratio(liveOnHeap, liveOffHeap),
                            ratio(flushingOnHeap, flushingOffHeap), ratio(thisOnHeap, thisOffHeap));
                largest.cfs.switchMemtableIfCurrent(largest);
            }
        }
    }

    private static String ratio(float onHeap, float offHeap)
    {
        return String.format("%.2f/%.2f", onHeap, offHeap);
    }

    /**
     * Insert/Update the column family for this key.
     * Caller is responsible for acquiring Keyspace.switchLock
     * param @ lock - lock that needs to be used.
     * param @ key - key for update/insert
     * param @ columnFamily - columnFamily changes
     */
    public Completable apply(PartitionUpdate update, UpdateTransaction indexer, OpOrder.Group opGroup, CommitLogPosition commitLogPosition)
    {
        long start = System.nanoTime();
        Memtable mt = data.getMemtableFor(opGroup, commitLogPosition);
        return mt.put(update, indexer, opGroup)
                 .map(timeDelta ->
                      {
                          DecoratedKey key = update.partitionKey();
                          invalidateCachedPartition(key);
                          metric.samplers.get(Sampler.WRITES).addSample(key.getKey(), key.hashCode(), 1);
                          StorageHook.instance.reportWrite(metadata.id, update);
                          metric.writeLatency.addNano(System.nanoTime() - start);

                          // CASSANDRA-11117 - certain resolution paths on memtable put can result in very
                          // large time deltas, either through a variety of sentinel timestamps (used for empty values, ensuring
                          // a minimal write, etc). This limits the time delta to the max value the histogram
                          // can bucket correctly. This also filters the Long.MAX_VALUE case where there was no previous value
                          // to update.
                          if (timeDelta < Long.MAX_VALUE)
                              metric.colUpdateTimeDeltaHistogram.update(Math.min(18165375903306L, timeDelta));

                          return 0;
                      })
                 .onErrorResumeNext(e ->
                                    {
                                        RuntimeException exc = new RuntimeException(e.getMessage()
                                                                                    + " for ks: "
                                                                                    + keyspace.getName() + ", table: " + name, e);
                                        return Single.error(exc);
                                    })
                 .toCompletable();
    }

    /**
     * @param sstables
     * @return sstables whose key range overlaps with that of the given sstables, not including itself.
     * (The given sstables may or may not overlap with each other.)
     */
    public Collection<SSTableReader> getOverlappingLiveSSTables(Iterable<SSTableReader> sstables)
    {
        logger.trace("Checking for sstables overlapping {}", sstables);

        // a normal compaction won't ever have an empty sstables list, but we create a skeleton
        // compaction controller for streaming, and that passes an empty list.
        if (!sstables.iterator().hasNext())
            return ImmutableSet.of();

        View view = data.getView();

        List<SSTableReader> sortedByFirst = Lists.newArrayList(sstables);
        Collections.sort(sortedByFirst, (o1, o2) -> o1.first.compareTo(o2.first));

        List<AbstractBounds<PartitionPosition>> bounds = new ArrayList<>();
        DecoratedKey first = null, last = null;
        /*
        normalize the intervals covered by the sstables
        assume we have sstables like this (brackets representing first/last key in the sstable);
        [   ] [   ]    [   ]   [  ]
           [   ]         [       ]
        then we can, instead of searching the interval tree 6 times, normalize the intervals and
        only query the tree 2 times, for these intervals;
        [         ]    [          ]
         */
        for (SSTableReader sstable : sortedByFirst)
        {
            if (first == null)
            {
                first = sstable.first;
                last = sstable.last;
            }
            else
            {
                if (sstable.first.compareTo(last) <= 0) // we do overlap
                {
                    if (sstable.last.compareTo(last) > 0)
                        last = sstable.last;
                }
                else
                {
                    bounds.add(AbstractBounds.bounds(first, true, last, true));
                    first = sstable.first;
                    last = sstable.last;
                }
            }
        }
        bounds.add(AbstractBounds.bounds(first, true, last, true));
        Set<SSTableReader> results = new HashSet<>();

        for (AbstractBounds<PartitionPosition> bound : bounds)
            Iterables.addAll(results, view.liveSSTablesInBounds(bound.left, bound.right));

        return Sets.difference(results, ImmutableSet.copyOf(sstables));
    }

    /**
     * like getOverlappingSSTables, but acquires references before returning
     */
    public Refs<SSTableReader> getAndReferenceOverlappingLiveSSTables(Iterable<SSTableReader> sstables)
    {
        while (true)
        {
            Iterable<SSTableReader> overlapped = getOverlappingLiveSSTables(sstables);
            Refs<SSTableReader> refs = Refs.tryRef(overlapped);
            if (refs != null)
                return refs;
        }
    }

    /*
     * Called after a BinaryMemtable flushes its in-memory data, or we add a file
     * via bootstrap. This information is cached in the ColumnFamilyStore.
     * This is useful for reads because the ColumnFamilyStore first looks in
     * the in-memory store and the into the disk to find the key. If invoked
     * during recoveryMode the onMemtableFlush() need not be invoked.
     *
     * param @ filename - filename just flushed to disk
     */
    public void addSSTable(SSTableReader sstable)
    {
        assert sstable.getColumnFamilyName().equals(name);
        addSSTables(Collections.singletonList(sstable));
    }

    public void addSSTables(Collection<SSTableReader> sstables)
    {
        data.addSSTables(sstables);
        CompactionManager.instance.submitBackground(this);
    }

    /**
     * Calculate expected file size of SSTable after compaction.
     *
     * If operation type is {@code CLEANUP} and we're not dealing with an index sstable,
     * then we calculate expected file size with checking token range to be eliminated.
     *
     * Otherwise, we just add up all the files' size, which is the worst case file
     * size for compaction of all the list of files given.
     *
     * @param sstables SSTables to calculate expected compacted file size
     * @param operation Operation type
     * @return Expected file size of SSTable after compaction
     */
    public long getExpectedCompactedFileSize(Iterable<SSTableReader> sstables, OperationType operation)
    {
        if (operation != OperationType.CLEANUP || isIndex())
        {
            return SSTableReader.getTotalBytes(sstables);
        }

        // cleanup size estimation only counts bytes for keys local to this node
        long expectedFileSize = 0;
        Collection<Range<Token>> ranges = StorageService.instance.getLocalRanges(keyspace.getName());
        for (SSTableReader sstable : sstables)
        {
            List<Pair<Long, Long>> positions = sstable.getPositionsForRanges(ranges);
            for (Pair<Long, Long> position : positions)
                expectedFileSize += position.right - position.left;
        }

        double compressionRatio = metric.compressionRatio.getValue();
        if (compressionRatio > 0d)
            expectedFileSize *= compressionRatio;

        return expectedFileSize;
    }

    /*
     *  Find the maximum size file in the list .
     */
    public SSTableReader getMaxSizeFile(Iterable<SSTableReader> sstables)
    {
        long maxSize = 0L;
        SSTableReader maxFile = null;
        for (SSTableReader sstable : sstables)
        {
            if (sstable.onDiskLength() > maxSize)
            {
                maxSize = sstable.onDiskLength();
                maxFile = sstable;
            }
        }
        return maxFile;
    }

    public CompactionManager.AllSSTableOpStatus forceCleanup(int jobs) throws ExecutionException, InterruptedException
    {
        return CompactionManager.instance.performCleanup(ColumnFamilyStore.this, jobs);
    }

    public CompactionManager.AllSSTableOpStatus scrub(boolean disableSnapshot, boolean skipCorrupted, boolean checkData, int jobs) throws ExecutionException, InterruptedException
    {
        return scrub(disableSnapshot, skipCorrupted, false, checkData, jobs);
    }

    @VisibleForTesting
    public CompactionManager.AllSSTableOpStatus scrub(boolean disableSnapshot, boolean skipCorrupted, boolean alwaysFail, boolean checkData, int jobs) throws ExecutionException, InterruptedException
    {
        // skip snapshot creation during scrub, SEE JIRA 5891
        if(!disableSnapshot)
            snapshotWithoutFlush("pre-scrub-" + System.currentTimeMillis());

        try
        {
            return CompactionManager.instance.performScrub(ColumnFamilyStore.this, skipCorrupted, checkData, jobs);
        }
        catch(Throwable t)
        {
            if (!rebuildOnFailedScrub(t))
                throw t;

            return alwaysFail ? CompactionManager.AllSSTableOpStatus.ABORTED : CompactionManager.AllSSTableOpStatus.SUCCESSFUL;
        }
    }

    /**
     * CASSANDRA-5174 : For an index cfs we may be able to discard everything and just rebuild
     * the index when a scrub fails.
     *
     * @return true if we are an index cfs and we successfully rebuilt the index
     */
    public boolean rebuildOnFailedScrub(Throwable failure)
    {
        if (!isIndex() || !SecondaryIndexManager.isIndexColumnFamilyStore(this))
            return false;

        truncateBlocking();

        logger.warn("Rebuilding index for {} because of <{}>", name, failure.getMessage());

        ColumnFamilyStore parentCfs = SecondaryIndexManager.getParentCfs(this);
        assert parentCfs.indexManager.getAllIndexColumnFamilyStores().contains(this);

        String indexName = SecondaryIndexManager.getIndexName(this);

        parentCfs.rebuildSecondaryIndex(indexName);
        return true;
    }

    public CompactionManager.AllSSTableOpStatus verify(boolean extendedVerify) throws ExecutionException, InterruptedException
    {
        return CompactionManager.instance.performVerify(ColumnFamilyStore.this, extendedVerify);
    }

    public CompactionManager.AllSSTableOpStatus sstablesRewrite(boolean excludeCurrentVersion, int jobs) throws ExecutionException, InterruptedException
    {
        return CompactionManager.instance.performSSTableRewrite(ColumnFamilyStore.this, excludeCurrentVersion, jobs);
    }

    public CompactionManager.AllSSTableOpStatus relocateSSTables(int jobs) throws ExecutionException, InterruptedException
    {
        return CompactionManager.instance.relocateSSTables(this, jobs);
    }

    public CompactionManager.AllSSTableOpStatus garbageCollect(TombstoneOption tombstoneOption, int jobs) throws ExecutionException, InterruptedException
    {
        return CompactionManager.instance.performGarbageCollection(this, tombstoneOption, jobs);
    }

    public void markObsolete(Collection<SSTableReader> sstables, OperationType compactionType)
    {
        assert !sstables.isEmpty();
        maybeFail(data.dropSSTables(Predicates.in(sstables), compactionType, null));
    }

    void replaceFlushed(Memtable memtable, Collection<SSTableReader> sstables)
    {
        compactionStrategyManager.replaceFlushed(memtable, sstables);
    }

    public boolean isValid()
    {
        return valid;
    }

    /**
     * Package protected for access from the CompactionManager.
     */
    public Tracker getTracker()
    {
        return data;
    }

    public Set<SSTableReader> getLiveSSTables()
    {
        return data.getView().liveSSTables();
    }

    public Iterable<SSTableReader> getSSTables(SSTableSet sstableSet)
    {
        return data.getView().select(sstableSet);
    }

    public Iterable<SSTableReader> getUncompactingSSTables()
    {
        return data.getUncompacting();
    }

    public boolean isFilterFullyCoveredBy(ClusteringIndexFilter filter, DataLimits limits, CachedPartition cached, int nowInSec)
    {
        // We can use the cached value only if we know that no data it doesn't contain could be covered
        // by the query filter, that is if:
        //   1) either the whole partition is cached
        //   2) or we can ensure than any data the filter selects is in the cached partition

        // We can guarantee that a partition is fully cached if the number of rows it contains is less than
        // what we're caching. Wen doing that, we should be careful about expiring cells: we should count
        // something expired that wasn't when the partition was cached, or we could decide that the whole
        // partition is cached when it's not. This is why we use CachedPartition#cachedLiveRows.
        if (cached.cachedLiveRows() < metadata().params.caching.rowsPerPartitionToCache())
            return true;

        // If the whole partition isn't cached, then we must guarantee that the filter cannot select data that
        // is not in the cache. We can guarantee that if either the filter is a "head filter" and the cached
        // partition has more live rows that queried (where live rows refers to the rows that are live now),
        // or if we can prove that everything the filter selects is in the cached partition based on its content.
        return (filter.isHeadFilter() && limits.hasEnoughLiveData(cached, nowInSec, filter.selectsAllPartition()))
                || filter.isFullyCoveredBy(cached);
    }

    public int gcBefore(int nowInSec)
    {
        return nowInSec - metadata().params.gcGraceSeconds;
    }

    @SuppressWarnings("resource")
    public RefViewFragment selectAndReference(Function<View, Iterable<SSTableReader>> filter)
    {
        long failingSince = -1L;
        while (true)
        {
            ViewFragment view = select(filter);
            Refs<SSTableReader> refs = Refs.tryRef(view.sstables);
            if (refs != null)
                return new RefViewFragment(view.sstables, view.memtables, refs);
            if (failingSince <= 0)
            {
                failingSince = System.nanoTime();
            }
            else if (System.nanoTime() - failingSince > TimeUnit.MILLISECONDS.toNanos(100))
            {
                List<SSTableReader> released = new ArrayList<>();
                for (SSTableReader reader : view.sstables)
                    if (reader.selfRef().globalCount() == 0)
                        released.add(reader);
                NoSpamLogger.log(logger, NoSpamLogger.Level.WARN, 1, TimeUnit.SECONDS,
                                 "Spinning trying to capture readers {}, released: {}, ", view.sstables, released);
                failingSince = System.nanoTime();
            }
        }
    }

    public ViewFragment select(Function<View, Iterable<SSTableReader>> filter)
    {
        View view = data.getView();
        List<SSTableReader> sstables = Lists.newArrayList(filter.apply(view));
        return new ViewFragment(sstables, view.getAllMemtables());
    }

    // WARNING: this returns the set of LIVE sstables only, which may be only partially written
    public List<String> getSSTablesForKey(String key)
    {
        return getSSTablesForKey(key, false);
    }

    public List<String> getSSTablesForKey(String key, boolean hexFormat)
    {
        ByteBuffer keyBuffer = hexFormat ? ByteBufferUtil.hexToBytes(key) : metadata().partitionKeyType.fromString(key);
        DecoratedKey dk = decorateKey(keyBuffer);
        try (OpOrder.Group op = readOrdering.start())
        {
            List<String> files = new ArrayList<>();
            for (SSTableReader sstr : select(View.select(SSTableSet.LIVE, dk)).sstables)
            {
                // check if the key actually exists in this sstable
                if (sstr.contains(dk, Rebufferer.ReaderConstraint.NONE))
                    files.add(sstr.getFilename());
            }
            return files;
        }
    }


    public void beginLocalSampling(String sampler, int capacity)
    {
        metric.samplers.get(Sampler.valueOf(sampler)).beginSampling(capacity);
    }

    public CompositeData finishLocalSampling(String sampler, int count) throws OpenDataException
    {
        SamplerResult<ByteBuffer> samplerResults = metric.samplers.get(Sampler.valueOf(sampler))
                .finishSampling(count);
        TabularDataSupport result = new TabularDataSupport(COUNTER_TYPE);
        for (Counter<ByteBuffer> counter : samplerResults.topK)
        {
            //Not duplicating the buffer for safety because AbstractSerializer and ByteBufferUtil.bytesToHex
            //don't modify position or limit
            ByteBuffer key = counter.getItem();
            result.put(new CompositeDataSupport(COUNTER_COMPOSITE_TYPE, COUNTER_NAMES, new Object[] {
                    ByteBufferUtil.bytesToHex(key), // raw
                    counter.getCount(),  // count
                    counter.getError(),  // error
                    metadata().partitionKeyType.getString(key) })); // string
        }
        return new CompositeDataSupport(SAMPLING_RESULT, SAMPLER_NAMES, new Object[]{
                samplerResults.cardinality, result});
    }

    public boolean isCompactionDiskSpaceCheckEnabled()
    {
        return compactionSpaceCheck;
    }

    public void compactionDiskSpaceCheck(boolean enable)
    {
        compactionSpaceCheck = enable;
    }

    public void cleanupCache()
    {
        Collection<Range<Token>> ranges = StorageService.instance.getLocalRanges(keyspace.getName());

        for (Iterator<RowCacheKey> keyIter = CacheService.instance.rowCache.keyIterator();
             keyIter.hasNext(); )
        {
            RowCacheKey key = keyIter.next();
            DecoratedKey dk = decorateKey(ByteBuffer.wrap(key.key));
            if (key.sameTable(metadata()) && !Range.isInRanges(dk.getToken(), ranges))
                invalidateCachedPartition(dk);
        }

        if (metadata().isCounter())
        {
            for (Iterator<CounterCacheKey> keyIter = CacheService.instance.counterCache.keyIterator();
                 keyIter.hasNext(); )
            {
                CounterCacheKey key = keyIter.next();
                DecoratedKey dk = decorateKey(key.partitionKey());
                if (key.sameTable(metadata()) && !Range.isInRanges(dk.getToken(), ranges))
                    CacheService.instance.counterCache.remove(key);
            }
        }
    }

    public ClusteringComparator getComparator()
    {
        return metadata().comparator;
    }

    public void snapshotWithoutFlush(String snapshotName)
    {
        snapshotWithoutFlush(snapshotName, null, false, new HashSet<>());
    }

    /**
     * @param ephemeral If this flag is set to true, the snapshot will be cleaned during next startup
     */
    public Set<SSTableReader> snapshotWithoutFlush(String snapshotName, Predicate<SSTableReader> predicate, boolean ephemeral, Set<SSTableReader> alreadySnapshotted)
    {
        assert alreadySnapshotted != null;
        Set<SSTableReader> snapshottedSSTables = new HashSet<>();
        for (ColumnFamilyStore cfs : concatWithIndexes())
        {
            final JSONArray filesJSONArr = new JSONArray();
            try (RefViewFragment currentView = cfs.selectAndReference(View.select(SSTableSet.CANONICAL, (x) -> predicate == null || predicate.apply(x))))
            {
                for (SSTableReader ssTable : currentView.sstables)
                {
                    // As reported in APOLLO-290, custom indexes that use a regular Cassandra table as the backing data
                    // store (such as PartitionedVertexTable in DSE) can cause duplicate hardlink errors when a snapshot
                    // is performed.  This is because the backing table is also registered as an Index CFS (see Index.getBackingTable()),
                    // so it gets snapshotted once as an index table, and once as a normal table.  We check for duplicates
                    // and skip them here to avoid that.
                    if (alreadySnapshotted.contains(ssTable))
                        continue;

                    File snapshotDirectory = Directories.getSnapshotDirectory(ssTable.descriptor, snapshotName);
                    ssTable.createLinks(snapshotDirectory.getPath()); // hard links
                    filesJSONArr.add(ssTable.descriptor.relativeFilenameFor(Component.DATA));

                    if (logger.isTraceEnabled())
                        logger.trace("Snapshot for {} keyspace data file {} created in {}", keyspace, ssTable.getFilename(), snapshotDirectory);
                    snapshottedSSTables.add(ssTable);
                }

                writeSnapshotManifest(filesJSONArr, snapshotName);
                if (!SchemaConstants.SYSTEM_KEYSPACE_NAMES.contains(metadata.keyspace) && !SchemaConstants.REPLICATED_SYSTEM_KEYSPACE_NAMES.contains(metadata.keyspace))
                    writeSnapshotSchema(snapshotName);
            }
        }
        if (ephemeral)
            createEphemeralSnapshotMarkerFile(snapshotName);
        return snapshottedSSTables;
    }

    private void writeSnapshotManifest(final JSONArray filesJSONArr, final String snapshotName)
    {
        final File manifestFile = getDirectories().getSnapshotManifestFile(snapshotName);

        try
        {
            if (!manifestFile.getParentFile().exists())
                manifestFile.getParentFile().mkdirs();

            try (PrintStream out = new PrintStream(manifestFile))
            {
                final JSONObject manifestJSON = new JSONObject();
                manifestJSON.put("files", filesJSONArr);
                out.println(manifestJSON.toJSONString());
            }
        }
        catch (IOException e)
        {
            throw new FSWriteError(e, manifestFile);
        }
    }

    private void writeSnapshotSchema(final String snapshotName)
    {
        final File schemaFile = getDirectories().getSnapshotSchemaFile(snapshotName);

        try
        {
            if (!schemaFile.getParentFile().exists())
                schemaFile.getParentFile().mkdirs();

            try (PrintStream out = new PrintStream(schemaFile))
            {
                for (String s: ColumnFamilyStoreCQLHelper.dumpReCreateStatements(metadata()))
                    out.println(s);
            }
        }
        catch (IOException e)
        {
            throw new FSWriteError(e, schemaFile);
        }
    }

    private void createEphemeralSnapshotMarkerFile(final String snapshot)
    {
        final File ephemeralSnapshotMarker = getDirectories().getNewEphemeralSnapshotMarkerFile(snapshot);

        try
        {
            if (!ephemeralSnapshotMarker.getParentFile().exists())
                ephemeralSnapshotMarker.getParentFile().mkdirs();

            Files.createFile(ephemeralSnapshotMarker.toPath());
            logger.trace("Created ephemeral snapshot marker file on {}.", ephemeralSnapshotMarker.getAbsolutePath());
        }
        catch (IOException e)
        {
            logger.warn(String.format("Could not create marker file %s for ephemeral snapshot %s. " +
                                      "In case there is a failure in the operation that created " +
                                      "this snapshot, you may need to clean it manually afterwards.",
                                      ephemeralSnapshotMarker.getAbsolutePath(), snapshot), e);
        }
    }

    protected static void clearEphemeralSnapshots(Directories directories)
    {
        for (String ephemeralSnapshot : directories.listEphemeralSnapshots())
        {
            logger.trace("Clearing ephemeral snapshot {} leftover from previous session.", ephemeralSnapshot);
            Directories.clearSnapshot(ephemeralSnapshot, directories.getCFDirectories());
        }
    }

    public Refs<SSTableReader> getSnapshotSSTableReaders(String tag) throws IOException
    {
        Map<Integer, SSTableReader> active = new HashMap<>();
        for (SSTableReader sstable : getSSTables(SSTableSet.CANONICAL))
            active.put(sstable.descriptor.generation, sstable);
        Map<Descriptor, Set<Component>> snapshots = getDirectories().sstableLister(Directories.OnTxnErr.IGNORE).snapshots(tag).list();
        Refs<SSTableReader> refs = new Refs<>();
        try
        {
            for (Map.Entry<Descriptor, Set<Component>> entries : snapshots.entrySet())
            {
                // Try acquire reference to an active sstable instead of snapshot if it exists,
                // to avoid opening new sstables. If it fails, use the snapshot reference instead.
                SSTableReader sstable = active.get(entries.getKey().generation);
                if (sstable == null || !refs.tryRef(sstable))
                {
                    if (logger.isTraceEnabled())
                        logger.trace("using snapshot sstable {}", entries.getKey());
                    // open without tracking hotness
                    sstable = SSTableReader.open(entries.getKey(), entries.getValue(), metadata, true, false);
                    refs.tryRef(sstable);
                    // release the self ref as we never add the snapshot sstable to DataTracker where it is otherwise released
                    sstable.selfRef().release();
                }
                else if (logger.isTraceEnabled())
                {
                    logger.trace("using active sstable {}", entries.getKey());
                }
            }
        }
        catch (FSReadError | RuntimeException e)
        {
            // In case one of the snapshot sstables fails to open,
            // we must release the references to the ones we opened so far
            refs.release();
            throw e;
        }
        return refs;
    }

    public Set<SSTableReader> snapshot(String snapshotName)
    {
        return snapshot(snapshotName, null, false, false, new HashSet<>());
    }

    /**
     * @param ephemeral If this flag is set to true, the snapshot will be cleaned up during next startup
     * @param skipFlush Skip blocking flush of memtable
     * @param alreadySnapshotted the set of sstables that have already been snapshotted (to avoid duplicate hardlinks in
     *                           some edge cases)
     */
    public Set<SSTableReader> snapshot(String snapshotName, Predicate<SSTableReader> predicate, boolean ephemeral,
                                       boolean skipFlush, Set<SSTableReader> alreadySnapshotted)
    {
        if (!skipFlush)
            forceBlockingFlush();

        return snapshotWithoutFlush(snapshotName, predicate, ephemeral, alreadySnapshotted);
    }

    public boolean snapshotExists(String snapshotName)
    {
        return getDirectories().snapshotExists(snapshotName);
    }

    public long getSnapshotCreationTime(String snapshotName)
    {
        return getDirectories().snapshotCreationTime(snapshotName);
    }

    /**
     * Clear all the snapshots for a given column family.
     *
     * @param snapshotName the user supplied snapshot name. If left empty,
     *                     all the snapshots will be cleaned.
     */
    public void clearSnapshot(String snapshotName)
    {
        List<File> snapshotDirs = getDirectories().getCFDirectories();
        Directories.clearSnapshot(snapshotName, snapshotDirs);
    }
    /**
     *
     * @return  Return a map of all snapshots to space being used
     * The pair for a snapshot has true size and size on disk.
     */
    public Map<String, Pair<Long,Long>> getSnapshotDetails()
    {
        return getDirectories().getSnapshotDetails();
    }

    /**
     * @return the cached partition for @param key if it is already present in the cache.
     * Not that this will not readAndCache the parition if it is not present, nor
     * are these calls counted in cache statistics.
     *
     * Note that this WILL cause deserialization of a SerializingCache partition, so if all you
     * need to know is whether a partition is present or not, use containsCachedParition instead.
     */
    public CachedPartition getRawCachedPartition(DecoratedKey key)
    {
        if (!isRowCacheEnabled())
            return null;
        IRowCacheEntry cached = CacheService.instance.rowCache.getInternal(new RowCacheKey(metadata(), key));
        return cached == null || cached instanceof RowCacheSentinel ? null : (CachedPartition)cached;
    }

    private void invalidateCaches()
    {
        CacheService.instance.invalidateKeyCacheForCf(metadata());
        CacheService.instance.invalidateRowCacheForCf(metadata());
        if (metadata().isCounter())
            CacheService.instance.invalidateCounterCacheForCf(metadata());
    }

    public int invalidateRowCache(Collection<Bounds<Token>> boundsToInvalidate)
    {
        int invalidatedKeys = 0;
        for (Iterator<RowCacheKey> keyIter = CacheService.instance.rowCache.keyIterator();
             keyIter.hasNext(); )
        {
            RowCacheKey key = keyIter.next();
            DecoratedKey dk = decorateKey(ByteBuffer.wrap(key.key));
            if (key.sameTable(metadata()) && Bounds.isInBounds(dk.getToken(), boundsToInvalidate))
            {
                invalidateCachedPartition(dk);
                invalidatedKeys++;
            }
        }
        return invalidatedKeys;
    }

    public int invalidateCounterCache(Collection<Bounds<Token>> boundsToInvalidate)
    {
        int invalidatedKeys = 0;
        for (Iterator<CounterCacheKey> keyIter = CacheService.instance.counterCache.keyIterator();
             keyIter.hasNext(); )
        {
            CounterCacheKey key = keyIter.next();
            DecoratedKey dk = decorateKey(key.partitionKey());
            if (key.sameTable(metadata()) && Bounds.isInBounds(dk.getToken(), boundsToInvalidate))
            {
                CacheService.instance.counterCache.remove(key);
                invalidatedKeys++;
            }
        }
        return invalidatedKeys;
    }

    /**
     * @return true if @param key is contained in the row cache
     */
    public boolean containsCachedParition(DecoratedKey key)
    {
        return CacheService.instance.rowCache.getCapacity() != 0 && CacheService.instance.rowCache.containsKey(new RowCacheKey(metadata(), key));
    }

    public void invalidateCachedPartition(RowCacheKey key)
    {
        CacheService.instance.rowCache.remove(key);
    }

    public void invalidateCachedPartition(DecoratedKey key)
    {
        if (!isRowCacheEnabled())
            return;

        invalidateCachedPartition(new RowCacheKey(metadata(), key));
    }

    public ClockAndCount getCachedCounter(ByteBuffer partitionKey, Clustering clustering, ColumnMetadata column, CellPath path)
    {
        if (CacheService.instance.counterCache.getCapacity() == 0L) // counter cache disabled.
            return null;
        return CacheService.instance.counterCache.get(CounterCacheKey.create(metadata(), partitionKey, clustering, column, path));
    }

    public void putCachedCounter(ByteBuffer partitionKey, Clustering clustering, ColumnMetadata column, CellPath path, ClockAndCount clockAndCount)
    {
        if (CacheService.instance.counterCache.getCapacity() == 0L) // counter cache disabled.
            return;
        CacheService.instance.counterCache.put(CounterCacheKey.create(metadata(), partitionKey, clustering, column, path), clockAndCount);
    }

    public void forceMajorCompaction() throws InterruptedException, ExecutionException
    {
        forceMajorCompaction(false);
    }

    public void forceMajorCompaction(boolean splitOutput) throws InterruptedException, ExecutionException
    {
        CompactionManager.instance.performMaximal(this, splitOutput);
    }

    public void forceCompactionForTokenRange(Collection<Range<Token>> tokenRanges) throws ExecutionException, InterruptedException
    {
        CompactionManager.instance.forceCompactionForTokenRange(this, tokenRanges);
    }

    public static Iterable<ColumnFamilyStore> all()
    {
        List<Iterable<ColumnFamilyStore>> stores = new ArrayList<Iterable<ColumnFamilyStore>>(Schema.instance.getKeyspaces().size());
        for (Keyspace keyspace : Keyspace.all())
        {
            stores.add(keyspace.getColumnFamilyStores());
        }
        return Iterables.concat(stores);
    }

    public Iterable<DecoratedKey> keySamples(Range<Token> range)
    {
        try (RefViewFragment view = selectAndReference(View.selectFunction(SSTableSet.CANONICAL)))
        {
            Iterable<DecoratedKey>[] samples = new Iterable[view.sstables.size()];
            int i = 0;
            for (SSTableReader sstable: view.sstables)
            {
                samples[i++] = sstable.getKeySamples(range);
            }
            return Iterables.concat(samples);
        }
    }

    public long estimatedKeysForRange(Range<Token> range)
    {
        try (RefViewFragment view = selectAndReference(View.selectFunction(SSTableSet.CANONICAL)))
        {
            long count = 0;
            for (SSTableReader sstable : view.sstables)
                count += sstable.estimatedKeysForRanges(Collections.singleton(range));
            return count;
        }
    }

    /**
     * For testing.  No effort is made to clear historical or even the current memtables, nor for
     * thread safety.  All we do is wipe the sstable containers clean, while leaving the actual
     * data files present on disk.  (This allows tests to easily call loadNewSSTables on them.)
     */
    @VisibleForTesting
    public void clearUnsafe()
    {
        for (final ColumnFamilyStore cfs : concatWithIndexes())
        {
            cfs.runWithCompactionsDisabled(new Callable<Void>()
            {
                public Void call()
                {
                    cfs.data.reset(new Memtable(new AtomicReference<>(CommitLogPosition.NONE), cfs));
                    return null;
                }
            }, true, false);
        }
    }

    /**
     * Truncate deletes the entire column family's data with no expensive tombstone creation
     */
    public void truncateBlocking()
    {
        // We have two goals here:
        // - truncate should delete everything written before truncate was invoked
        // - but not delete anything that isn't part of the snapshot we create.
        // We accomplish this by first flushing manually, then snapshotting, and
        // recording the timestamp IN BETWEEN those actions. Any sstables created
        // with this timestamp or greater time, will not be marked for delete.
        //
        // Bonus complication: since we store commit log segment position in sstable metadata,
        // truncating those sstables means we will replay any CL segments from the
        // beginning if we restart before they [the CL segments] are discarded for
        // normal reasons post-truncate.  To prevent this, we store truncation
        // position in the System keyspace.
        logger.info("Truncating {}.{}", keyspace.getName(), name);

        final long truncatedAt;
        final CommitLogPosition replayAfter;

        if (keyspace.getMetadata().params.durableWrites || DatabaseDescriptor.isAutoSnapshot())
        {
            replayAfter = forceBlockingFlush();
            viewManager.forceBlockingFlush();
        }
        else
        {
            // just nuke the memtable data w/o writing to disk first
            viewManager.dumpMemtables();
            try
            {
                replayAfter = dumpMemtable().get();
            }
            catch (Exception e)
            {
                throw new RuntimeException(e);
            }
        }

        long now = System.currentTimeMillis();
        // make sure none of our sstables are somehow in the future (clock drift, perhaps)
        for (ColumnFamilyStore cfs : concatWithIndexes())
            for (SSTableReader sstable : cfs.getLiveSSTables())
                now = Math.max(now, sstable.maxDataAge);
        truncatedAt = now;

        Runnable truncateRunnable = new Runnable()
        {
            public void run()
            {
                logger.debug("Discarding sstable data for truncated CF + indexes");
                data.notifyTruncated(truncatedAt);

                if (DatabaseDescriptor.isAutoSnapshot())
                    snapshot(Keyspace.getTimestampedSnapshotNameWithPrefix(name, SNAPSHOT_TRUNCATE_PREFIX));

                discardSSTables(truncatedAt);

                indexManager.truncateAllIndexesBlocking(truncatedAt);
                viewManager.truncateBlocking(replayAfter, truncatedAt);

                TPCUtils.blockingAwait(SystemKeyspace.saveTruncationRecord(ColumnFamilyStore.this, truncatedAt, replayAfter));
                logger.trace("cleaning out row cache");
                invalidateCaches();
            }
        };

        runWithCompactionsDisabled(Executors.callable(truncateRunnable), true, true);
        logger.info("Truncate of {}.{} is complete", keyspace.getName(), name);
    }

    /**
     * Drops current memtable without flushing to disk. This should only be called when truncating a column family which is not durable.
     */
    public Future<CommitLogPosition> dumpMemtable()
    {
        synchronized (data)
        {
            final Flush flush = new Flush(true);
            flushExecutor.execute(flush);
            postFlushExecutor.execute(flush.postFlushTask);
            return flush.postFlushTask;
        }
    }

    public <V> V runWithCompactionsDisabled(Callable<V> callable, boolean interruptValidation, boolean interruptViews)
    {
        // synchronize so that concurrent invocations don't re-enable compactions partway through unexpectedly,
        // and so we only run one major compaction at a time
        synchronized (this)
        {
            logger.trace("Cancelling in-progress compactions for {}", metadata.name);

            Iterable<ColumnFamilyStore> selfWithAuxiliaryCfs = interruptViews
                                                               ? Iterables.concat(concatWithIndexes(), viewManager.allViewsCfs())
                                                               : concatWithIndexes();

            for (ColumnFamilyStore cfs : selfWithAuxiliaryCfs)
                cfs.getCompactionStrategyManager().pause();
            try
            {
                // interrupt in-progress compactions
                CompactionManager.instance.interruptCompactionForCFs(selfWithAuxiliaryCfs, interruptValidation);
                CompactionManager.instance.waitForCessation(selfWithAuxiliaryCfs);

                // doublecheck that we finished, instead of timing out
                for (ColumnFamilyStore cfs : selfWithAuxiliaryCfs)
                {
                    if (!cfs.getTracker().getCompacting().isEmpty())
                    {
                        logger.warn("Unable to cancel in-progress compactions for {}.  Perhaps there is an unusually large row in progress somewhere, or the system is simply overloaded.", metadata.name);
                        return null;
                    }
                }
                logger.trace("Compactions successfully cancelled");

                // run our task
                try
                {
                    return callable.call();
                }
                catch (Exception e)
                {
                    throw new RuntimeException(e);
                }
            }
            finally
            {
                for (ColumnFamilyStore cfs : selfWithAuxiliaryCfs)
                    cfs.getCompactionStrategyManager().resume();
            }
        }
    }

    public LifecycleTransaction markAllCompacting(final OperationType operationType)
    {
        Callable<LifecycleTransaction> callable = new Callable<LifecycleTransaction>()
        {
            public LifecycleTransaction call()
            {
                assert data.getCompacting().isEmpty() : data.getCompacting();
                Iterable<SSTableReader> sstables = getLiveSSTables();
                sstables = AbstractCompactionStrategy.filterSuspectSSTables(sstables);
                sstables = ImmutableList.copyOf(sstables);
                LifecycleTransaction modifier = data.tryModify(sstables, operationType);
                assert modifier != null: "something marked things compacting while compactions are disabled";
                return modifier;
            }
        };

        return runWithCompactionsDisabled(callable, false, false);
    }


    @Override
    public String toString()
    {
        return "CFS(" +
               "Keyspace='" + keyspace.getName() + '\'' +
               ", ColumnFamily='" + name + '\'' +
               ')';
    }

    public void disableAutoCompaction()
    {
        // we don't use CompactionStrategy.pause since we don't want users flipping that on and off
        // during runWithCompactionsDisabled
        compactionStrategyManager.disable();
    }

    public void enableAutoCompaction()
    {
        enableAutoCompaction(false);
    }

    /**
     * used for tests - to be able to check things after a minor compaction
     * @param waitForFutures if we should block until autocompaction is done
     */
    @VisibleForTesting
    public void enableAutoCompaction(boolean waitForFutures)
    {
        compactionStrategyManager.enable();
        List<Future<?>> futures = CompactionManager.instance.submitBackground(this);
        if (waitForFutures)
            FBUtilities.waitOnFutures(futures);
    }

    public boolean isAutoCompactionDisabled()
    {
        return !this.compactionStrategyManager.isEnabled();
    }

    /*
     JMX getters and setters for the Default<T>s.
       - get/set minCompactionThreshold
       - get/set maxCompactionThreshold
       - get     memsize
       - get     memops
       - get/set memtime
     */

    public CompactionStrategyManager getCompactionStrategyManager()
    {
        return compactionStrategyManager;
    }

    public void setCrcCheckChance(double crcCheckChance)
    {
        try
        {
            TableParams.builder().crcCheckChance(crcCheckChance).build().validate();
            for (ColumnFamilyStore cfs : concatWithIndexes())
            {
                cfs.crcCheckChance.set(crcCheckChance);
                for (SSTableReader sstable : cfs.getSSTables(SSTableSet.LIVE))
                    sstable.setCrcCheckChance(crcCheckChance);
            }
        }
        catch (ConfigurationException e)
        {
            throw new IllegalArgumentException(e.getMessage());
        }
    }


    public Double getCrcCheckChance()
    {
        return crcCheckChance.value();
    }

    public void setCompactionThresholds(int minThreshold, int maxThreshold)
    {
        validateCompactionThresholds(minThreshold, maxThreshold);

        minCompactionThreshold.set(minThreshold);
        maxCompactionThreshold.set(maxThreshold);
        CompactionManager.instance.submitBackground(this);
    }

    public int getMinimumCompactionThreshold()
    {
        return minCompactionThreshold.value();
    }

    public void setMinimumCompactionThreshold(int minCompactionThreshold)
    {
        validateCompactionThresholds(minCompactionThreshold, maxCompactionThreshold.value());
        this.minCompactionThreshold.set(minCompactionThreshold);
    }

    public int getMaximumCompactionThreshold()
    {
        return maxCompactionThreshold.value();
    }

    public void setMaximumCompactionThreshold(int maxCompactionThreshold)
    {
        validateCompactionThresholds(minCompactionThreshold.value(), maxCompactionThreshold);
        this.maxCompactionThreshold.set(maxCompactionThreshold);
    }

    private void validateCompactionThresholds(int minThreshold, int maxThreshold)
    {
        if (minThreshold > maxThreshold)
            throw new RuntimeException(String.format("The min_compaction_threshold cannot be larger than the max_compaction_threshold. " +
                                                     "Min is '%d', Max is '%d'.", minThreshold, maxThreshold));

        if (maxThreshold == 0 || minThreshold == 0)
            throw new RuntimeException("Disabling compaction by setting min_compaction_threshold or max_compaction_threshold to 0 " +
                    "is deprecated, set the compaction strategy option 'enabled' to 'false' instead or use the nodetool command 'disableautocompaction'.");
    }

    // End JMX get/set.

    /**
     * This method is here for compatibility reasons, use getMeanCells() instead.
     *
     * @return - the mean number of cells in a partition.
     */
    @Deprecated
    public int getMeanColumns()
    {
        return getMeanCells();
    }

    /**
     * @return - the mean number of cells in a partition.
     */
    public int getMeanCells()
    {
        long sum = 0;
        long count = 0;
        for (SSTableReader sstable : getSSTables(SSTableSet.CANONICAL))
        {
            long n = sstable.getEstimatedColumnCount().count();
            sum += sstable.getEstimatedColumnCount().mean() * n;
            count += n;
        }
        return count > 0 ? (int) (sum / count) : 0;
    }

    public double getMeanPartitionSize()
    {
        long sum = 0;
        long count = 0;
        for (SSTableReader sstable : getSSTables(SSTableSet.CANONICAL))
        {
            long n = sstable.getEstimatedPartitionSize().count();
            sum += sstable.getEstimatedPartitionSize().mean() * n;
            count += n;
        }
        return count > 0 ? sum * 1.0 / count : 0;
    }

    public int getAverageRowSize()
    {
        // Average the per-sstable row size averages
        long sum = 0;
        long count = 0;
        for (SSTableReader sstable : getSSTables(SSTableSet.CANONICAL))
        {
            // We don't have tons of per-row stats currently, but we do have the total number of rows in the sstable
            // so dividing the full size by that is probably the best we can do (of course taking the total sstable
            // size includes the overhead of the partition key for each partitions, but afaik we don't have anything
            // better currently).
            sum += sstable.uncompressedLength() / sstable.getTotalRows();
            count++;
        }
        return (int)(count == 0 ? 0 : sum / count);
    }

    public long estimateKeys()
    {
        long n = 0;
        for (SSTableReader sstable : getSSTables(SSTableSet.CANONICAL))
            n += sstable.estimatedKeys();
        return n;
    }

    public IPartitioner getPartitioner()
    {
        return metadata().partitioner;
    }

    public DecoratedKey decorateKey(ByteBuffer key)
    {
        return getPartitioner().decorateKey(key);
    }

    /** true if this CFS contains secondary index data */
    public boolean isIndex()
    {
        return metadata().isIndex();
    }

    public Iterable<ColumnFamilyStore> concatWithIndexes()
    {
        // we return the main CFS first, which we rely on for simplicity in switchMemtable(), for getting the
        // latest commit log segment position
        return Iterables.concat(Collections.singleton(this), indexManager.getAllIndexColumnFamilyStores());
    }

    public List<String> getBuiltIndexes()
    {
       return indexManager.getBuiltIndexNamesBlocking();
    }

    public int getUnleveledSSTables()
    {
        return compactionStrategyManager.getUnleveledSSTables();
    }

    public int[] getSSTableCountPerLevel()
    {
        return compactionStrategyManager.getSSTableCountPerLevel();
    }

    public int getLevelFanoutSize()
    {
        return compactionStrategyManager.getLevelFanoutSize();
    }

    public static class ViewFragment
    {
        public final List<SSTableReader> sstables;
        public final Iterable<Memtable> memtables;

        public ViewFragment(List<SSTableReader> sstables, Iterable<Memtable> memtables)
        {
            this.sstables = sstables;
            this.memtables = memtables;
        }
    }

    public static class RefViewFragment extends ViewFragment implements AutoCloseable
    {
        public final Refs<SSTableReader> refs;

        public RefViewFragment(List<SSTableReader> sstables, Iterable<Memtable> memtables, Refs<SSTableReader> refs)
        {
            super(sstables, memtables);
            this.refs = refs;
        }

        public void release()
        {
            refs.release();
        }

        public void close()
        {
            refs.release();
        }
    }

    public boolean isEmpty()
    {
        return data.getView().isEmpty();
    }

    public boolean isRowCacheEnabled()
    {

        boolean retval = metadata().params.caching.cacheRows() && CacheService.instance.rowCache.getCapacity() > 0;
        assert(!retval || !isIndex());
        return retval;
    }

    public boolean isCounterCacheEnabled()
    {
        return metadata().isCounter() && CacheService.instance.counterCache.getCapacity() > 0;
    }

    public boolean isKeyCacheEnabled()
    {
        return metadata().params.caching.cacheKeys() && CacheService.instance.keyCache.getCapacity() > 0;
    }

    /**
     * Discard all SSTables that were created before given timestamp.
     *
     * Caller should first ensure that comapctions have quiesced.
     *
     * @param truncatedAt The timestamp of the truncation
     *                    (all SSTables before that timestamp are going be marked as compacted)
     */
    public void discardSSTables(long truncatedAt)
    {
        assert data.getCompacting().isEmpty() : data.getCompacting();

        List<SSTableReader> truncatedSSTables = new ArrayList<>();

        for (SSTableReader sstable : getSSTables(SSTableSet.LIVE))
        {
            if (!sstable.newSince(truncatedAt))
                truncatedSSTables.add(sstable);
        }

        if (!truncatedSSTables.isEmpty())
            markObsolete(truncatedSSTables, OperationType.UNKNOWN);
    }

    public double getDroppableTombstoneRatio()
    {
        double allDroppable = 0;
        long allColumns = 0;
        int localTime = (int)(System.currentTimeMillis()/1000);

        for (SSTableReader sstable : getSSTables(SSTableSet.LIVE))
        {
            allDroppable += sstable.getDroppableTombstonesBefore(localTime - metadata().params.gcGraceSeconds);
            allColumns += sstable.getEstimatedColumnCount().mean() * sstable.getEstimatedColumnCount().count();
        }
        return allColumns > 0 ? allDroppable / allColumns : 0;
    }

    public long trueSnapshotsSize()
    {
        return getDirectories().trueSnapshotsSize();
    }

    @VisibleForTesting
    void resetFileIndexGenerator()
    {
        fileIndexGenerator.set(0);
    }

    /**
     * Returns a ColumnFamilyStore by id if it exists, null otherwise
     * Differently from others, this method does not throw exception if the table does not exist.
     */
    public static ColumnFamilyStore getIfExists(TableId id)
    {
        TableMetadata metadata = Schema.instance.getTableMetadata(id);
        if (metadata == null)
            return null;

        Keyspace keyspace = Keyspace.open(metadata.keyspace);
        if (keyspace == null)
            return null;

        return keyspace.hasColumnFamilyStore(id)
             ? keyspace.getColumnFamilyStore(id)
             : null;
    }

    /**
     * Returns a ColumnFamilyStore by ksname and cfname if it exists, null otherwise
     * Differently from others, this method does not throw exception if the keyspace or table does not exist.
     */
    public static ColumnFamilyStore getIfExists(String ksName, String cfName)
    {
        if (ksName == null || cfName == null)
            return null;

        Keyspace keyspace = Keyspace.open(ksName);
        if (keyspace == null)
            return null;

        TableMetadata table = Schema.instance.getTableMetadata(ksName, cfName);
        if (table == null)
            return null;

        return keyspace.getColumnFamilyStore(table.id);
    }

    public long getMemtablesLiveSize()
    {
        return StreamSupport.stream(data.getView().getAllMemtables().spliterator(), false)
                            .mapToLong(Memtable::getLiveDataSize)
                            .sum();
    }

    public boolean hasViews()
    {
        return !viewManager.isEmpty();
    }

    public boolean isCdcEnabled()
    {
        return metadata.get().params.cdc;
    }

    public TableInfo getTableInfo()
    {
        return new TableInfo(hasViews(), metadata.get().isView(), getLiveSSTables().stream().anyMatch(s -> s.isRepaired()), isCdcEnabled());
    }

    public int forceMarkAllSSTablesAsUnrepaired()
    {
        return runWithCompactionsDisabled(() ->
                                   {
                                       Set<SSTableReader> repairedSSTables = getLiveSSTables().stream().filter(SSTableReader::isRepaired).collect(Collectors.toSet());
<<<<<<< HEAD
                                       int mutated = getCompactionStrategyManager().mutateRepaired(repairedSSTables, ActiveRepairService.UNREPAIRED_SSTABLE, null);
                                       logger.debug("Marked {} sstables from table {}.{} as repaired.", mutated, keyspace.getName(), name);
=======
                                       int mutated = mutateRepairedAt(repairedSSTables, ActiveRepairService.UNREPAIRED_SSTABLE);
                                       logger.debug("Marked {} sstables from table {}.{} as unrepaired.", mutated, keyspace.getName(), name);
>>>>>>> d83849b9
                                   return mutated;
                                   }, true, true);
    }
}<|MERGE_RESOLUTION|>--- conflicted
+++ resolved
@@ -2769,13 +2769,8 @@
         return runWithCompactionsDisabled(() ->
                                    {
                                        Set<SSTableReader> repairedSSTables = getLiveSSTables().stream().filter(SSTableReader::isRepaired).collect(Collectors.toSet());
-<<<<<<< HEAD
                                        int mutated = getCompactionStrategyManager().mutateRepaired(repairedSSTables, ActiveRepairService.UNREPAIRED_SSTABLE, null);
-                                       logger.debug("Marked {} sstables from table {}.{} as repaired.", mutated, keyspace.getName(), name);
-=======
-                                       int mutated = mutateRepairedAt(repairedSSTables, ActiveRepairService.UNREPAIRED_SSTABLE);
                                        logger.debug("Marked {} sstables from table {}.{} as unrepaired.", mutated, keyspace.getName(), name);
->>>>>>> d83849b9
                                    return mutated;
                                    }, true, true);
     }
