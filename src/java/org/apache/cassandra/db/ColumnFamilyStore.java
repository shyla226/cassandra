/*
 * Licensed to the Apache Software Foundation (ASF) under one
 * or more contributor license agreements.  See the NOTICE file
 * distributed with this work for additional information
 * regarding copyright ownership.  The ASF licenses this file
 * to you under the Apache License, Version 2.0 (the
 * "License"); you may not use this file except in compliance
 * with the License.  You may obtain a copy of the License at
 *
 *     http://www.apache.org/licenses/LICENSE-2.0
 *
 * Unless required by applicable law or agreed to in writing, software
 * distributed under the License is distributed on an "AS IS" BASIS,
 * WITHOUT WARRANTIES OR CONDITIONS OF ANY KIND, either express or implied.
 * See the License for the specific language governing permissions and
 * limitations under the License.
 */
package org.apache.cassandra.db;

import java.io.File;
import java.io.IOException;
import java.io.PrintStream;
import java.lang.management.ManagementFactory;
import java.lang.reflect.Constructor;
import java.lang.reflect.InvocationTargetException;
import java.nio.ByteBuffer;
import java.nio.file.Files;
import java.util.*;
import java.util.concurrent.*;
import java.util.concurrent.atomic.AtomicInteger;
import java.util.concurrent.atomic.AtomicLong;
import java.util.concurrent.atomic.AtomicReference;
import java.util.regex.Pattern;
import java.util.stream.StreamSupport;
import java.util.stream.Collectors;

import javax.management.*;
import javax.management.openmbean.*;

import com.google.common.annotations.VisibleForTesting;
import com.google.common.base.Function;
import com.google.common.base.Joiner;
import com.google.common.base.Predicate;
import com.google.common.base.Predicates;
import com.google.common.base.Throwables;
import com.google.common.collect.*;
import com.google.common.util.concurrent.*;

import io.reactivex.Completable;
import io.reactivex.Single;
import io.reactivex.subjects.BehaviorSubject;

import org.slf4j.Logger;
import org.slf4j.LoggerFactory;

import com.clearspring.analytics.stream.Counter;
import org.apache.cassandra.cache.*;
import org.apache.cassandra.concurrent.*;
import org.apache.cassandra.config.*;
import org.apache.cassandra.db.commitlog.CommitLog;
import org.apache.cassandra.db.commitlog.CommitLogPosition;
import org.apache.cassandra.db.compaction.*;
import org.apache.cassandra.db.filter.ClusteringIndexFilter;
import org.apache.cassandra.db.filter.DataLimits;
import org.apache.cassandra.db.view.TableViews;
import org.apache.cassandra.db.lifecycle.*;
import org.apache.cassandra.db.partitions.CachedPartition;
import org.apache.cassandra.db.partitions.PartitionUpdate;
import org.apache.cassandra.db.rows.CellPath;
import org.apache.cassandra.dht.*;
import org.apache.cassandra.dht.Range;
import org.apache.cassandra.exceptions.ConfigurationException;
import org.apache.cassandra.exceptions.StartupException;
import org.apache.cassandra.index.SecondaryIndexManager;
import org.apache.cassandra.index.internal.CassandraIndex;
import org.apache.cassandra.index.transactions.UpdateTransaction;
import org.apache.cassandra.io.FSError;
import org.apache.cassandra.io.FSReadError;
import org.apache.cassandra.io.FSWriteError;
import org.apache.cassandra.io.sstable.Component;
import org.apache.cassandra.io.sstable.CorruptSSTableException;
import org.apache.cassandra.io.sstable.Descriptor;
import org.apache.cassandra.io.sstable.SSTableMultiWriter;
import org.apache.cassandra.io.sstable.format.*;
import org.apache.cassandra.io.sstable.metadata.MetadataCollector;
import org.apache.cassandra.io.util.FileUtils;
import org.apache.cassandra.io.util.Rebufferer;
import org.apache.cassandra.metrics.TableMetrics;
import org.apache.cassandra.metrics.TableMetrics.Sampler;
import org.apache.cassandra.schema.*;
import org.apache.cassandra.schema.CompactionParams.TombstoneOption;
import org.apache.cassandra.service.ActiveRepairService;
import org.apache.cassandra.service.CacheService;
import org.apache.cassandra.service.StorageService;
import org.apache.cassandra.service.TableInfo;
import org.apache.cassandra.utils.*;
import org.apache.cassandra.utils.TopKSampler.SamplerResult;
import org.apache.cassandra.utils.concurrent.OpOrder;
import org.apache.cassandra.utils.concurrent.Refs;
import org.apache.cassandra.utils.flow.RxThreads;
import org.apache.cassandra.utils.memory.MemtableAllocator;
import org.json.simple.JSONArray;
import org.json.simple.JSONObject;

import static org.apache.cassandra.utils.Throwables.maybeFail;
import static org.apache.cassandra.utils.Throwables.perform;

public class ColumnFamilyStore implements ColumnFamilyStoreMBean
{
    // The directories which will be searched for sstables on cfs instantiation.
    private static volatile Directories.DataDirectory[] initialDirectories = Directories.dataDirectories;

    /**
     * A hook to add additional directories to initialDirectories.
     * Any additional directories should be added prior to ColumnFamilyStore instantiation on startup
     *
     * Since the directories used by a given table are determined by the compaction strategy,
     * it's possible for sstables to be written to directories specified outside of cassandra.yaml.
     * By adding additional directories to initialDirectories, sstables in these extra locations are
     * made discoverable on sstable instantiation.
     */
    public static synchronized void addInitialDirectories(Directories.DataDirectory[] newDirectories)
    {
        assert newDirectories != null;

        Set<Directories.DataDirectory> existing = Sets.newHashSet(initialDirectories);

        List<Directories.DataDirectory> replacementList = Lists.newArrayList(initialDirectories);
        for (Directories.DataDirectory directory: newDirectories)
        {
            if (!existing.contains(directory))
            {
                replacementList.add(directory);
            }
        }

        Directories.DataDirectory[] replacementArray = new Directories.DataDirectory[replacementList.size()];
        replacementList.toArray(replacementArray);
        initialDirectories = replacementArray;
    }

    public static Directories.DataDirectory[] getInitialDirectories()
    {
        Directories.DataDirectory[] src = initialDirectories;
        return Arrays.copyOf(src, src.length);
    }

    private static final Logger logger = LoggerFactory.getLogger(ColumnFamilyStore.class);

    /*
    We keep a pool of threads for each data directory, size of each pool is memtable_flush_writers.
    When flushing we start a Flush runnable in the flushExecutor. Flush calculates how to split the
    memtable ranges over the existing data directories and creates a FlushRunnable for each of the directories.
    The FlushRunnables are executed in the perDiskflushExecutors and the Flush will block until all FlushRunnables
    are finished. By having flushExecutor size the same size as each of the perDiskflushExecutors we make sure we can
    have that many flushes going at the same time.
    */
    private static final ExecutorService flushExecutor = new JMXEnabledThreadPoolExecutor(DatabaseDescriptor.getFlushWriters(),
                                                                                          StageManager.KEEPALIVE,
                                                                                          TimeUnit.SECONDS,
                                                                                          new LinkedBlockingQueue<Runnable>(),
                                                                                          new NamedThreadFactory("MemtableFlushWriter"),
                                                                                          "internal");

    private static final ExecutorService [] perDiskflushExecutors = new ExecutorService[DatabaseDescriptor.getAllDataFileLocations().length];

    static
    {
        for (int i = 0; i < DatabaseDescriptor.getAllDataFileLocations().length; i++)
        {
            perDiskflushExecutors[i] = new JMXEnabledThreadPoolExecutor(DatabaseDescriptor.getFlushWriters(),
                                                                        StageManager.KEEPALIVE,
                                                                        TimeUnit.SECONDS,
                                                                        new LinkedBlockingQueue<Runnable>(),
                                                                        new NamedThreadFactory("PerDiskMemtableFlushWriter_"+i),
                                                                        "internal");
        }
    }

    // post-flush executor is single threaded to provide guarantee that any flush Future on a CF will never return until prior flushes have completed
    private static final ExecutorService postFlushExecutor = new JMXEnabledThreadPoolExecutor(1,
                                                                                              StageManager.KEEPALIVE,
                                                                                              TimeUnit.SECONDS,
                                                                                              new LinkedBlockingQueue<Runnable>(),
                                                                                              new NamedThreadFactory("MemtablePostFlush"),
                                                                                              "internal");

    private static final ExecutorService reclaimExecutor = new JMXEnabledThreadPoolExecutor(1,
                                                                                            StageManager.KEEPALIVE,
                                                                                            TimeUnit.SECONDS,
                                                                                            new LinkedBlockingQueue<Runnable>(),
                                                                                            new NamedThreadFactory("MemtableReclaimMemory"),
                                                                                            "internal");

    private static final String[] COUNTER_NAMES = new String[]{"raw", "count", "error", "string"};
    private static final String[] COUNTER_DESCS = new String[]
    { "partition key in raw hex bytes",
      "value of this partition for given sampler",
      "value is within the error bounds plus or minus of this",
      "the partition key turned into a human readable format" };
    private static final CompositeType COUNTER_COMPOSITE_TYPE;
    private static final TabularType COUNTER_TYPE;

    private static final String[] SAMPLER_NAMES = new String[]{"cardinality", "partitions"};
    private static final String[] SAMPLER_DESCS = new String[]
    { "cardinality of partitions",
      "list of counter results" };

    private static final String SAMPLING_RESULTS_NAME = "SAMPLING_RESULTS";
    private static final CompositeType SAMPLING_RESULT;

    public static final String SNAPSHOT_TRUNCATE_PREFIX = "truncated";
    public static final String SNAPSHOT_DROP_PREFIX = "dropped";

    static
    {
        try
        {
            OpenType<?>[] counterTypes = new OpenType[] { SimpleType.STRING, SimpleType.LONG, SimpleType.LONG, SimpleType.STRING };
            COUNTER_COMPOSITE_TYPE = new CompositeType(SAMPLING_RESULTS_NAME, SAMPLING_RESULTS_NAME, COUNTER_NAMES, COUNTER_DESCS, counterTypes);
            COUNTER_TYPE = new TabularType(SAMPLING_RESULTS_NAME, SAMPLING_RESULTS_NAME, COUNTER_COMPOSITE_TYPE, COUNTER_NAMES);

            OpenType<?>[] samplerTypes = new OpenType[] { SimpleType.LONG, COUNTER_TYPE };
            SAMPLING_RESULT = new CompositeType(SAMPLING_RESULTS_NAME, SAMPLING_RESULTS_NAME, SAMPLER_NAMES, SAMPLER_DESCS, samplerTypes);
        } catch (OpenDataException e)
        {
            throw Throwables.propagate(e);
        }
    }

    public final Keyspace keyspace;
    public final String name;
    public final TableMetadataRef metadata;
    private final String mbeanName;
    @Deprecated
    private final String oldMBeanName;
    private volatile boolean valid = true;

    /**
     * Memtables and SSTables on disk for this column family.
     *
     * We synchronize on the Tracker to ensure isolation when we want to make sure
     * that the memtable we're acting on doesn't change out from under us.  I.e., flush
     * syncronizes on it to make sure it can submit on both executors atomically,
     * so anyone else who wants to make sure flush doesn't interfere should as well.
     */
    private final Tracker data;

    /* The read order, used to track accesses to off-heap memtable storage */
    public final OpOrder readOrdering = TPC.newOpOrder(this);

    /* This is used to generate the next index for a SSTable */
    private final AtomicInteger fileIndexGenerator = new AtomicInteger(0);

    public final SecondaryIndexManager indexManager;
    public final TableViews viewManager;

    /* These are locally held copies to be changed from the config during runtime */
    private volatile DefaultValue<Integer> minCompactionThreshold;
    private volatile DefaultValue<Integer> maxCompactionThreshold;
    private volatile DefaultValue<Double> crcCheckChance;

    private final CompactionStrategyManager compactionStrategyManager;

    private volatile Directories directories;

    public final TableMetrics metric;
    public volatile long sampleLatencyNanos;
    private final ScheduledFuture<?> latencyCalculator;

    private volatile boolean compactionSpaceCheck = true;

    @VisibleForTesting
    final DiskBoundaryManager diskBoundaryManager = new DiskBoundaryManager();

    public static void shutdownPostFlushExecutor() throws InterruptedException
    {
        postFlushExecutor.shutdown();
        postFlushExecutor.awaitTermination(60, TimeUnit.SECONDS);
    }

    public void reload()
    {
        // metadata object has been mutated directly. make all the members jibe with new settings.

        // only update these runtime-modifiable settings if they have not been modified.
        if (!minCompactionThreshold.isModified())
            for (ColumnFamilyStore cfs : concatWithIndexes())
                cfs.minCompactionThreshold = new DefaultValue(metadata().params.compaction.minCompactionThreshold());
        if (!maxCompactionThreshold.isModified())
            for (ColumnFamilyStore cfs : concatWithIndexes())
                cfs.maxCompactionThreshold = new DefaultValue(metadata().params.compaction.maxCompactionThreshold());
        if (!crcCheckChance.isModified())
            for (ColumnFamilyStore cfs : concatWithIndexes())
                cfs.crcCheckChance = new DefaultValue(metadata().params.crcCheckChance);

        compactionStrategyManager.maybeReload(metadata());
        directories = compactionStrategyManager.getDirectories();

        scheduleFlush();

        indexManager.reload();

        // If the CF comparator has changed, we need to change the memtable,
        // because the old one still aliases the previous comparator.
        if (data.getView().getCurrentMemtable().initialComparator != metadata().comparator)
            switchMemtable();
    }

    void scheduleFlush()
    {
        int period = metadata().params.memtableFlushPeriodInMs;
        if (period > 0)
        {
            logger.trace("scheduling flush in {} ms", period);
            WrappedRunnable runnable = new WrappedRunnable()
            {
                protected void runMayThrow()
                {
                    synchronized (data)
                    {
                        Memtable current = data.getView().getCurrentMemtable();
                        // if we're not expired, we've been hit by a scheduled flush for an already flushed memtable, so ignore
                        if (current.isExpired())
                        {
                            if (current.isClean())
                            {
                                // if we're still clean, instead of swapping just reschedule a flush for later
                                scheduleFlush();
                            }
                            else
                            {
                                // we'll be rescheduled by the constructor of the Memtable.
                                forceFlush();
                            }
                        }
                    }
                }
            };
            ScheduledExecutors.scheduledTasks.schedule(runnable, period, TimeUnit.MILLISECONDS);
        }
    }

    public static Runnable getBackgroundCompactionTaskSubmitter()
    {
        return new Runnable()
        {
            public void run()
            {
                for (Keyspace keyspace : Keyspace.all())
                    for (ColumnFamilyStore cfs : keyspace.getColumnFamilyStores())
                        CompactionManager.instance.submitBackground(cfs);
            }
        };
    }

    public Map<String, String> getCompactionParameters()
    {
        return compactionStrategyManager.getCompactionParams().asMap();
    }

    public String getCompactionParametersJson()
    {
        return FBUtilities.json(getCompactionParameters());
    }

    public void setCompactionParameters(Map<String, String> options)
    {
        try
        {
            CompactionParams compactionParams = CompactionParams.fromMap(options);
            compactionParams.validate();
            compactionStrategyManager.setNewLocalCompactionStrategy(compactionParams);
        }
        catch (Throwable t)
        {
            logger.error("Could not set new local compaction strategy", t);
            // dont propagate the ConfigurationException over jmx, user will only see a ClassNotFoundException
            throw new IllegalArgumentException("Could not set new local compaction strategy: "+t.getMessage());
        }
    }

    public void setCompactionParametersJson(String options)
    {
        setCompactionParameters(FBUtilities.fromJsonMap(options));
    }

    public Map<String,String> getCompressionParameters()
    {
        return metadata().params.compression.asMap();
    }

    public String getCompressionParametersJson()
    {
        return FBUtilities.json(getCompressionParameters());
    }

    public void setCompressionParameters(Map<String,String> opts)
    {
        try
        {
            CompressionParams params = CompressionParams.fromMap(opts);
            params.validate();
            throw new UnsupportedOperationException(); // TODO FIXME CASSANDRA-12949
        }
        catch (ConfigurationException e)
        {
            throw new IllegalArgumentException(e.getMessage());
        }
    }

    public void setCompressionParametersJson(String options)
    {
        setCompressionParameters(FBUtilities.fromJsonMap(options));
    }

    @VisibleForTesting
    public ColumnFamilyStore(Keyspace keyspace,
                             String columnFamilyName,
                             int generation,
                             TableMetadataRef metadata,
                             Directories directories,
                             boolean loadSSTables,
                             boolean registerBookeeping,
                             boolean offline)
    {
        assert directories != null;
        assert metadata != null : "null metadata for " + keyspace + ":" + columnFamilyName;

        this.keyspace = keyspace;
        this.metadata = metadata;
        name = columnFamilyName;
        minCompactionThreshold = new DefaultValue<>(metadata.get().params.compaction.minCompactionThreshold());
        maxCompactionThreshold = new DefaultValue<>(metadata.get().params.compaction.maxCompactionThreshold());
        crcCheckChance = new DefaultValue<>(metadata.get().params.crcCheckChance);
        viewManager = keyspace.viewManager.forTable(metadata.id);
        fileIndexGenerator.set(generation);
        sampleLatencyNanos = TimeUnit.MILLISECONDS.toNanos(DatabaseDescriptor.getReadRpcTimeout() / 2);

        logger.info("Initializing {}.{}", keyspace.getName(), name);

        // Create Memtable only on online
        Memtable initialMemtable = null;
        if (DatabaseDescriptor.isDaemonInitialized())
            initialMemtable = new Memtable(new AtomicReference<>(CommitLog.instance.getCurrentPosition()), this);
        data = new Tracker(initialMemtable, loadSSTables);

        metric = new TableMetrics(this);

        // scan for sstables corresponding to this cf and load them
        if (data.loadsstables)
        {
            Directories.SSTableLister sstableFiles = directories.sstableLister(Directories.OnTxnErr.IGNORE).skipTemporary(true);
            Collection<SSTableReader> sstables = SSTableReader.openAll(sstableFiles.list().entrySet(), metadata);
            data.addInitialSSTables(sstables);
        }

        /**
         * When creating a CFS offline we change the default logic needed by CASSANDRA-8671
         * and link the passed directories to be picked up by the compaction strategy
         */
        if (offline)
            this.directories = directories;
        else
            this.directories = new Directories(metadata.get(), Directories.dataDirectories);

        // compaction strategy should be created after the CFS has been prepared
        compactionStrategyManager = new CompactionStrategyManager(this);

        // Since compaction can re-define data dir we need to reinit directories
        this.directories = compactionStrategyManager.getDirectories();

        if (maxCompactionThreshold.value() <= 0 || minCompactionThreshold.value() <=0)
        {
            logger.warn("Disabling compaction strategy by setting compaction thresholds to 0 is deprecated, set the compaction option 'enabled' to 'false' instead.");
            this.compactionStrategyManager.disable();
        }

        // create the private ColumnFamilyStores for the secondary column indexes and build the indexes
        indexManager = new SecondaryIndexManager(this);
        indexManager.loadIndexesAsync(metadata(), true);

        if (registerBookeeping)
        {
            // register the mbean
            mbeanName = String.format("org.apache.cassandra.db:type=%s,keyspace=%s,table=%s",
                                         isIndex() ? "IndexTables" : "Tables",
                                         keyspace.getName(), name);
            oldMBeanName = String.format("org.apache.cassandra.db:type=%s,keyspace=%s,columnfamily=%s",
                                         isIndex() ? "IndexColumnFamilies" : "ColumnFamilies",
                                         keyspace.getName(), name);
            try
            {
                MBeanServer mbs = ManagementFactory.getPlatformMBeanServer();
                ObjectName[] objectNames = {new ObjectName(mbeanName), new ObjectName(oldMBeanName)};
                for (ObjectName objectName : objectNames)
                {
                    mbs.registerMBean(this, objectName);
                }
            }
            catch (Exception e)
            {
                throw new RuntimeException(e);
            }
            logger.trace("retryPolicy for {} is {}", name, this.metadata.get().params.speculativeRetry);
            latencyCalculator = ScheduledExecutors.optionalTasks.scheduleWithFixedDelay(new Runnable()
            {
                public void run()
                {
                    SpeculativeRetryParam retryPolicy = ColumnFamilyStore.this.metadata.get().params.speculativeRetry;
                    switch (retryPolicy.kind())
                    {
                        case PERCENTILE:
                            // get percentile in nanos
                            sampleLatencyNanos = (long) (metric.coordinatorReadLatency.getSnapshot().getValue(retryPolicy.threshold()));
                            break;
                        case CUSTOM:
                            sampleLatencyNanos = (long) retryPolicy.threshold();
                            break;
                        default:
                            sampleLatencyNanos = Long.MAX_VALUE;
                            break;
                    }
                }
            }, DatabaseDescriptor.getReadRpcTimeout(), DatabaseDescriptor.getReadRpcTimeout(), TimeUnit.MILLISECONDS);
        }
        else
        {
            latencyCalculator = ScheduledExecutors.optionalTasks.schedule(Runnables.doNothing(), 0, TimeUnit.NANOSECONDS);
            mbeanName = null;
            oldMBeanName= null;
        }
    }

    public TableMetadata metadata()
    {
        return metadata.get();
    }

    public Directories getDirectories()
    {
        return directories;
    }

    public SSTableMultiWriter createSSTableMultiWriter(Descriptor descriptor, long keyCount, long repairedAt, UUID pendingRepair, int sstableLevel, SerializationHeader header, LifecycleTransaction txn)
    {
        MetadataCollector collector = new MetadataCollector(metadata().comparator).sstableLevel(sstableLevel);
        return createSSTableMultiWriter(descriptor, keyCount, repairedAt, pendingRepair, collector, header, txn);
    }

    public SSTableMultiWriter createSSTableMultiWriter(Descriptor descriptor, long keyCount, long repairedAt, UUID pendingRepair, MetadataCollector metadataCollector, SerializationHeader header, LifecycleTransaction txn)
    {
        return getCompactionStrategyManager().createSSTableMultiWriter(descriptor, keyCount, repairedAt, pendingRepair, metadataCollector, header, indexManager.listIndexes(), txn);
    }

    public boolean supportsEarlyOpen()
    {
        return compactionStrategyManager.supportsEarlyOpen();
    }

    /** call when dropping or renaming a CF. Performs mbean housekeeping and invalidates CFS to other operations */
    public void invalidate()
    {
        invalidate(true);
    }

    public void invalidate(boolean expectMBean)
    {
        if (!valid)
            return;

        // disable and cancel in-progress compactions before invalidating
        valid = false;

        try
        {
            unregisterMBean();
        }
        catch (Exception e)
        {
            if (expectMBean)
            {
                JVMStabilityInspector.inspectThrowable(e);
                // this shouldn't block anything.
                logger.warn("Failed unregistering mbean: {}", mbeanName, e);
            }
        }

        latencyCalculator.cancel(false);
        compactionStrategyManager.shutdown();
        TPCUtils.blockingAwait(SystemKeyspace.maybeRemoveTruncationRecord(metadata.id));

        data.dropSSTables();
        LifecycleTransaction.waitForDeletions();
        indexManager.dropAllIndexes();

        invalidateCaches();
    }

    /**
     * Removes every SSTable in the directory from the Tracker's view.
     * @param directory the unreadable directory, possibly with SSTables in it, but not necessarily.
     */
    void maybeRemoveUnreadableSSTables(File directory)
    {
        data.removeUnreadableSSTables(directory);
    }

    void unregisterMBean() throws MalformedObjectNameException, InstanceNotFoundException, MBeanRegistrationException
    {
        MBeanServer mbs = ManagementFactory.getPlatformMBeanServer();
        ObjectName[] objectNames = {new ObjectName(mbeanName), new ObjectName(oldMBeanName)};
        for (ObjectName objectName : objectNames)
        {
            if (mbs.isRegistered(objectName))
                mbs.unregisterMBean(objectName);
        }

        // unregister metrics
        metric.release();
    }


    public static ColumnFamilyStore createColumnFamilyStore(Keyspace keyspace, TableMetadataRef metadata, boolean loadSSTables)
    {
        return createColumnFamilyStore(keyspace, metadata.name, metadata, loadSSTables);
    }

    public static synchronized ColumnFamilyStore createColumnFamilyStore(Keyspace keyspace,
                                                                         String columnFamily,
                                                                         TableMetadataRef metadata,
                                                                         boolean loadSSTables)
    {
        Directories directories = new Directories(metadata.get(), initialDirectories);
        return createColumnFamilyStore(keyspace, columnFamily, metadata, directories, loadSSTables, true, false);
    }

    /** This is only directly used by offline tools */
    public static synchronized ColumnFamilyStore createColumnFamilyStore(Keyspace keyspace,
                                                                         String columnFamily,
                                                                         TableMetadataRef metadata,
                                                                         Directories directories,
                                                                         boolean loadSSTables,
                                                                         boolean registerBookkeeping,
                                                                         boolean offline)
    {
        // get the max generation number, to prevent generation conflicts
        Directories.SSTableLister lister = directories.sstableLister(Directories.OnTxnErr.IGNORE).includeBackups(true);
        List<Integer> generations = new ArrayList<Integer>();
        for (Map.Entry<Descriptor, Set<Component>> entry : lister.list().entrySet())
        {
            Descriptor desc = entry.getKey();
            generations.add(desc.generation);
            if (!desc.isCompatible())
                throw new RuntimeException(String.format("Incompatible SSTable found. Current version %s is unable to read file: %s. Please run upgradesstables.",
                                                         desc.getFormat().getLatestVersion(), desc));
        }
        Collections.sort(generations);
        int value = (generations.size() > 0) ? (generations.get(generations.size() - 1)) : 0;

        return new ColumnFamilyStore(keyspace, columnFamily, value, metadata, directories, loadSSTables, registerBookkeeping, offline);
    }

    /**
     * Removes unnecessary files from the cf directory at startup: these include temp files, orphans, zero-length files
     * and compacted sstables. Files that cannot be recognized will be ignored.
     */
    public static void  scrubDataDirectories(TableMetadata metadata) throws StartupException
    {
        Directories directories = new Directories(metadata, initialDirectories);
        Set<File> cleanedDirectories = new HashSet<>();

         // clear ephemeral snapshots that were not properly cleared last session (CASSANDRA-7357)
        clearEphemeralSnapshots(directories);

        directories.removeTemporaryDirectories();

        logger.trace("Removing temporary or obsoleted files from unfinished operations for table {}", metadata.name);
        if (!LifecycleTransaction.removeUnfinishedLeftovers(metadata))
            throw new StartupException(StartupException.ERR_WRONG_DISK_STATE,
                                       String.format("Cannot remove temporary or obsoleted files for %s due to a problem with transaction " +
                                                     "log files. Please check records with problems in the log messages above and fix them. " +
                                                     "Refer to the 3.0 upgrading instructions in NEWS.txt " +
                                                     "for a description of transaction log files.", metadata.toString()));

        logger.trace("Further extra check for orphan sstable files for {}", metadata.name);
        for (Map.Entry<Descriptor,Set<Component>> sstableFiles : directories.sstableLister(Directories.OnTxnErr.IGNORE).list().entrySet())
        {
            Descriptor desc = sstableFiles.getKey();
            File directory = desc.directory;
            Set<Component> components = sstableFiles.getValue();

            if (!cleanedDirectories.contains(directory))
            {
                cleanedDirectories.add(directory);
                for (File tmpFile : desc.getTemporaryFiles())
                    tmpFile.delete();
            }

            File dataFile = new File(desc.filenameFor(Component.DATA));
            if (components.contains(Component.DATA) && dataFile.length() > 0)
                // everything appears to be in order... moving on.
                continue;

            // missing the DATA file! all components are orphaned
            logger.warn("Removing orphans for {}: {}", desc, components);
            for (Component component : components)
            {
                File file = new File(desc.filenameFor(component));
                if (file.exists())
                    FileUtils.deleteWithConfirm(desc.filenameFor(component));
            }
        }

        // cleanup incomplete saved caches
        Pattern tmpCacheFilePattern = Pattern.compile(metadata.keyspace + "-" + metadata.name + "-(Key|Row)Cache.*\\.tmp$");
        File dir = new File(DatabaseDescriptor.getSavedCachesLocation());

        if (dir.exists())
        {
            assert dir.isDirectory();
            for (File file : dir.listFiles())
                if (tmpCacheFilePattern.matcher(file.getName()).matches())
                    if (!file.delete())
                        logger.warn("could not delete {}", file.getAbsolutePath());
        }

        // also clean out any index leftovers.
        for (IndexMetadata index : metadata.indexes)
            if (!index.isCustom())
            {
                TableMetadata indexMetadata = CassandraIndex.indexCfsMetadata(metadata, index);
                scrubDataDirectories(indexMetadata);
            }
    }

    /**
     * See #{@code StorageService.loadNewSSTables(String, String)} for more info
     *
     * @param ksName The keyspace name
     * @param cfName The columnFamily name
     */
<<<<<<< HEAD
    public static synchronized void loadNewSSTables(String ksName, String cfName, boolean resetLevels)
=======
    public static void loadNewSSTables(String ksName, String cfName)
>>>>>>> 95a52a8b
    {
        /** ks/cf existence checks will be done by open and getCFS methods for us */
        Keyspace keyspace = Keyspace.open(ksName);
        keyspace.getColumnFamilyStore(cfName).loadNewSSTables(resetLevels);
    }

    public synchronized void loadNewSSTables()
    {
        loadNewSSTables(false);
    }

    /**
     * #{@inheritDoc}
     */
    public synchronized void loadNewSSTables(boolean resetLevels)
    {
        logger.info("Loading new SSTables for {}/{}...", keyspace.getName(), name);

        Set<Descriptor> currentDescriptors = new HashSet<>();
        for (SSTableReader sstable : getSSTables(SSTableSet.CANONICAL))
            currentDescriptors.add(sstable.descriptor);
        Set<SSTableReader> newSSTables = new HashSet<>();

        Directories.SSTableLister lister = getDirectories().sstableLister(Directories.OnTxnErr.IGNORE).skipTemporary(true);
        for (Map.Entry<Descriptor, Set<Component>> entry : lister.list().entrySet())
        {
            Descriptor descriptor = entry.getKey();

            if (currentDescriptors.contains(descriptor))
                continue; // old (initialized) SSTable found, skipping

            if (!descriptor.isCompatible())
                throw new RuntimeException(String.format("Can't open incompatible SSTable! Current version %s, found file: %s",
                                                         descriptor.getFormat().getLatestVersion(),
                                                         descriptor));

            boolean anyNotExists = false;
            for (Component component : entry.getValue())
            {
                if (!new File(descriptor.filenameFor(component)).exists())
                {
                    logger.debug("Component {} for {} not found - ignoring sstable to add",
                                 component,
                                 descriptor.filenameFor(component));
                    anyNotExists = true;
                }
            }
            if (anyNotExists)
                continue;

            // force foreign sstables to level 0
            if (resetLevels)
            {
                try
                {
                    if (new File(descriptor.filenameFor(Component.STATS)).exists())
                        descriptor.getMetadataSerializer().mutateLevel(descriptor, 0);
                }
                catch (IOException e)
                {
                    FileUtils.handleCorruptSSTable(new CorruptSSTableException(e, entry.getKey().filenameFor(Component.STATS)));
                    logger.error("Cannot read sstable {}; other IO error, skipping table", entry, e);
                    continue;
                }
            }

            // Increment the generation until we find a filename that doesn't exist. This is needed because the new
            // SSTables that are being loaded might already use these generation numbers.
            Descriptor newDescriptor;
            do
            {
                newDescriptor = new Descriptor(descriptor.version,
                                               descriptor.directory,
                                               descriptor.ksname,
                                               descriptor.cfname,
                                               fileIndexGenerator.incrementAndGet(),
                                               descriptor.formatType);
            }
            while (new File(newDescriptor.filenameFor(Component.DATA)).exists());
            logger.info("Renaming new SSTable {} to {}", descriptor, newDescriptor);
            SSTableWriter.rename(descriptor, newDescriptor, entry.getValue());

            SSTableReader reader;
            try
            {
                reader = SSTableReader.open(newDescriptor, entry.getValue(), metadata);
            }
            catch (CorruptSSTableException ex)
            {
                FileUtils.handleCorruptSSTable(ex);
                logger.error("Corrupt sstable {}; skipping table", entry, ex);
                continue;
            }
            catch (FSError ex)
            {
                FileUtils.handleFSError(ex);
                logger.error("Cannot read sstable {}; file system error, skipping table", entry, ex);
                continue;
            }
            newSSTables.add(reader);
        }

        if (newSSTables.isEmpty())
        {
            logger.info("No new SSTables were found for {}/{}", keyspace.getName(), name);
            return;
        }

        logger.info("Loading new SSTables and building secondary indexes for {}/{}: {}", keyspace.getName(), name, newSSTables);

        try (Refs<SSTableReader> refs = Refs.ref(newSSTables))
        {
            data.addSSTables(newSSTables);
        }

        logger.info("Done loading load new SSTables for {}/{}", keyspace.getName(), name);
    }

    public void rebuildSecondaryIndex(String idxName)
    {
        rebuildSecondaryIndex(keyspace.getName(), metadata.name, idxName);
    }

    public static void rebuildSecondaryIndex(String ksName, String cfName, String... idxNames)
    {
        ColumnFamilyStore cfs = Keyspace.open(ksName).getColumnFamilyStore(cfName);

        logger.info("User Requested secondary index re-build for {}/{} indexes: {}", ksName, cfName, Joiner.on(',').join(idxNames));
        cfs.indexManager.rebuildIndexesBlocking(Sets.newHashSet(Arrays.asList(idxNames)));
    }

    public AbstractCompactionStrategy createCompactionStrategyInstance(CompactionParams compactionParams)
    {
        try
        {
            Constructor<? extends AbstractCompactionStrategy> constructor =
                compactionParams.klass().getConstructor(ColumnFamilyStore.class, Map.class);
            return constructor.newInstance(this, compactionParams.options());
        }
        catch (NoSuchMethodException | IllegalAccessException | InvocationTargetException | InstantiationException e)
        {
            throw new RuntimeException(e);
        }
    }

    @Deprecated
    public String getColumnFamilyName()
    {
        return getTableName();
    }

    public String getTableName()
    {
        return name;
    }

    public Descriptor newSSTableDescriptor(File directory)
    {
        return newSSTableDescriptor(directory, SSTableFormat.Type.current().info.getLatestVersion(), SSTableFormat.Type.current());
    }

    public Descriptor newSSTableDescriptor(File directory, SSTableFormat.Type format)
    {
        return newSSTableDescriptor(directory, format.info.getLatestVersion(), format);
    }

    private Descriptor newSSTableDescriptor(File directory, Version version, SSTableFormat.Type format)
    {
        return new Descriptor(version,
                              directory,
                              keyspace.getName(),
                              name,
                              fileIndexGenerator.incrementAndGet(),
                              format);
    }

    /**
     * Switches the memtable iff the live memtable is the one provided
     *
     * @param memtable
     */
    public CompletableFuture<CommitLogPosition> switchMemtableIfCurrent(Memtable memtable)
    {
        synchronized (data)
        {
            if (data.getView().getCurrentMemtable() == memtable)
                return switchMemtable();
        }
        return waitForFlushes();
    }

    /*
     * switchMemtable puts Memtable.getSortedContents on the writer executor.  When the write is complete,
     * we turn the writer into an SSTableReader and add it to ssTables where it is available for reads.
     * This method does not block except for synchronizing on Tracker, but the Future it returns will
     * not complete until the Memtable (and all prior Memtables) have been successfully flushed, and the CL
     * marked clean up to the position owned by the Memtable.
     */
    public CompletableFuture<CommitLogPosition> switchMemtable()
    {
        synchronized (data)
        {

            logFlush();
            Flush flush = new Flush(false);
            flushExecutor.execute(flush);
            CompletableFuture<CommitLogPosition> future = new CompletableFuture<>();
            postFlushExecutor.execute(() -> {
                flush.postFlushTask.run();
                try
                {
                    future.complete(flush.postFlushTask.get());
                }
                catch (InterruptedException|ExecutionException exc)
                {
                    logger.error("Unexpected exception running post flush task", exc);
                    JVMStabilityInspector.inspectThrowable(exc);
                    future.completeExceptionally(exc);
                }
            });
            return future;
        }
    }

    // print out size of all memtables we're enqueuing
    private void logFlush()
    {
        // reclaiming includes that which we are GC-ing;
        Memtable.MemoryUsage usage = getCurrentMemoryUsageIncludingIndexes();

        logger.debug("Enqueuing flush of {}: {}",
                     name,
                     String.format("%s (%.0f%%) on-heap, %s (%.0f%%) off-heap",
                                   FBUtilities.prettyPrintMemory(usage.ownsOnHeap),
                                   usage.ownershipRatioOnHeap * 100,
                                   FBUtilities.prettyPrintMemory(usage.ownsOffHeap),
                                   usage.ownershipRatioOffHeap * 100));
    }

    /**
     * Flush if there is unflushed data in the memtables
     *
     * @return a Future yielding the commit log position that can be guaranteed to have been successfully written
     *         to sstables for this table once the future completes
     */
    public CompletableFuture<CommitLogPosition> forceFlush()
    {
        synchronized (data)
        {
            Memtable current = data.getView().getCurrentMemtable();
            for (ColumnFamilyStore cfs : concatWithIndexes())
                if (!cfs.data.getView().getCurrentMemtable().isClean())
                    return switchMemtableIfCurrent(current);
            return waitForFlushes();
        }
    }

    /**
     * Flush if there is unflushed data that was written to the CommitLog before @param flushIfDirtyBefore
     * (inclusive).
     *
     * @return a Future yielding the commit log position that can be guaranteed to have been successfully written
     *         to sstables for this table once the future completes
     */
    public CompletableFuture<CommitLogPosition> forceFlush(CommitLogPosition flushIfDirtyBefore)
    {
        // we don't loop through the remaining memtables since here we only care about commit log dirtiness
        // and this does not vary between a table and its table-backed indexes
        Memtable current = data.getView().getCurrentMemtable();
        if (current.mayContainDataBefore(flushIfDirtyBefore))
            return switchMemtableIfCurrent(current);
        return waitForFlushes();
    }

    /**
     * @return a Future yielding the commit log position that can be guaranteed to have been successfully written
     *         to sstables for this table once the future completes
     */
    private CompletableFuture<CommitLogPosition> waitForFlushes()
    {
        // we grab the current memtable; once any preceding memtables have flushed, we know its
        // commitLogLowerBound has been set (as this it is set with the upper bound of the preceding memtable)
        final Memtable current = data.getView().getCurrentMemtable();
        CompletableFuture<CommitLogPosition> future = new CompletableFuture<>();
        postFlushExecutor.execute(() ->
                                  {
                                      logger.debug("forceFlush requested but everything is clean in {}", name);
                                      CommitLogPosition pos = current.getCommitLogLowerBound();
                                      future.complete(pos == null ? CommitLogPosition.NONE : pos);
                                  });

        return future;
    }

    public CommitLogPosition forceBlockingFlush()
    {
        return TPCUtils.blockingGet(forceFlush());
    }

    /**
     * Both synchronises custom secondary indexes and provides ordering guarantees for futures on switchMemtable/flush
     * etc, which expect to be able to wait until the flush (and all prior flushes) requested have completed.
     */
    private final class PostFlush implements Callable<CommitLogPosition>
    {
        final CountDownLatch latch = new CountDownLatch(1);
        final List<Memtable> memtables;
        volatile Throwable flushFailure = null;

        private PostFlush(List<Memtable> memtables)
        {
            this.memtables = memtables;
        }

        public CommitLogPosition call()
        {
            try
            {
                // we wait on the latch for the commitLogUpperBound to be set, and so that waiters
                // on this task can rely on all prior flushes being complete
                latch.await();
            }
            catch (InterruptedException e)
            {
                throw new IllegalStateException();
            }

            CommitLogPosition commitLogUpperBound = CommitLogPosition.NONE;
            // If a flush errored out but the error was ignored, make sure we don't discard the commit log.
            if (flushFailure == null && !memtables.isEmpty())
            {
                Memtable memtable = memtables.get(0);
                commitLogUpperBound = memtable.getCommitLogUpperBound();
                CommitLog.instance.discardCompletedSegments(metadata.id, memtable.getCommitLogLowerBound(), commitLogUpperBound);
            }

            metric.pendingFlushes.dec();

            if (flushFailure != null)
                throw Throwables.propagate(flushFailure);

            return commitLogUpperBound;
        }
    }

    /**
     * Should only be constructed/used from switchMemtable() or truncate(), with ownership of the Tracker monitor.
     * In the constructor the current memtable(s) are swapped, and a barrier on outstanding writes is issued;
     * when run by the flushWriter the barrier is waited on to ensure all outstanding writes have completed
     * before all memtables are immediately written, and the CL is either immediately marked clean or, if
     * there are custom secondary indexes, the post flush clean up is left to update those indexes and mark
     * the CL clean
     */
    private final class Flush implements Runnable
    {
        final OpOrder.Barrier writeBarrier;
        final List<Memtable> memtables = new ArrayList<>();
        final ListenableFutureTask<CommitLogPosition> postFlushTask;
        final PostFlush postFlush;
        final boolean truncate;

        private Flush(boolean truncate)
        {
            // if true, we won't flush, we'll just wait for any outstanding writes, switch the memtable, and discard
            this.truncate = truncate;

            metric.pendingFlushes.inc();
            /**
             * To ensure correctness of switch without blocking writes, run() needs to wait for all write operations
             * started prior to the switch to complete. We do this by creating a Barrier on the writeOrdering
             * that all write operations register themselves with, and assigning this barrier to the memtables,
             * after which we *.issue()* the barrier. This barrier is used to direct write operations started prior
             * to the barrier.issue() into the memtable we have switched out, and any started after to its replacement.
             * In doing so it also tells the write operations to update the commitLogUpperBound of the memtable, so
             * that we know the CL position we are dirty to, which can be marked clean when we complete.
             */
            writeBarrier = keyspace.writeOrder.newBarrier();

            // submit flushes for the memtable for any indexed sub-cfses, and our own
            AtomicReference<CommitLogPosition> commitLogUpperBound = new AtomicReference<>();
            for (ColumnFamilyStore cfs : concatWithIndexes())
            {
                // switch all memtables, regardless of their dirty status, setting the barrier
                // so that we can reach a coordinated decision about cleanliness once they
                // are no longer possible to be modified
                Memtable newMemtable = new Memtable(commitLogUpperBound, cfs);
                Memtable oldMemtable = cfs.data.switchMemtable(truncate, newMemtable);
                oldMemtable.setDiscarding(writeBarrier, commitLogUpperBound);
                memtables.add(oldMemtable);
            }

            // we then ensure an atomic decision is made about the upper bound of the continuous range of commit log
            // records owned by this memtable
            setCommitLogUpperBound(commitLogUpperBound);

            // we issue the barrier; this lets us wait for all operations started prior to the barrier to complete;
            // since this happens after wiring up the commitLogUpperBound, we also know all operations with earlier
            // commit log segment position have also completed, i.e. the memtables are done and ready to flush
            writeBarrier.issue();

            postFlush = new PostFlush(memtables);
            postFlushTask = ListenableFutureTask.create(postFlush);
        }

        public void run()
        {
            // mark writes older than the barrier as blocking progress, permitting them to exceed our memory limit
            // if they are stuck waiting on it, then wait for them all to complete
            writeBarrier.markBlocking();
            writeBarrier.await();

            // mark all memtables as flushing, removing them from the live memtable list
            for (Memtable memtable : memtables)
                memtable.cfs.data.markFlushing(memtable);

            metric.memtableSwitchCount.inc();

            try
            {
                // Flush "data" memtable with non-cf 2i first;
                flushMemtable(memtables.get(0), true);
                for (int i = 1; i < memtables.size(); i++)
                    flushMemtable(memtables.get(i), false);
            }
            catch (Throwable t)
            {
                JVMStabilityInspector.inspectThrowable(t);
                postFlush.flushFailure = t;
            }
            // signal the post-flush we've done our work
            postFlush.latch.countDown();
        }

        public Collection<SSTableReader> flushMemtable(Memtable memtable, boolean flushNonCf2i)
        {
            long start = System.currentTimeMillis();
            if (memtable.isEmpty() || truncate)
            {
                memtable.cfs.replaceFlushed(memtable, Collections.emptyList());
                reclaim(memtable);
                return Collections.emptyList();
            }

            List<Future<SSTableMultiWriter>> futures = new ArrayList<>();
            long totalBytesOnDisk = 0;
            long maxBytesOnDisk = 0;
            long minBytesOnDisk = Long.MAX_VALUE;
            List<SSTableReader> sstables = new ArrayList<>();
            try (LifecycleTransaction txn = LifecycleTransaction.offline(OperationType.FLUSH))
            {
                List<Memtable.FlushRunnable> flushRunnables = null;
                List<SSTableMultiWriter> flushResults = null;

                try
                {
                    // flush the memtable
                    flushRunnables = memtable.createFlushRunnables(txn);

                    for (int i = 0; i < flushRunnables.size(); i++)
                        futures.add(perDiskflushExecutors[i].submit(flushRunnables.get(i)));

                    /**
                     * we can flush 2is as soon as the barrier completes, as they will be consistent with (or ahead of) the
                     * flushed memtables and CL position, which is as good as we can guarantee.
                     * TODO: SecondaryIndex should support setBarrier(), so custom implementations can co-ordinate exactly
                     * with CL as we do with memtables/CFS-backed SecondaryIndexes.
                     */
                    if (flushNonCf2i)
                        indexManager.flushAllNonCFSBackedIndexesBlocking();

                    flushResults = Lists.newArrayList(FBUtilities.waitOnFutures(futures));

                }
                catch (Throwable t)
                {
                    logger.error("Flushing {} failed with error", memtable.toString(), t);
                    if (flushRunnables != null)
                    {
                        for (Memtable.FlushRunnable runnable : flushRunnables)
                            t = runnable.abort(t);
                    }

                    // wait for any flush runnables that were submitted (after aborting they should complete immediately)
                    // this ensures that the writers are aborted by FlushRunnable.writeSortedContents(), in the worst
                    // case we'll repeat the same exception twice if the initial exception was thrown whilst waiting
                    // on a future
                    t = perform(t, () -> FBUtilities.waitOnFutures(futures));

                    //finally abort the transaction
                    t = txn.abort(t);

                    // and re-throw
                    Throwables.propagate(t);
                }

                try
                {
                    Iterator<SSTableMultiWriter> writerIterator = flushResults.iterator();
                    while (writerIterator.hasNext())
                    {
                        @SuppressWarnings("resource")
                        SSTableMultiWriter writer = writerIterator.next();
                        if (writer.getFilePointer() > 0)
                        {
                            writer.setOpenResult(true).prepareToCommit();
                        }
                        else
                        {
                            maybeFail(writer.abort(null));
                            writerIterator.remove();
                        }
                    }
                }
                catch (Throwable t)
                {
                    for (SSTableMultiWriter writer : flushResults)
                        t = writer.abort(t);
                    t = txn.abort(t);
                    throw Throwables.propagate(t);
                }

                txn.prepareToCommit();

                Throwable accumulate = null;
                for (SSTableMultiWriter writer : flushResults)
                    accumulate = writer.commit(accumulate);

                maybeFail(txn.commit(accumulate));

                for (SSTableMultiWriter writer : flushResults)
                {
                    Collection<SSTableReader> flushedSSTables = writer.finished();
                    for (SSTableReader sstable : flushedSSTables)
                    {
                        if (sstable != null)
                        {
                            sstables.add(sstable);
                            long size = sstable.bytesOnDisk();
                            totalBytesOnDisk += size;
                            maxBytesOnDisk = Math.max(maxBytesOnDisk, size);
                            minBytesOnDisk = Math.min(minBytesOnDisk, size);
                        }
                    }
                }
            }
            memtable.cfs.replaceFlushed(memtable, sstables);
            reclaim(memtable);
            memtable.cfs.compactionStrategyManager.compactionLogger.flush(sstables);
            logger.debug("Flushed to {} ({} sstables, {}), biggest {}, smallest {} ({}ms)",
                         sstables,
                         sstables.size(),
                         FBUtilities.prettyPrintMemory(totalBytesOnDisk),
                         FBUtilities.prettyPrintMemory(maxBytesOnDisk),
                         FBUtilities.prettyPrintMemory(minBytesOnDisk),
                         System.currentTimeMillis() - start);
            return sstables;
        }

        private void reclaim(final Memtable memtable)
        {
            // issue a read barrier for reclaiming the memory, and offload the wait to another thread
            final OpOrder.Barrier readBarrier = readOrdering.newBarrier();
            readBarrier.issue();
            postFlushTask.addListener(new WrappedRunnable()
            {
                public void runMayThrow()
                {
                    readBarrier.await();
                    memtable.setDiscarded();
                }
            }, reclaimExecutor);
        }
    }

    // atomically set the upper bound for the commit log
    private static void setCommitLogUpperBound(AtomicReference<CommitLogPosition> commitLogUpperBound)
    {
        // we attempt to set the holder to the current commit log context. at the same time all writes to the memtables are
        // also maintaining this value, so if somebody sneaks ahead of us somehow (should be rare) we simply retry,
        // so that we know all operations prior to the position have not reached it yet
        CommitLogPosition lastReplayPosition;
        while (true)
        {
            lastReplayPosition = new Memtable.LastCommitLogPosition((CommitLog.instance.getCurrentPosition()));
            CommitLogPosition currentLast = commitLogUpperBound.get();
            if ((currentLast == null || currentLast.compareTo(lastReplayPosition) <= 0)
                && commitLogUpperBound.compareAndSet(currentLast, lastReplayPosition))
                break;
        }
    }

    /**
     * Finds the largest memtable, as a percentage of *either* on- or off-heap memory limits, and immediately
     * queues it for flushing. If the memtable selected is flushed before this completes, no work is done.
     */
    public static class FlushLargestColumnFamily implements Runnable
    {
        public void run()
        {
            float largestRatio = 0f;
            Memtable largest = null;
            float liveOnHeap = 0, liveOffHeap = 0;
            for (ColumnFamilyStore cfs : ColumnFamilyStore.all())
            {
                // we take a reference to the current main memtable for the CF prior to snapping its ownership ratios
                // to ensure we have some ordering guarantee for performing the switchMemtableIf(), i.e. we will only
                // swap if the memtables we are measuring here haven't already been swapped by the time we try to swap them
                Memtable current = cfs.getTracker().getView().getCurrentMemtable();

                // find the total ownership ratio for the memtable and all SecondaryIndexes owned by this CF,
                // both on- and off-heap, and select the largest of the two ratios to weight this CF
                Memtable.MemoryUsage usage = cfs.getCurrentMemoryUsageIncludingIndexes();

                float ratio = Math.max(usage.ownershipRatioOnHeap, usage.ownershipRatioOffHeap);
                if (ratio > largestRatio)
                {
                    largest = current;
                    largestRatio = ratio;
                }

                liveOnHeap += usage.ownershipRatioOnHeap;
                liveOffHeap += usage.ownershipRatioOffHeap;
            }

            if (largest != null)
            {
                float usedOnHeap = Memtable.MEMORY_POOL.onHeap.usedRatio();
                float usedOffHeap = Memtable.MEMORY_POOL.offHeap.usedRatio();
                float flushingOnHeap = Memtable.MEMORY_POOL.onHeap.reclaimingRatio();
                float flushingOffHeap = Memtable.MEMORY_POOL.offHeap.reclaimingRatio();
                Memtable.MemoryUsage thisUsage = largest.getMemoryUsage();
                logger.debug("Flushing largest {} to free up room. Used total: {}, live: {}, flushing: {}, this: {}",
                            largest.cfs, ratio(usedOnHeap, usedOffHeap), ratio(liveOnHeap, liveOffHeap),
                            ratio(flushingOnHeap, flushingOffHeap), ratio(thisUsage.ownershipRatioOnHeap, thisUsage.ownershipRatioOffHeap));
                largest.cfs.switchMemtableIfCurrent(largest);
            }
        }
    }

    private static String ratio(float onHeap, float offHeap)
    {
        return String.format("%.2f/%.2f", onHeap, offHeap);
    }

    /**
     * Insert/Update the column family for this key.
     * Caller is responsible for acquiring Keyspace.switchLock
     * param @ lock - lock that needs to be used.
     * param @ key - key for update/insert
     * param @ columnFamily - columnFamily changes
     */
    public Completable apply(PartitionUpdate update, UpdateTransaction indexer, OpOrder.Group opGroup, CommitLogPosition commitLogPosition)
    {
        long start = System.nanoTime();
        Memtable mt = data.getMemtableFor(opGroup, commitLogPosition);
        return mt.put(update, indexer, opGroup)
                 .map(timeDelta ->
                      {
                          DecoratedKey key = update.partitionKey();
                          invalidateCachedPartition(key);
                          metric.samplers.get(Sampler.WRITES).addSample(key.getKey(), key.hashCode(), 1);
                          StorageHook.instance.reportWrite(metadata.id, update);
                          metric.writeLatency.addNano(System.nanoTime() - start);

                          // CASSANDRA-11117 - certain resolution paths on memtable put can result in very
                          // large time deltas, either through a variety of sentinel timestamps (used for empty values, ensuring
                          // a minimal write, etc). This limits the time delta to the max value the histogram
                          // can bucket correctly. This also filters the Long.MAX_VALUE case where there was no previous value
                          // to update.
                          if (timeDelta < Long.MAX_VALUE)
                              metric.colUpdateTimeDeltaHistogram.update(Math.min(18165375903306L, timeDelta));

                          return 0;
                      })
                 .onErrorResumeNext(e ->
                                    {
                                        RuntimeException exc = new RuntimeException(e.getMessage()
                                                                                    + " for ks: "
                                                                                    + keyspace.getName() + ", table: " + name, e);
                                        return Single.error(exc);
                                    })
                 .toCompletable();
    }

    /**
     * @param sstables
     * @return sstables whose key range overlaps with that of the given sstables, not including itself.
     * (The given sstables may or may not overlap with each other.)
     */
    public Collection<SSTableReader> getOverlappingLiveSSTables(Iterable<SSTableReader> sstables)
    {
        logger.trace("Checking for sstables overlapping {}", sstables);

        // a normal compaction won't ever have an empty sstables list, but we create a skeleton
        // compaction controller for streaming, and that passes an empty list.
        if (!sstables.iterator().hasNext())
            return ImmutableSet.of();

        View view = data.getView();

        List<SSTableReader> sortedByFirst = Lists.newArrayList(sstables);
        Collections.sort(sortedByFirst, (o1, o2) -> o1.first.compareTo(o2.first));

        List<AbstractBounds<PartitionPosition>> bounds = new ArrayList<>();
        DecoratedKey first = null, last = null;
        /*
        normalize the intervals covered by the sstables
        assume we have sstables like this (brackets representing first/last key in the sstable);
        [   ] [   ]    [   ]   [  ]
           [   ]         [       ]
        then we can, instead of searching the interval tree 6 times, normalize the intervals and
        only query the tree 2 times, for these intervals;
        [         ]    [          ]
         */
        for (SSTableReader sstable : sortedByFirst)
        {
            if (first == null)
            {
                first = sstable.first;
                last = sstable.last;
            }
            else
            {
                if (sstable.first.compareTo(last) <= 0) // we do overlap
                {
                    if (sstable.last.compareTo(last) > 0)
                        last = sstable.last;
                }
                else
                {
                    bounds.add(AbstractBounds.bounds(first, true, last, true));
                    first = sstable.first;
                    last = sstable.last;
                }
            }
        }
        bounds.add(AbstractBounds.bounds(first, true, last, true));
        Set<SSTableReader> results = new HashSet<>();

        for (AbstractBounds<PartitionPosition> bound : bounds)
            Iterables.addAll(results, view.liveSSTablesInBounds(bound.left, bound.right));

        return Sets.difference(results, ImmutableSet.copyOf(sstables));
    }

    /**
     * like getOverlappingSSTables, but acquires references before returning
     */
    public Refs<SSTableReader> getAndReferenceOverlappingLiveSSTables(Iterable<SSTableReader> sstables)
    {
        while (true)
        {
            Iterable<SSTableReader> overlapped = getOverlappingLiveSSTables(sstables);
            Refs<SSTableReader> refs = Refs.tryRef(overlapped);
            if (refs != null)
                return refs;
        }
    }

    /*
     * Called after a BinaryMemtable flushes its in-memory data, or we add a file
     * via bootstrap. This information is cached in the ColumnFamilyStore.
     * This is useful for reads because the ColumnFamilyStore first looks in
     * the in-memory store and the into the disk to find the key. If invoked
     * during recoveryMode the onMemtableFlush() need not be invoked.
     *
     * param @ filename - filename just flushed to disk
     */
    public void addSSTable(SSTableReader sstable)
    {
        assert sstable.getColumnFamilyName().equals(name);
        addSSTables(Collections.singletonList(sstable));
    }

    public void addSSTables(Collection<SSTableReader> sstables)
    {
        data.addSSTables(sstables);
        CompactionManager.instance.submitBackground(this);
    }

    public void addSSTablesFromStreaming(Collection<SSTableReader> sstables)
    {
        data.addSSTablesFromStreaming(sstables);
        CompactionManager.instance.submitBackground(this);
    }

    /**
     * Calculate expected file size of SSTable after compaction.
     *
     * If operation type is {@code CLEANUP} and we're not dealing with an index sstable,
     * then we calculate expected file size with checking token range to be eliminated.
     *
     * Otherwise, we just add up all the files' size, which is the worst case file
     * size for compaction of all the list of files given.
     *
     * @param sstables SSTables to calculate expected compacted file size
     * @param operation Operation type
     * @return Expected file size of SSTable after compaction
     */
    public long getExpectedCompactedFileSize(Iterable<SSTableReader> sstables, OperationType operation)
    {
        if (operation != OperationType.CLEANUP || isIndex())
        {
            return SSTableReader.getTotalBytes(sstables);
        }

        // cleanup size estimation only counts bytes for keys local to this node
        long expectedFileSize = 0;
        Collection<Range<Token>> ranges = StorageService.instance.getLocalRanges(keyspace.getName());
        for (SSTableReader sstable : sstables)
        {
            List<Pair<Long, Long>> positions = sstable.getPositionsForRanges(ranges);
            for (Pair<Long, Long> position : positions)
                expectedFileSize += position.right - position.left;
        }

        double compressionRatio = metric.compressionRatio.getValue();
        if (compressionRatio > 0d)
            expectedFileSize *= compressionRatio;

        return expectedFileSize;
    }

    /*
     *  Find the maximum size file in the list .
     */
    public SSTableReader getMaxSizeFile(Iterable<SSTableReader> sstables)
    {
        long maxSize = 0L;
        SSTableReader maxFile = null;
        for (SSTableReader sstable : sstables)
        {
            if (sstable.onDiskLength() > maxSize)
            {
                maxSize = sstable.onDiskLength();
                maxFile = sstable;
            }
        }
        return maxFile;
    }

    public CompactionManager.AllSSTableOpStatus forceCleanup(int jobs) throws ExecutionException, InterruptedException
    {
        return CompactionManager.instance.performCleanup(ColumnFamilyStore.this, jobs);
    }

    public CompactionManager.AllSSTableOpStatus scrub(boolean disableSnapshot, boolean skipCorrupted, boolean checkData, boolean reinsertOverflowedTTL, int jobs) throws ExecutionException, InterruptedException
    {
        return scrub(disableSnapshot, skipCorrupted, reinsertOverflowedTTL, false, checkData, jobs);
    }

    @VisibleForTesting
    public CompactionManager.AllSSTableOpStatus scrub(boolean disableSnapshot, boolean skipCorrupted, boolean reinsertOverflowedTTL, boolean alwaysFail, boolean checkData, int jobs) throws ExecutionException, InterruptedException
    {
        // skip snapshot creation during scrub, SEE JIRA 5891
        if(!disableSnapshot)
            snapshotWithoutFlush("pre-scrub-" + System.currentTimeMillis());

        try
        {
            return CompactionManager.instance.performScrub(ColumnFamilyStore.this, skipCorrupted, checkData, reinsertOverflowedTTL, jobs);
        }
        catch(Throwable t)
        {
            if (!rebuildOnFailedScrub(t))
                throw t;

            return alwaysFail ? CompactionManager.AllSSTableOpStatus.ABORTED : CompactionManager.AllSSTableOpStatus.SUCCESSFUL;
        }
    }

    /**
     * CASSANDRA-5174 : For an index cfs we may be able to discard everything and just rebuild
     * the index when a scrub fails.
     *
     * @return true if we are an index cfs and we successfully rebuilt the index
     */
    public boolean rebuildOnFailedScrub(Throwable failure)
    {
        if (!isIndex() || !SecondaryIndexManager.isIndexColumnFamilyStore(this))
            return false;

        truncateBlocking();

        logger.warn("Rebuilding index for {} because of <{}>", name, failure.getMessage());

        ColumnFamilyStore parentCfs = SecondaryIndexManager.getParentCfs(this);
        assert parentCfs.indexManager.getAllIndexColumnFamilyStores().contains(this);

        String indexName = SecondaryIndexManager.getIndexName(this);

        parentCfs.rebuildSecondaryIndex(indexName);
        return true;
    }

    public CompactionManager.AllSSTableOpStatus verify(boolean extendedVerify) throws ExecutionException, InterruptedException
    {
        return CompactionManager.instance.performVerify(ColumnFamilyStore.this, extendedVerify);
    }

    public CompactionManager.AllSSTableOpStatus sstablesRewrite(boolean excludeCurrentVersion, int jobs) throws ExecutionException, InterruptedException
    {
        return CompactionManager.instance.performSSTableRewrite(ColumnFamilyStore.this, excludeCurrentVersion, jobs);
    }

    public CompactionManager.AllSSTableOpStatus relocateSSTables(int jobs) throws ExecutionException, InterruptedException
    {
        return CompactionManager.instance.relocateSSTables(this, jobs);
    }

    public CompactionManager.AllSSTableOpStatus garbageCollect(TombstoneOption tombstoneOption, int jobs) throws ExecutionException, InterruptedException
    {
        return CompactionManager.instance.performGarbageCollection(this, tombstoneOption, jobs);
    }

    public void markObsolete(Collection<SSTableReader> sstables, OperationType compactionType)
    {
        assert !sstables.isEmpty();
        maybeFail(data.dropSSTables(Predicates.in(sstables), compactionType, null));
    }

    void replaceFlushed(Memtable memtable, Collection<SSTableReader> sstables)
    {
        data.replaceFlushed(memtable, sstables);
        if (sstables != null && !sstables.isEmpty())
            CompactionManager.instance.submitBackground(this);
    }

    public boolean isValid()
    {
        return valid;
    }

    /**
     * Package protected for access from the CompactionManager.
     */
    public Tracker getTracker()
    {
        return data;
    }

    public Set<SSTableReader> getLiveSSTables()
    {
        return data.getView().liveSSTables();
    }

    public Iterable<SSTableReader> getSSTables(SSTableSet sstableSet)
    {
        return data.getView().select(sstableSet);
    }

    public Iterable<SSTableReader> getUncompactingSSTables()
    {
        return data.getUncompacting();
    }

    public boolean isFilterFullyCoveredBy(ClusteringIndexFilter filter,
                                          DataLimits limits,
                                          CachedPartition cached,
                                          int nowInSec,
                                          boolean enforceStrictLiveness)
    {
        // We can use the cached value only if we know that no data it doesn't contain could be covered
        // by the query filter, that is if:
        //   1) either the whole partition is cached
        //   2) or we can ensure than any data the filter selects is in the cached partition

        // We can guarantee that a partition is fully cached if the number of rows it contains is less than
        // what we're caching. Wen doing that, we should be careful about expiring cells: we should count
        // something expired that wasn't when the partition was cached, or we could decide that the whole
        // partition is cached when it's not. This is why we use CachedPartition#cachedLiveRows.
        if (cached.cachedLiveRows() < metadata().params.caching.rowsPerPartitionToCache())
            return true;

        // If the whole partition isn't cached, then we must guarantee that the filter cannot select data that
        // is not in the cache. We can guarantee that if either the filter is a "head filter" and the cached
        // partition has more live rows that queried (where live rows refers to the rows that are live now),
        // or if we can prove that everything the filter selects is in the cached partition based on its content.
        return (filter.isHeadFilter() && limits.hasEnoughLiveData(cached,
                                                                  nowInSec,
                                                                  filter.selectsAllPartition(),
                                                                  enforceStrictLiveness))
                || filter.isFullyCoveredBy(cached);
    }

    public int gcBefore(int nowInSec)
    {
        return nowInSec - metadata().params.gcGraceSeconds;
    }

    @SuppressWarnings("resource")
    public RefViewFragment selectAndReference(Function<View, Iterable<SSTableReader>> filter)
    {
        long failingSince = -1L;
        while (true)
        {
            ViewFragment view = select(filter);
            Refs<SSTableReader> refs = Refs.tryRef(view.sstables);
            if (refs != null)
                return new RefViewFragment(view.sstables, view.memtables, refs);
            if (failingSince <= 0)
            {
                failingSince = System.nanoTime();
            }
            else if (System.nanoTime() - failingSince > TimeUnit.MILLISECONDS.toNanos(100))
            {
                List<SSTableReader> released = new ArrayList<>();
                for (SSTableReader reader : view.sstables)
                    if (reader.selfRef().globalCount() == 0)
                        released.add(reader);
                NoSpamLogger.log(logger, NoSpamLogger.Level.WARN, 1, TimeUnit.SECONDS,
                                 "Spinning trying to capture readers {}, released: {}, ", view.sstables, released);
                failingSince = System.nanoTime();
            }
        }
    }

    public ViewFragment select(Function<View, Iterable<SSTableReader>> filter)
    {
        View view = data.getView();
        List<SSTableReader> sstables = Lists.newArrayList(filter.apply(view));
        return new ViewFragment(sstables, view.getAllMemtables());
    }

    // WARNING: this returns the set of LIVE sstables only, which may be only partially written
    public List<String> getSSTablesForKey(String key)
    {
        return getSSTablesForKey(key, false);
    }

    public List<String> getSSTablesForKey(String key, boolean hexFormat)
    {
        ByteBuffer keyBuffer = hexFormat ? ByteBufferUtil.hexToBytes(key) : metadata().partitionKeyType.fromString(key);
        DecoratedKey dk = decorateKey(keyBuffer);
        try (OpOrder.Group op = readOrdering.start())
        {
            List<String> files = new ArrayList<>();
            for (SSTableReader sstr : select(View.select(SSTableSet.LIVE, dk)).sstables)
            {
                // check if the key actually exists in this sstable
                if (sstr.contains(dk, Rebufferer.ReaderConstraint.NONE))
                    files.add(sstr.getFilename());
            }
            return files;
        }
    }


    public void beginLocalSampling(String sampler, int capacity)
    {
        metric.samplers.get(Sampler.valueOf(sampler)).beginSampling(capacity);
    }

    public CompositeData finishLocalSampling(String sampler, int count) throws OpenDataException
    {
        SamplerResult<ByteBuffer> samplerResults = metric.samplers.get(Sampler.valueOf(sampler))
                .finishSampling(count);
        TabularDataSupport result = new TabularDataSupport(COUNTER_TYPE);
        for (Counter<ByteBuffer> counter : samplerResults.topK)
        {
            //Not duplicating the buffer for safety because AbstractSerializer and ByteBufferUtil.bytesToHex
            //don't modify position or limit
            ByteBuffer key = counter.getItem();
            result.put(new CompositeDataSupport(COUNTER_COMPOSITE_TYPE, COUNTER_NAMES, new Object[] {
                    ByteBufferUtil.bytesToHex(key), // raw
                    counter.getCount(),  // count
                    counter.getError(),  // error
                    metadata().partitionKeyType.getString(key) })); // string
        }
        return new CompositeDataSupport(SAMPLING_RESULT, SAMPLER_NAMES, new Object[]{
                samplerResults.cardinality, result});
    }

    public boolean isCompactionDiskSpaceCheckEnabled()
    {
        return compactionSpaceCheck;
    }

    public void compactionDiskSpaceCheck(boolean enable)
    {
        compactionSpaceCheck = enable;
    }

    public void cleanupCache()
    {
        Collection<Range<Token>> ranges = StorageService.instance.getLocalRanges(keyspace.getName());

        for (Iterator<RowCacheKey> keyIter = CacheService.instance.rowCache.keyIterator();
             keyIter.hasNext(); )
        {
            RowCacheKey key = keyIter.next();
            DecoratedKey dk = decorateKey(ByteBuffer.wrap(key.key));
            if (key.sameTable(metadata()) && !Range.isInRanges(dk.getToken(), ranges))
                invalidateCachedPartition(dk);
        }

        if (metadata().isCounter())
        {
            for (Iterator<CounterCacheKey> keyIter = CacheService.instance.counterCache.keyIterator();
                 keyIter.hasNext(); )
            {
                CounterCacheKey key = keyIter.next();
                DecoratedKey dk = decorateKey(key.partitionKey());
                if (key.sameTable(metadata()) && !Range.isInRanges(dk.getToken(), ranges))
                    CacheService.instance.counterCache.remove(key);
            }
        }
    }

    public ClusteringComparator getComparator()
    {
        return metadata().comparator;
    }

    public void snapshotWithoutFlush(String snapshotName)
    {
        snapshotWithoutFlush(snapshotName, null, false, new HashSet<>());
    }

    /**
     * @param ephemeral If this flag is set to true, the snapshot will be cleaned during next startup
     */
    public Set<SSTableReader> snapshotWithoutFlush(String snapshotName, Predicate<SSTableReader> predicate, boolean ephemeral, Set<SSTableReader> alreadySnapshotted)
    {
        assert alreadySnapshotted != null;
        Set<SSTableReader> snapshottedSSTables = new HashSet<>();
        for (ColumnFamilyStore cfs : concatWithIndexes())
        {
            final JSONArray filesJSONArr = new JSONArray();
            try (RefViewFragment currentView = cfs.selectAndReference(View.select(SSTableSet.CANONICAL, (x) -> predicate == null || predicate.apply(x))))
            {
                for (SSTableReader ssTable : currentView.sstables)
                {
                    // As reported in DB-290, custom indexes that use a regular Cassandra table as the backing data
                    // store (such as PartitionedVertexTable in DSE) can cause duplicate hardlink errors when a snapshot
                    // is performed.  This is because the backing table is also registered as an Index CFS (see Index.getBackingTable()),
                    // so it gets snapshotted once as an index table, and once as a normal table.  We check for duplicates
                    // and skip them here to avoid that.
                    if (alreadySnapshotted.contains(ssTable))
                        continue;

                    File snapshotDirectory = Directories.getSnapshotDirectory(ssTable.descriptor, snapshotName);
                    ssTable.createLinks(snapshotDirectory.getPath()); // hard links
                    filesJSONArr.add(ssTable.descriptor.relativeFilenameFor(Component.DATA));

                    if (logger.isTraceEnabled())
                        logger.trace("Snapshot for {} keyspace data file {} created in {}", keyspace, ssTable.getFilename(), snapshotDirectory);
                    snapshottedSSTables.add(ssTable);
                }

                writeSnapshotManifest(filesJSONArr, snapshotName);
                if (!SchemaConstants.isLocalSystemKeyspace(metadata.keyspace) && !SchemaConstants.isReplicatedSystemKeyspace(metadata.keyspace))
                    writeSnapshotSchema(snapshotName);
            }
        }
        if (ephemeral)
            createEphemeralSnapshotMarkerFile(snapshotName);
        return snapshottedSSTables;
    }

    private void writeSnapshotManifest(final JSONArray filesJSONArr, final String snapshotName)
    {
        final File manifestFile = getDirectories().getSnapshotManifestFile(snapshotName);

        try
        {
            if (!manifestFile.getParentFile().exists())
                manifestFile.getParentFile().mkdirs();

            try (PrintStream out = new PrintStream(manifestFile))
            {
                final JSONObject manifestJSON = new JSONObject();
                manifestJSON.put("files", filesJSONArr);
                out.println(manifestJSON.toJSONString());
            }
        }
        catch (IOException e)
        {
            throw new FSWriteError(e, manifestFile);
        }
    }

    private void writeSnapshotSchema(final String snapshotName)
    {
        final File schemaFile = getDirectories().getSnapshotSchemaFile(snapshotName);

        try
        {
            if (!schemaFile.getParentFile().exists())
                schemaFile.getParentFile().mkdirs();

            try (PrintStream out = new PrintStream(schemaFile))
            {
                for (String s: ColumnFamilyStoreCQLHelper.dumpReCreateStatements(metadata()))
                    out.println(s);
            }
        }
        catch (IOException e)
        {
            throw new FSWriteError(e, schemaFile);
        }
    }

    private void createEphemeralSnapshotMarkerFile(final String snapshot)
    {
        final File ephemeralSnapshotMarker = getDirectories().getNewEphemeralSnapshotMarkerFile(snapshot);

        try
        {
            if (!ephemeralSnapshotMarker.getParentFile().exists())
                ephemeralSnapshotMarker.getParentFile().mkdirs();

            Files.createFile(ephemeralSnapshotMarker.toPath());
            logger.trace("Created ephemeral snapshot marker file on {}.", ephemeralSnapshotMarker.getAbsolutePath());
        }
        catch (IOException e)
        {
            logger.warn(String.format("Could not create marker file %s for ephemeral snapshot %s. " +
                                      "In case there is a failure in the operation that created " +
                                      "this snapshot, you may need to clean it manually afterwards.",
                                      ephemeralSnapshotMarker.getAbsolutePath(), snapshot), e);
        }
    }

    protected static void clearEphemeralSnapshots(Directories directories)
    {
        for (String ephemeralSnapshot : directories.listEphemeralSnapshots())
        {
            logger.trace("Clearing ephemeral snapshot {} leftover from previous session.", ephemeralSnapshot);
            Directories.clearSnapshot(ephemeralSnapshot, directories.getCFDirectories());
        }
    }

    public Refs<SSTableReader> getSnapshotSSTableReaders(String tag) throws IOException
    {
        Map<Integer, SSTableReader> active = new HashMap<>();
        for (SSTableReader sstable : getSSTables(SSTableSet.CANONICAL))
            active.put(sstable.descriptor.generation, sstable);
        Map<Descriptor, Set<Component>> snapshots = getDirectories().sstableLister(Directories.OnTxnErr.IGNORE).snapshots(tag).list();
        Refs<SSTableReader> refs = new Refs<>();
        try
        {
            for (Map.Entry<Descriptor, Set<Component>> entries : snapshots.entrySet())
            {
                // Try acquire reference to an active sstable instead of snapshot if it exists,
                // to avoid opening new sstables. If it fails, use the snapshot reference instead.
                SSTableReader sstable = active.get(entries.getKey().generation);
                if (sstable == null || !refs.tryRef(sstable))
                {
                    if (logger.isTraceEnabled())
                        logger.trace("using snapshot sstable {}", entries.getKey());
                    // open without tracking hotness
                    sstable = SSTableReader.open(entries.getKey(), entries.getValue(), metadata, true, false);
                    refs.tryRef(sstable);
                    // release the self ref as we never add the snapshot sstable to DataTracker where it is otherwise released
                    sstable.selfRef().release();
                }
                else if (logger.isTraceEnabled())
                {
                    logger.trace("using active sstable {}", entries.getKey());
                }
            }
        }
        catch (FSReadError | RuntimeException e)
        {
            // In case one of the snapshot sstables fails to open,
            // we must release the references to the ones we opened so far
            refs.release();
            throw e;
        }
        return refs;
    }

    public Set<SSTableReader> snapshot(String snapshotName)
    {
        return snapshot(snapshotName, null, false, false, new HashSet<>());
    }

    /**
     * @param ephemeral If this flag is set to true, the snapshot will be cleaned up during next startup
     * @param skipFlush Skip blocking flush of memtable
     * @param alreadySnapshotted the set of sstables that have already been snapshotted (to avoid duplicate hardlinks in
     *                           some edge cases)
     */
    public Set<SSTableReader> snapshot(String snapshotName, Predicate<SSTableReader> predicate, boolean ephemeral,
                                       boolean skipFlush, Set<SSTableReader> alreadySnapshotted)
    {
        if (!skipFlush)
            forceBlockingFlush();

        return snapshotWithoutFlush(snapshotName, predicate, ephemeral, alreadySnapshotted);
    }

    public boolean snapshotExists(String snapshotName)
    {
        return getDirectories().snapshotExists(snapshotName);
    }

    public long getSnapshotCreationTime(String snapshotName)
    {
        return getDirectories().snapshotCreationTime(snapshotName);
    }

    /**
     * Clear all the snapshots for a given column family.
     *
     * @param snapshotName the user supplied snapshot name. If left empty,
     *                     all the snapshots will be cleaned.
     */
    public void clearSnapshot(String snapshotName)
    {
        List<File> snapshotDirs = getDirectories().getCFDirectories();
        Directories.clearSnapshot(snapshotName, snapshotDirs);
    }
    /**
     *
     * @return  Return a map of all snapshots to space being used
     * The pair for a snapshot has true size and size on disk.
     */
    public Map<String, Pair<Long,Long>> getSnapshotDetails()
    {
        return getDirectories().getSnapshotDetails();
    }

    /**
     * @return the cached partition for @param key if it is already present in the cache.
     * Not that this will not readAndCache the parition if it is not present, nor
     * are these calls counted in cache statistics.
     *
     * Note that this WILL cause deserialization of a SerializingCache partition, so if all you
     * need to know is whether a partition is present or not, use containsCachedParition instead.
     */
    public CachedPartition getRawCachedPartition(DecoratedKey key)
    {
        if (!isRowCacheEnabled())
            return null;
        IRowCacheEntry cached = CacheService.instance.rowCache.getInternal(new RowCacheKey(metadata(), key));
        return cached == null || cached instanceof RowCacheSentinel ? null : (CachedPartition)cached;
    }

    private void invalidateCaches()
    {
        CacheService.instance.invalidateKeyCacheForCf(metadata());
        CacheService.instance.invalidateRowCacheForCf(metadata());
        if (metadata().isCounter())
            CacheService.instance.invalidateCounterCacheForCf(metadata());
    }

    public int invalidateRowCache(Collection<Bounds<Token>> boundsToInvalidate)
    {
        int invalidatedKeys = 0;
        for (Iterator<RowCacheKey> keyIter = CacheService.instance.rowCache.keyIterator();
             keyIter.hasNext(); )
        {
            RowCacheKey key = keyIter.next();
            DecoratedKey dk = decorateKey(ByteBuffer.wrap(key.key));
            if (key.sameTable(metadata()) && Bounds.isInBounds(dk.getToken(), boundsToInvalidate))
            {
                invalidateCachedPartition(dk);
                invalidatedKeys++;
            }
        }
        return invalidatedKeys;
    }

    public int invalidateCounterCache(Collection<Bounds<Token>> boundsToInvalidate)
    {
        int invalidatedKeys = 0;
        for (Iterator<CounterCacheKey> keyIter = CacheService.instance.counterCache.keyIterator();
             keyIter.hasNext(); )
        {
            CounterCacheKey key = keyIter.next();
            DecoratedKey dk = decorateKey(key.partitionKey());
            if (key.sameTable(metadata()) && Bounds.isInBounds(dk.getToken(), boundsToInvalidate))
            {
                CacheService.instance.counterCache.remove(key);
                invalidatedKeys++;
            }
        }
        return invalidatedKeys;
    }

    /**
     * @return true if @param key is contained in the row cache
     */
    public boolean containsCachedParition(DecoratedKey key)
    {
        return CacheService.instance.rowCache.getCapacity() != 0 && CacheService.instance.rowCache.containsKey(new RowCacheKey(metadata(), key));
    }

    public void invalidateCachedPartition(RowCacheKey key)
    {
        CacheService.instance.rowCache.remove(key);
    }

    public void invalidateCachedPartition(DecoratedKey key)
    {
        if (!isRowCacheEnabled())
            return;

        invalidateCachedPartition(new RowCacheKey(metadata(), key));
    }

    public ClockAndCount getCachedCounter(ByteBuffer partitionKey, Clustering clustering, ColumnMetadata column, CellPath path)
    {
        if (CacheService.instance.counterCache.getCapacity() == 0L) // counter cache disabled.
            return null;
        return CacheService.instance.counterCache.get(CounterCacheKey.create(metadata(), partitionKey, clustering, column, path));
    }

    public void putCachedCounter(ByteBuffer partitionKey, Clustering clustering, ColumnMetadata column, CellPath path, ClockAndCount clockAndCount)
    {
        if (CacheService.instance.counterCache.getCapacity() == 0L) // counter cache disabled.
            return;
        CacheService.instance.counterCache.put(CounterCacheKey.create(metadata(), partitionKey, clustering, column, path), clockAndCount);
    }

    public void forceMajorCompaction() throws InterruptedException, ExecutionException
    {
        forceMajorCompaction(false);
    }

    public void forceMajorCompaction(boolean splitOutput) throws InterruptedException, ExecutionException
    {
        CompactionManager.instance.performMaximal(this, splitOutput);
    }

    public void forceCompactionForTokenRange(Collection<Range<Token>> tokenRanges) throws ExecutionException, InterruptedException
    {
        CompactionManager.instance.forceCompactionForTokenRange(this, tokenRanges);
    }

    public static Iterable<ColumnFamilyStore> all()
    {
        List<Iterable<ColumnFamilyStore>> stores = new ArrayList<Iterable<ColumnFamilyStore>>(Schema.instance.getKeyspaces().size());
        for (Keyspace keyspace : Keyspace.all())
        {
            stores.add(keyspace.getColumnFamilyStores());
        }
        return Iterables.concat(stores);
    }

    public Iterable<DecoratedKey> keySamples(Range<Token> range)
    {
        try (RefViewFragment view = selectAndReference(View.selectFunction(SSTableSet.CANONICAL)))
        {
            Iterable<DecoratedKey>[] samples = new Iterable[view.sstables.size()];
            int i = 0;
            for (SSTableReader sstable: view.sstables)
            {
                samples[i++] = sstable.getKeySamples(range);
            }
            return Iterables.concat(samples);
        }
    }

    public long estimatedKeysForRange(Range<Token> range)
    {
        try (RefViewFragment view = selectAndReference(View.selectFunction(SSTableSet.CANONICAL)))
        {
            long count = 0;
            for (SSTableReader sstable : view.sstables)
                count += sstable.estimatedKeysForRanges(Collections.singleton(range));
            return count;
        }
    }

    /**
     * For testing.  No effort is made to clear historical or even the current memtables, nor for
     * thread safety.  All we do is wipe the sstable containers clean, while leaving the actual
     * data files present on disk.  (This allows tests to easily call loadNewSSTables on them.)
     */
    @VisibleForTesting
    public void clearUnsafe()
    {
        for (final ColumnFamilyStore cfs : concatWithIndexes())
        {
            cfs.runWithCompactionsDisabled(new Callable<Void>()
            {
                public Void call()
                {
                    cfs.data.reset(new Memtable(new AtomicReference<>(CommitLogPosition.NONE), cfs));
                    return null;
                }
            }, true, false);
        }
    }

    /**
     * Truncate deletes the entire column family's data with no expensive tombstone creation
     */
    public void truncateBlocking()
    {
        truncateBlocking(DatabaseDescriptor.isAutoSnapshot());
    }

    /**
     * Truncate deletes the entire column family's data with no expensive tombstone creation
     */
    public void truncateBlocking(boolean snapshot)
    {
        // We have two goals here:
        // - truncate should delete everything written before truncate was invoked
        // - but not delete anything that isn't part of the snapshot we create.
        // We accomplish this by first flushing manually, then snapshotting, and
        // recording the timestamp IN BETWEEN those actions. Any sstables created
        // with this timestamp or greater time, will not be marked for delete.
        //
        // Bonus complication: since we store commit log segment position in sstable metadata,
        // truncating those sstables means we will replay any CL segments from the
        // beginning if we restart before they [the CL segments] are discarded for
        // normal reasons post-truncate.  To prevent this, we store truncation
        // position in the System keyspace.
        logger.info("Truncating {}.{}", keyspace.getName(), name);

        final long truncatedAt;
        final CommitLogPosition replayAfter;

        if (keyspace.getMetadata().params.durableWrites || snapshot)
        {
            replayAfter = forceBlockingFlush();
            viewManager.forceBlockingFlush();
        }
        else
        {
            // just nuke the memtable data w/o writing to disk first
            viewManager.dumpMemtables();
            try
            {
                replayAfter = dumpMemtable().get();
            }
            catch (Exception e)
            {
                throw new RuntimeException(e);
            }
        }

        long now = System.currentTimeMillis();
        // make sure none of our sstables are somehow in the future (clock drift, perhaps)
        for (ColumnFamilyStore cfs : concatWithIndexes())
            for (SSTableReader sstable : cfs.getLiveSSTables())
                now = Math.max(now, sstable.maxDataAge);
        truncatedAt = now;

        Runnable truncateRunnable = new Runnable()
        {
            public void run()
            {
                logger.debug("Discarding sstable data for truncated CF + indexes");
                data.notifyTruncated(truncatedAt);

                if (snapshot)
                    snapshot(Keyspace.getTimestampedSnapshotNameWithPrefix(name, SNAPSHOT_TRUNCATE_PREFIX));

                discardSSTables(truncatedAt);

                indexManager.truncateAllIndexesBlocking(truncatedAt);
                viewManager.truncateBlocking(replayAfter, truncatedAt);

                TPCUtils.blockingAwait(SystemKeyspace.saveTruncationRecord(ColumnFamilyStore.this, truncatedAt, replayAfter));
                logger.trace("cleaning out row cache");
                invalidateCaches();
            }
        };

        runWithCompactionsDisabled(Executors.callable(truncateRunnable), true);
        logger.info("Truncate of {}.{} is complete", keyspace.getName(), name);
    }

    /**
     * Drops current memtable without flushing to disk. This should only be called when truncating a column family which is not durable.
     */
    public Future<CommitLogPosition> dumpMemtable()
    {
        synchronized (data)
        {
            final Flush flush = new Flush(true);
            flushExecutor.execute(flush);
            postFlushExecutor.execute(flush.postFlushTask);
            return flush.postFlushTask;
        }
    }

    /**
     * @deprecated use {@link this#runWithCompactionsDisabled(Callable, Predicate, Predicate, boolean)}
     * or {@link this#runWithCompactionsDisabled(Callable, boolean)} instead
     */
    @Deprecated
    public <V> V runWithCompactionsDisabled(Callable<V> callable, boolean interruptValidation, boolean interruptViews)
    {
        return runWithCompactionsDisabled(callable,
                                          interruptValidation ? Predicates.<OperationType>alwaysTrue() : OperationType.EXCEPT_VALIDATIONS,
                                          Predicates.<SSTableReader>alwaysTrue(),
                                          interruptViews);
    }

    public <V> V runWithCompactionsDisabled(Callable<V> callable, boolean interruptViews)
    {
        return runWithCompactionsDisabled(callable, Predicates.<OperationType>alwaysTrue(), Predicates.<SSTableReader>alwaysTrue(), interruptViews);
    }

    public <V> V runWithCompactionsDisabled(Callable<V> callable, Predicate<OperationType> opPredicate, Predicate<SSTableReader> readerPredicate, boolean interruptViews)
    {
        // synchronize so that concurrent invocations don't re-enable compactions partway through unexpectedly,
        // and so we only run one major compaction at a time
        synchronized (this)
        {
            logger.debug("Cancelling in-progress compactions for {}", metadata.name);

            Iterable<ColumnFamilyStore> selfWithAuxiliaryCfs = interruptViews
                                                               ? Iterables.concat(concatWithIndexes(), viewManager.allViewsCfs())
                                                               : concatWithIndexes();

            for (ColumnFamilyStore cfs : selfWithAuxiliaryCfs)
                cfs.getCompactionStrategyManager().pause();
            try
            {
                // interrupt in-progress compactions
                CompactionManager.instance.interruptCompactionForCFs(selfWithAuxiliaryCfs, opPredicate, readerPredicate);
                CompactionManager.instance.waitForCessation(selfWithAuxiliaryCfs, opPredicate, readerPredicate);
                // doublecheck that we finished, instead of timing out
                for (ColumnFamilyStore cfs : selfWithAuxiliaryCfs)
                {
                    if (CompactionManager.instance.isCompacting(ImmutableList.of(cfs), opPredicate, readerPredicate))
                    {
                        logger.warn("Unable to cancel in-progress compactions for {}.  Perhaps there is an unusually large row in progress somewhere, or the system is simply overloaded.", metadata.name);
                        return null;
                    }
                }
                logger.debug("Compactions successfully cancelled");

                // run our task
                try
                {
                    return callable.call();
                }
                catch (Exception e)
                {
                    throw new RuntimeException(e);
                }
            }
            finally
            {
                for (ColumnFamilyStore cfs : selfWithAuxiliaryCfs)
                    cfs.getCompactionStrategyManager().resume();
            }
        }
    }

    public LifecycleTransaction markAllCompacting(final OperationType operationType)
    {
        Callable<LifecycleTransaction> callable = new Callable<LifecycleTransaction>()
        {
            public LifecycleTransaction call()
            {
                assert data.getCompacting().isEmpty() : data.getCompacting();
                Iterable<SSTableReader> sstables = getLiveSSTables();
                sstables = AbstractCompactionStrategy.filterSuspectSSTables(sstables);
                sstables = ImmutableList.copyOf(sstables);
                LifecycleTransaction modifier = data.tryModify(sstables, operationType);
                assert modifier != null: "something marked things compacting while compactions are disabled";
                return modifier;
            }
        };

        return runWithCompactionsDisabled(callable, false, false);
    }


    @Override
    public String toString()
    {
        return "CFS(" +
               "Keyspace='" + keyspace.getName() + '\'' +
               ", ColumnFamily='" + name + '\'' +
               ')';
    }

    public void disableAutoCompaction()
    {
        // we don't use CompactionStrategy.pause since we don't want users flipping that on and off
        // during runWithCompactionsDisabled
        compactionStrategyManager.disable();
    }

    public void enableAutoCompaction()
    {
        enableAutoCompaction(false);
    }

    /**
     * used for tests - to be able to check things after a minor compaction
     * @param waitForFutures if we should block until autocompaction is done
     */
    @VisibleForTesting
    public void enableAutoCompaction(boolean waitForFutures)
    {
        compactionStrategyManager.enable();
        List<Future<?>> futures = CompactionManager.instance.submitBackground(this);
        if (waitForFutures)
            FBUtilities.waitOnFutures(futures);
    }

    public boolean isAutoCompactionDisabled()
    {
        return !this.compactionStrategyManager.isEnabled();
    }

    /*
     JMX getters and setters for the Default<T>s.
       - get/set minCompactionThreshold
       - get/set maxCompactionThreshold
       - get     memsize
       - get     memops
       - get/set memtime
     */

    public CompactionStrategyManager getCompactionStrategyManager()
    {
        return compactionStrategyManager;
    }

    public void setCrcCheckChance(double crcCheckChance)
    {
        try
        {
            TableParams.builder().crcCheckChance(crcCheckChance).build().validate();
            for (ColumnFamilyStore cfs : concatWithIndexes())
            {
                cfs.crcCheckChance.set(crcCheckChance);
                for (SSTableReader sstable : cfs.getSSTables(SSTableSet.LIVE))
                    sstable.setCrcCheckChance(crcCheckChance);
            }
        }
        catch (ConfigurationException e)
        {
            throw new IllegalArgumentException(e.getMessage());
        }
    }


    public Double getCrcCheckChance()
    {
        return crcCheckChance.value();
    }

    public void setCompactionThresholds(int minThreshold, int maxThreshold)
    {
        validateCompactionThresholds(minThreshold, maxThreshold);

        minCompactionThreshold.set(minThreshold);
        maxCompactionThreshold.set(maxThreshold);
        CompactionManager.instance.submitBackground(this);
    }

    public int getMinimumCompactionThreshold()
    {
        return minCompactionThreshold.value();
    }

    public void setMinimumCompactionThreshold(int minCompactionThreshold)
    {
        validateCompactionThresholds(minCompactionThreshold, maxCompactionThreshold.value());
        this.minCompactionThreshold.set(minCompactionThreshold);
    }

    public int getMaximumCompactionThreshold()
    {
        return maxCompactionThreshold.value();
    }

    public void setMaximumCompactionThreshold(int maxCompactionThreshold)
    {
        validateCompactionThresholds(minCompactionThreshold.value(), maxCompactionThreshold);
        this.maxCompactionThreshold.set(maxCompactionThreshold);
    }

    private void validateCompactionThresholds(int minThreshold, int maxThreshold)
    {
        if (minThreshold > maxThreshold)
            throw new RuntimeException(String.format("The min_compaction_threshold cannot be larger than the max_compaction_threshold. " +
                                                     "Min is '%d', Max is '%d'.", minThreshold, maxThreshold));

        if (maxThreshold == 0 || minThreshold == 0)
            throw new RuntimeException("Disabling compaction by setting min_compaction_threshold or max_compaction_threshold to 0 " +
                    "is deprecated, set the compaction strategy option 'enabled' to 'false' instead or use the nodetool command 'disableautocompaction'.");
    }

    // End JMX get/set.

    /**
     * This method is here for compatibility reasons, use getMeanCells() instead.
     *
     * @return - the mean number of cells in a partition.
     */
    @Deprecated
    public int getMeanColumns()
    {
        return getMeanCells();
    }

    /**
     * @return - the mean number of cells in a partition.
     */
    public int getMeanCells()
    {
        long sum = 0;
        long count = 0;
        for (SSTableReader sstable : getSSTables(SSTableSet.CANONICAL))
        {
            long n = sstable.getEstimatedColumnCount().count();
            sum += sstable.getEstimatedColumnCount().mean() * n;
            count += n;
        }
        return count > 0 ? (int) (sum / count) : 0;
    }

    public double getMeanPartitionSize()
    {
        long sum = 0;
        long count = 0;
        for (SSTableReader sstable : getSSTables(SSTableSet.CANONICAL))
        {
            long n = sstable.getEstimatedPartitionSize().count();
            sum += sstable.getEstimatedPartitionSize().mean() * n;
            count += n;
        }
        return count > 0 ? sum * 1.0 / count : 0;
    }

    public int getAverageRowSize()
    {
        // Average the per-sstable row size averages
        long sum = 0;
        long count = 0;
        for (SSTableReader sstable : getSSTables(SSTableSet.CANONICAL))
        {
            // We don't have tons of per-row stats currently, but we do have the total number of rows in the sstable
            // so dividing the full size by that is probably the best we can do (of course taking the total sstable
            // size includes the overhead of the partition key for each partitions, but afaik we don't have anything
            // better currently).
            sum += sstable.uncompressedLength() / sstable.getTotalRows();
            count++;
        }
        return (int)(count == 0 ? 0 : sum / count);
    }

    public long estimateKeys()
    {
        long n = 0;
        for (SSTableReader sstable : getSSTables(SSTableSet.CANONICAL))
            n += sstable.estimatedKeys();
        return n;
    }

    public IPartitioner getPartitioner()
    {
        return metadata().partitioner;
    }

    public DecoratedKey decorateKey(ByteBuffer key)
    {
        return getPartitioner().decorateKey(key);
    }

    /** true if this CFS contains secondary index data */
    public boolean isIndex()
    {
        return metadata().isIndex();
    }

    public Iterable<ColumnFamilyStore> concatWithIndexes()
    {
        // we return the main CFS first, which we rely on for simplicity in switchMemtable(), for getting the
        // latest commit log segment position
        return Iterables.concat(Collections.singleton(this), indexManager.getAllIndexColumnFamilyStores());
    }

    public Memtable.MemoryUsage getMemoryUsage()
    {
        Memtable.MemoryUsage usage = new Memtable.MemoryUsage();
        for (Memtable m : data.getView().getAllMemtables())
            m.addMemoryUsage(usage);
        return usage;
    }

    public Memtable.MemoryUsage getMemoryUsageIncludingIndexes()
    {
        Memtable.MemoryUsage usage = getMemoryUsage();
        for (ColumnFamilyStore cfs : indexManager.getAllIndexColumnFamilyStores())
            for (Memtable m : cfs.data.getView().getAllMemtables())
                m.addMemoryUsage(usage);
        return usage;
    }

    private Memtable.MemoryUsage getCurrentMemoryUsageIncludingIndexes()
    {
        Memtable.MemoryUsage usage = getTracker().getView().getCurrentMemtable().getMemoryUsage();

        for (ColumnFamilyStore indexCfs : indexManager.getAllIndexColumnFamilyStores())
            indexCfs.getTracker().getView().getCurrentMemtable().addMemoryUsage(usage);
        return usage;
    }

    public List<String> getBuiltIndexes()
    {
       return indexManager.getBuiltIndexNamesBlocking();
    }

    public int getUnleveledSSTables()
    {
        return compactionStrategyManager.getUnleveledSSTables();
    }

    public int[] getSSTableCountPerLevel()
    {
        return compactionStrategyManager.getSSTableCountPerLevel();
    }

    public int getLevelFanoutSize()
    {
        return compactionStrategyManager.getLevelFanoutSize();
    }

    public static class ViewFragment
    {
        public final List<SSTableReader> sstables;
        public final Iterable<Memtable> memtables;

        public ViewFragment(List<SSTableReader> sstables, Iterable<Memtable> memtables)
        {
            this.sstables = sstables;
            this.memtables = memtables;
        }
    }

    public static class RefViewFragment extends ViewFragment implements AutoCloseable
    {
        public final Refs<SSTableReader> refs;

        public RefViewFragment(List<SSTableReader> sstables, Iterable<Memtable> memtables, Refs<SSTableReader> refs)
        {
            super(sstables, memtables);
            this.refs = refs;
        }

        public void release()
        {
            refs.release();
        }

        public void close()
        {
            refs.release();
        }
    }

    public boolean isEmpty()
    {
        return data.getView().isEmpty();
    }

    public boolean isRowCacheEnabled()
    {

        boolean retval = metadata().params.caching.cacheRows() && CacheService.instance.rowCache.getCapacity() > 0;
        assert(!retval || !isIndex());
        return retval;
    }

    public boolean isCounterCacheEnabled()
    {
        return metadata().isCounter() && CacheService.instance.counterCache.getCapacity() > 0;
    }

    public boolean isKeyCacheEnabled()
    {
        return metadata().params.caching.cacheKeys() && CacheService.instance.keyCache.getCapacity() > 0;
    }

    /**
     * Discard all SSTables that were created before given timestamp.
     *
     * Caller should first ensure that comapctions have quiesced.
     *
     * @param truncatedAt The timestamp of the truncation
     *                    (all SSTables before that timestamp are going be marked as compacted)
     */
    public void discardSSTables(long truncatedAt)
    {
        assert data.getCompacting().isEmpty() : data.getCompacting();

        List<SSTableReader> truncatedSSTables = new ArrayList<>();

        for (SSTableReader sstable : getSSTables(SSTableSet.LIVE))
        {
            if (!sstable.newSince(truncatedAt))
                truncatedSSTables.add(sstable);
        }

        if (!truncatedSSTables.isEmpty())
            markObsolete(truncatedSSTables, OperationType.UNKNOWN);
    }

    public double getDroppableTombstoneRatio()
    {
        double allDroppable = 0;
        long allColumns = 0;
        int localTime = (int)(System.currentTimeMillis()/1000);

        for (SSTableReader sstable : getSSTables(SSTableSet.LIVE))
        {
            allDroppable += sstable.getDroppableTombstonesBefore(localTime - metadata().params.gcGraceSeconds);
            allColumns += sstable.getEstimatedColumnCount().mean() * sstable.getEstimatedColumnCount().count();
        }
        return allColumns > 0 ? allDroppable / allColumns : 0;
    }

    public long trueSnapshotsSize()
    {
        return getDirectories().trueSnapshotsSize();
    }

    @VisibleForTesting
    void resetFileIndexGenerator()
    {
        fileIndexGenerator.set(0);
    }

    /**
     * Returns a ColumnFamilyStore by id if it exists, null otherwise
     * Differently from others, this method does not throw exception if the table does not exist.
     */
    public static ColumnFamilyStore getIfExists(TableId id)
    {
        TableMetadata metadata = Schema.instance.getTableMetadata(id);
        if (metadata == null)
            return null;

        Keyspace keyspace = Keyspace.open(metadata.keyspace);
        if (keyspace == null)
            return null;

        return keyspace.hasColumnFamilyStore(id)
             ? keyspace.getColumnFamilyStore(id)
             : null;
    }

    /**
     * Returns a ColumnFamilyStore by ksname and cfname if it exists, null otherwise
     * Differently from others, this method does not throw exception if the keyspace or table does not exist.
     */
    public static ColumnFamilyStore getIfExists(String ksName, String cfName)
    {
        if (ksName == null || cfName == null)
            return null;

        Keyspace keyspace = Keyspace.open(ksName);
        if (keyspace == null)
            return null;

        TableMetadata table = Schema.instance.getTableMetadata(ksName, cfName);
        if (table == null)
            return null;

        return keyspace.getColumnFamilyStore(table.id);
    }

    public static TableMetrics metricsFor(TableId tableId)
    {
        return getIfExists(tableId).metric;
    }

    public long getMemtablesLiveSize()
    {
        return StreamSupport.stream(data.getView().getAllMemtables().spliterator(), false)
                            .mapToLong(Memtable::getLiveDataSize)
                            .sum();
    }

    public boolean hasViews()
    {
        return !viewManager.isEmpty();
    }

    public DiskBoundaries getDiskBoundaries()
    {
        return diskBoundaryManager.getDiskBoundaries(this, directories);
    }

    /**
     * Used by Tiered Storage on DSE
     */
    @SuppressWarnings("unused")
    public DiskBoundaries getDiskBoundaries(Directories directories)
    {
        return diskBoundaryManager.getDiskBoundaries(this, directories);
    }

    public void invalidateDiskBoundaries()
    {
        diskBoundaryManager.invalidate();
    }

    public boolean isCdcEnabled()
    {
        return metadata.get().params.cdc;
    }

    public TableInfo getTableInfo()
    {
        return new TableInfo(hasViews(), metadata.get().isView(), getLiveSSTables().stream().anyMatch(s -> s.isRepaired()), isCdcEnabled());
    }

    public int forceMarkAllSSTablesAsUnrepaired()
    {
        return runWithCompactionsDisabled(() ->
                                   {
                                       Set<SSTableReader> repairedSSTables = getLiveSSTables().stream().filter(SSTableReader::isRepaired).collect(Collectors.toSet());
                                       int mutated = getCompactionStrategyManager().mutateRepaired(repairedSSTables, ActiveRepairService.UNREPAIRED_SSTABLE, null);
                                       logger.debug("Marked {} sstables from table {}.{} as unrepaired.", mutated, keyspace.getName(), name);
                                   return mutated;
                                   }, true);
    }

    /**
     * Prints any startup warning related to this table.
     * Should only be called once during node initialization.
     */
    public void logStartupWarnings()
    {
        if (TimeWindowCompactionStrategy.shouldLogNodeSyncSplitDuringFlushWarning(metadata(), metadata().params))
            logger.warn(TimeWindowCompactionStrategy.getNodeSyncSplitDuringFlushWarning(keyspace.getName(), name));
    }
}<|MERGE_RESOLUTION|>--- conflicted
+++ resolved
@@ -740,11 +740,7 @@
      * @param ksName The keyspace name
      * @param cfName The columnFamily name
      */
-<<<<<<< HEAD
-    public static synchronized void loadNewSSTables(String ksName, String cfName, boolean resetLevels)
-=======
-    public static void loadNewSSTables(String ksName, String cfName)
->>>>>>> 95a52a8b
+    public static void loadNewSSTables(String ksName, String cfName, boolean resetLevels)
     {
         /** ks/cf existence checks will be done by open and getCFS methods for us */
         Keyspace keyspace = Keyspace.open(ksName);
