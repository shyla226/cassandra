--- conflicted
+++ resolved
@@ -714,11 +714,7 @@
         {
             for (ColumnDefinition column : baseCfs.metadata.allColumns())
             {
-<<<<<<< HEAD
-                if (candidate.indexes(column))
-=======
                 if (candidate.getColumnDefs().contains(column))
->>>>>>> 1e35fa4b
                 {
                     filtered.add(candidate.getIndexName());
                     break;
