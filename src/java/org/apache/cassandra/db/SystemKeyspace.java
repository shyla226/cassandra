/*
 * Licensed to the Apache Software Foundation (ASF) under one
 * or more contributor license agreements.  See the NOTICE file
 * distributed with this work for additional information
 * regarding copyright ownership.  The ASF licenses this file
 * to you under the Apache License, Version 2.0 (the
 * "License"); you may not use this file except in compliance
 * with the License.  You may obtain a copy of the License at
 *
 *     http://www.apache.org/licenses/LICENSE-2.0
 *
 * Unless required by applicable law or agreed to in writing, software
 * distributed under the License is distributed on an "AS IS" BASIS,
 * WITHOUT WARRANTIES OR CONDITIONS OF ANY KIND, either express or implied.
 * See the License for the specific language governing permissions and
 * limitations under the License.
 */
package org.apache.cassandra.db;

import java.io.*;
import java.net.InetAddress;
import java.nio.ByteBuffer;
import java.util.*;
import java.util.concurrent.TimeUnit;
import java.util.stream.Collectors;
import java.util.stream.StreamSupport;
import javax.management.openmbean.OpenDataException;
import javax.management.openmbean.TabularData;

import com.google.common.collect.*;
import com.google.common.io.ByteStreams;
import io.reactivex.Single;
import org.slf4j.Logger;
import org.slf4j.LoggerFactory;

import org.apache.cassandra.config.DatabaseDescriptor;
import org.apache.cassandra.cql3.QueryProcessor;
import org.apache.cassandra.cql3.UntypedResultSet;
import org.apache.cassandra.cql3.functions.*;
import org.apache.cassandra.cql3.statements.CreateTableStatement;
import org.apache.cassandra.db.WriteVerbs.WriteVersion;
import org.apache.cassandra.db.commitlog.CommitLogPosition;
import org.apache.cassandra.db.compaction.CompactionHistoryTabularData;
import org.apache.cassandra.db.marshal.*;
import org.apache.cassandra.db.partitions.PartitionUpdate;
import org.apache.cassandra.db.rows.Rows;
import org.apache.cassandra.dht.*;
import org.apache.cassandra.dht.Range;
import org.apache.cassandra.exceptions.ConfigurationException;
import org.apache.cassandra.io.util.*;
import org.apache.cassandra.locator.IEndpointSnitch;
import org.apache.cassandra.metrics.RestorableMeter;
import org.apache.cassandra.net.*;
import org.apache.cassandra.schema.*;
import org.apache.cassandra.schema.Tables;
import org.apache.cassandra.service.StorageService;
import org.apache.cassandra.service.paxos.Commit;
import org.apache.cassandra.service.paxos.PaxosState;
import org.apache.cassandra.streaming.StreamOperation;
import org.apache.cassandra.transport.ProtocolVersion;
import org.apache.cassandra.utils.*;

import static java.lang.String.format;
import static java.util.Collections.emptyMap;
import static java.util.Collections.singletonMap;
import static org.apache.cassandra.cql3.QueryProcessor.executeInternal;
import static org.apache.cassandra.cql3.QueryProcessor.executeInternalAsync;
import static org.apache.cassandra.cql3.QueryProcessor.executeOnceInternal;

public final class SystemKeyspace
{
    private SystemKeyspace()
    {
    }

    private static final Logger logger = LoggerFactory.getLogger(SystemKeyspace.class);

    // Used to indicate that there was a previous version written to the legacy (pre 1.2)
    // system.Versions table, but that we cannot read it. Suffice to say, any upgrade should
    // proceed through 1.2.x before upgrading to the current version.
    public static final CassandraVersion UNREADABLE_VERSION = new CassandraVersion("0.0.0-unknown");

    // Used to indicate that no previous version information was found. When encountered, we assume that
    // Cassandra was not previously installed and we're in the process of starting a fresh node.
    public static final CassandraVersion NULL_VERSION = new CassandraVersion("0.0.0-absent");

    public static final String BATCHES = "batches";
    public static final String PAXOS = "paxos";
    public static final String BUILT_INDEXES = "IndexInfo";
    public static final String LOCAL = "local";
    public static final String PEERS = "peers";
    public static final String PEER_EVENTS = "peer_events";
    public static final String RANGE_XFERS = "range_xfers";
    public static final String COMPACTION_HISTORY = "compaction_history";
    public static final String SSTABLE_ACTIVITY = "sstable_activity";
    public static final String SIZE_ESTIMATES = "size_estimates";
    public static final String AVAILABLE_RANGES = "available_ranges";
    public static final String TRANSFERRED_RANGES = "transferred_ranges";
    public static final String VIEWS_BUILDS_IN_PROGRESS = "views_builds_in_progress";
    public static final String BUILT_VIEWS = "built_views";
    public static final String PREPARED_STATEMENTS = "prepared_statements";
    public static final String REPAIRS = "repairs";

    public static final TableMetadata Batches =
        parse(BATCHES,
              "batches awaiting replay",
              "CREATE TABLE %s ("
              + "id timeuuid,"
              + "mutations list<blob>,"
              + "version int,"
              + "PRIMARY KEY ((id)))")
              .partitioner(new LocalPartitioner(TimeUUIDType.instance))
              .compaction(CompactionParams.scts(singletonMap("min_threshold", "2")))
              .build();

    private static final TableMetadata Paxos =
        parse(PAXOS,
              "in-progress paxos proposals",
              "CREATE TABLE %s ("
              + "row_key blob,"
              + "cf_id UUID,"
              + "in_progress_ballot timeuuid,"
              + "most_recent_commit blob,"
              + "most_recent_commit_at timeuuid,"
              + "most_recent_commit_version int,"
              + "proposal blob,"
              + "proposal_ballot timeuuid,"
              + "proposal_version int,"
              + "PRIMARY KEY ((row_key), cf_id))")
              .compaction(CompactionParams.lcs(emptyMap()))
              .build();

    private static final TableMetadata BuiltIndexes =
        parse(BUILT_INDEXES,
              "built column indexes",
              "CREATE TABLE \"%s\" ("
              + "table_name text," // table_name here is the name of the keyspace - don't be fooled
              + "index_name text,"
              + "PRIMARY KEY ((table_name), index_name)) "
              + "WITH COMPACT STORAGE")
              .build();

    private static final TableMetadata Local =
        parse(LOCAL,
              "information about the local node",
              "CREATE TABLE %s ("
              + "key text,"
              + "bootstrapped text,"
              + "broadcast_address inet,"
              + "cluster_name text,"
              + "cql_version text,"
              + "data_center text,"
              + "gossip_generation int,"
              + "host_id uuid,"
              + "listen_address inet,"
              + "native_protocol_version text,"
              + "partitioner text,"
              + "rack text,"
              + "release_version text,"
              + "rpc_address inet,"
              + "schema_version uuid,"
              + "tokens set<varchar>,"
              + "truncated_at map<uuid, blob>,"

              // DSE-specific extra columns:
              + "dse_version text,"
              + "graph boolean,"
              + "server_id text,"
              + "workload text,"
              + "workloads frozen<set<text>>,"

              + "PRIMARY KEY ((key)))")
              .recordDeprecatedSystemColumn("thrift_version", UTF8Type.instance)
              .build();

    private static final TableMetadata Peers =
        parse(PEERS,
              "information about known peers in the cluster",
              "CREATE TABLE %s ("
              + "peer inet,"
              + "data_center text,"
              + "host_id uuid,"
              + "preferred_ip inet,"
              + "rack text,"
              + "release_version text,"
              + "rpc_address inet,"
              + "schema_version uuid,"
              + "tokens set<varchar>,"

              // DSE-specific extra columns:
              + "dse_version text,"
              + "graph boolean,"
              + "server_id text,"
              + "workload text,"
              + "workloads frozen<set<text>>,"

              + "PRIMARY KEY ((peer)))")
              .build();

    private static final TableMetadata PeerEvents =
        parse(PEER_EVENTS,
              "events related to peers",
              "CREATE TABLE %s ("
              + "peer inet,"
              + "hints_dropped map<uuid, int>,"
              + "PRIMARY KEY ((peer)))")
              .build();

    private static final TableMetadata RangeXfers =
        parse(RANGE_XFERS,
              "ranges requested for transfer",
              "CREATE TABLE %s ("
              + "token_bytes blob,"
              + "requested_at timestamp,"
              + "PRIMARY KEY ((token_bytes)))")
              .build();

    private static final TableMetadata CompactionHistory =
        parse(COMPACTION_HISTORY,
              "week-long compaction history",
              "CREATE TABLE %s ("
              + "id uuid,"
              + "bytes_in bigint,"
              + "bytes_out bigint,"
              + "columnfamily_name text,"
              + "compacted_at timestamp,"
              + "keyspace_name text,"
              + "rows_merged map<int, bigint>,"
              + "PRIMARY KEY ((id)))")
              .defaultTimeToLive((int) TimeUnit.DAYS.toSeconds(7))
              .build();

    private static final TableMetadata SSTableActivity =
        parse(SSTABLE_ACTIVITY,
              "historic sstable read rates",
              "CREATE TABLE %s ("
              + "keyspace_name text,"
              + "columnfamily_name text,"
              + "generation int,"
              + "rate_120m double,"
              + "rate_15m double,"
              + "PRIMARY KEY ((keyspace_name, columnfamily_name, generation)))")
              .build();

    private static final TableMetadata SizeEstimates =
        parse(SIZE_ESTIMATES,
              "per-table primary range size estimates",
              "CREATE TABLE %s ("
              + "keyspace_name text,"
              + "table_name text,"
              + "range_start text,"
              + "range_end text,"
              + "mean_partition_size bigint,"
              + "partitions_count bigint,"
              + "PRIMARY KEY ((keyspace_name), table_name, range_start, range_end))")
              .build();

    private static final TableMetadata AvailableRanges =
        parse(AVAILABLE_RANGES,
              "available keyspace/ranges during bootstrap/replace that are ready to be served",
              "CREATE TABLE %s ("
              + "keyspace_name text,"
              + "ranges set<blob>,"
              + "PRIMARY KEY ((keyspace_name)))")
              .build();

    private static final TableMetadata TransferredRanges =
        parse(TRANSFERRED_RANGES,
              "record of transferred ranges for streaming operation",
              "CREATE TABLE %s ("
              + "operation text,"
              + "peer inet,"
              + "keyspace_name text,"
              + "ranges set<blob>,"
              + "PRIMARY KEY ((operation, keyspace_name), peer))")
              .build();

    private static final TableMetadata ViewsBuildsInProgress =
        parse(VIEWS_BUILDS_IN_PROGRESS,
              "views builds current progress",
              "CREATE TABLE %s ("
              + "keyspace_name text,"
              + "view_name text,"
              + "last_token varchar,"
              + "generation_number int,"
              + "PRIMARY KEY ((keyspace_name), view_name))")
              .build();

    private static final TableMetadata BuiltViews =
        parse(BUILT_VIEWS,
              "built views",
              "CREATE TABLE %s ("
              + "keyspace_name text,"
              + "view_name text,"
              + "status_replicated boolean,"
              + "PRIMARY KEY ((keyspace_name), view_name))")
              .build();

    private static final TableMetadata PreparedStatements =
        parse(PREPARED_STATEMENTS,
              "prepared statements",
              "CREATE TABLE %s ("
              + "prepared_id blob,"
              + "logged_keyspace text,"
              + "query_string text,"
              + "PRIMARY KEY ((prepared_id)))")
              .build();

    private static final TableMetadata Repairs =
        parse(REPAIRS,
              "repairs",
              "CREATE TABLE %s ("
              + "parent_id timeuuid, "
              + "started_at timestamp, "
              + "last_update timestamp, "
              + "repaired_at timestamp, "
              + "state int, "
              + "coordinator inet, "
              + "participants set<inet>, "
              + "ranges set<blob>, "
              + "cfids set<uuid>, "
              + "PRIMARY KEY (parent_id))").build();

    private static TableMetadata.Builder parse(String table, String description, String cql)
    {
        return CreateTableStatement.parse(format(cql, table), SchemaConstants.SYSTEM_KEYSPACE_NAME)
                                   .id(TableId.forSystemTable(SchemaConstants.SYSTEM_KEYSPACE_NAME, table))
                                   .dcLocalReadRepairChance(0.0)
                                   .gcGraceSeconds(0)
                                   .memtableFlushPeriod((int) TimeUnit.HOURS.toMillis(1))
                                   .comment(description);
    }

    public static KeyspaceMetadata metadata()
    {
        return KeyspaceMetadata.create(SchemaConstants.SYSTEM_KEYSPACE_NAME, KeyspaceParams.local(), tables(), Views.none(), Types.none(), functions());
    }

    private static Tables tables()
    {
        return Tables.of(BuiltIndexes,
                         Batches,
                         Paxos,
                         Local,
                         Peers,
                         PeerEvents,
                         RangeXfers,
                         CompactionHistory,
                         SSTableActivity,
                         SizeEstimates,
                         AvailableRanges,
                         TransferredRanges,
                         ViewsBuildsInProgress,
                         BuiltViews,
                         PreparedStatements,
                         Repairs);
    }

    private static Functions functions()
    {
        return Functions.builder()
                        .add(UuidFcts.all())
                        .add(TimeFcts.all())
                        .add(BytesConversionFcts.all())
                        .add(AggregateFcts.all())
                        .add(CastFcts.all())
                        .add(OperationFcts.all())
                        .build();
    }

    private static volatile Map<TableId, Pair<CommitLogPosition, Long>> truncationRecords;

    public enum BootstrapState
    {
        NEEDS_BOOTSTRAP,
        COMPLETED,
        IN_PROGRESS,
        DECOMMISSIONED
    }

    public static void finishStartup()
    {
        SchemaKeyspace.saveSystemKeyspacesSchema();
    }

    public static void persistLocalMetadata()
    {
        String req = "INSERT INTO system.%s (" +
                     "key," +
                     "cluster_name," +
                     "release_version," +
                     "cql_version," +
                     "native_protocol_version," +
                     "data_center," +
                     "rack," +
                     "partitioner," +
                     "rpc_address," +
                     "broadcast_address," +
                     "listen_address" +
                     ") VALUES (?, ?, ?, ?, ?, ?, ?, ?, ?, ?, ?)";
        IEndpointSnitch snitch = DatabaseDescriptor.getEndpointSnitch();
        // TODO make async
        executeOnceInternal(format(req, LOCAL),
                            LOCAL,
                            DatabaseDescriptor.getClusterName(),
                            FBUtilities.getReleaseVersionString(),
                            QueryProcessor.CQL_VERSION.toString(),
                            String.valueOf(ProtocolVersion.CURRENT.asInt()),
                            snitch.getDatacenter(FBUtilities.getBroadcastAddress()),
                            snitch.getRack(FBUtilities.getBroadcastAddress()),
                            DatabaseDescriptor.getPartitioner().getClass().getName(),
                            DatabaseDescriptor.getRpcAddress(),
                            FBUtilities.getBroadcastAddress(),
                            FBUtilities.getLocalAddress()).blockingGet();
    }

    public static void updateCompactionHistory(String ksname,
                                               String cfname,
                                               long compactedAt,
                                               long bytesIn,
                                               long bytesOut,
                                               Map<Integer, Long> rowsMerged)
    {
        // don't write anything when the history table itself is compacted, since that would in turn cause new compactions
        if (ksname.equals("system") && cfname.equals(COMPACTION_HISTORY))
            return;
        String req = "INSERT INTO system.%s (id, keyspace_name, columnfamily_name, compacted_at, bytes_in, bytes_out, rows_merged) VALUES (?, ?, ?, ?, ?, ?, ?)";
        // TODO make async
        executeInternal(format(req, COMPACTION_HISTORY),
                        UUIDGen.getTimeUUID(),
                        ksname,
                        cfname,
                        ByteBufferUtil.bytes(compactedAt),
                        bytesIn,
                        bytesOut,
                        rowsMerged);
    }

    public static TabularData getCompactionHistory() throws OpenDataException
    {
        // TODO make async
        UntypedResultSet queryResultSet = executeInternal(format("SELECT * from system.%s", COMPACTION_HISTORY));
        return CompactionHistoryTabularData.from(queryResultSet);
    }

    public static boolean isViewBuilt(String keyspaceName, String viewName)
    {
        String req = "SELECT view_name FROM %s.\"%s\" WHERE keyspace_name=? AND view_name=?";
        // TODO make async
        UntypedResultSet result = executeInternal(format(req, SchemaConstants.SYSTEM_KEYSPACE_NAME, BUILT_VIEWS), keyspaceName, viewName);
        return !result.isEmpty();
    }

    public static boolean isViewStatusReplicated(String keyspaceName, String viewName)
    {
        String req = "SELECT status_replicated FROM %s.\"%s\" WHERE keyspace_name=? AND view_name=?";
        // TODO make async
        UntypedResultSet result = executeInternal(format(req, SchemaConstants.SYSTEM_KEYSPACE_NAME, BUILT_VIEWS), keyspaceName, viewName);

        if (result.isEmpty())
            return false;
        UntypedResultSet.Row row = result.one();
        return row.has("status_replicated") && row.getBoolean("status_replicated");
    }

    public static void setViewBuilt(String keyspaceName, String viewName, boolean replicated)
    {
        if (isViewBuilt(keyspaceName, viewName) && isViewStatusReplicated(keyspaceName, viewName) == replicated)
            return;

        String req = "INSERT INTO %s.\"%s\" (keyspace_name, view_name, status_replicated) VALUES (?, ?, ?)";
        executeInternal(format(req, SchemaConstants.SYSTEM_KEYSPACE_NAME, BUILT_VIEWS), keyspaceName, viewName, replicated);
        forceBlockingFlush(BUILT_VIEWS);
    }

    public static void setViewRemoved(String keyspaceName, String viewName)
    {
        String buildReq = "DELETE FROM %S.%s WHERE keyspace_name = ? AND view_name = ? IF EXISTS";
        executeInternal(String.format(buildReq, SchemaConstants.SYSTEM_KEYSPACE_NAME, VIEWS_BUILDS_IN_PROGRESS), keyspaceName, viewName);
        forceBlockingFlush(VIEWS_BUILDS_IN_PROGRESS);

        String builtReq = "DELETE FROM %s.\"%s\" WHERE keyspace_name = ? AND view_name = ? IF EXISTS";
        executeInternal(String.format(builtReq, SchemaConstants.SYSTEM_KEYSPACE_NAME, BUILT_VIEWS), keyspaceName, viewName);
        forceBlockingFlush(BUILT_VIEWS);
    }

    public static void beginViewBuild(String ksname, String viewName, int generationNumber)
    {
        // TODO make async
        executeInternal(format("INSERT INTO system.%s (keyspace_name, view_name, generation_number) VALUES (?, ?, ?)", VIEWS_BUILDS_IN_PROGRESS),
                        ksname,
                        viewName,
                        generationNumber);
    }

    public static void finishViewBuildStatus(String ksname, String viewName)
    {
        // We flush the view built first, because if we fail now, we'll restart at the last place we checkpointed
        // view build.
        // If we flush the delete first, we'll have to restart from the beginning.
        // Also, if writing to the built_view succeeds, but the view_builds_in_progress deletion fails, we will be able
        // to skip the view build next boot.
        setViewBuilt(ksname, viewName, false);
        executeInternal(String.format("DELETE FROM system.%s WHERE keyspace_name = ? AND view_name = ? IF EXISTS", VIEWS_BUILDS_IN_PROGRESS), ksname, viewName);
        forceBlockingFlush(VIEWS_BUILDS_IN_PROGRESS);
    }

    public static void setViewBuiltReplicated(String ksname, String viewName)
    {
        setViewBuilt(ksname, viewName, true);
    }

    public static void updateViewBuildStatus(String ksname, String viewName, Token token)
    {
        String req = "INSERT INTO system.%s (keyspace_name, view_name, last_token) VALUES (?, ?, ?)";
        Token.TokenFactory factory = ViewsBuildsInProgress.partitioner.getTokenFactory();
        executeInternal(format(req, VIEWS_BUILDS_IN_PROGRESS), ksname, viewName, factory.toString(token));
    }

    public static Pair<Integer, Token> getViewBuildStatus(String ksname, String viewName)
    {
        String req = "SELECT generation_number, last_token FROM system.%s WHERE keyspace_name = ? AND view_name = ?";
        // TODO make async
        UntypedResultSet queryResultSet = executeInternal(format(req, VIEWS_BUILDS_IN_PROGRESS), ksname, viewName);
        if (queryResultSet == null || queryResultSet.isEmpty())
            return null;

        UntypedResultSet.Row row = queryResultSet.one();

        Integer generation = null;
        Token lastKey = null;
        if (row.has("generation_number"))
            generation = row.getInt("generation_number");
        if (row.has("last_key"))
        {
            Token.TokenFactory factory = ViewsBuildsInProgress.partitioner.getTokenFactory();
            lastKey = factory.fromString(row.getString("last_key"));
        }

        return Pair.create(generation, lastKey);
    }

    public static synchronized void saveTruncationRecord(ColumnFamilyStore cfs, long truncatedAt, CommitLogPosition position)
    {
        String req = "UPDATE system.%s SET truncated_at = truncated_at + ? WHERE key = '%s'";
        executeInternal(format(req, LOCAL, LOCAL), truncationAsMapEntry(cfs, truncatedAt, position));
        truncationRecords = null;
        forceBlockingFlush(LOCAL);
    }

    /**
     * This method is used to remove information about truncation time for specified column family
     */
    public static synchronized void removeTruncationRecord(TableId id)
    {
        Pair<CommitLogPosition, Long> truncationRecord = getTruncationRecord(id);
        if (truncationRecord == null)
            return;

        String req = "DELETE truncated_at[?] from system.%s WHERE key = '%s'";
        executeInternal(String.format(req, LOCAL, LOCAL), id.asUUID());
        truncationRecords = null;
        forceBlockingFlush(LOCAL);
    }

    private static Map<UUID, ByteBuffer> truncationAsMapEntry(ColumnFamilyStore cfs, long truncatedAt, CommitLogPosition position)
    {
        try (DataOutputBuffer out = DataOutputBuffer.scratchBuffer.get())
        {
            CommitLogPosition.serializer.serialize(position, out);
            out.writeLong(truncatedAt);
            return singletonMap(cfs.metadata.id.asUUID(), out.asNewBuffer());
        }
        catch (IOException e)
        {
            throw new RuntimeException(e);
        }
    }

    public static CommitLogPosition getTruncatedPosition(TableId id)
    {
        Pair<CommitLogPosition, Long> record = getTruncationRecord(id);
        return record == null ? null : record.left;
    }

    public static long getTruncatedAt(TableId id)
    {
        Pair<CommitLogPosition, Long> record = getTruncationRecord(id);
        return record == null ? Long.MIN_VALUE : record.right;
    }

    private static synchronized Pair<CommitLogPosition, Long> getTruncationRecord(TableId id)
    {
        if (truncationRecords == null)
            truncationRecords = readTruncationRecords();
        return truncationRecords.get(id);
    }

    private static Map<TableId, Pair<CommitLogPosition, Long>> readTruncationRecords()
    {
        // TODO make async
        UntypedResultSet rows = executeInternal(format("SELECT truncated_at FROM system.%s WHERE key = '%s'", LOCAL, LOCAL));

        Map<TableId, Pair<CommitLogPosition, Long>> records = new HashMap<>();

        if (!rows.isEmpty() && rows.one().has("truncated_at"))
        {
            Map<UUID, ByteBuffer> map = rows.one().getMap("truncated_at", UUIDType.instance, BytesType.instance);
            for (Map.Entry<UUID, ByteBuffer> entry : map.entrySet())
                records.put(TableId.fromUUID(entry.getKey()), truncationRecordFromBlob(entry.getValue()));
        }

        return records;
    }

    private static Pair<CommitLogPosition, Long> truncationRecordFromBlob(ByteBuffer bytes)
    {
        try (RebufferingInputStream in = new DataInputBuffer(bytes, true))
        {
            return Pair.create(CommitLogPosition.serializer.deserialize(in), in.available() > 0 ? in.readLong() : Long.MIN_VALUE);
        }
        catch (IOException e)
        {
            throw new RuntimeException(e);
        }
    }

    /**
     * Record tokens being used by another node
     */
    public static synchronized void updateTokens(InetAddress ep, Collection<Token> tokens)
    {
        if (ep.equals(FBUtilities.getBroadcastAddress()))
            return;

        String req = "INSERT INTO system.%s (peer, tokens) VALUES (?, ?)";
        logger.debug("PEERS TOKENS for {} = {}", ep, tokensAsSet(tokens));
        executeInternal(format(req, PEERS), ep, tokensAsSet(tokens));
    }

    public static synchronized void updatePreferredIP(InetAddress ep, InetAddress preferred_ip)
    {
        if (getPreferredIP(ep) == preferred_ip)
            return;

        String req = "INSERT INTO system.%s (peer, preferred_ip) VALUES (?, ?)";
        executeInternal(format(req, PEERS), ep, preferred_ip);
        forceBlockingFlush(PEERS);
    }

    public static synchronized void updatePeerInfo(InetAddress ep, String columnName, Object value)
    {
        if (ep.equals(FBUtilities.getBroadcastAddress()))
            return;

        String req = "INSERT INTO system.%s (peer, %s) VALUES (?, ?)";
        executeInternal(format(req, PEERS, columnName), ep, value);
    }

    public static synchronized void updateHintsDropped(InetAddress ep, UUID timePeriod, int value)
    {
        // with 30 day TTL
        String req = "UPDATE system.%s USING TTL 2592000 SET hints_dropped[ ? ] = ? WHERE peer = ?";
        executeInternal(format(req, PEER_EVENTS), timePeriod, value, ep);
    }

    // TODO need proper synchronization for async version
    public static synchronized void updateSchemaVersion(UUID version)
    {
        String req = "INSERT INTO system.%s (key, schema_version) VALUES ('%s', ?)";
        executeInternal(format(req, LOCAL, LOCAL), version);
    }

    private static Set<String> tokensAsSet(Collection<Token> tokens)
    {
        if (tokens.isEmpty())
            return Collections.emptySet();
        Token.TokenFactory factory = StorageService.instance.getTokenFactory();
        Set<String> s = new HashSet<>(tokens.size());
        for (Token tk : tokens)
            s.add(factory.toString(tk));
        return s;
    }

    private static Collection<Token> deserializeTokens(Collection<String> tokensStrings)
    {
        Token.TokenFactory factory = StorageService.instance.getTokenFactory();
        List<Token> tokens = new ArrayList<>(tokensStrings.size());
        for (String tk : tokensStrings)
            tokens.add(factory.fromString(tk));
        return tokens;
    }

    /**
     * Remove stored tokens being used by another node
     */
    public static synchronized void removeEndpoint(InetAddress ep)
    {
        String req = "DELETE FROM system.%s WHERE peer = ?";
        executeInternal(format(req, PEERS), ep);
        forceBlockingFlush(PEERS);
    }

    /**
     * This method is used to update the System Keyspace with the new tokens for this node
    */
    public static synchronized void updateTokens(Collection<Token> tokens)
    {
        assert !tokens.isEmpty() : "removeEndpoint should be used instead";

        Collection<Token> savedTokens = getSavedTokens();
        if (tokens.containsAll(savedTokens) && tokens.size() == savedTokens.size())
            return;

        String req = "INSERT INTO system.%s (key, tokens) VALUES ('%s', ?)";
        executeInternal(format(req, LOCAL, LOCAL), tokensAsSet(tokens));
        forceBlockingFlush(LOCAL);
    }

    public static void forceBlockingFlush(String cfname)
    {
        if (!DatabaseDescriptor.isUnsafeSystem())
            Keyspace.open(SchemaConstants.SYSTEM_KEYSPACE_NAME).getColumnFamilyStore(cfname).forceBlockingFlush();
    }

    /**
     * Return a map of stored tokens to IP addresses
     *
     */
    public static SetMultimap<InetAddress, Token> loadTokens()
    {
        SetMultimap<InetAddress, Token> tokenMap = HashMultimap.create();
        // TODO make async
        for (UntypedResultSet.Row row : executeInternal("SELECT peer, tokens FROM system." + PEERS))
        {
            InetAddress peer = row.getInetAddress("peer");
            if (row.has("tokens"))
                tokenMap.putAll(peer, deserializeTokens(row.getSet("tokens", UTF8Type.instance)));
        }

        return tokenMap;
    }

    /**
     * Return a map of store host_ids to IP addresses
     *
     */
    public static Map<InetAddress, UUID> loadHostIds()
    {
        Map<InetAddress, UUID> hostIdMap = new HashMap<>();
        // TODO make async
        for (UntypedResultSet.Row row : executeInternal("SELECT peer, host_id FROM system." + PEERS))
        {
            InetAddress peer = row.getInetAddress("peer");
            if (row.has("host_id"))
            {
                hostIdMap.put(peer, row.getUUID("host_id"));
            }
        }
        return hostIdMap;
    }

    /**
     * Get preferred IP for given endpoint if it is known. Otherwise this returns given endpoint itself.
     *
     * @param ep endpoint address to check
     * @return Preferred IP for given endpoint if present, otherwise returns given ep
     */
    public static InetAddress getPreferredIP(InetAddress ep)
    {
        String req = "SELECT preferred_ip FROM system.%s WHERE peer=?";
        // TODO make async
        UntypedResultSet result = executeInternal(format(req, PEERS), ep);
        if (!result.isEmpty() && result.one().has("preferred_ip"))
            return result.one().getInetAddress("preferred_ip");
        return ep;
    }

    /**
     * Return a map of IP addresses containing a map of dc and rack info
     */
    public static Map<InetAddress, Map<String,String>> loadDcRackInfo()
    {
        Map<InetAddress, Map<String, String>> result = new HashMap<>();
        // TODO make async
        for (UntypedResultSet.Row row : executeInternal("SELECT peer, data_center, rack from system." + PEERS))
        {
            InetAddress peer = row.getInetAddress("peer");
            if (row.has("data_center") && row.has("rack"))
            {
                Map<String, String> dcRack = new HashMap<>();
                dcRack.put("data_center", row.getString("data_center"));
                dcRack.put("rack", row.getString("rack"));
                result.put(peer, dcRack);
            }
        }
        return result;
    }

    /**
     * Get release version for given endpoint.
     * If release version is unknown, then this returns null.
     *
     * @param ep endpoint address to check
     * @return Release version or null if version is unknown.
     */
    public static CassandraVersion getReleaseVersion(InetAddress ep)
    {
        try
        {
            if (FBUtilities.getBroadcastAddress().equals(ep))
            {
                return new CassandraVersion(FBUtilities.getReleaseVersionString());
            }
            String req = "SELECT release_version FROM system.%s WHERE peer=?";
            // TODO make async
            UntypedResultSet result = executeInternal(format(req, PEERS), ep);
            if (result != null && result.one().has("release_version"))
            {
                return new CassandraVersion(result.one().getString("release_version"));
            }
            // version is unknown
            return null;
        }
        catch (IllegalArgumentException e)
        {
            // version string cannot be parsed
            return null;
        }
    }

    /**
     * One of three things will happen if you try to read the system keyspace:
     * 1. files are present and you can read them: great
     * 2. no files are there: great (new node is assumed)
     * 3. files are present but you can't read them: bad
     * @throws ConfigurationException
     */
    public static void checkHealth() throws ConfigurationException
    {
        Keyspace keyspace;
        try
        {
            keyspace = Keyspace.open(SchemaConstants.SYSTEM_KEYSPACE_NAME);
        }
        catch (AssertionError err)
        {
            // this happens when a user switches from OPP to RP.
            ConfigurationException ex = new ConfigurationException("Could not read system keyspace!");
            ex.initCause(err);
            throw ex;
        }
        ColumnFamilyStore cfs = keyspace.getColumnFamilyStore(LOCAL);

        String req = "SELECT cluster_name FROM system.%s WHERE key='%s'";
        // TODO make async
        UntypedResultSet result = executeInternal(format(req, LOCAL, LOCAL));

        if (result.isEmpty() || !result.one().has("cluster_name"))
        {
            // this is a brand new node
            if (!cfs.getLiveSSTables().isEmpty())
                throw new ConfigurationException("Found system keyspace files, but they couldn't be loaded!");

            // no system files.  this is a new node.
            return;
        }

        String savedClusterName = result.one().getString("cluster_name");
        if (!DatabaseDescriptor.getClusterName().equals(savedClusterName))
            throw new ConfigurationException("Saved cluster name " + savedClusterName + " != configured name " + DatabaseDescriptor.getClusterName());
    }

    public static Collection<Token> getSavedTokens()
    {
        String req = "SELECT tokens FROM system.%s WHERE key='%s'";
        // TODO make async
        UntypedResultSet result = executeInternal(format(req, LOCAL, LOCAL));
        return result.isEmpty() || !result.one().has("tokens")
             ? Collections.<Token>emptyList()
             : deserializeTokens(result.one().getSet("tokens", UTF8Type.instance));
    }

    public static int incrementAndGetGeneration()
    {
        String req = "SELECT gossip_generation FROM system.%s WHERE key='%s'";
        // TODO make async
        UntypedResultSet result = executeInternal(format(req, LOCAL, LOCAL));

        int generation;
        if (result.isEmpty() || !result.one().has("gossip_generation"))
        {
            // seconds-since-epoch isn't a foolproof new generation
            // (where foolproof is "guaranteed to be larger than the last one seen at this ip address"),
            // but it's as close as sanely possible
            generation = (int) (System.currentTimeMillis() / 1000);
        }
        else
        {
            // Other nodes will ignore gossip messages about a node that have a lower generation than previously seen.
            final int storedGeneration = result.one().getInt("gossip_generation") + 1;
            final int now = (int) (System.currentTimeMillis() / 1000);
            if (storedGeneration >= now)
            {
                logger.warn("Using stored Gossip Generation {} as it is greater than current system time {}.  See CASSANDRA-3654 if you experience problems",
                            storedGeneration, now);
                generation = storedGeneration;
            }
            else
            {
                generation = now;
            }
        }

        req = "INSERT INTO system.%s (key, gossip_generation) VALUES ('%s', ?)";
        // TODO make async?
        executeInternal(format(req, LOCAL, LOCAL), generation);
        forceBlockingFlush(LOCAL);

        return generation;
    }

    public static BootstrapState getBootstrapState()
    {
        String req = "SELECT bootstrapped FROM system.%s WHERE key='%s'";
        // TODO make async
        UntypedResultSet result = executeInternal(format(req, LOCAL, LOCAL));

        if (result.isEmpty() || !result.one().has("bootstrapped"))
            return BootstrapState.NEEDS_BOOTSTRAP;

        return BootstrapState.valueOf(result.one().getString("bootstrapped"));
    }

    public static boolean bootstrapComplete()
    {
        return getBootstrapState() == BootstrapState.COMPLETED;
    }

    public static boolean bootstrapInProgress()
    {
        return getBootstrapState() == BootstrapState.IN_PROGRESS;
    }

    public static boolean wasDecommissioned()
    {
        return getBootstrapState() == BootstrapState.DECOMMISSIONED;
    }

    public static void setBootstrapState(BootstrapState state)
    {
        if (getBootstrapState() == state)
            return;

        String req = "INSERT INTO system.%s (key, bootstrapped) VALUES ('%s', ?)";
        // TODO make async?
        executeInternal(format(req, LOCAL, LOCAL), state.name());
        forceBlockingFlush(LOCAL);
    }

    public static boolean isIndexBuilt(String keyspaceName, String indexName)
    {
        String req = "SELECT index_name FROM %s.\"%s\" WHERE table_name=? AND index_name=?";
        // TODO make async
        UntypedResultSet result = executeInternal(format(req, SchemaConstants.SYSTEM_KEYSPACE_NAME, BUILT_INDEXES), keyspaceName, indexName);
        return !result.isEmpty();
    }

    public static void setIndexBuilt(String keyspaceName, String indexName)
    {
        String req = "INSERT INTO %s.\"%s\" (table_name, index_name) VALUES (?, ?) IF NOT EXISTS;";
        executeInternal(String.format(req, SchemaConstants.SYSTEM_KEYSPACE_NAME, BUILT_INDEXES), keyspaceName, indexName);
        forceBlockingFlush(BUILT_INDEXES);
    }

    public static void setIndexRemoved(String keyspaceName, String indexName)
    {
        String req = "DELETE FROM %s.\"%s\" WHERE table_name = ? AND index_name = ? IF EXISTS";
        executeInternal(String.format(req, SchemaConstants.SYSTEM_KEYSPACE_NAME, BUILT_INDEXES), keyspaceName, indexName);
        forceBlockingFlush(BUILT_INDEXES);
    }

    public static List<String> getBuiltIndexes(String keyspaceName, Set<String> indexNames)
    {
        List<String> names = new ArrayList<>(indexNames);
        String req = "SELECT index_name from %s.\"%s\" WHERE table_name=? AND index_name IN ?";
        // TODO make async
        UntypedResultSet results = executeInternal(format(req, SchemaConstants.SYSTEM_KEYSPACE_NAME, BUILT_INDEXES), keyspaceName, names);
        return StreamSupport.stream(results.spliterator(), false)
                            .map(r -> r.getString("index_name"))
                            .collect(Collectors.toList());
    }

    /**
     * Read the host ID from the system keyspace, creating (and storing) one if
     * none exists.
     */
    public static UUID getLocalHostId()
    {
        String req = "SELECT host_id FROM system.%s WHERE key='%s'";
        // TODO make async
        UntypedResultSet result = executeInternal(format(req, LOCAL, LOCAL));

        // Look up the Host UUID (return it if found)
        if (!result.isEmpty() && result.one().has("host_id"))
            return result.one().getUUID("host_id");

        // ID not found, generate a new one, persist, and then return it.
        UUID hostId = UUID.randomUUID();
        logger.warn("No host ID found, created {} (Note: This should happen exactly once per node).", hostId);
        return setLocalHostId(hostId);
    }

    /**
     * Sets the local host ID explicitly.  Should only be called outside of SystemTable when replacing a node.
     */
    public static UUID setLocalHostId(UUID hostId)
    {
        String req = "INSERT INTO system.%s (key, host_id) VALUES ('%s', ?)";
        // TODO make async
        executeInternal(format(req, LOCAL, LOCAL), hostId);
        return hostId;
    }

    /**
     * Gets the stored rack for the local node, or null if none have been set yet.
     */
    public static String getRack()
    {
        String req = "SELECT rack FROM system.%s WHERE key='%s'";
        // TODO make async
        UntypedResultSet result = executeInternal(format(req, LOCAL, LOCAL));

        // Look up the Rack (return it if found)
        if (!result.isEmpty() && result.one().has("rack"))
            return result.one().getString("rack");

        return null;
    }

    /**
     * Gets the stored data center for the local node, or null if none have been set yet.
     */
    public static String getDatacenter()
    {
        String req = "SELECT data_center FROM system.%s WHERE key='%s'";
        // TODO make async
        UntypedResultSet result = executeInternal(format(req, LOCAL, LOCAL));

        // Look up the Data center (return it if found)
        if (!result.isEmpty() && result.one().has("data_center"))
            return result.one().getString("data_center");

        return null;
    }

    public static PaxosState loadPaxosState(DecoratedKey key, TableMetadata metadata, int nowInSec)
    {
        String req = "SELECT * FROM system.%s WHERE row_key = ? AND cf_id = ?";
        // TODO make async
        UntypedResultSet results = QueryProcessor.executeInternalWithNow(nowInSec, System.nanoTime(), format(req, PAXOS), key.getKey(), metadata.id.asUUID()).blockingGet();
        if (results.isEmpty())
            return new PaxosState(key, metadata);
        UntypedResultSet.Row row = results.one();

        Commit promised = row.has("in_progress_ballot")
                        ? new Commit(row.getUUID("in_progress_ballot"), new PartitionUpdate(metadata, key, metadata.regularAndStaticColumns(), 1))
                        : Commit.emptyCommit(key, metadata);
        // either we have both a recently accepted ballot and update or we have neither
        Commit accepted = row.has("proposal_version") && row.has("proposal")
                        ? new Commit(row.getUUID("proposal_ballot"),
                                     PartitionUpdate.fromBytes(row.getBytes("proposal"), getVersion(row, "proposal_version")))
                        : Commit.emptyCommit(key, metadata);
        // either most_recent_commit and most_recent_commit_at will both be set, or neither
        Commit mostRecent = row.has("most_recent_commit_version") && row.has("most_recent_commit")
                          ? new Commit(row.getUUID("most_recent_commit_at"),
                                       PartitionUpdate.fromBytes(row.getBytes("most_recent_commit"), getVersion(row, "most_recent_commit_version")))
                          : Commit.emptyCommit(key, metadata);
        return new PaxosState(promised, accepted, mostRecent);
    }

    private static EncodingVersion getVersion(UntypedResultSet.Row row, String name)
    {
        int messagingVersion = row.getInt(name);
        MessagingVersion version = MessagingVersion.fromHandshakeVersion(messagingVersion);
        return version.<WriteVersion>groupVersion(Verbs.Group.WRITES).encodingVersion;
    }

    public static void savePaxosPromise(Commit promise)
    {
        String req = "UPDATE system.%s USING TIMESTAMP ? AND TTL ? SET in_progress_ballot = ? WHERE row_key = ? AND cf_id = ?";
        executeInternal(format(req, PAXOS),
                        UUIDGen.microsTimestamp(promise.ballot),
                        paxosTtlSec(promise.update.metadata()),
                        promise.ballot,
                        promise.update.partitionKey().getKey(),
                        promise.update.metadata().id.asUUID());
    }

    public static void savePaxosProposal(Commit proposal)
    {
        executeInternal(format("UPDATE system.%s USING TIMESTAMP ? AND TTL ? SET proposal_ballot = ?, proposal = ?, proposal_version = ? WHERE row_key = ? AND cf_id = ?", PAXOS),
                        UUIDGen.microsTimestamp(proposal.ballot),
                        paxosTtlSec(proposal.update.metadata()),
                        proposal.ballot,
                        PartitionUpdate.toBytes(proposal.update, MessagingService.current_version.<WriteVersion>groupVersion(Verbs.Group.WRITES).encodingVersion),
                        MessagingService.current_version.protocolVersion().handshakeVersion,
                        proposal.update.partitionKey().getKey(),
                        proposal.update.metadata().id.asUUID());
    }

    public static int paxosTtlSec(TableMetadata metadata)
    {
        // keep paxos state around for at least 3h
        return Math.max(3 * 3600, metadata.params.gcGraceSeconds);
    }

    public static void savePaxosCommit(Commit commit)
    {
        // We always erase the last proposal (with the commit timestamp to no erase more recent proposal in case the commit is old)
        // even though that's really just an optimization  since SP.beginAndRepairPaxos will exclude accepted proposal older than the mrc.
        String cql = "UPDATE system.%s USING TIMESTAMP ? AND TTL ? SET proposal_ballot = null, proposal = null, most_recent_commit_at = ?, most_recent_commit = ?, most_recent_commit_version = ? WHERE row_key = ? AND cf_id = ?";
        executeInternal(format(cql, PAXOS),
                        UUIDGen.microsTimestamp(commit.ballot),
                        paxosTtlSec(commit.update.metadata()),
                        commit.ballot,
                        PartitionUpdate.toBytes(commit.update, MessagingService.current_version.<WriteVersion>groupVersion(Verbs.Group.WRITES).encodingVersion),
                        MessagingService.current_version.protocolVersion().handshakeVersion,
                        commit.update.partitionKey().getKey(),
                        commit.update.metadata().id.asUUID());
    }

    /**
     * Returns a RestorableMeter tracking the average read rate of a particular SSTable, restoring the last-seen rate
     * from values in system.sstable_activity if present.
     * @param keyspace the keyspace the sstable belongs to
     * @param table the table the sstable belongs to
     * @param generation the generation number for the sstable
     */
    public static RestorableMeter getSSTableReadMeter(String keyspace, String table, int generation)
    {
        String cql = "SELECT * FROM system.%s WHERE keyspace_name=? and columnfamily_name=? and generation=?";
        // TODO make async
        UntypedResultSet results = executeInternal(format(cql, SSTABLE_ACTIVITY), keyspace, table, generation);

        if (results.isEmpty())
            return new RestorableMeter();

        UntypedResultSet.Row row = results.one();
        double m15rate = row.getDouble("rate_15m");
        double m120rate = row.getDouble("rate_120m");
        return new RestorableMeter(m15rate, m120rate);
    }

    /**
     * Writes the current read rates for a given SSTable to system.sstable_activity
     */
    public static void persistSSTableReadMeter(String keyspace, String table, int generation, RestorableMeter meter)
    {
        // Store values with a one-day TTL to handle corner cases where cleanup might not occur
        String cql = "INSERT INTO system.%s (keyspace_name, columnfamily_name, generation, rate_15m, rate_120m) VALUES (?, ?, ?, ?, ?) USING TTL 864000";
        executeInternal(format(cql, SSTABLE_ACTIVITY),
                        keyspace,
                        table,
                        generation,
                        meter.fifteenMinuteRate(),
                        meter.twoHourRate());
    }

    /**
     * Clears persisted read rates from system.sstable_activity for SSTables that have been deleted.
     */
    public static void clearSSTableReadMeter(String keyspace, String table, int generation)
    {
        String cql = "DELETE FROM system.%s WHERE keyspace_name=? AND columnfamily_name=? and generation=?";
        executeInternal(format(cql, SSTABLE_ACTIVITY), keyspace, table, generation);
    }

    /**
     * Writes the current partition count and size estimates into SIZE_ESTIMATES_CF
     */
    public static void updateSizeEstimates(String keyspace, String table, Map<Range<Token>, Pair<Long, Long>> estimates)
    {
        long timestamp = FBUtilities.timestampMicros();
        PartitionUpdate update = new PartitionUpdate(SizeEstimates, UTF8Type.instance.decompose(keyspace), SizeEstimates.regularAndStaticColumns(), estimates.size());
        Mutation mutation = new Mutation(update);

        // delete all previous values with a single range tombstone.
        int nowInSec = FBUtilities.nowInSeconds();
        update.add(new RangeTombstone(Slice.make(SizeEstimates.comparator, table), new DeletionTime(timestamp - 1, nowInSec)));

        // add a CQL row for each primary token range.
        for (Map.Entry<Range<Token>, Pair<Long, Long>> entry : estimates.entrySet())
        {
            Range<Token> range = entry.getKey();
            Pair<Long, Long> values = entry.getValue();
            update.add(Rows.simpleBuilder(SizeEstimates, table, range.left.toString(), range.right.toString())
                           .timestamp(timestamp)
                           .add("partitions_count", values.left)
                           .add("mean_partition_size", values.right)
                           .build());
        }

        mutation.apply();
    }

    /**
     * Clears size estimates for a table (on table drop)
     */
    public static void clearSizeEstimates(String keyspace, String table)
    {
        String cql = format("DELETE FROM %s WHERE keyspace_name = ? AND table_name = ?", SizeEstimates.toString());
        executeInternal(cql, keyspace, table);
    }

    public static synchronized void updateAvailableRanges(String keyspace, Collection<Range<Token>> completedRanges)
    {
        String cql = "UPDATE system.%s SET ranges = ranges + ? WHERE keyspace_name = ?";
<<<<<<< HEAD
        Set<ByteBuffer> rangesToUpdate = new HashSet<>(completedRanges.size());
        for (Range<Token> range : completedRanges)
        {
            rangesToUpdate.add(rangeToBytes(range));
        }
        executeInternal(String.format(cql, AVAILABLE_RANGES), rangesToUpdate, keyspace);
=======
        executeInternal(format(cql, AVAILABLE_RANGES), rangesToUpdate(completedRanges), keyspace);
>>>>>>> 4a8ba509
    }

    public static synchronized Set<Range<Token>> getAvailableRanges(String keyspace, IPartitioner partitioner)
    {
        Set<Range<Token>> result = new HashSet<>();
        String query = "SELECT * FROM system.%s WHERE keyspace_name=?";
        // TODO make async
        UntypedResultSet rs = executeInternal(format(query, AVAILABLE_RANGES), keyspace);
        for (UntypedResultSet.Row row : rs)
        {
            Set<ByteBuffer> rawRanges = row.getSet("ranges", BytesType.instance);
            for (ByteBuffer rawRange : rawRanges)
            {
                result.add(byteBufferToRange(rawRange, partitioner));
            }
        }
        return ImmutableSet.copyOf(result);
    }

    public static void resetAvailableRanges(String keyspace)
    {
        String cql = "UPDATE system.%s SET ranges = null WHERE keyspace_name = ?";
        executeInternal(format(cql, AVAILABLE_RANGES), keyspace);
    }

    public static void resetAvailableRanges(String keyspace, Collection<Range<Token>> ranges)
    {
        String cql = "UPDATE system.%s SET ranges = ranges - ? WHERE keyspace_name = ?";
        executeInternal(format(cql, AVAILABLE_RANGES), rangesToUpdate(ranges), keyspace);
    }

    public static void resetAvailableRanges()
    {
        ColumnFamilyStore availableRanges = Keyspace.open(SchemaConstants.SYSTEM_KEYSPACE_NAME).getColumnFamilyStore(AVAILABLE_RANGES);
        availableRanges.truncateBlocking();
    }

    public static synchronized void updateTransferredRanges(StreamOperation streamOperation,
                                                         InetAddress peer,
                                                         String keyspace,
                                                         Collection<Range<Token>> streamedRanges)
    {
        String cql = "UPDATE system.%s SET ranges = ranges + ? WHERE operation = ? AND peer = ? AND keyspace_name = ?";
        executeInternal(format(cql, TRANSFERRED_RANGES), rangesToUpdate(streamedRanges), streamOperation.getDescription(), peer, keyspace);
    }

    private static Set<ByteBuffer> rangesToUpdate(Collection<Range<Token>> ranges)
    {
        return ranges.stream()
                     .map(SystemKeyspace::rangeToBytes)
                     .collect(Collectors.toSet());
    }

    public static synchronized Map<InetAddress, Set<Range<Token>>> getTransferredRanges(String description, String keyspace, IPartitioner partitioner)
    {
        Map<InetAddress, Set<Range<Token>>> result = new HashMap<>();
        String query = "SELECT * FROM system.%s WHERE operation = ? AND keyspace_name = ?";
        // TODO make async
        UntypedResultSet rs = executeInternal(format(query, TRANSFERRED_RANGES), description, keyspace);
        for (UntypedResultSet.Row row : rs)
        {
            InetAddress peer = row.getInetAddress("peer");
            Set<ByteBuffer> rawRanges = row.getSet("ranges", BytesType.instance);
            Set<Range<Token>> ranges = Sets.newHashSetWithExpectedSize(rawRanges.size());
            for (ByteBuffer rawRange : rawRanges)
            {
                ranges.add(byteBufferToRange(rawRange, partitioner));
            }
            result.put(peer, ranges);
        }
        return ImmutableMap.copyOf(result);
    }

    /**
     * Compare the release version in the system.local table with the one included in the distro.
     * If they don't match, snapshot all tables in the system keyspace. This is intended to be
     * called at startup to create a backup of the system tables during an upgrade
     *
     * @throws IOException
     */
    public static boolean snapshotOnVersionChange() throws IOException
    {
        String previous = getPreviousVersionString();
        String next = FBUtilities.getReleaseVersionString();

        // if we're restarting after an upgrade, snapshot the system keyspace
        if (!previous.equals(NULL_VERSION.toString()) && !previous.equals(next))

        {
            logger.info("Detected version upgrade from {} to {}, snapshotting system keyspace", previous, next);
            String snapshotName = Keyspace.getTimestampedSnapshotName(format("upgrade-%s-%s",
                                                                             previous,
                                                                             next));
            Keyspace systemKs = Keyspace.open(SchemaConstants.SYSTEM_KEYSPACE_NAME);
            systemKs.snapshot(snapshotName, null);
            return true;
        }

        return false;
    }

    /**
     * Try to determine what the previous version, if any, was installed on this node.
     * Primary source of truth is the release version in system.local. If the previous
     * version cannot be determined by looking there then either:
     * * the node never had a C* install before
     * * the was a very old version (pre 1.2) installed, which did not include system.local
     *
     * @return either a version read from the system.local table or one of two special values
     * indicating either no previous version (SystemUpgrade.NULL_VERSION) or an unreadable,
     * legacy version (SystemUpgrade.UNREADABLE_VERSION).
     */
    private static String getPreviousVersionString()
    {
        String req = "SELECT release_version FROM system.%s WHERE key='%s'";
        // TODO make async
        UntypedResultSet result = executeInternal(format(req, SystemKeyspace.LOCAL, SystemKeyspace.LOCAL));
        if (result.isEmpty() || !result.one().has("release_version"))
        {
            // it isn't inconceivable that one might try to upgrade a node straight from <= 1.1 to whatever
            // the current version is. If we couldn't read a previous version from system.local we check for
            // the existence of the legacy system.Versions table. We don't actually attempt to read a version
            // from there, but it informs us that this isn't a completely new node.
            for (File dataDirectory : Directories.getKSChildDirectories(SchemaConstants.SYSTEM_KEYSPACE_NAME))
            {
                if (dataDirectory.getName().equals("Versions") && dataDirectory.listFiles().length > 0)
                {
                    logger.trace("Found unreadable versions info in pre 1.2 system.Versions table");
                    return UNREADABLE_VERSION.toString();
                }
            }

            // no previous version information found, we can assume that this is a new node
            return NULL_VERSION.toString();
        }
        // report back whatever we found in the system table
        return result.one().getString("release_version");
    }

    private static ByteBuffer rangeToBytes(Range<Token> range)
    {
        try (DataOutputBuffer out = new DataOutputBuffer())
        {
            // The format with which token ranges are serialized in the system tables is the pre-3.0 serialization
            // format for ranges.
            // In the future, it might be worth switching to a stable text format for the ranges to 1) save that and 2)
            // be more user friendly (the serialization format we currently use is pretty custom).
            Range.tokenSerializer.serialize(range, out, BoundsVersion.LEGACY);
            return out.buffer();
        }
        catch (IOException e)
        {
            throw new IOError(e);
        }
    }

    @SuppressWarnings("unchecked")
    private static Range<Token> byteBufferToRange(ByteBuffer rawRange, IPartitioner partitioner)
    {
        try
        {
            // See rangeToBytes above for why version is 0.
            return (Range<Token>) Range.tokenSerializer.deserialize(ByteStreams.newDataInput(ByteBufferUtil.getArray(rawRange)),
                                                                    partitioner,
                                                                    BoundsVersion.LEGACY);
        }
        catch (IOException e)
        {
            throw new IOError(e);
        }
    }

    public static Single<UntypedResultSet> writePreparedStatement(String loggedKeyspace, MD5Digest key, String cql)
    {
        logger.debug("stored prepared statement for logged keyspace '{}': '{}'", loggedKeyspace, cql);
        return executeInternalAsync(
                format("INSERT INTO %s (logged_keyspace, prepared_id, query_string) VALUES (?, ?, ?)",
                PreparedStatements.toString()),
                loggedKeyspace, key.byteBuffer(), cql);
    }

    public static void removePreparedStatement(MD5Digest key)
    {
        executeInternal(format("DELETE FROM %s WHERE prepared_id = ?", PreparedStatements.toString()),
                        key.byteBuffer());
    }

    public static void resetPreparedStatements()
    {
        ColumnFamilyStore availableRanges = Keyspace.open(SchemaConstants.SYSTEM_KEYSPACE_NAME).getColumnFamilyStore(PREPARED_STATEMENTS);
        availableRanges.truncateBlocking();
    }

    public static List<Pair<String, String>> loadPreparedStatements()
    {
        String query = format("SELECT logged_keyspace, query_string FROM %s", PreparedStatements.toString());
        // TODO make async
        UntypedResultSet resultSet = executeOnceInternal(query).blockingGet();
        List<Pair<String, String>> r = new ArrayList<>();
        for (UntypedResultSet.Row row : resultSet)
            r.add(Pair.create(row.has("logged_keyspace") ? row.getString("logged_keyspace") : null,
                              row.getString("query_string")));
        return r;
    }
}<|MERGE_RESOLUTION|>--- conflicted
+++ resolved
@@ -1216,16 +1216,7 @@
     public static synchronized void updateAvailableRanges(String keyspace, Collection<Range<Token>> completedRanges)
     {
         String cql = "UPDATE system.%s SET ranges = ranges + ? WHERE keyspace_name = ?";
-<<<<<<< HEAD
-        Set<ByteBuffer> rangesToUpdate = new HashSet<>(completedRanges.size());
-        for (Range<Token> range : completedRanges)
-        {
-            rangesToUpdate.add(rangeToBytes(range));
-        }
-        executeInternal(String.format(cql, AVAILABLE_RANGES), rangesToUpdate, keyspace);
-=======
-        executeInternal(format(cql, AVAILABLE_RANGES), rangesToUpdate(completedRanges), keyspace);
->>>>>>> 4a8ba509
+        executeInternal(String.format(cql, AVAILABLE_RANGES), rangesToUpdate(completedRanges), keyspace);
     }
 
     public static synchronized Set<Range<Token>> getAvailableRanges(String keyspace, IPartitioner partitioner)
