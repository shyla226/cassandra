--- conflicted
+++ resolved
@@ -30,7 +30,6 @@
 import org.apache.cassandra.db.transform.Transformation;
 import org.apache.cassandra.io.sstable.CorruptSSTableException;
 import org.apache.cassandra.io.util.FileUtils;
-import org.apache.cassandra.net.MessagingService;
 import org.apache.cassandra.schema.TableMetadata;
 import org.apache.cassandra.serializers.MarshalException;
 import org.apache.cassandra.utils.FBUtilities;
@@ -147,25 +146,24 @@
      * Digests the partition represented by the provided iterator.
      *
      * @param iterator the iterator to digest.
-<<<<<<< HEAD
-     * @param digest the {@code MessageDigest} to use for the digest.
+     * @param hasher the {@link Hasher} to use for the digest.
      * @param version the version to use when producing the digest.
      */
-    public static void digest(UnfilteredRowIterator iterator, MessageDigest digest, DigestVersion version)
-    {
-        digestPartition(iterator, digest, version);
+    public static void digest(UnfilteredRowIterator iterator, Hasher hasher, DigestVersion version)
+    {
+        digestPartition(iterator, hasher, version);
         while (iterator.hasNext())
-            digestUnfiltered(iterator.next(), digest);
+            digestUnfiltered(iterator.next(), hasher);
     }
 
     /**
      * Digests the provided partition.
      *
      * @param partition the partition to digest.
-     * @param digest the {@code MessageDigest} to use for the digest.
+     * @param hasher the {@link Hasher} to use for the digest.
      * @param version the version to use when producing the digest.
      */
-    public static Flow<Void> digest(FlowableUnfilteredPartition partition, MessageDigest digest, DigestVersion version)
+    public static Flow<Void> digest(FlowableUnfilteredPartition partition, Hasher hasher, DigestVersion version)
     {
         // We only want to put something in the digest if the partition is not empty.
         // TODO In pre-TPC, FlowableUnfilteredPartition should not contain empty partition. It's a walkaround
@@ -175,38 +173,28 @@
             return partition.content().reduce(true,
                                               (first, unfiltered) -> {
                                                   if (first)
-                                                      digestPartition(partition, digest, version);
-                                                  digestUnfiltered(unfiltered, digest);
+                                                      digestPartition(partition, hasher, version);
+                                                  digestUnfiltered(unfiltered, hasher);
                                                   return false;
                                               })
                                       .map(b -> null);
         }
         else
         {
-            digestPartition(partition, digest, version);
-            return partition.content().process(unfiltered -> digestUnfiltered(unfiltered, digest));
+            digestPartition(partition, hasher, version);
+            return partition.content().process(unfiltered -> digestUnfiltered(unfiltered, hasher));
         }
     }
 
     /**
      * Digest the partition common information, excluding its content.
      */
-    public static MessageDigest digestPartition(PartitionTrait partition, MessageDigest digest, DigestVersion version)
-    {
-        digest.update(partition.partitionKey().getKey().duplicate());
-        partition.partitionLevelDeletion().digest(digest);
-        partition.columns().regulars.digest(digest);
-
-=======
-     * @param hasher the {@link Hasher} to use for the digest.
-     * @param version the messaging protocol to use when producing the digest.
-     */
-    public static void digest(UnfilteredRowIterator iterator, Hasher hasher, int version)
-    {
-        HashingUtils.updateBytes(hasher, iterator.partitionKey().getKey().duplicate());
-        iterator.partitionLevelDeletion().digest(hasher);
-        iterator.columns().regulars.digest(hasher);
->>>>>>> 30ed83d9
+    public static Hasher digestPartition(PartitionTrait partition, Hasher hasher, DigestVersion version)
+    {
+        HashingUtils.updateBytes(hasher, partition.partitionKey().getKey().duplicate());
+        partition.partitionLevelDeletion().digest(hasher);
+        partition.columns().regulars.digest(hasher);
+
         // When serializing an iterator, we skip the static columns if the iterator has not static row, even if the
         // columns() object itself has some (the columns() is a superset of what the iterator actually contains, and
         // will correspond to the queried columns pre-serialization). So we must avoid taking the satic column names
@@ -217,34 +205,21 @@
         // (since again, the columns could be different without the information represented by the iterator being
         // different), but removing them entirely is stricly speaking a breaking change (it would create mismatches on
         // upgrade) so we can only do on the next protocol version bump.
-<<<<<<< HEAD
         if (partition.staticRow() != Rows.EMPTY_STATIC_ROW)
-            partition.columns().statics.digest(digest);
-        FBUtilities.updateWithBoolean(digest, partition.isReverseOrder());
-        partition.staticRow().digest(digest);
-
-        return digest;
+            partition.columns().statics.digest(hasher);
+        HashingUtils.updateWithBoolean(hasher, partition.isReverseOrder());
+        partition.staticRow().digest(hasher);
+
+        return hasher;
     }
 
     /**
      * Digest a single unfiltered.
      */
-    public static MessageDigest digestUnfiltered(Unfiltered unfiltered, MessageDigest digest)
-    {
-        unfiltered.digest(digest);
-        return digest;
-=======
-        if (iterator.staticRow() != Rows.EMPTY_STATIC_ROW)
-            iterator.columns().statics.digest(hasher);
-        HashingUtils.updateWithBoolean(hasher, iterator.isReverseOrder());
-        iterator.staticRow().digest(hasher);
-
-        while (iterator.hasNext())
-        {
-            Unfiltered unfiltered = iterator.next();
-            unfiltered.digest(hasher);
-        }
->>>>>>> 30ed83d9
+    public static Hasher digestUnfiltered(Unfiltered unfiltered, Hasher hasher)
+    {
+        unfiltered.digest(hasher);
+        return hasher;
     }
 
     /**
