--- conflicted
+++ resolved
@@ -731,9 +731,6 @@
                 versions.add(data);
             }
 
-<<<<<<< HEAD
-            public ColumnData getReduced()
-=======
             /**
              * Determines it the {@code ColumnMetadata} is the one that should be used.
              * @param dataColumn the {@code ColumnMetadata} to use.
@@ -747,8 +744,7 @@
                 return AbstractTypeVersionComparator.INSTANCE.compare(column.type, dataColumn.type) < 0;
             }
 
-            protected ColumnData getReduced()
->>>>>>> 4838e81a
+            public ColumnData getReduced()
             {
                 if (column.isSimple())
                 {
