--- conflicted
+++ resolved
@@ -44,12 +44,8 @@
 import org.apache.cassandra.db.view.View;
 import org.apache.cassandra.exceptions.ConfigurationException;
 import org.apache.cassandra.exceptions.InvalidRequestException;
-<<<<<<< HEAD
 import org.apache.cassandra.transport.ProtocolVersion;
-=======
 import org.apache.cassandra.serializers.MarshalException;
-import org.apache.cassandra.transport.Server;
->>>>>>> da8b9b40
 import org.apache.cassandra.utils.ByteBufferUtil;
 import org.apache.cassandra.utils.FBUtilities;
 import org.apache.cassandra.utils.Pair;
@@ -385,13 +381,8 @@
     private static void convertSchemaToMutations(Map<DecoratedKey, Mutation> mutationMap, String schemaTableName)
     {
         ReadCommand cmd = getReadCommandForTableSchema(schemaTableName);
-<<<<<<< HEAD
         try (ReadExecutionController executionController = cmd.executionController();
              UnfilteredPartitionIterator iter = cmd.executeLocally(executionController))
-=======
-        try (ReadOrderGroup orderGroup = cmd.startOrderGroup();
-             UnfilteredPartitionIterator iter = cmd.executeLocally(orderGroup))
->>>>>>> da8b9b40
         {
             while (iter.hasNext())
             {
@@ -409,11 +400,7 @@
                         cmd.metadata().getKeyValidator().validate(key.getKey());
                     }
 
-<<<<<<< HEAD
-                    mutation.add(makeUpdateForSchema(partition, cmd.columnFilter()));
-=======
-                    mutation.add(PartitionUpdate.fromIterator(UnfilteredRowIterators.withValidation(partition)));
->>>>>>> da8b9b40
+                    mutation.add(makeUpdateForSchema(UnfilteredRowIterators.withValidation(partition), cmd.columnFilter()));
                 }
             }
         }
@@ -1019,18 +1006,6 @@
             {
                 if (!IGNORE_CORRUPTED_SCHEMA_TABLES)
                 {
-<<<<<<< HEAD
-                    logger.error("No columns found for table {}.{} in {}.{}.  This may be due to " +
-                                 "corruption or concurrent dropping and altering of a table.  If this table " +
-                                 "is supposed to be dropped, restart cassandra with -Dcassandra.ignore_corrupted_schema_tables=true " +
-                                 "and run the following query: \"DELETE FROM {}.{} WHERE keyspace_name = '{}' AND table_name = '{}';\"." +
-                                 "If the table is not supposed to be dropped, restore {}.{} sstables from backups.",
-                                 keyspaceName, tableName,
-                                 SchemaConstants.SCHEMA_KEYSPACE_NAME, COLUMNS,
-                                 SchemaConstants.SCHEMA_KEYSPACE_NAME, TABLES,
-                                 keyspaceName, tableName,
-                                 SchemaConstants.SCHEMA_KEYSPACE_NAME, COLUMNS);
-=======
                     if (tableName == null)
                         logger.error("Can not decode the table name in {} keyspace. This may be due to the sstable corruption." +
                                      "In order to start Cassandra ignoring this error, run it with -Dcassandra.ignore_corrupted_schema_tables=true", keyspaceName);
@@ -1040,8 +1015,11 @@
                                      "is supposed to be dropped, restart cassandra with -Dcassandra.ignore_corrupted_schema_tables=true " +
                                      "and run the following query: \"DELETE FROM {}.{} WHERE keyspace_name = '{}' AND table_name = '{}';\"." +
                                      "If the table is not supposed to be dropped, restore {}.{} sstables from backups.",
-                                     keyspaceName, tableName, NAME, COLUMNS, NAME, TABLES, keyspaceName, tableName, NAME, COLUMNS);
->>>>>>> da8b9b40
+                                     keyspaceName, tableName,
+                                     SchemaConstants.SCHEMA_KEYSPACE_NAME, COLUMNS,
+                                     SchemaConstants.SCHEMA_KEYSPACE_NAME, TABLES,
+                                     keyspaceName, tableName,
+                                     SchemaConstants.SCHEMA_KEYSPACE_NAME, COLUMNS);
                     throw exc;
                 }
                 else
