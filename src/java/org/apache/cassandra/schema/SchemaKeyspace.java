--- conflicted
+++ resolved
@@ -24,13 +24,9 @@
 import java.util.*;
 import java.util.concurrent.Semaphore;
 import java.util.concurrent.TimeUnit;
-<<<<<<< HEAD
 import java.util.concurrent.locks.Lock;
 import java.util.concurrent.locks.LockSupport;
 import java.util.concurrent.locks.ReentrantLock;
-import java.util.stream.Collectors;
-=======
->>>>>>> ec536dc0
 
 import com.google.common.collect.ImmutableList;
 import com.google.common.collect.MapDifference;
@@ -60,11 +56,7 @@
 import org.apache.cassandra.transport.ProtocolVersion;
 import org.apache.cassandra.utils.ByteBufferUtil;
 import org.apache.cassandra.utils.FBUtilities;
-<<<<<<< HEAD
-import org.apache.cassandra.utils.Pair;
 import org.apache.cassandra.utils.concurrent.Locks;
-=======
->>>>>>> ec536dc0
 
 import static java.lang.String.format;
 
@@ -85,11 +77,7 @@
     private static final Logger logger = LoggerFactory.getLogger(SchemaKeyspace.class);
 
     private static final boolean FLUSH_SCHEMA_TABLES = Boolean.parseBoolean(System.getProperty("cassandra.test.flush_local_schema_changes", "true"));
-<<<<<<< HEAD
-    private static final Semaphore schemaLock = new Semaphore(1, true);
-=======
     private static final boolean IGNORE_CORRUPTED_SCHEMA_TABLES = Boolean.parseBoolean(System.getProperty("cassandra.ignore_corrupted_schema_tables", "false"));
->>>>>>> ec536dc0
 
     public static final String KEYSPACES = "keyspaces";
     public static final String TABLES = "tables";
@@ -914,24 +902,6 @@
         return keyspaces.build();
     }
 
-<<<<<<< HEAD
-    private static Keyspaces fetchKeyspacesOnly(Set<String> includedKeyspaceNames)
-    {
-        /*
-         * We know the keyspace names we are going to query, but we still want to run the SELECT IN
-         * query, to filter out the keyspaces that had been dropped by the applied mutation set.
-         */
-        String query = format("SELECT keyspace_name FROM %s.%s WHERE keyspace_name IN ?", SchemaConstants.SCHEMA_KEYSPACE_NAME, KEYSPACES);
-
-        Keyspaces.Builder keyspaces = org.apache.cassandra.schema.Keyspaces.builder();
-        // TODO make async?
-        for (UntypedResultSet.Row row : query(query, new ArrayList<>(includedKeyspaceNames)).blockingGet())
-            keyspaces.add(fetchKeyspace(row.getString("keyspace_name")));
-        return keyspaces.build();
-    }
-
-=======
->>>>>>> ec536dc0
     private static KeyspaceMetadata fetchKeyspace(String keyspaceName)
     {
         KeyspaceParams params = fetchKeyspaceParams(keyspaceName);
@@ -974,12 +944,8 @@
         String query = format("SELECT table_name FROM %s.%s WHERE keyspace_name = ?", SchemaConstants.SCHEMA_KEYSPACE_NAME, TABLES);
 
         Tables.Builder tables = org.apache.cassandra.schema.Tables.builder();
-<<<<<<< HEAD
         // TODO make async?
         for (UntypedResultSet.Row row : query(query, keyspaceName).blockingGet())
-            tables.add(fetchTable(keyspaceName, row.getString("table_name"), types));
-=======
-        for (UntypedResultSet.Row row : query(query, keyspaceName))
         {
             String tableName = row.getString("table_name");
             try
@@ -1004,7 +970,6 @@
                 }
             }
         }
->>>>>>> ec536dc0
         return tables.build();
     }
 
@@ -1052,18 +1017,13 @@
     private static List<ColumnMetadata> fetchColumns(String keyspace, String table, Types types)
     {
         String query = format("SELECT * FROM %s.%s WHERE keyspace_name = ? AND table_name = ?", SchemaConstants.SCHEMA_KEYSPACE_NAME, COLUMNS);
-<<<<<<< HEAD
-        List<ColumnDefinition> columns = new ArrayList<>();
         // TODO make async?
-        query(query, keyspace, table).blockingGet().forEach(row -> columns.add(createColumnFromRow(row, types)));
-=======
-        UntypedResultSet columnRows = query(query, keyspace, table);
+		UntypedResultSet columnRows = query(query, keyspace, table).blockingGet();
         if (columnRows.isEmpty())
             throw new MissingColumns("Columns not found in schema table for " + keyspace + "." + table);
 
         List<ColumnMetadata> columns = new ArrayList<>();
         columnRows.forEach(row -> columns.add(createColumnFromRow(row, types)));
->>>>>>> ec536dc0
         return columns;
     }
 
@@ -1091,14 +1051,9 @@
     private static Map<ByteBuffer, DroppedColumn> fetchDroppedColumns(String keyspace, String table)
     {
         String query = format("SELECT * FROM %s.%s WHERE keyspace_name = ? AND table_name = ?", SchemaConstants.SCHEMA_KEYSPACE_NAME, DROPPED_COLUMNS);
-<<<<<<< HEAD
-        Map<ByteBuffer, CFMetaData.DroppedColumn> columns = new HashMap<>();
+        Map<ByteBuffer, DroppedColumn> columns = new HashMap<>();
         // TODO make async?
         for (UntypedResultSet.Row row : query(query, keyspace, table).blockingGet())
-=======
-        Map<ByteBuffer, DroppedColumn> columns = new HashMap<>();
-        for (UntypedResultSet.Row row : query(query, keyspace, table))
->>>>>>> ec536dc0
         {
             DroppedColumn column = createDroppedColumnFromRow(row);
             columns.put(column.column.name.bytes, column);
@@ -1332,132 +1287,6 @@
     /**
      * Computes the set of names of keyspaces affected by the provided schema mutations.
      */
-<<<<<<< HEAD
-    public static synchronized Completable mergeSchemaAndAnnounceVersion(Collection<Mutation> mutations) throws ConfigurationException
-    {
-        return mergeSchema(mutations, true);
-    }
-
-    public static Completable mergeSchema(Collection<Mutation> mutations)
-    {
-        return mergeSchema(mutations, false);
-    }
-
-    // TODO need an async lock for this, synchronization doesn't cover what's run in the map/flatMap call
-    public static synchronized Completable mergeSchema(Collection<Mutation> mutations, boolean announce)
-    {
-        logger.debug("Going to merge schema change");
-
-        // only compare the keyspaces affected by this set of schema mutations
-        Set<String> affectedKeyspaces =
-        mutations.stream()
-                 .map(m -> UTF8Type.instance.compose(m.key().getKey()))
-                 .collect(Collectors.toSet());
-
-        // fetch the current state of schema for the affected keyspaces only
-        Keyspaces before = Schema.instance.getKeyspaces(affectedKeyspaces);
-
-        // apply the schema mutations and flush
-        List<Completable> writes = new ArrayList<>(mutations.size());
-        for (Mutation mutation : mutations)
-            writes.add(mutation.applyAsync());
-
-        return Completable.fromAction(schemaLock::acquireUninterruptibly)
-                          .concatWith(Completable.concat(writes))
-                          .andThen(Completable.defer(() -> FLUSH_SCHEMA_TABLES ? flush() : Completable.complete()).subscribeOn(Schedulers.io()))
-                          .andThen(Completable.defer(() ->
-                                                            {
-                                                                // fetch the new state of schema from schema tables (not applied to Schema.instance yet)
-                                                                Keyspaces after = fetchKeyspacesOnly(affectedKeyspaces);
-
-                                                                // deal with the diff
-                                                                MapDifference<String, KeyspaceMetadata> keyspacesDiff = before.diff(after);
-
-                                                                // dropped keyspaces
-                                                                for (KeyspaceMetadata keyspace : keyspacesDiff.entriesOnlyOnLeft().values())
-                                                                {
-                                                                    keyspace.functions.udas().forEach(Schema.instance::dropAggregate);
-                                                                    keyspace.functions.udfs().forEach(Schema.instance::dropFunction);
-                                                                    keyspace.views.forEach(v -> Schema.instance.dropView(v.ksName, v.viewName));
-                                                                    keyspace.tables.forEach(t -> Schema.instance.dropTable(t.ksName, t.cfName));
-                                                                    keyspace.types.forEach(Schema.instance::dropType);
-                                                                    Schema.instance.dropKeyspace(keyspace.name);
-                                                                }
-
-                                                                // new keyspaces
-                                                                for (KeyspaceMetadata keyspace : keyspacesDiff.entriesOnlyOnRight().values())
-                                                                {
-                                                                    Schema.instance.addKeyspace(KeyspaceMetadata.create(keyspace.name, keyspace.params));
-                                                                    keyspace.types.forEach(Schema.instance::addType);
-                                                                    keyspace.tables.forEach(Schema.instance::addTable);
-                                                                    keyspace.views.forEach(Schema.instance::addView);
-                                                                    keyspace.functions.udfs().forEach(Schema.instance::addFunction);
-                                                                    keyspace.functions.udas().forEach(Schema.instance::addAggregate);
-                                                                }
-
-                                                                // updated keyspaces
-                                                                for (Map.Entry<String, MapDifference.ValueDifference<KeyspaceMetadata>> diff : keyspacesDiff.entriesDiffering().entrySet())
-                                                                    updateKeyspace(diff.getKey(), diff.getValue().leftValue(), diff.getValue().rightValue());
-
-                                                                logger.debug("Done merging schema");
-
-                                                                if (announce)
-                                                                    return Schema.instance.updateVersionAndAnnounce().toCompletable();
-                                                                else
-                                                                    return Completable.complete();
-                                                            }))
-                          .doOnTerminate(schemaLock::release);
-    }
-
-    private static void updateKeyspace(String keyspaceName, KeyspaceMetadata keyspaceBefore, KeyspaceMetadata keyspaceAfter)
-    {
-        // calculate the deltas
-        MapDifference<String, CFMetaData> tablesDiff = keyspaceBefore.tables.diff(keyspaceAfter.tables);
-        MapDifference<String, ViewDefinition> viewsDiff = keyspaceBefore.views.diff(keyspaceAfter.views);
-        MapDifference<ByteBuffer, UserType> typesDiff = keyspaceBefore.types.diff(keyspaceAfter.types);
-
-        Map<Pair<FunctionName, List<String>>, UDFunction> udfsBefore = new HashMap<>();
-        keyspaceBefore.functions.udfs().forEach(f -> udfsBefore.put(Pair.create(f.name(), functionArgumentsList(f)), f));
-        Map<Pair<FunctionName, List<String>>, UDFunction> udfsAfter = new HashMap<>();
-        keyspaceAfter.functions.udfs().forEach(f -> udfsAfter.put(Pair.create(f.name(), functionArgumentsList(f)), f));
-        MapDifference<Pair<FunctionName, List<String>>, UDFunction> udfsDiff = Maps.difference(udfsBefore, udfsAfter);
-
-        Map<Pair<FunctionName, List<String>>, UDAggregate> udasBefore = new HashMap<>();
-        keyspaceBefore.functions.udas().forEach(f -> udasBefore.put(Pair.create(f.name(), functionArgumentsList(f)), f));
-        Map<Pair<FunctionName, List<String>>, UDAggregate> udasAfter = new HashMap<>();
-        keyspaceAfter.functions.udas().forEach(f -> udasAfter.put(Pair.create(f.name(), functionArgumentsList(f)), f));
-        MapDifference<Pair<FunctionName, List<String>>, UDAggregate> udasDiff = Maps.difference(udasBefore, udasAfter);
-
-        // update keyspace params, if changed
-        if (!keyspaceBefore.params.equals(keyspaceAfter.params))
-            Schema.instance.updateKeyspace(keyspaceName, keyspaceAfter.params);
-
-        // drop everything removed
-        udasDiff.entriesOnlyOnLeft().values().forEach(Schema.instance::dropAggregate);
-        udfsDiff.entriesOnlyOnLeft().values().forEach(Schema.instance::dropFunction);
-        viewsDiff.entriesOnlyOnLeft().values().forEach(v -> Schema.instance.dropView(v.ksName, v.viewName));
-        tablesDiff.entriesOnlyOnLeft().values().forEach(t -> Schema.instance.dropTable(t.ksName, t.cfName));
-        typesDiff.entriesOnlyOnLeft().values().forEach(Schema.instance::dropType);
-
-        // add everything created
-        typesDiff.entriesOnlyOnRight().values().forEach(Schema.instance::addType);
-        tablesDiff.entriesOnlyOnRight().values().forEach(Schema.instance::addTable);
-        viewsDiff.entriesOnlyOnRight().values().forEach(Schema.instance::addView);
-        udfsDiff.entriesOnlyOnRight().values().forEach(Schema.instance::addFunction);
-        udasDiff.entriesOnlyOnRight().values().forEach(Schema.instance::addAggregate);
-
-        // update everything altered
-        for (MapDifference.ValueDifference<UserType> diff : typesDiff.entriesDiffering().values())
-            Schema.instance.updateType(diff.rightValue());
-        for (MapDifference.ValueDifference<CFMetaData> diff : tablesDiff.entriesDiffering().values())
-            Schema.instance.updateTable(diff.rightValue());
-        for (MapDifference.ValueDifference<ViewDefinition> diff : viewsDiff.entriesDiffering().values())
-            Schema.instance.updateView(diff.rightValue());
-        for (MapDifference.ValueDifference<UDFunction> diff : udfsDiff.entriesDiffering().values())
-            Schema.instance.updateFunction(diff.rightValue());
-        for (MapDifference.ValueDifference<UDAggregate> diff : udasDiff.entriesDiffering().values())
-            Schema.instance.updateAggregate(diff.rightValue());
-=======
     static Set<String> affectedKeyspaces(Collection<Mutation> mutations)
     {
         // only compare the keyspaces affected by this set of schema mutations
@@ -1466,11 +1295,14 @@
                         .collect(toSet());
     }
 
-    static void applyChanges(Collection<Mutation> mutations)
-    {
-        mutations.forEach(Mutation::apply);
-        if (SchemaKeyspace.FLUSH_SCHEMA_TABLES)
-            SchemaKeyspace.flush();
+    static Completable applyChanges(Collection<Mutation> mutations)
+    {
+        List<Completable> writes = new ArrayList<>(mutations.size());
+        for (Mutation mutation : mutations)
+            writes.add(mutation.applyAsync());
+
+        return Completable.concat(writes)
+                          .andThen(Completable.defer(() -> FLUSH_SCHEMA_TABLES ? flush() : Completable.complete()).subscribeOn(Schedulers.io()));
     }
 
     static Keyspaces fetchKeyspaces(Set<String> toFetch)
@@ -1482,10 +1314,9 @@
         String query = format("SELECT keyspace_name FROM %s.%s WHERE keyspace_name IN ?", SchemaConstants.SCHEMA_KEYSPACE_NAME, KEYSPACES);
 
         Keyspaces.Builder keyspaces = org.apache.cassandra.schema.Keyspaces.builder();
-        for (UntypedResultSet.Row row : query(query, new ArrayList<>(toFetch)))
+        for (UntypedResultSet.Row row : query(query, new ArrayList<>(toFetch)).blockingGet())
             keyspaces.add(fetchKeyspace(row.getString("keyspace_name")));
         return keyspaces.build();
->>>>>>> ec536dc0
     }
 
     /*
