--- conflicted
+++ resolved
@@ -217,13 +217,8 @@
         else if (throwOnDuplicate && ksm.getTableOrViewNullable(cfm.name) != null)
             return Completable.error(new AlreadyExistsException(cfm.keyspace, cfm.name));
 
-<<<<<<< HEAD
-        logger.info("Create new table: {}/{}", cfm, cfm.id);
+        logger.info("Create new table: {}", cfm.toDebugString());
         return announce(SchemaKeyspace.makeCreateTableMutation(ksm, cfm, timestamp), announceLocally);
-=======
-        logger.info("Create new table: {}", cfm.toDebugString());
-        announce(SchemaKeyspace.makeCreateTableMutation(ksm, cfm, timestamp), announceLocally);
->>>>>>> 8d852603
     }
 
     public static Completable announceNewView(ViewMetadata view, boolean announceLocally) throws ConfigurationException
@@ -294,13 +289,8 @@
 
         current.validateCompatibility(updated);
 
-<<<<<<< HEAD
-        logger.info("Update table '{}/{}' From {} To {}", current.keyspace, current.name, current, updated);
+        logger.info("Update table '{}/{}' From {} To {}", current.keyspace, current.name, current.toDebugString(), updated.toDebugString());
         return announce(SchemaKeyspace.makeUpdateTableMutation(ksm, current, updated, FBUtilities.timestampMicros()), announceLocally);
-=======
-        logger.info("Update table '{}/{}' From {} To {}", current.keyspace, current.name, current.toDebugString(), updated.toDebugString());
-        announce(SchemaKeyspace.makeUpdateTableMutation(ksm, current, updated, FBUtilities.timestampMicros()), announceLocally);
->>>>>>> 8d852603
     }
 
     public static Completable announceViewUpdate(ViewMetadata view, boolean announceLocally) throws ConfigurationException
