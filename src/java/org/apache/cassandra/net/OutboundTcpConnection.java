--- conflicted
+++ resolved
@@ -177,15 +177,11 @@
 
     private static boolean isLocalDC(InetAddress targetHost)
     {
-<<<<<<< HEAD
-        return DatabaseDescriptor.getEndpointSnitch().isInLocalDatacenter(targetHost);
-=======
         String remoteDC = DatabaseDescriptor.getEndpointSnitch().getDatacenter(targetHost);
         String localDC = DatabaseDescriptor.getEndpointSnitch().getDatacenter(FBUtilities.getBroadcastAddress());
 
         // When we don't know the DC default to local
         return remoteDC.equals(localDC) || DatabaseDescriptor.getEndpointSnitch().isDefaultDC(remoteDC);
->>>>>>> 370ac97d
     }
 
     public void enqueue(Message message)
