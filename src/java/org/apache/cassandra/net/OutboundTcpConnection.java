--- conflicted
+++ resolved
@@ -492,17 +492,11 @@
                 WritableByteChannel ch = socket.getChannel();
                 out = new BufferedDataOutputStreamPlus(ch != null ? ch : Channels.newChannel(socket.getOutputStream()), BUFFER_SIZE);
 
-<<<<<<< HEAD
                 ProtocolVersion targetProtocolVersion = targetVersion.protocolVersion();
+                boolean compress = shouldCompressConnection(poolReference.endPoint());
 
                 out.writeInt(MessagingService.PROTOCOL_MAGIC);
-                out.writeInt(targetProtocolVersion.makeProtocolHeader(shouldCompressConnection(), false));
-=======
-                boolean compress = shouldCompressConnection(poolReference.endPoint());
-
-                out.writeInt(MessagingService.PROTOCOL_MAGIC);
-                writeHeader(out, targetVersion, compress);
->>>>>>> d1ec7eff
+                out.writeInt(targetProtocolVersion.makeProtocolHeader(compress, false));
                 out.flush();
 
                 DataInputStream in = new DataInputStream(socket.getInputStream());
@@ -552,7 +546,6 @@
 
                 out.writeInt(MessagingService.current_version.protocolVersion().handshakeVersion);
                 CompactEndpointSerializationHelper.serialize(FBUtilities.getBroadcastAddress(), out);
-<<<<<<< HEAD
 
                 // Writes connection parameters
                 if (targetVersion.isDSE())
@@ -563,10 +556,7 @@
                     connectionParameters.serializer().serialize(connectionParameters, out);
                 }
 
-                if (shouldCompressConnection())
-=======
                 if (compress)
->>>>>>> d1ec7eff
                 {
                     out.flush();
                     logger.trace("Upgrading OutputStream to {} to be compressed", endpoint);
