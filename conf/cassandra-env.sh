# Licensed to the Apache Software Foundation (ASF) under one
# or more contributor license agreements.  See the NOTICE file
# distributed with this work for additional information
# regarding copyright ownership.  The ASF licenses this file
# to you under the Apache License, Version 2.0 (the
# "License"); you may not use this file except in compliance
# with the License.  You may obtain a copy of the License at
#
#     http://www.apache.org/licenses/LICENSE-2.0
#
# Unless required by applicable law or agreed to in writing, software
# distributed under the License is distributed on an "AS IS" BASIS,
# WITHOUT WARRANTIES OR CONDITIONS OF ANY KIND, either express or implied.
# See the License for the specific language governing permissions and
# limitations under the License.

calculate_heap_sizes()
{
    case "`uname`" in
        Linux)
            system_memory_in_mb=`free -m | awk '/:/ {print $2;exit}'`
            system_cpu_cores=`egrep -c 'processor([[:space:]]+):.*' /proc/cpuinfo`
        ;;
        FreeBSD)
            system_memory_in_bytes=`sysctl hw.physmem | awk '{print $2}'`
            system_memory_in_mb=`expr $system_memory_in_bytes / 1024 / 1024`
            system_cpu_cores=`sysctl hw.ncpu | awk '{print $2}'`
        ;;
        SunOS)
            system_memory_in_mb=`prtconf | awk '/Memory size:/ {print $3}'`
            system_cpu_cores=`psrinfo | wc -l`
        ;;
        Darwin)
            system_memory_in_bytes=`sysctl hw.memsize | awk '{print $2}'`
            system_memory_in_mb=`expr $system_memory_in_bytes / 1024 / 1024`
            system_cpu_cores=`sysctl hw.ncpu | awk '{print $2}'`
        ;;
        *)
            # assume reasonable defaults for e.g. a modern desktop or
            # cheap server
            system_memory_in_mb="2048"
            system_cpu_cores="2"
        ;;
    esac

    # some systems like the raspberry pi don't report cores, use at least 1
    if [ "$system_cpu_cores" -lt "1" ]
    then
        system_cpu_cores="1"
    fi

    # set max heap size based on the following
    # max(min(1/2 ram, 1024MB), min(1/4 ram, 8GB))
    # calculate 1/2 ram and cap to 1024MB
    # calculate 1/4 ram and cap to 8192MB
    # pick the max
    half_system_memory_in_mb=`expr $system_memory_in_mb / 2`
    quarter_system_memory_in_mb=`expr $half_system_memory_in_mb / 2`
    if [ "$half_system_memory_in_mb" -gt "1024" ]
    then
        half_system_memory_in_mb="1024"
    fi
    if [ "$quarter_system_memory_in_mb" -gt "8192" ]
    then
        quarter_system_memory_in_mb="8192"
    fi
    if [ "$half_system_memory_in_mb" -gt "$quarter_system_memory_in_mb" ]
    then
        max_heap_size_in_mb="$half_system_memory_in_mb"
    else
        max_heap_size_in_mb="$quarter_system_memory_in_mb"
    fi
    MAX_HEAP_SIZE="${max_heap_size_in_mb}M"

    # Young gen: min(max_sensible_per_modern_cpu_core * num_cores, 1/4 * heap size)
    max_sensible_yg_per_core_in_mb="100"
    max_sensible_yg_in_mb=`expr $max_sensible_yg_per_core_in_mb "*" $system_cpu_cores`

    desired_yg_in_mb=`expr $max_heap_size_in_mb / 4`

    if [ "$desired_yg_in_mb" -gt "$max_sensible_yg_in_mb" ]
    then
        HEAP_NEWSIZE="${max_sensible_yg_in_mb}M"
    else
        HEAP_NEWSIZE="${desired_yg_in_mb}M"
    fi
}

<<<<<<< HEAD
#GC log path has to be defined here because it needs to access CASSANDRA_HOME
if [ $JAVA_VERSION -ge 11 ] ; then
    # See description of https://bugs.openjdk.java.net/browse/JDK-8046148 for details about the syntax
    # The following is the equivalent to -XX:+PrintGCDetails -XX:+UseGCLogFileRotation -XX:NumberOfGCLogFiles=10 -XX:GCLogFileSize=10M
    echo "$JVM_OPTS" | grep -q "^-[X]log:gc"
    if [ "$?" = "1" ] ; then # [X] to prevent ccm from replacing this line
        # only add -Xlog:gc if it's not mentioned in jvm-server.options file
        mkdir -p ${CASSANDRA_HOME}/logs
        JVM_OPTS="$JVM_OPTS -Xlog:gc=info,heap*=trace,age*=debug,safepoint=info,promotion*=trace:file=${CASSANDRA_HOME}/logs/gc.log:time,uptime,pid,tid,level:filecount=10,filesize=10485760"
    fi
else
    # Java 8
    echo "$JVM_OPTS" | grep -q "^-[X]loggc"
    if [ "$?" = "1" ] ; then # [X] to prevent ccm from replacing this line
        # only add -Xlog:gc if it's not mentioned in jvm-server.options file
        mkdir -p ${CASSANDRA_HOME}/logs
        JVM_OPTS="$JVM_OPTS -Xloggc:${CASSANDRA_HOME}/logs/gc.log"
    fi
fi
=======
# Determine the sort of JVM we'll be running on.
java_ver_output=`"${JAVA:-java}" -version 2>&1`
jvmver=`echo "$java_ver_output" | grep '[openjdk|java] version' | awk -F'"' 'NR==1 {print $2}' | cut -d\- -f1`
JVM_VERSION=${jvmver%_*}
JVM_PATCH_VERSION=${jvmver#*_}

if [ "$JVM_VERSION" \< "1.8" ] ; then
    echo "Cassandra 3.0 and later require Java 8u40 or later."
    exit 1;
fi

if [ "$JVM_VERSION" \< "1.8" ] && [ "$JVM_PATCH_VERSION" -lt 40 ] ; then
    echo "Cassandra 3.0 and later require Java 8u40 or later."
    exit 1;
fi

jvm=`echo "$java_ver_output" | grep -A 1 '[openjdk|java] version' | awk 'NR==2 {print $1}'`
case "$jvm" in
    OpenJDK)
        JVM_VENDOR=OpenJDK
        # this will be "64-Bit" or "32-Bit"
        JVM_ARCH=`echo "$java_ver_output" | awk 'NR==3 {print $2}'`
        ;;
    "Java(TM)")
        JVM_VENDOR=Oracle
        # this will be "64-Bit" or "32-Bit"
        JVM_ARCH=`echo "$java_ver_output" | awk 'NR==3 {print $3}'`
        ;;
    *)
        # Help fill in other JVM values
        JVM_VENDOR=other
        JVM_ARCH=unknown
        ;;
esac

# Sets the path where logback and GC logs are written.
if [ "x$CASSANDRA_LOG_DIR" = "x" ] ; then
    CASSANDRA_LOG_DIR="$CASSANDRA_HOME/logs"
fi

#GC log path has to be defined here because it needs to access CASSANDRA_HOME
JVM_OPTS="$JVM_OPTS -Xloggc:${CASSANDRA_LOG_DIR}/gc.log"

# Here we create the arguments that will get passed to the jvm when
# starting cassandra.

# Read user-defined JVM options from jvm.options file
JVM_OPTS_FILE=$CASSANDRA_CONF/jvm.options
for opt in `grep "^-" $JVM_OPTS_FILE`
do
  JVM_OPTS="$JVM_OPTS $opt"
done
>>>>>>> 1381c875

# Check what parameters were defined on jvm-server.options file to avoid conflicts
echo $JVM_OPTS | grep -q Xmn
DEFINED_XMN=$?
echo $JVM_OPTS | grep -q Xmx
DEFINED_XMX=$?
echo $JVM_OPTS | grep -q Xms
DEFINED_XMS=$?
echo $JVM_OPTS | grep -q UseConcMarkSweepGC
USING_CMS=$?
echo $JVM_OPTS | grep -q UseG1GC
USING_G1=$?

# Override these to set the amount of memory to allocate to the JVM at
# start-up. For production use you may wish to adjust this for your
# environment. MAX_HEAP_SIZE is the total amount of memory dedicated
# to the Java heap. HEAP_NEWSIZE refers to the size of the young
# generation. Both MAX_HEAP_SIZE and HEAP_NEWSIZE should be either set
# or not (if you set one, set the other).
#
# The main trade-off for the young generation is that the larger it
# is, the longer GC pause times will be. The shorter it is, the more
# expensive GC will be (usually).
#
# The example HEAP_NEWSIZE assumes a modern 8-core+ machine for decent pause
# times. If in doubt, and if you do not particularly want to tweak, go with
# 100 MB per physical CPU core.

#MAX_HEAP_SIZE="4G"
#HEAP_NEWSIZE="800M"

# Set this to control the amount of arenas per-thread in glibc
#export MALLOC_ARENA_MAX=4

# only calculate the size if it's not set manually
if [ "x$MAX_HEAP_SIZE" = "x" ] && [ "x$HEAP_NEWSIZE" = "x" -o $USING_G1 -eq 0 ]; then
    calculate_heap_sizes
elif [ "x$MAX_HEAP_SIZE" = "x" ] ||  [ "x$HEAP_NEWSIZE" = "x" -a $USING_G1 -ne 0 ]; then
    echo "please set or unset MAX_HEAP_SIZE and HEAP_NEWSIZE in pairs when using CMS GC (see cassandra-env.sh)"
    exit 1
fi

if [ "x$MALLOC_ARENA_MAX" = "x" ] ; then
    export MALLOC_ARENA_MAX=4
fi

# We only set -Xms and -Xmx if they were not defined on jvm-server.options file
# If defined, both Xmx and Xms should be defined together.
if [ $DEFINED_XMX -ne 0 ] && [ $DEFINED_XMS -ne 0 ]; then
     JVM_OPTS="$JVM_OPTS -Xms${MAX_HEAP_SIZE}"
     JVM_OPTS="$JVM_OPTS -Xmx${MAX_HEAP_SIZE}"
elif [ $DEFINED_XMX -ne 0 ] || [ $DEFINED_XMS -ne 0 ]; then
     echo "Please set or unset -Xmx and -Xms flags in pairs on jvm-server.options file."
     exit 1
fi

# We only set -Xmn flag if it was not defined in jvm-server.options file
# and if the CMS GC is being used
# If defined, both Xmn and Xmx should be defined together.
if [ $DEFINED_XMN -eq 0 ] && [ $DEFINED_XMX -ne 0 ]; then
    echo "Please set or unset -Xmx and -Xmn flags in pairs on jvm-server.options file."
    exit 1
elif [ $DEFINED_XMN -ne 0 ] && [ $USING_CMS -eq 0 ]; then
    JVM_OPTS="$JVM_OPTS -Xmn${HEAP_NEWSIZE}"
fi

if [ "$JVM_ARCH" = "64-Bit" ] && [ $USING_CMS -eq 0 ]; then
    JVM_OPTS="$JVM_OPTS -XX:+UseCondCardMark"
fi

# provides hints to the JIT compiler
JVM_OPTS="$JVM_OPTS -XX:CompileCommandFile=$CASSANDRA_CONF/hotspot_compiler"

# add the jamm javaagent
JVM_OPTS="$JVM_OPTS -javaagent:$CASSANDRA_HOME/lib/jamm-0.3.2.jar"

# set jvm HeapDumpPath with CASSANDRA_HEAPDUMP_DIR
if [ "x$CASSANDRA_HEAPDUMP_DIR" != "x" ]; then
    JVM_OPTS="$JVM_OPTS -XX:HeapDumpPath=$CASSANDRA_HEAPDUMP_DIR/cassandra-`date +%s`-pid$$.hprof"
fi

# stop the jvm on OutOfMemoryError as it can result in some data corruption
# uncomment the preferred option
# ExitOnOutOfMemoryError and CrashOnOutOfMemoryError require a JRE greater or equals to 1.7 update 101 or 1.8 update 92
# For OnOutOfMemoryError we cannot use the JVM_OPTS variables because bash commands split words
# on white spaces without taking quotes into account
# JVM_OPTS="$JVM_OPTS -XX:+ExitOnOutOfMemoryError"
# JVM_OPTS="$JVM_OPTS -XX:+CrashOnOutOfMemoryError"
JVM_ON_OUT_OF_MEMORY_ERROR_OPT="-XX:OnOutOfMemoryError=kill -9 %p"

# print an heap histogram on OutOfMemoryError
# JVM_OPTS="$JVM_OPTS -Dcassandra.printHeapHistogramOnOutOfMemoryError=true"

# jmx: metrics and administration interface
#
# add this if you're having trouble connecting:
# JVM_OPTS="$JVM_OPTS -Djava.rmi.server.hostname=<public name>"
#
# see
# https://blogs.oracle.com/jmxetc/entry/troubleshooting_connection_problems_in_jconsole
# for more on configuring JMX through firewalls, etc. (Short version:
# get it working with no firewall first.)
#
# Cassandra ships with JMX accessible *only* from localhost.  
# To enable remote JMX connections, uncomment lines below
# with authentication and/or ssl enabled. See https://wiki.apache.org/cassandra/JmxSecurity 
#
if [ "x$LOCAL_JMX" = "x" ]; then
    LOCAL_JMX=yes
fi

# Specifies the default port over which Cassandra will be available for
# JMX connections.
# For security reasons, you should not expose this port to the internet.  Firewall it if needed.
JMX_PORT="7199"

if [ "$LOCAL_JMX" = "yes" ]; then
  JVM_OPTS="$JVM_OPTS -Dcassandra.jmx.local.port=$JMX_PORT"
  JVM_OPTS="$JVM_OPTS -Dcom.sun.management.jmxremote.authenticate=false"
else
  JVM_OPTS="$JVM_OPTS -Dcassandra.jmx.remote.port=$JMX_PORT"
  # if ssl is enabled the same port cannot be used for both jmx and rmi so either
  # pick another value for this property or comment out to use a random port (though see CASSANDRA-7087 for origins)
  JVM_OPTS="$JVM_OPTS -Dcom.sun.management.jmxremote.rmi.port=$JMX_PORT"

  # turn on JMX authentication. See below for further options
  JVM_OPTS="$JVM_OPTS -Dcom.sun.management.jmxremote.authenticate=true"

  # jmx ssl options
  #JVM_OPTS="$JVM_OPTS -Dcom.sun.management.jmxremote.ssl=true"
  #JVM_OPTS="$JVM_OPTS -Dcom.sun.management.jmxremote.ssl.need.client.auth=true"
  #JVM_OPTS="$JVM_OPTS -Dcom.sun.management.jmxremote.ssl.enabled.protocols=<enabled-protocols>"
  #JVM_OPTS="$JVM_OPTS -Dcom.sun.management.jmxremote.ssl.enabled.cipher.suites=<enabled-cipher-suites>"
  #JVM_OPTS="$JVM_OPTS -Djavax.net.ssl.keyStore=/path/to/keystore"
  #JVM_OPTS="$JVM_OPTS -Djavax.net.ssl.keyStorePassword=<keystore-password>"
  #JVM_OPTS="$JVM_OPTS -Djavax.net.ssl.trustStore=/path/to/truststore"
  #JVM_OPTS="$JVM_OPTS -Djavax.net.ssl.trustStorePassword=<truststore-password>"
fi

# jmx authentication and authorization options. By default, auth is only
# activated for remote connections but they can also be enabled for local only JMX
## Basic file based authn & authz
JVM_OPTS="$JVM_OPTS -Dcom.sun.management.jmxremote.password.file=/etc/cassandra/jmxremote.password"
#JVM_OPTS="$JVM_OPTS -Dcom.sun.management.jmxremote.access.file=/etc/cassandra/jmxremote.access"
## Custom auth settings which can be used as alternatives to JMX's out of the box auth utilities.
## JAAS login modules can be used for authentication by uncommenting these two properties.
## Cassandra ships with a LoginModule implementation - org.apache.cassandra.auth.CassandraLoginModule -
## which delegates to the IAuthenticator configured in cassandra.yaml. See the sample JAAS configuration
## file cassandra-jaas.config
#JVM_OPTS="$JVM_OPTS -Dcassandra.jmx.remote.login.config=CassandraLogin"
#JVM_OPTS="$JVM_OPTS -Djava.security.auth.login.config=$CASSANDRA_CONF/cassandra-jaas.config"

## Cassandra also ships with a helper for delegating JMX authz calls to the configured IAuthorizer,
## uncomment this to use it. Requires one of the two authentication options to be enabled
#JVM_OPTS="$JVM_OPTS -Dcassandra.jmx.authorizer=org.apache.cassandra.auth.jmx.AuthorizationProxy"

# To use mx4j, an HTML interface for JMX, add mx4j-tools.jar to the lib/
# directory.
# See http://cassandra.apache.org/doc/latest/operating/metrics.html#jmx
# By default mx4j listens on 0.0.0.0:8081. Uncomment the following lines
# to control its listen address and port.
#MX4J_ADDRESS="127.0.0.1"
#MX4J_PORT="8081"

# Cassandra uses SIGAR to capture OS metrics CASSANDRA-7838
# for SIGAR we have to set the java.library.path
# to the location of the native libraries.
JVM_OPTS="$JVM_OPTS -Djava.library.path=$CASSANDRA_HOME/lib/sigar-bin"

if [ "x$MX4J_ADDRESS" != "x" ]; then
    if [[ "$MX4J_ADDRESS" == \-Dmx4jaddress* ]]; then
        # Backward compatible with the older style #13578
        JVM_OPTS="$JVM_OPTS $MX4J_ADDRESS"
    else
        JVM_OPTS="$JVM_OPTS -Dmx4jaddress=$MX4J_ADDRESS"
    fi
fi
if [ "x$MX4J_PORT" != "x" ]; then
    if [[ "$MX4J_PORT" == \-Dmx4jport* ]]; then
        # Backward compatible with the older style #13578
        JVM_OPTS="$JVM_OPTS $MX4J_PORT"
    else
        JVM_OPTS="$JVM_OPTS -Dmx4jport=$MX4J_PORT"
    fi
fi

JVM_OPTS="$JVM_OPTS $JVM_EXTRA_OPTS"
<|MERGE_RESOLUTION|>--- conflicted
+++ resolved
@@ -86,7 +86,11 @@
     fi
 }
 
-<<<<<<< HEAD
+# Sets the path where logback and GC logs are written.
+if [ "x$CASSANDRA_LOG_DIR" = "x" ] ; then
+    CASSANDRA_LOG_DIR="$CASSANDRA_HOME/logs"
+fi
+
 #GC log path has to be defined here because it needs to access CASSANDRA_HOME
 if [ $JAVA_VERSION -ge 11 ] ; then
     # See description of https://bugs.openjdk.java.net/browse/JDK-8046148 for details about the syntax
@@ -94,72 +98,18 @@
     echo "$JVM_OPTS" | grep -q "^-[X]log:gc"
     if [ "$?" = "1" ] ; then # [X] to prevent ccm from replacing this line
         # only add -Xlog:gc if it's not mentioned in jvm-server.options file
-        mkdir -p ${CASSANDRA_HOME}/logs
-        JVM_OPTS="$JVM_OPTS -Xlog:gc=info,heap*=trace,age*=debug,safepoint=info,promotion*=trace:file=${CASSANDRA_HOME}/logs/gc.log:time,uptime,pid,tid,level:filecount=10,filesize=10485760"
+        mkdir -p ${CASSANDRA_LOG_DIR}
+        JVM_OPTS="$JVM_OPTS -Xlog:gc=info,heap*=trace,age*=debug,safepoint=info,promotion*=trace:file=${CASSANDRA_LOG_DIR}/gc.log:time,uptime,pid,tid,level:filecount=10,filesize=10485760"
     fi
 else
     # Java 8
     echo "$JVM_OPTS" | grep -q "^-[X]loggc"
     if [ "$?" = "1" ] ; then # [X] to prevent ccm from replacing this line
         # only add -Xlog:gc if it's not mentioned in jvm-server.options file
-        mkdir -p ${CASSANDRA_HOME}/logs
-        JVM_OPTS="$JVM_OPTS -Xloggc:${CASSANDRA_HOME}/logs/gc.log"
-    fi
-fi
-=======
-# Determine the sort of JVM we'll be running on.
-java_ver_output=`"${JAVA:-java}" -version 2>&1`
-jvmver=`echo "$java_ver_output" | grep '[openjdk|java] version' | awk -F'"' 'NR==1 {print $2}' | cut -d\- -f1`
-JVM_VERSION=${jvmver%_*}
-JVM_PATCH_VERSION=${jvmver#*_}
-
-if [ "$JVM_VERSION" \< "1.8" ] ; then
-    echo "Cassandra 3.0 and later require Java 8u40 or later."
-    exit 1;
-fi
-
-if [ "$JVM_VERSION" \< "1.8" ] && [ "$JVM_PATCH_VERSION" -lt 40 ] ; then
-    echo "Cassandra 3.0 and later require Java 8u40 or later."
-    exit 1;
-fi
-
-jvm=`echo "$java_ver_output" | grep -A 1 '[openjdk|java] version' | awk 'NR==2 {print $1}'`
-case "$jvm" in
-    OpenJDK)
-        JVM_VENDOR=OpenJDK
-        # this will be "64-Bit" or "32-Bit"
-        JVM_ARCH=`echo "$java_ver_output" | awk 'NR==3 {print $2}'`
-        ;;
-    "Java(TM)")
-        JVM_VENDOR=Oracle
-        # this will be "64-Bit" or "32-Bit"
-        JVM_ARCH=`echo "$java_ver_output" | awk 'NR==3 {print $3}'`
-        ;;
-    *)
-        # Help fill in other JVM values
-        JVM_VENDOR=other
-        JVM_ARCH=unknown
-        ;;
-esac
-
-# Sets the path where logback and GC logs are written.
-if [ "x$CASSANDRA_LOG_DIR" = "x" ] ; then
-    CASSANDRA_LOG_DIR="$CASSANDRA_HOME/logs"
-fi
-
-#GC log path has to be defined here because it needs to access CASSANDRA_HOME
-JVM_OPTS="$JVM_OPTS -Xloggc:${CASSANDRA_LOG_DIR}/gc.log"
-
-# Here we create the arguments that will get passed to the jvm when
-# starting cassandra.
-
-# Read user-defined JVM options from jvm.options file
-JVM_OPTS_FILE=$CASSANDRA_CONF/jvm.options
-for opt in `grep "^-" $JVM_OPTS_FILE`
-do
-  JVM_OPTS="$JVM_OPTS $opt"
-done
->>>>>>> 1381c875
+        mkdir -p ${CASSANDRA_LOG_DIR}
+        JVM_OPTS="$JVM_OPTS -Xloggc:${CASSANDRA_LOG_DIR}/gc.log"
+    fi
+fi
 
 # Check what parameters were defined on jvm-server.options file to avoid conflicts
 echo $JVM_OPTS | grep -q Xmn
