/*
 * Licensed to the Apache Software Foundation (ASF) under one
 * or more contributor license agreements.  See the NOTICE file
 * distributed with this work for additional information
 * regarding copyright ownership.  The ASF licenses this file
 * to you under the Apache License, Version 2.0 (the
 * "License"); you may not use this file except in compliance
 * with the License.  You may obtain a copy of the License at
 *
 *     http://www.apache.org/licenses/LICENSE-2.0
 *
 * Unless required by applicable law or agreed to in writing, software
 * distributed under the License is distributed on an "AS IS" BASIS,
 * WITHOUT WARRANTIES OR CONDITIONS OF ANY KIND, either express or implied.
 * See the License for the specific language governing permissions and
 * limitations under the License.
 */

package org.apache.cassandra.cql3.continuous.paging;

import java.util.ArrayList;
import java.util.Arrays;
import java.util.Collections;
import java.util.Comparator;
import java.util.List;
import java.util.Random;
import java.util.concurrent.ExecutionException;
import java.util.concurrent.ThreadFactory;
import java.util.concurrent.atomic.AtomicInteger;
import java.util.function.Function;
import java.util.stream.Collectors;
import java.util.stream.IntStream;

import com.google.common.util.concurrent.ListenableFuture;
import com.google.common.collect.Lists;
import org.junit.Assert;
import org.junit.Ignore;

import org.slf4j.Logger;
import org.slf4j.LoggerFactory;

import com.datastax.driver.core.AsyncContinuousPagingResult;
import com.datastax.driver.core.BoundStatement;
import com.datastax.driver.core.Cluster;
import com.datastax.driver.core.ColumnDefinitions;
import com.datastax.driver.core.ContinuousPagingSession;
import com.datastax.driver.core.NettyOptions;
import com.datastax.driver.core.ContinuousPagingOptions;
import com.datastax.driver.core.PreparedStatement;
import com.datastax.driver.core.ResultSet;
import com.datastax.driver.core.Row;
import com.datastax.driver.core.Session;
import com.datastax.driver.core.SimpleStatement;
import com.datastax.driver.core.Statement;
import com.datastax.shaded.netty.channel.EventLoopGroup;
import com.datastax.shaded.netty.channel.nio.NioEventLoopGroup;
import org.apache.cassandra.cql3.CQLTester;
import org.apache.cassandra.transport.ProtocolVersion;

import static org.apache.cassandra.cql3.CQLTester.row;
import static org.junit.Assert.assertEquals;
import static org.junit.Assert.assertFalse;
import static org.junit.Assert.assertNotNull;
import static org.junit.Assert.assertTrue;

@Ignore
class ContinuousPagingTestUtils
{
    private static final Logger logger = LoggerFactory.getLogger(ContinuousPagingFeaturesTest.class);
    private static final Random randomGenerator = new Random();

    public static void startup()
    {
        CQLTester.requireNetwork(false);

        long seed = System.nanoTime();
        logger.info("Using seed {}", seed);
        randomGenerator.setSeed(seed);
    }

    interface TestSchema
    {
        /** Creates the schema (typically a table) and inserts any data */
        public void create(CQLTester tester) throws Throwable;

        /** Return the query to run */
        public String getQuery();

        /** Return an array of rows that the query should return. */
        public Object[][] expectedRows();
    }

    /**
     * A schema with one partition key, one clustering key two text values of
     * identical size and a static column.
     */
    static class FixedSizeSchema implements TestSchema
    {
        final int numPartitions;
        final int numClusterings;
        final int partitionSize;
        final Object[][] rows;
        final boolean compression;

        FixedSizeSchema(int numPartitions, int numClusterings, int partitionSize)
        {
            this(numPartitions, numClusterings, partitionSize, false);
        }

        FixedSizeSchema(int numPartitions, int numClusterings, int partitionSize, boolean compression)
        {
            this.numPartitions = numPartitions;
            this.numClusterings = numClusterings;
            this.partitionSize = partitionSize;
            this.rows = new Object[numPartitions * numClusterings][];
            this.compression = compression;
        }

        static String generateText(int size)
        {
            Random rnd = new Random();
            char[] chars = new char[size];

            for (int i = 0; i < size; )
                for (long v = rnd.nextLong(),
                     n = Math.min(size - i, Long.SIZE / Byte.SIZE);
                     n-- > 0; v >>= Byte.SIZE)
                    chars[i++] = (char) (((v & 127) + 32) & 127);
            return new String(chars, 0, size);
        }

        /** Create the rows that will be used in create() to insert data. */
        protected void createRows()
        {
            // These are CQL sizes and at the moment we duplicate partition and static values in each CQL row
            // 12 is the size of the 3 integers (pk, ck, static val)
            int rowSize = partitionSize / numClusterings;
            int textSize = Math.max(1, (rowSize - 12) / 2);
            for (int i = 0; i < numPartitions; i++)
            {
                for (int j = 0; j < numClusterings; j++)
                {
                    String text1 = generateText(textSize);
                    String text2 = generateText(textSize);
                    rows[i * numClusterings + j] = row(i, j, text1, text2, i);
                }
            }
        }

        public void create(CQLTester tester) throws Throwable
        {
            createRows();

            tester.createTable(createStatement());

            for (Object[] row : insertRows())
                tester.execute(insertStatement(), row);
        }

        protected String createStatement()
        {
            String ret = "CREATE TABLE %s (k INT, c INT, val1 TEXT, val2 TEXT, s INT STATIC, PRIMARY KEY(k, c))";
            if (!compression)
                ret += " WITH compression = {'sstable_compression' : ''}";
            return ret;
        }

        protected String insertStatement()
        {
            return "INSERT INTO %s (k, c, val1, val2, s) VALUES (?, ?, ?, ?, ?)";
        }

        protected Object[][] insertRows()
        {
            return rows;
        }

        public String getQuery()
        {
            return "SELECT k, c, val1, val2, s FROM %s";
        }

        public Object[][] expectedRows()
        {
            return rows;
        }
    }

    /**
     * This schema is the same as the fixed size schema except that each text value
     * has a random size, making each row of size different size.
     */
    static class VariableSizeSchema extends FixedSizeSchema
    {
        VariableSizeSchema(int numPartitions, int numClusterings, int partitionSize)
        {
            super(numPartitions, numClusterings, partitionSize);
        }

        @Override
        public void createRows()
        {
            int rowSize = partitionSize / numClusterings;
            int textSize = Math.max(1, (rowSize - 12) / 2);
            for (int i = 0; i < numPartitions; i++)
            {
                for (int j = 0; j < numClusterings; j++)
                {
                    String text1 = generateText(1 + randomGenerator.nextInt(textSize));
                    String text2 = generateText(1 + randomGenerator.nextInt(textSize));
                    rows[i * numClusterings + j] = row(i, j, text1, text2, i);
                }
            }
        }
    }

    /**
     * This schema is the same as the fixed size schema except that it introduces rows
     * that are abnormally large.
     */
    static class AbonormallyLargeRowsSchema extends FixedSizeSchema
    {
        /** The percentage of large rows */
        private final double percentageLargeRows;

        AbonormallyLargeRowsSchema(int numPartitions, int numClusterings, int partitionSize, double percentageLargeRows)
        {
            super(numPartitions, numClusterings, partitionSize);
            this.percentageLargeRows = percentageLargeRows;
        }

        @Override
        public void createRows()
        {
            // These are CQL sizes and at the moment we duplicate partition and static values in each CQL row
            // 12 is the size of the 3 integers (pk, ck, static val)
            int rowSize = partitionSize / numClusterings;
            int textSize = Math.max(1, (rowSize - 12) / 2);

            int totRows = numPartitions * numClusterings;
            int largeRows = (int)(totRows * percentageLargeRows);
            int[] largeIndexes = randomGenerator.ints(0, totRows).distinct().limit(largeRows).toArray();
            Arrays.sort(largeIndexes);
            int currentRow = 0;
            int nextLargeRow = 0;

            for (int i = 0; i < numPartitions; i++)
            {
                for (int j = 0; j < numClusterings; j++)
                {
                    int size;
                    if (nextLargeRow < largeIndexes.length && currentRow == largeIndexes[nextLargeRow])
                    {   // make this row up to 50 times bigger (2 text values up to 25 times bigger)
                        size = textSize * (1 + randomGenerator.nextInt(25));
                        nextLargeRow++;
                    }
                    else
                    {
                        size = textSize;
                    }
                    String text1 = generateText(size);
                    String text2 = generateText(size);
                    rows[i * numClusterings + j] = row(i, j, text1, text2, i);
                    currentRow++;
                }
            }
        }
    }

    /**
     * This schema is the same as the fixed size schema except that the select
     * statement will only select the rows in the first N partitions.
     */
    static class SelectInitialPartitionsSchema extends FixedSizeSchema
    {
        private final int numSelectPartitions;

        SelectInitialPartitionsSchema(int numPartitions, int numClusterings, int partitionSize, int numSelectPartitions)
        {
            super(numPartitions, numClusterings, partitionSize);
            this.numSelectPartitions = numSelectPartitions;
        }

        public String getQuery()
        {
            if (numSelectPartitions == 1)
                return "SELECT k, c, val1, val2, s FROM %s WHERE k = 0";

            return "SELECT k, c, val1, val2, s FROM %s WHERE k in ("
                   + IntStream.range(0, numSelectPartitions).mapToObj(Integer::toString).collect(Collectors.joining(", "))
                   + ')';
        }

        public Object[][] expectedRows()
        {
            return Arrays.copyOfRange(rows, 0, numSelectPartitions * numClusterings);
        }
    }

    /**
     * A schema for testing group by queries, because at the moment they have a dedicated pager.
     */
    static class GroupBySchema implements TestSchema
    {
        final boolean compression;
        final String query;
        final Object[][] expectedRows;

        GroupBySchema(String query, Object[][] expectedRows)
        {
            this(query, expectedRows, false);
        }

        GroupBySchema(String query, Object[][] expectedRows, boolean compression)
        {
            this.query = query;
            this.expectedRows = expectedRows;
            this.compression = compression;
        }

        public void create(CQLTester tester) throws Throwable
        {
            String createTable = "CREATE TABLE %s (a int, b int, c int, d int, e int, primary key (a, b, c, d))";
            if (!compression)
                createTable += " WITH compression = {'sstable_compression' : ''}";

            tester.createTable(createTable);

            tester.execute("INSERT INTO %s (a, b, c, d, e) VALUES (1, 2, 1, 3, 6)");
            tester.execute("INSERT INTO %s (a, b, c, d, e) VALUES (1, 2, 2, 6, 12)");
            tester.execute("INSERT INTO %s (a, b, c, d) VALUES (1, 3, 2, 12)");
            tester.execute("INSERT INTO %s (a, b, c, d, e) VALUES (1, 4, 2, 12, 24)");
            tester.execute("INSERT INTO %s (a, b, c, d, e) VALUES (1, 4, 2, 6, 12)");
            tester.execute("INSERT INTO %s (a, b, c, d, e) VALUES (2, 2, 3, 3, 6)");
            tester.execute("INSERT INTO %s (a, b, c, d, e) VALUES (2, 4, 3, 6, 12)");
            tester.execute("INSERT INTO %s (a, b, c, d, e) VALUES (4, 8, 2, 12, 24)");
            tester.execute("INSERT INTO %s (a, b, c, d) VALUES (5, 8, 2, 12)");

            tester.execute("DELETE FROM %s WHERE a = 1 AND b = 3 AND c = 2");
            tester.execute("DELETE FROM %s WHERE a = 5");
        }

        public String getQuery()
        {
            return query;
        }

        public Object[][] expectedRows()
        {
            return expectedRows;
        }
    }

    static class SchemaBuilder
    {
        final CQLTester tester;
        final ProtocolVersion protocolVersion = ProtocolVersion.CURRENT;
        Function<SchemaBuilder, TestSchema> schemaSupplier;
        int numPartitions;
        int numClusterings;
        int partitionSize;

        SchemaBuilder(CQLTester tester)
        {
            this.tester = tester;
        }

        SchemaBuilder schemaSupplier(Function<SchemaBuilder, TestSchema> schemaSupplier)
        {
            this.schemaSupplier = schemaSupplier;
            return this;
        }

        SchemaBuilder numPartitions(int numPartitions)
        {
            this.numPartitions = numPartitions;
            return this;
        }

        SchemaBuilder numClusterings(int numClusterings)
        {
            this.numClusterings = numClusterings;
            return this;
        }

        SchemaBuilder partitionSize(int partitionSize)
        {
            this.partitionSize = partitionSize;
            return this;
        }

        TestSchema build() throws Throwable
        {
            if (this.schemaSupplier == null)
                this.schemaSupplier = (b) -> new FixedSizeSchema(b.numPartitions, b.numClusterings, b.partitionSize);

            TestSchema ret = schemaSupplier.apply(this);
            createData(ret);
            return ret;
        }

        private void createData(TestSchema schema) throws Throwable
        {
            schema.create(tester);
            logger.info("Finished creating schema, including test data.");

            tester.flush();
            logger.info("Finished flushing.");

            tester.compact();
            logger.info("Finished compacting.");
        }
    }

    static class TestBuilder
    {
        final CQLTester tester;
        SchemaBuilder schemaBuilder;
        TestSchema schema;

        int numClientThreads;
        int clientPauseMillis;
        boolean checkRows;
        boolean checkNumberOfRowsInPage = true;
        int maxRows;
        int maxPages; // we ask the server to send at most max pages
        int maxPagesPerSecond; // we ask the server to send at most max pages per second
        int cancelAfter; // send a cancel after this number of pages
        int failAfter = -1; // we expect a failure after this number of pages
        Class<? extends Throwable> exception; // we expect an exception

        TestBuilder(CQLTester tester)
        {
            this(tester, new SchemaBuilder(tester), null);
        }

        TestBuilder(CQLTester tester, TestSchema schema)
        {
            this(tester, null, schema);
        }

        private TestBuilder(CQLTester tester, SchemaBuilder schemaBuilder, TestSchema schema)
        {
            this.tester = tester;
            this.schemaBuilder = schemaBuilder;
            this.schema = schema;
        }

        TestBuilder schemaSupplier(Function<SchemaBuilder, TestSchema> schemaSupplier)
        {
            assert schemaBuilder != null && schema == null;
            schemaBuilder = schemaBuilder.schemaSupplier(schemaSupplier);
            return this;
        }

        TestBuilder numPartitions(int numPartitions)
        {
            assert schemaBuilder != null && schema == null;
            schemaBuilder = schemaBuilder.numPartitions(numPartitions);
            return this;
        }

        TestBuilder numClusterings(int numClusterings)
        {
            assert schemaBuilder != null && schema == null;
            schemaBuilder = schemaBuilder.numClusterings(numClusterings);
            return this;
        }

        TestBuilder partitionSize(int partitionSize)
        {
            assert schemaBuilder != null && schema == null;
            schemaBuilder = schemaBuilder.partitionSize(partitionSize);
            return this;
        }

        TestBuilder numClientThreads(int numClientThreads)
        {
            this.numClientThreads = numClientThreads;
            return this;
        }

        TestBuilder clientPauseMillis(int clientPauseMillis)
        {
            this.clientPauseMillis = clientPauseMillis;
            return this;
        }

        TestBuilder checkRows(boolean checkRows)
        {
            this.checkRows = checkRows;
            return this;
        }

        TestBuilder checkNumberOfRowsInPage(boolean checkNumberOfRowsInPage)
        {
            this.checkNumberOfRowsInPage = checkNumberOfRowsInPage;
            return this;
        }

        TestBuilder maxRows(int maxRows)
        {
            this.maxRows = maxRows;
            return this;
        }

        TestBuilder maxPages(int maxPages)
        {
            this.maxPages = maxPages;
            return this;
        }

        TestBuilder maxPagesPerSecond(int maxPagesPerSecond)
        {
            this.maxPagesPerSecond = maxPagesPerSecond;
            return this;
        }

        TestBuilder cancelAfter(int cancelAfter)
        {
            this.cancelAfter = cancelAfter;
            return this;
        }

        TestBuilder failAfter(int failAfter)
        {
            this.failAfter = failAfter;
            return this;
        }

        TestBuilder exception(Class<? extends Throwable> exception)
        {
            this.exception = exception;
            return this;
        }

        TestSchema buildSchema() throws Throwable
        {
            if (schema != null)
                return schema;

            return schemaBuilder.build();
        }

        TestHelper build() throws Throwable
        {
            return new TestHelper(this);
        }
    }

    static class TestHelper implements AutoCloseable
    {
        private static AtomicInteger clusterNo = new AtomicInteger(0);

        private final CQLTester tester;
        private final TestSchema schema;
        private final ProtocolVersion protocolVersion;
        private final int numClientThreads;
        private final int clientPauseMillis;
        private final boolean checkRows;
        private final boolean checkNumberOfRowsInPage;
        private final int maxRows;
        private final int maxPages;
        private final int maxPagesPerSecond;
        private final int cancelAfter;
        private final int failAfter;
        private final Class<? extends Throwable> exception;
        private final Cluster cluster;
        private final Session session;

        TestHelper(TestBuilder builder) throws Throwable
        {
            this.tester = builder.tester;
            this.schema = builder.buildSchema();
            this.protocolVersion = ProtocolVersion.DSE_V1;
            this.numClientThreads = builder.numClientThreads;
            this.clientPauseMillis = builder.clientPauseMillis;
            this.checkRows = builder.checkRows;
            this.checkNumberOfRowsInPage = builder.checkNumberOfRowsInPage;
            this.maxRows = builder.maxRows;
            this.maxPages = builder.maxPages;
            this.maxPagesPerSecond = builder.maxPagesPerSecond;
            this.cancelAfter = builder.cancelAfter;
            this.failAfter = builder.failAfter;
            this.exception = builder.exception;
            this.cluster = CQLTester.createClientCluster(protocolVersion,
                                                         String.format("Test cluster %d", clusterNo.incrementAndGet()),
                                                         new CustomNettyOptions(numClientThreads));
            this.session = cluster.connect();
        }

        long testLegacyPaging(int numTrials, int pageSizeRows) throws Throwable
        {
            PreparedStatement prepared = session.prepare(tester.formatQuery(schema.getQuery()));
            BoundStatement statement = prepared.bind();
            statement.setFetchSize(pageSizeRows);

            long start = System.nanoTime();
            for (int i = 0; i < numTrials; i++)
            {
                ListenableFuture<ResultSet> resultFuture = session.executeAsync(statement);
                final CheckResultSet checker = new CheckResultSet(pageSizeRows, ContinuousPagingOptions.PageUnit.ROWS);
                while (resultFuture != null)
                {
                    final ResultSet resultSet = resultFuture.get();
                    checker.checkPage(resultSet); // must check before fetching or we may receive too many rows in current page
                    if (!resultSet.isFullyFetched()) // the best we can do here is start fetching before processing
                        resultFuture = resultSet.fetchMoreResults(); // this batch of results
                    else
                        resultFuture = null;

                    maybePauseClient();
                }

                checker.checkAll();
            }

            return (System.nanoTime() - start) / (1000000 * numTrials);

        }

        long testContinuousPaging(int numTrials, int pageSize, ContinuousPagingOptions.PageUnit pageUnit) throws Throwable
        {
            long start = System.nanoTime();

            String query = schema.getQuery();
            if (maxRows > 0)
                query += String.format(" LIMIT %d", maxRows);

            for (int i = 0; i < numTrials; i++)
            {
                Statement statement = new SimpleStatement(tester.formatQuery(query));

                final CheckResultSet checker = new CheckResultSet(pageSize, pageUnit);

                ContinuousPagingOptions pagingOptions = ContinuousPagingOptions.builder()
                        .withPageSize(pageSize, pageUnit)
                        .withMaxPages(maxPages)
                        .withMaxPagesPerSecond(maxPagesPerSecond)
                        .build();

                int expectedPage = 1;

                try
                {
                    AsyncContinuousPagingResult result = ((ContinuousPagingSession) session).executeContinuouslyAsync(statement, pagingOptions).get();

                    while (true)
                    {
                        assertEquals(expectedPage, result.pageNumber());

                        checker.checkPage(Lists.newArrayList(result.currentPage()), result.getColumnDefinitions());

                        if (result.isLast() || cancelAfter > 0 && expectedPage >= cancelAfter)
                        {
                            break;
                        }
                        else
                        {
                            expectedPage += 1;
                            maybePauseClient();
                            result = result.nextPage().get();
                        }
                    }
                }
                catch (ExecutionException ex)
                {
                    checker.checkError(ex.getCause(), expectedPage);
                    break;
                }

                checker.checkAll();
            }

            return (System.nanoTime() - start) / (1000000 * numTrials);
        }

        /**
         * Read the entire table starting with continuous paging, interrupting and resuming again.
         *
         * @param pageSize - the page size in the page unit specified
         * @param pageUnit  - the page unit, bytes or rows
         * @param interruptions - the row index where we should interrupt
         * @return the time it took in milliseconds
         */
        long testResumeWithContinuousPaging(int pageSize, ContinuousPagingOptions.PageUnit pageUnit, int[] interruptions) throws Throwable
        {
            long start = System.nanoTime();

            String query = schema.getQuery();
            if (maxRows > 0)
                query += String.format(" LIMIT %d", maxRows);

            Statement statement = new SimpleStatement(tester.formatQuery(query));
            statement.setFetchSize(pageSize);

            final CheckResultSet checker = new CheckResultSet(pageSize, pageUnit);

            ContinuousPagingOptions pagingOptions = ContinuousPagingOptions.builder()
                    .withPageSize(pageSize, pageUnit)
                    .withMaxPages(maxPages)
                    .withMaxPagesPerSecond(maxPagesPerSecond)
                    .build();

            AsyncContinuousPagingResult result;
            byte[] pagingState = null;
            int rowIndex = 0;

            for (int interruptAt : interruptions)
            {
                if (pagingState != null)
                    statement.setPagingStateUnsafe(pagingState);

                result = ((ContinuousPagingSession) session).executeContinuouslyAsync(statement, pagingOptions).get();
                int expectedPage = 1;
                while (true)
                {
                    assertEquals(expectedPage, result.pageNumber());
                    List<Row> rows = Lists.newArrayList(result.currentPage());
                    rowIndex += rows.size();
                    logger.debug("Current page {}, rows {}, interrupting at {}", expectedPage, rows.size(), interruptAt);
                    checker.checkPage(rows, result.getColumnDefinitions());

                    if (rowIndex >= interruptAt)
                    {
                        result.cancel();
                        pagingState = result.getExecutionInfo().getPagingStateUnsafe();
                        break;
                    }
                    else if (result.isLast())
                    {
                        throw new AssertionError(String.format(
                                "Reached last page before last pause, check that interruptions are set correctly " +
                                " (page=%d, rows=%d, interruptAt=%d)", expectedPage, rowIndex, interruptAt));
                    }
                    else
                    {
                        result = result.nextPage().get();
                        expectedPage += 1;
                    }
                }
            }

            if (pagingState != null)
            {
                statement.setPagingStateUnsafe(pagingState);
                result = ((ContinuousPagingSession) session).executeContinuouslyAsync(statement, pagingOptions).get();
                int expectedPage = 1;
                while (true)
                {
                    assertEquals(expectedPage, result.pageNumber());
                    List<Row> rows = Lists.newArrayList(result.currentPage());
                    logger.debug("Current page {}, rows {}, final iteration", expectedPage, rows.size());
                    checker.checkPage(rows, result.getColumnDefinitions());

                    if (result.isLast())
                    {
                        break;
                    }
                    else
                    {
                        result = result.nextPage().get();
                        expectedPage += 1;
                    }
                }
            }

            checker.checkAll();

            return (System.nanoTime() - start) / 1000000;
        }

        private void maybePauseClient() throws Throwable
        {
            if (clientPauseMillis > 0)
                Thread.sleep(clientPauseMillis);
        }

        //simulates performing some processing with the results
        private class CheckResultSet
        {
            private final int pageSize;
            private final ContinuousPagingOptions.PageUnit pageUnit;
            private final Object[][] rows;
            private final List<Object[]> rowsReceived;
            private int numRowsReceived ;
            private int numPagesReceived;

            CheckResultSet(int pageSize, ContinuousPagingOptions.PageUnit pageUnit)
            {
                this.pageSize = pageSize;
                this.pageUnit = pageUnit;
                this.rows = schema.expectedRows();
                this.rowsReceived = new ArrayList<>(rows.length);
            }

            Comparator<Object[]> RowComparator = (Comparator<Object[]>) (row1, row2) -> {
                int ret = Integer.compare(row1.length, row2.length);
                if (ret != 0)
                    return ret;

                for (int i = 0; i < row1.length; i++)
                {
                    if (row1[i] instanceof Integer && row2[i] instanceof Integer)
                        ret = Integer.compare((int)row1[i], (int)row2[i]);
                    else if (row1[i] instanceof String && row2[i] instanceof String)
                        ret = ((String)row1[i]).compareTo((String)row2[i]);
                    else
                        ret = Integer.compare(row1[1].hashCode(), row2[1].hashCode());
                    if (ret != 0)
                        return ret;
                }

                return 0;
            };

            private synchronized void checkPage(ResultSet resultSet)
            {
                int numRows = resultSet.getAvailableWithoutFetching();
                List<Row> pageRows = new ArrayList<>(numRows);
                for (Row row : resultSet)
                {
                    pageRows.add(row);

                    if (--numRows == 0)
                        break;
                }
                assertEquals(0, numRows);

                checkPage(pageRows, resultSet.getColumnDefinitions());
            }

            private void checkPage(List<Row> pageRows, ColumnDefinitions meta)
            {
                int numRows = pageRows.size();
                if (logger.isTraceEnabled())
                    logger.trace("{} - Received page with {} rows for page size {} and meta {}", hashCode(), numRows, pageSize, meta);

                assertNotNull(meta);

                if (checkNumberOfRowsInPage && pageUnit == ContinuousPagingOptions.PageUnit.ROWS && numRows > 0)
                {
                    int totRows = maxRows > 0 ? maxRows : rows.length;
                    assertEquals(String.format("Unexpected number of rows in current page: page size %d, total expected rows %d, received pages so far %d",
                                               pageSize, totRows, numPagesReceived),
                                 Math.min(pageSize, totRows - numRowsReceived), numRows);
                }

                if (checkRows)
                {
                    Object[][] rows = tester.getRowsNet(cluster, meta, pageRows);
                    for (int i = 0; i < rows.length; i++)
                    {
                        for (int j = 0; j < rows[i].length; j++)
                            assertNotNull(String.format("Row %d has a null field: %s", i, Arrays.toString(rows[i])),
                                          rows[i][j]);
                    }
                    rowsReceived.addAll(Arrays.asList(rows));
                }
                numRowsReceived += numRows;
                numPagesReceived += 1;
                pageRows.clear();
            }

            private void checkError(Throwable t, int expectedPageNum)
            {
<<<<<<< HEAD
                assertTrue("Unexpected exception: " + t, exception != null);
                assertEquals("Unexpected exception: " + t, exception, t.getClass());
=======
                assertTrue("An unexpected error has occurred: " + t.getMessage(), exception != null);
                assertEquals(exception, t.getClass());
>>>>>>> da593e97
                assertEquals(failAfter, numPagesReceived);
                assertEquals(numPagesReceived, expectedPageNum - 1);
            }

            private void checkAll()
            {
                if (maxPages > 0)
                { // check that we've received exactly the number of pages requested
                    assertFalse("Cannot check rows if receiving fewer pages", checkRows);
                    assertEquals(maxPages, numPagesReceived);
                    return;
                }

                if (maxRows > 0)
                {   // check that we've received exactly the number of rows requested
                    assertFalse("Cannot check rows if receiving fewer pages", checkRows);
                    assertEquals(maxRows, numRowsReceived);
                    return;
                }

                if (cancelAfter > 0)
                {   // check that we haven't received too few pages and that the last page
                    // still has more too fetch (this could become flacky if client is too fast)
                    assertFalse("Cannot check rows if receiving fewer pages", checkRows);
                    logger.info("Received {} pages when cancelling after {} pages", numPagesReceived, cancelAfter);
                    assertTrue(String.format("%d < %d", numPagesReceived, cancelAfter), numPagesReceived >= cancelAfter);
                    return;
                }

                //otherwise check we've received all table rows
                assertEquals(rows.length, numRowsReceived);

                //check every single row matches if so requested, requires sorting rows
                if (checkRows)
                {
                    assertEquals("Received different number of rows", rowsReceived.size(), rows.length);
                    Collections.sort(rowsReceived, RowComparator);
                    for (int i = 0; i < rows.length; i++)
                    {
                        if (rows[i].length != rowsReceived.get(i).length)
                        {
                            Assert.fail(String.format("Row %d has a different number of values:\n%s\n%s",
                                                      i,
                                                      printRows(Arrays.asList(rows)),
                                                      printRows(rowsReceived)));
                        }
                        for (int j = 0; j < rows[i].length; j++)
                        {
                            if (!rows[i][j].equals(rowsReceived.get(i)[j]))
                                Assert.fail(String.format("Row %d column %d has a different value\n%s\n%s",
                                                          i,
                                                          j,
                                                          printRows(Arrays.asList(rows)),
                                                          printRows(rowsReceived)));
                        }
                    }
                }
            }
        }

        private String printRows(List<Object[]> rows)
        {
            StringBuilder ret = new StringBuilder();
            for (Object[] row : rows)
                ret.append(Arrays.toString(row));

            return ret.toString();
        }

        public void close() throws Exception
        {
            session.close();
            CQLTester.closeClientCluster(cluster);
        }
    }

    private static class CustomNettyOptions extends NettyOptions
    {
        private final int numThreads; // zero means use the netty default value

        CustomNettyOptions(int numThreads)
        {
            this.numThreads = numThreads;
        }

        public EventLoopGroup eventLoopGroup(ThreadFactory threadFactory)
        {
            // the driver should use NIO anyway when Netty is shaded
            return new NioEventLoopGroup(numThreads, threadFactory);
        }
    }
}<|MERGE_RESOLUTION|>--- conflicted
+++ resolved
@@ -864,13 +864,8 @@
 
             private void checkError(Throwable t, int expectedPageNum)
             {
-<<<<<<< HEAD
-                assertTrue("Unexpected exception: " + t, exception != null);
-                assertEquals("Unexpected exception: " + t, exception, t.getClass());
-=======
                 assertTrue("An unexpected error has occurred: " + t.getMessage(), exception != null);
-                assertEquals(exception, t.getClass());
->>>>>>> da593e97
+                assertEquals("An unexpected error has occurred: " + t.getMessage(), exception, t.getClass());
                 assertEquals(failAfter, numPagesReceived);
                 assertEquals(numPagesReceived, expectedPageNum - 1);
             }
