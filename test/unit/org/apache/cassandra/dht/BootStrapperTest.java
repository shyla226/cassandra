--- conflicted
+++ resolved
@@ -119,12 +119,7 @@
                                             null,
                                             myEndpoint,
                                             StreamOperation.BOOTSTRAP,
-<<<<<<< HEAD
-                                            true, // useConsistentRangeMovement
-                                            streamConsistency, // useConsistentReplace
-=======
                                             true,
->>>>>>> 5e9b5d3d
                                             DatabaseDescriptor.getEndpointSnitch(),
                                             new StreamStateStore(),
                                             false,
