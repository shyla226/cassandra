--- conflicted
+++ resolved
@@ -119,13 +119,8 @@
     public void testFailSessionDuringTransferShouldNotReleaseReferences() throws Exception
     {
         InetAddress peer = FBUtilities.getBroadcastAddress();
-<<<<<<< HEAD
         StreamCoordinator streamCoordinator = new StreamCoordinator(1, true, false, null, false);
-        StreamResultFuture future = StreamResultFuture.init(UUID.randomUUID(), "", Collections.<StreamEventHandler>emptyList(), streamCoordinator);
-=======
-        StreamCoordinator streamCoordinator = new StreamCoordinator(1, true, false, null);
         StreamResultFuture future = StreamResultFuture.init(UUID.randomUUID(), StreamOperation.OTHER, Collections.<StreamEventHandler>emptyList(), streamCoordinator);
->>>>>>> dd4e8267
         StreamSession session = new StreamSession(peer, peer, null, 0, true, false);
         session.init(future, true);
         ColumnFamilyStore cfs = Keyspace.open(KEYSPACE1).getColumnFamilyStore(CF_STANDARD);
