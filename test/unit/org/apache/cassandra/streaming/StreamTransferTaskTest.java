--- conflicted
+++ resolved
@@ -122,13 +122,8 @@
         InetAddress peer = FBUtilities.getBroadcastAddress();
         StreamCoordinator streamCoordinator = new StreamCoordinator(1, true, null, false, null);
         StreamResultFuture future = StreamResultFuture.init(UUID.randomUUID(), StreamOperation.OTHER, Collections.<StreamEventHandler>emptyList(), streamCoordinator);
-<<<<<<< HEAD
-        StreamSession session = new StreamSession(peer, peer, null, 0, true, false, null);
+        StreamSession session = new StreamSession(peer, peer, null, 0, true, null);
         session.init(future, true);
-=======
-        StreamSession session = new StreamSession(peer, peer, null, 0, true, null);
-        session.init(future);
->>>>>>> 9308159b
         ColumnFamilyStore cfs = Keyspace.open(KEYSPACE1).getColumnFamilyStore(CF_STANDARD);
 
         // create two sstables
