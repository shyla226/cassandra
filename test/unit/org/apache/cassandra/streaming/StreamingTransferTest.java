/*
 * Licensed to the Apache Software Foundation (ASF) under one
 * or more contributor license agreements.  See the NOTICE file
 * distributed with this work for additional information
 * regarding copyright ownership.  The ASF licenses this file
 * to you under the Apache License, Version 2.0 (the
 * "License"); you may not use this file except in compliance
 * with the License.  You may obtain a copy of the License at
 *
 *     http://www.apache.org/licenses/LICENSE-2.0
 *
 * Unless required by applicable law or agreed to in writing, software
 * distributed under the License is distributed on an "AS IS" BASIS,
 * WITHOUT WARRANTIES OR CONDITIONS OF ANY KIND, either express or implied.
 * See the License for the specific language governing permissions and
 * limitations under the License.
 */
package org.apache.cassandra.streaming;

import java.net.InetAddress;
import java.nio.ByteBuffer;
import java.util.*;
import java.util.concurrent.TimeUnit;
import java.util.stream.Collector;
import java.util.stream.Collectors;

import com.google.common.collect.Iterables;
import com.google.common.util.concurrent.FutureCallback;
import com.google.common.util.concurrent.Futures;
import org.apache.cassandra.cql3.CQLTester;
import org.apache.cassandra.cql3.ColumnIdentifier;
import org.apache.cassandra.cql3.statements.IndexTarget;
import org.apache.cassandra.dht.Murmur3Partitioner;
import org.apache.cassandra.schema.IndexMetadata;
import org.apache.cassandra.schema.Indexes;
import org.junit.BeforeClass;
import org.junit.Test;
import org.junit.runner.RunWith;
import org.slf4j.Logger;
import org.slf4j.LoggerFactory;

import junit.framework.Assert;
import org.apache.cassandra.OrderedJUnit4ClassRunner;
import org.apache.cassandra.SchemaLoader;
import org.apache.cassandra.Util;
import org.apache.cassandra.schema.TableMetadata;
import org.apache.cassandra.config.DatabaseDescriptor;
import org.apache.cassandra.cql3.QueryProcessor;
import org.apache.cassandra.cql3.UntypedResultSet;
import org.apache.cassandra.db.*;
import org.apache.cassandra.db.rows.*;
import org.apache.cassandra.db.marshal.*;
import org.apache.cassandra.db.partitions.*;
import org.apache.cassandra.dht.IPartitioner;
import org.apache.cassandra.dht.Range;
import org.apache.cassandra.dht.Token;
import org.apache.cassandra.net.MessagingService;
import org.apache.cassandra.io.sstable.format.SSTableReader;
import org.apache.cassandra.schema.KeyspaceParams;
import org.apache.cassandra.service.StorageService;
import org.apache.cassandra.utils.ByteBufferUtil;
import org.apache.cassandra.utils.FBUtilities;
import org.apache.cassandra.utils.concurrent.Refs;

import static org.apache.cassandra.SchemaLoader.compositeIndexCFMD;
import static org.apache.cassandra.SchemaLoader.createKeyspace;
import static org.apache.cassandra.SchemaLoader.standardCFMD;
import static org.junit.Assert.assertEquals;
import static org.junit.Assert.assertTrue;
import static org.junit.Assert.fail;

@RunWith(OrderedJUnit4ClassRunner.class)
public class StreamingTransferTest
{
    private static final Logger logger = LoggerFactory.getLogger(StreamingTransferTest.class);

    static
    {
        DatabaseDescriptor.daemonInitialization();
    }

    public static final InetAddress LOCAL = FBUtilities.getBroadcastAddress();
    public static final String KEYSPACE1 = "StreamingTransferTest1";
    public static final String CF_STANDARD = "Standard1";
    public static final String CF_COUNTER = "Counter1";
    public static final String CF_STANDARDINT = "StandardInteger1";
    public static final String CF_INDEX = "Indexed1";
    public static final String KEYSPACE_CACHEKEY = "KeyStreamingTransferTestSpace";
    public static final String CF_STANDARD2 = "Standard2";
    public static final String CF_STANDARD3 = "Standard3";
    public static final String KEYSPACE2 = "StreamingTransferTest2";

    List<Integer> sortedKeys = CQLTester.partitionerSortedKeys(Arrays.asList(0, 1, 2));

    @BeforeClass
    public static void defineSchema() throws Exception
    {
        SchemaLoader.prepareServer();
        StorageService.instance.initServer();

        createKeyspace(KEYSPACE1,
                       KeyspaceParams.simple(1),
                       standardCFMD(KEYSPACE1, CF_STANDARD),
                       TableMetadata.builder(KEYSPACE1, CF_COUNTER)
                                    .isCounter(true)
                                    .addPartitionKeyColumn("key", Int32Type.instance),
                       TableMetadata.builder(KEYSPACE1, CF_STANDARDINT)
                                    .addPartitionKeyColumn("key", AsciiType.instance)
                                    .addClusteringColumn("cols", Int32Type.instance)
                                    .addRegularColumn("val", BytesType.instance),
                       // compositeIndexCFMD(KEYSPACE1, CF_INDEX, true),
                       TableMetadata.builder(KEYSPACE1, CF_INDEX)
                                    .addPartitionKeyColumn("key", Int32Type.instance)
                                    .addClusteringColumn("c1", Int32Type.instance)
                                    .addRegularColumn("birthdate", Int32Type.instance)
                                    .addRegularColumn("notbirthdate", Int32Type.instance)
                                    .addStaticColumn("static", Int32Type.instance)
                                    .indexes(Indexes.builder().add(IndexMetadata.fromIndexTargets(
                                        Collections.singletonList(new IndexTarget(new ColumnIdentifier("birthdate", true),
                                                                                  IndexTarget.Type.VALUES)),
                                        CF_INDEX + "_birthdate_key_index",
                                        IndexMetadata.Kind.COMPOSITES,
                                        Collections.EMPTY_MAP)).build()));

        createKeyspace(KEYSPACE2, KeyspaceParams.simple(1));

        createKeyspace(KEYSPACE_CACHEKEY,
                       KeyspaceParams.simple(1),
                       standardCFMD(KEYSPACE_CACHEKEY, CF_STANDARD),
                       standardCFMD(KEYSPACE_CACHEKEY, CF_STANDARD2),
                       standardCFMD(KEYSPACE_CACHEKEY, CF_STANDARD3));
    }

    /**
     * Test if empty {@link StreamPlan} returns success with empty result.
     */
    @Test
    public void testEmptyStreamPlan() throws Exception
    {
        StreamResultFuture futureResult = new StreamPlan(StreamOperation.OTHER).execute();
        final UUID planId = futureResult.planId;
        Futures.addCallback(futureResult, new FutureCallback<StreamState>()
        {
            public void onSuccess(StreamState result)
            {
                assertEquals(planId, result.planId);
                assertEquals(result.streamOperation, StreamOperation.OTHER);
                assertTrue(result.sessions.isEmpty());
            }

            public void onFailure(Throwable t)
            {
                fail();
            }
        });
        // should be complete immediately
        futureResult.get(100, TimeUnit.MILLISECONDS);
    }

    @Test
    public void testRequestEmpty() throws Exception
    {
        // requesting empty data should succeed
        List<Range<Token>> ranges = new ArrayList<>();
        ranges.add(new Range<>(Murmur3Partitioner.instance.getMinimumToken(), new Murmur3Partitioner.LongToken(1)));
        ranges.add(new Range<>(new Murmur3Partitioner.LongToken(2), Murmur3Partitioner.instance.getMinimumToken()));

        StreamResultFuture futureResult = new StreamPlan(StreamOperation.OTHER)
                                                  .requestRanges(LOCAL, LOCAL, KEYSPACE2, ranges)
                                                  .execute();

        UUID planId = futureResult.planId;
        StreamState result = futureResult.get();
        assertEquals(planId, result.planId);
        assertEquals(result.streamOperation, StreamOperation.OTHER);

        // we should have completed session with empty transfer
        assertEquals(result.sessions.size(),1);
        SessionInfo session = Iterables.get(result.sessions, 0);
        assertEquals(session.peer,LOCAL);
        assertEquals(session.getTotalFilesReceived(),0);
        assertEquals(session.getTotalFilesSent(),0);
        assertEquals(session.getTotalSizeReceived(),0);
        assertEquals(session.getTotalSizeSent(),0);
    }

    /**
     * Create and transfer a single sstable, and return the keys that should have been transferred.
     * The Mutator must create the given column, but it may also create any other columns it pleases.
     */
    private List<Integer> createAndTransfer(ColumnFamilyStore cfs, Mutator mutator, boolean transferSSTables) throws Exception
    {
        // write a temporary SSTable, and unregister it
        logger.debug("Mutating {}", cfs.name);
        long timestamp = 1234;
        for (int i = 0; i < 3; i++)
            mutator.mutate(sortedKeys.get(i), sortedKeys.get(i), timestamp);
        cfs.forceBlockingFlush();
        Util.compactAll(cfs, Integer.MAX_VALUE).get();
        assertEquals(1, cfs.getLiveSSTables().size());

        // transfer the first and last key
        logger.debug("Transferring {}", cfs.name);
        int[] offs;
        if (transferSSTables)
        {
            SSTableReader sstable = cfs.getLiveSSTables().iterator().next();
            cfs.clearUnsafe();
            transferSSTables(sstable);
            offs = new int[]{sortedKeys.get(0), sortedKeys.get(2)};
        }
        else
        {
            long beforeStreaming = System.currentTimeMillis();
            transferRanges(cfs);
            cfs.discardSSTables(beforeStreaming);
            offs = new int[]{sortedKeys.get(0), sortedKeys.get(2)};
        }

        // confirm that a single SSTable was transferred and registered
        assertEquals(1, cfs.getLiveSSTables().size());

        // and that the index and filter were properly recovered
        List<ImmutableBTreePartition> partitions = Util.getAllUnfiltered(Util.cmd(cfs).build());
        assertEquals(offs.length, partitions.size());
        for (int i = 0; i < offs.length; i++)
        {
            int expectedKey = offs[i];
            int expectedCol = offs[i];

<<<<<<< HEAD
            ImmutableBTreePartition partition = partitions.get(i);
            Assert.assertEquals(expectedKey, (int) Int32Type.instance.getSerializer().deserialize(partition.partitionKey().getKey()));
            Assert.assertEquals(expectedCol, (int) Int32Type.instance.getSerializer().deserialize(partition.iterator().next().clustering().get(0)));

            DecoratedKey key = Murmur3Partitioner.instance.decorateKey(Int32Type.instance.getSerializer().serialize(expectedKey));
            Assert.assertFalse(Util.getAll(Util.cmd(cfs, key).build()).isEmpty());
=======
            assertTrue(!Util.getAll(Util.cmd(cfs, key).build()).isEmpty());
            ImmutableBTreePartition partition = partitions.get(i);
            assertEquals(ByteBufferUtil.compareUnsigned(partition.partitionKey().getKey(), ByteBufferUtil.bytes(key)), 0);
            assertEquals(ByteBufferUtil.compareUnsigned(partition.iterator().next().clustering().get(0),
                                                        ByteBufferUtil.bytes(col)), 0);
>>>>>>> 1b8a634d
        }

        // and that the max timestamp for the file was rediscovered
        assertEquals(timestamp, cfs.getLiveSSTables().iterator().next().getMaxTimestamp());

        List<Integer> keys = new ArrayList<>(offs.length);
        for (int i = 0; i < offs.length; i++)
            keys.add(offs[i]);
        return keys;
    }

    private void transferSSTables(SSTableReader sstable) throws Exception
    {
        List<Range<Token>> ranges = new ArrayList<>();
        ranges.add(new Range<>(
                Murmur3Partitioner.instance.getMinimumToken(),
                Murmur3Partitioner.instance.getToken(Int32Type.instance.getSerializer().serialize(sortedKeys.get(0)))));
        ranges.add(new Range<>(
                Murmur3Partitioner.instance.getToken(Int32Type.instance.getSerializer().serialize(sortedKeys.get(1))),
                Murmur3Partitioner.instance.getMinimumToken()));
        transfer(sstable, ranges);
    }

    private void transferRanges(ColumnFamilyStore cfs) throws Exception
    {
        List<Range<Token>> ranges = new ArrayList<>();
        // wrapped range
        ranges.add(new Range<>(
                Murmur3Partitioner.instance.getToken(Int32Type.instance.getSerializer().serialize(sortedKeys.get(1))),
                Murmur3Partitioner.instance.getToken(Int32Type.instance.getSerializer().serialize(sortedKeys.get(0)))));
        StreamPlan streamPlan = new StreamPlan(StreamOperation.OTHER).transferRanges(LOCAL, cfs.keyspace.getName(), ranges, cfs.getTableName());
        StreamState state = streamPlan.execute().get();
        verifyConnectionsAreClosed();

        //cannot add ranges after stream session is finished
        try
        {
            streamPlan.transferRanges(LOCAL, cfs.keyspace.getName(), ranges, cfs.getTableName());
            fail("Should have thrown exception");
        }
        catch (RuntimeException e)
        {
            //do nothing
        }
        assertBytesSent(state);
    }

    private void assertBytesSent(StreamState state)
    {
        long totalBytesSent = 0L;
        for (SessionInfo session : state.sessions)
        {
            totalBytesSent += session.getTotalFilesSent();
        }
        assertTrue(totalBytesSent > 0);
    }

    private void transfer(SSTableReader sstable, List<Range<Token>> ranges) throws Exception
    {
        StreamPlan streamPlan = new StreamPlan(StreamOperation.OTHER).transferFiles(LOCAL, makeStreamingDetails(ranges, Refs.tryRef(Arrays.asList(sstable))));
        StreamState state = streamPlan.execute().get();
        verifyConnectionsAreClosed();

        //cannot add files after stream session is finished
        try
        {
            streamPlan.transferFiles(LOCAL, makeStreamingDetails(ranges, Refs.tryRef(Arrays.asList(sstable))));
            fail("Should have thrown exception");
        }
        catch (RuntimeException e)
        {
            //do nothing
        }
        assertBytesSent(state);
    }

    /**
     * Test that finished incoming connections are removed from MessagingService (CASSANDRA-11854)
     */
    private void verifyConnectionsAreClosed() throws InterruptedException
    {
        //after stream session is finished, message handlers may take several milliseconds to be closed
        outer:
        for (int i = 0; i <= 100; i++)
        {
            for (MessagingService.SocketThread socketThread : MessagingService.instance().getSocketThreads())
                if (!socketThread.connections.isEmpty())
                {
                    Thread.sleep(100);
                    continue outer;
                }
            return;
        }
        fail("Streaming connections remain registered in MessagingService");
    }

    private Collection<StreamSession.SSTableStreamingSections> makeStreamingDetails(List<Range<Token>> ranges, Refs<SSTableReader> sstables)
    {
        ArrayList<StreamSession.SSTableStreamingSections> details = new ArrayList<>();
        for (SSTableReader sstable : sstables)
        {
            details.add(new StreamSession.SSTableStreamingSections(sstables.get(sstable),
                                                                   sstable.getPositionsForRanges(ranges),
                                                                   sstable.estimatedKeysForRanges(ranges)));
        }
        return details;
    }

    private void doTransferTable(boolean transferSSTables) throws Exception
    {
        final Keyspace keyspace = Keyspace.open(KEYSPACE1);
        final ColumnFamilyStore cfs = keyspace.getColumnFamilyStore(CF_INDEX);

        List<Integer> keys = createAndTransfer(cfs, new Mutator()
        {
            public void mutate(int key, int col, long timestamp) throws Exception
            {
                int val = new Integer(key).hashCode();

                RowUpdateBuilder builder = new RowUpdateBuilder(cfs.metadata(), timestamp, key);
                builder.clustering(col).add("birthdate", ByteBufferUtil.bytes(val));
                builder.build().applyUnsafe();
            }
        }, transferSSTables);

        // confirm that the secondary index was recovered
        for (Integer key : keys)
        {
            int val = key.hashCode();

            // test we can search:
            UntypedResultSet result = QueryProcessor.executeInternal(String.format("SELECT * FROM \"%s\".\"%s\" WHERE birthdate = %d",
                                                                                   cfs.metadata.keyspace, cfs.metadata.name, val));
            assertEquals(1, result.size());

<<<<<<< HEAD
            Assert.assertEquals((int) key, result.iterator().next().getInt("key"));
=======
            assertEquals(result.iterator().next().getBytes("key"), ByteBufferUtil.bytes(key));
>>>>>>> 1b8a634d
        }
    }

    /**
     * Test to make sure RangeTombstones at column index boundary transferred correctly.
     */
    @Test
    public void testTransferRangeTombstones() throws Exception
    {
        String ks = KEYSPACE1;
        String cfname = "StandardInteger1";
        Keyspace keyspace = Keyspace.open(ks);
        ColumnFamilyStore cfs = keyspace.getColumnFamilyStore(cfname);
        String key = "key1";

        RowUpdateBuilder updates = new RowUpdateBuilder(cfs.metadata(), FBUtilities.timestampMicros(), key);

        // add columns of size slightly less than column_index_size to force insert column index
        updates.clustering(1)
                .add("val", ByteBuffer.wrap(new byte[DatabaseDescriptor.getColumnIndexSize() - 64]))
                .build()
                .apply();

        updates = new RowUpdateBuilder(cfs.metadata(), FBUtilities.timestampMicros(), key);
        updates.clustering(6)
                .add("val", ByteBuffer.wrap(new byte[DatabaseDescriptor.getColumnIndexSize()]))
                .build()
                .apply();

        updates = new RowUpdateBuilder(cfs.metadata(), FBUtilities.timestampMicros() + 1, key);
        updates.addRangeTombstone(5, 7)
                .build()
                .apply();

        cfs.forceBlockingFlush();

        SSTableReader sstable = cfs.getLiveSSTables().iterator().next();
        cfs.clearUnsafe();
        transferSSTables(sstable);

        // confirm that a single SSTable was transferred and registered
        assertEquals(1, cfs.getLiveSSTables().size());

        Row r = Util.getOnlyRow(Util.cmd(cfs).build());
        Assert.assertFalse(r.isEmpty());
        Assert.assertTrue(1 == Int32Type.instance.compose(r.clustering().get(0)));
    }

    @Test
    public void testTransferTableViaRanges() throws Exception
    {
        doTransferTable(false);
    }

    @Test
    public void testTransferTableViaSSTables() throws Exception
    {
        doTransferTable(true);
    }

    /*
    @Test
    public void testTransferTableCounter() throws Exception
    {
        final Keyspace keyspace = Keyspace.open(KEYSPACE1);
        final ColumnFamilyStore cfs = keyspace.getColumnFamilyStore("Counter1");
        final CounterContext cc = new CounterContext();

        final Map<String, ColumnFamily> cleanedEntries = new HashMap<>();

        List<String> keys = createAndTransfer(cfs, new Mutator()
        {
            // Creates a new SSTable per key: all will be merged before streaming.
            public void mutate(String key, String col, long timestamp) throws Exception
            {
                Map<String, ColumnFamily> entries = new HashMap<>();
                ColumnFamily cf = ArrayBackedSortedColumns.factory.create(cfs.metadata);
                ColumnFamily cfCleaned = ArrayBackedSortedColumns.factory.create(cfs.metadata);
                CounterContext.ContextState state = CounterContext.ContextState.allocate(0, 1, 3);
                state.writeLocal(CounterId.fromInt(2), 9L, 3L);
                state.writeRemote(CounterId.fromInt(4), 4L, 2L);
                state.writeRemote(CounterId.fromInt(6), 3L, 3L);
                state.writeRemote(CounterId.fromInt(8), 2L, 4L);
                cf.addColumn(new BufferCounterCell(cellname(col), state.context, timestamp));
                cfCleaned.addColumn(new BufferCounterCell(cellname(col), cc.clearAllLocal(state.context), timestamp));

                entries.put(key, cf);
                cleanedEntries.put(key, cfCleaned);
                cfs.addSSTable(SSTableUtils.prepare()
                    .ks(keyspace.getName())
                    .cf(cfs.name)
                    .generation(0)
                    .write(entries));
            }
        }, true);

        // filter pre-cleaned entries locally, and ensure that the end result is equal
        cleanedEntries.keySet().retainAll(keys);
        SSTableReader cleaned = SSTableUtils.prepare()
            .ks(keyspace.getName())
            .cf(cfs.name)
            .generation(0)
            .write(cleanedEntries);
        SSTableReader streamed = cfs.getLiveSSTables().iterator().next();
        SSTableUtils.assertContentEquals(cleaned, streamed);

        // Retransfer the file, making sure it is now idempotent (see CASSANDRA-3481)
        cfs.clearUnsafe();
        transferSSTables(streamed);
        SSTableReader restreamed = cfs.getLiveSSTables().iterator().next();
        SSTableUtils.assertContentEquals(streamed, restreamed);
    }

    @Test
    public void testTransferTableMultiple() throws Exception
    {
        // write temporary SSTables, but don't register them
        Set<String> content = new HashSet<>();
        content.add("test");
        content.add("test2");
        content.add("test3");
        SSTableReader sstable = new SSTableUtils(KEYSPACE1, CF_STANDARD).prepare().write(content);
        String keyspaceName = sstable.getKeyspaceName();
        String cfname = sstable.getColumnFamilyName();

        content = new HashSet<>();
        content.add("transfer1");
        content.add("transfer2");
        content.add("transfer3");
        SSTableReader sstable2 = SSTableUtils.prepare().write(content);

        // transfer the first and last key
        IPartitioner p = Util.testPartitioner();
        List<Range<Token>> ranges = new ArrayList<>();
        ranges.add(new Range<>(p.getMinimumToken(), p.getToken(ByteBufferUtil.bytes("test"))));
        ranges.add(new Range<>(p.getToken(ByteBufferUtil.bytes("transfer2")), p.getMinimumToken()));
        // Acquiring references, transferSSTables needs it
        Refs<SSTableReader> refs = Refs.tryRef(Arrays.asList(sstable, sstable2));
        assert refs != null;
        new StreamPlan("StreamingTransferTest").transferFiles(LOCAL, makeStreamingDetails(ranges, refs)).execute().get();

        // confirm that the sstables were transferred and registered and that 2 keys arrived
        ColumnFamilyStore cfstore = Keyspace.open(keyspaceName).getColumnFamilyStore(cfname);
        List<Row> rows = Util.getRangeSlice(cfstore);
        assertEquals(2, rows.size());
        assert rows.get(0).key.getKey().equals(ByteBufferUtil.bytes("test"));
        assert rows.get(1).key.getKey().equals(ByteBufferUtil.bytes("transfer3"));
        assert rows.get(0).cf.getColumnCount() == 1;
        assert rows.get(1).cf.getColumnCount() == 1;

        // these keys fall outside of the ranges and should not be transferred
        assert cfstore.getColumnFamily(QueryFilter.getIdentityFilter(Util.dk("transfer1"), "Standard1", System.currentTimeMillis())) == null;
        assert cfstore.getColumnFamily(QueryFilter.getIdentityFilter(Util.dk("transfer2"), "Standard1", System.currentTimeMillis())) == null;
        assert cfstore.getColumnFamily(QueryFilter.getIdentityFilter(Util.dk("test2"), "Standard1", System.currentTimeMillis())) == null;
        assert cfstore.getColumnFamily(QueryFilter.getIdentityFilter(Util.dk("test3"), "Standard1", System.currentTimeMillis())) == null;
    }

    @Test
    public void testTransferOfMultipleColumnFamilies() throws Exception
    {
        String keyspace = KEYSPACE_CACHEKEY;
        IPartitioner p = Util.testPartitioner();
        String[] columnFamilies = new String[] { "Standard1", "Standard2", "Standard3" };
        List<SSTableReader> ssTableReaders = new ArrayList<>();

        NavigableMap<DecoratedKey,String> keys = new TreeMap<>();
        for (String cf : columnFamilies)
        {
            Set<String> content = new HashSet<>();
            content.add("data-" + cf + "-1");
            content.add("data-" + cf + "-2");
            content.add("data-" + cf + "-3");
            SSTableUtils.Context context = SSTableUtils.prepare().ks(keyspace).cf(cf);
            ssTableReaders.add(context.write(content));

            // collect dks for each string key
            for (String str : content)
                keys.put(Util.dk(str), cf);
        }

        // transfer the first and last keys
        Map.Entry<DecoratedKey,String> first = keys.firstEntry();
        Map.Entry<DecoratedKey,String> last = keys.lastEntry();
        Map.Entry<DecoratedKey,String> secondtolast = keys.lowerEntry(last.getKey());
        List<Range<Token>> ranges = new ArrayList<>();
        ranges.add(new Range<>(p.getMinimumToken(), first.getKey().getToken()));
        // the left hand side of the range is exclusive, so we transfer from the second-to-last token
        ranges.add(new Range<>(secondtolast.getKey().getToken(), p.getMinimumToken()));

        // Acquiring references, transferSSTables needs it
        Refs<SSTableReader> refs = Refs.tryRef(ssTableReaders);
        if (refs == null)
            throw new AssertionError();

        new StreamPlan("StreamingTransferTest").transferFiles(LOCAL, makeStreamingDetails(ranges, refs)).execute().get();

        // check that only two keys were transferred
        for (Map.Entry<DecoratedKey,String> entry : Arrays.asList(first, last))
        {
            ColumnFamilyStore store = Keyspace.open(keyspace).getColumnFamilyStore(entry.getValue());
            List<Row> rows = Util.getRangeSlice(store);
            assertEquals(rows.toString(), 1, rows.size());
            assertEquals(entry.getKey(), rows.get(0).key);
        }
    }

    @Test
    public void testRandomSSTableTransfer() throws Exception
    {
        final Keyspace keyspace = Keyspace.open(KEYSPACE1);
        final ColumnFamilyStore cfs = keyspace.getColumnFamilyStore("Standard1");
        Mutator mutator = new Mutator()
        {
            public void mutate(String key, String colName, long timestamp) throws Exception
            {
                ColumnFamily cf = ArrayBackedSortedColumns.factory.create(keyspace.getName(), cfs.name);
                cf.addColumn(column(colName, "value", timestamp));
                cf.addColumn(new BufferCell(cellname("birthdate"), ByteBufferUtil.bytes(new Date(timestamp).toString()), timestamp));
                Mutation rm = new Mutation(KEYSPACE1, ByteBufferUtil.bytes(key), cf);
                logger.debug("Applying row to transfer {}", rm);
                rm.applyUnsafe();
            }
        };
        // write a lot more data so the data is spread in more than 1 chunk.
        for (int i = 1; i <= 6000; i++)
            mutator.mutate("key" + i, "col" + i, System.currentTimeMillis());
        cfs.forceBlockingFlush();
        Util.compactAll(cfs, Integer.MAX_VALUE).get();
        SSTableReader sstable = cfs.getLiveSSTables().iterator().next();
        cfs.clearUnsafe();

        IPartitioner p = Util.testPartitioner();
        List<Range<Token>> ranges = new ArrayList<>();
        ranges.add(new Range<>(p.getToken(ByteBufferUtil.bytes("key1")), p.getToken(ByteBufferUtil.bytes("key1000"))));
        ranges.add(new Range<>(p.getToken(ByteBufferUtil.bytes("key5")), p.getToken(ByteBufferUtil.bytes("key500"))));
        ranges.add(new Range<>(p.getToken(ByteBufferUtil.bytes("key9")), p.getToken(ByteBufferUtil.bytes("key900"))));
        transfer(sstable, ranges);
        assertEquals(1, cfs.getLiveSSTables().size());
        assertEquals(7, Util.getRangeSlice(cfs).size());
    }
    */
    public interface Mutator
    {
        public void mutate(int key, int col, long timestamp) throws Exception;
    }
}<|MERGE_RESOLUTION|>--- conflicted
+++ resolved
@@ -228,20 +228,12 @@
             int expectedKey = offs[i];
             int expectedCol = offs[i];
 
-<<<<<<< HEAD
             ImmutableBTreePartition partition = partitions.get(i);
-            Assert.assertEquals(expectedKey, (int) Int32Type.instance.getSerializer().deserialize(partition.partitionKey().getKey()));
-            Assert.assertEquals(expectedCol, (int) Int32Type.instance.getSerializer().deserialize(partition.iterator().next().clustering().get(0)));
+            assertEquals(expectedKey, (int) Int32Type.instance.getSerializer().deserialize(partition.partitionKey().getKey()));
+            assertEquals(expectedCol, (int) Int32Type.instance.getSerializer().deserialize(partition.iterator().next().clustering().get(0)));
 
             DecoratedKey key = Murmur3Partitioner.instance.decorateKey(Int32Type.instance.getSerializer().serialize(expectedKey));
             Assert.assertFalse(Util.getAll(Util.cmd(cfs, key).build()).isEmpty());
-=======
-            assertTrue(!Util.getAll(Util.cmd(cfs, key).build()).isEmpty());
-            ImmutableBTreePartition partition = partitions.get(i);
-            assertEquals(ByteBufferUtil.compareUnsigned(partition.partitionKey().getKey(), ByteBufferUtil.bytes(key)), 0);
-            assertEquals(ByteBufferUtil.compareUnsigned(partition.iterator().next().clustering().get(0),
-                                                        ByteBufferUtil.bytes(col)), 0);
->>>>>>> 1b8a634d
         }
 
         // and that the max timestamp for the file was rediscovered
@@ -377,11 +369,7 @@
                                                                                    cfs.metadata.keyspace, cfs.metadata.name, val));
             assertEquals(1, result.size());
 
-<<<<<<< HEAD
-            Assert.assertEquals((int) key, result.iterator().next().getInt("key"));
-=======
-            assertEquals(result.iterator().next().getBytes("key"), ByteBufferUtil.bytes(key));
->>>>>>> 1b8a634d
+            assertEquals((int) key, result.iterator().next().getInt("key"));
         }
     }
 
