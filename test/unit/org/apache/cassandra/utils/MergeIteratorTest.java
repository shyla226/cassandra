--- conflicted
+++ resolved
@@ -23,6 +23,7 @@
 
 import com.google.common.collect.Iterators;
 import com.google.common.collect.Ordering;
+import io.reactivex.Single;
 import org.junit.Before;
 import org.junit.Test;
 
@@ -83,11 +84,7 @@
         protected E computeNext()
         {
             if (!iter.hasNext()) return endOfData();
-<<<<<<< HEAD
-            return (iter.next());
-=======
             return iter.next();
->>>>>>> 5fd93392
         }
 
         public void close()
