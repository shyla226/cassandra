--- conflicted
+++ resolved
@@ -33,7 +33,6 @@
 import java.util.concurrent.ConcurrentHashMap;
 import java.util.concurrent.TimeUnit;
 
-<<<<<<< HEAD
 import com.google.common.collect.Iterables;
 import com.codahale.metrics.Timer;
 
@@ -45,9 +44,6 @@
 import org.caffinitas.ohc.histo.EstimatedHistogram;
 import org.junit.Before;
 import org.junit.BeforeClass;
-=======
-import org.junit.Before;
->>>>>>> 1dcb3131
 import org.junit.Test;
 
 import static org.junit.Assert.*;
@@ -58,7 +54,6 @@
     private final static long[] bucketOffsets = new EstimatedHistogram(160).getBucketOffsets();
     private final MessagingService messagingService = MessagingService.test();
 
-<<<<<<< HEAD
     @BeforeClass
     public static void beforeClass() throws UnknownHostException
     {
@@ -67,19 +62,15 @@
         DatabaseDescriptor.setBroadcastAddress(InetAddress.getByName("127.0.0.1"));
     }
 
+    private static int metricScopeId = 0;
+
     @Before
     public void before() throws UnknownHostException
     {
+        messagingService.resetDroppedMessagesMap(Integer.toString(metricScopeId++));
         MockBackPressureStrategy.applied = false;
         messagingService.destroyConnectionPool(InetAddress.getByName("127.0.0.2"));
         messagingService.destroyConnectionPool(InetAddress.getByName("127.0.0.3"));
-=======
-    private static int metricScopeId = 0;
-
-    @Before
-    public void before() {
-        messagingService.resetDroppedMessagesMap(Integer.toString(metricScopeId++));;
->>>>>>> 1dcb3131
     }
 
     @Test
