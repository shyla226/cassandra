/*
 * Licensed to the Apache Software Foundation (ASF) under one
 * or more contributor license agreements.  See the NOTICE file
 * distributed with this work for additional information
 * regarding copyright ownership.  The ASF licenses this file
 * to you under the Apache License, Version 2.0 (the
 * "License"); you may not use this file except in compliance
 * with the License.  You may obtain a copy of the License at
 *
 *     http://www.apache.org/licenses/LICENSE-2.0
 *
 * Unless required by applicable law or agreed to in writing, software
 * distributed under the License is distributed on an "AS IS" BASIS,
 * WITHOUT WARRANTIES OR CONDITIONS OF ANY KIND, either express or implied.
 * See the License for the specific language governing permissions and
 * limitations under the License.
 */

package org.apache.cassandra.cql3;

import java.util.*;

import org.junit.After;
import org.junit.Before;
import org.junit.BeforeClass;
import org.junit.Ignore;
import org.junit.Test;

import com.datastax.driver.core.exceptions.InvalidQueryException;
import junit.framework.Assert;

import org.apache.cassandra.concurrent.SEPExecutor;
import org.apache.cassandra.concurrent.Stage;
import org.apache.cassandra.concurrent.StageManager;
import org.apache.cassandra.config.CFMetaData;
import org.apache.cassandra.config.ColumnDefinition;
import org.apache.cassandra.db.ColumnFamilyStore;
import org.apache.cassandra.db.Keyspace;
import org.apache.cassandra.db.SystemKeyspace;
import org.apache.cassandra.transport.ProtocolVersion;
import org.apache.cassandra.utils.FBUtilities;

public class ViewFilteringTest extends CQLTester
{
    ProtocolVersion protocolVersion = ProtocolVersion.V4;
    private final List<String> views = new ArrayList<>();

    @BeforeClass
    public static void startup()
    {
        requireNetwork();
        System.setProperty("cassandra.mv.allow_filtering_nonkey_columns_unsafe", "true");
    }
<<<<<<< HEAD

    @AfterClass
    public static void afterClass()
    {
        System.clearProperty("cassandra.mv.builder.gossip_settle_wait_in_ms");
        System.setProperty("cassandra.mv.allow_filtering_nonkey_columns_unsafe", "false");
    }

=======
>>>>>>> 1a4d4b48
    @Before
    public void begin()
    {
        views.clear();
    }

    @After
    public void end() throws Throwable
    {
        for (String viewName : views)
            executeNet(protocolVersion, "DROP MATERIALIZED VIEW " + viewName);
    }

    private void createView(String name, String query) throws Throwable
    {
        executeNet(protocolVersion, String.format(query, name));
        // If exception is thrown, the view will not be added to the list; since it shouldn't have been created, this is
        // the desired behavior
        views.add(name);
    }

    private void updateView(String query, Object... params) throws Throwable
    {
        executeNet(protocolVersion, query, params);
        while (!(((SEPExecutor) StageManager.getStage(Stage.VIEW_MUTATION)).getPendingTasks() == 0
            && ((SEPExecutor) StageManager.getStage(Stage.VIEW_MUTATION)).getActiveCount() == 0))
        {
            Thread.sleep(1);
        }
    }

    private void dropView(String name) throws Throwable
    {
        executeNet(protocolVersion, "DROP MATERIALIZED VIEW " + name);
        views.remove(name);
    }

    private static void waitForView(String keyspace, String view) throws InterruptedException
    {
        while (!SystemKeyspace.isViewBuilt(keyspace, view))
            Thread.sleep(10);
    }

    // TODO will revise the non-pk filter condition in MV, see CASSANDRA-13826
    @Ignore
    @Test
    public void testViewFilteringWithFlush() throws Throwable
    {
        testViewFiltering(true);
    }

    // TODO will revise the non-pk filter condition in MV, see CASSANDRA-13826
    @Ignore
    @Test
    public void testViewFilteringWithoutFlush() throws Throwable
    {
        testViewFiltering(false);
    }

    public void testViewFiltering(boolean flush) throws Throwable
    {
        // CASSANDRA-13547: able to shadow entire view row if base column used in filter condition is modified
        createTable("CREATE TABLE %s (a int, b int, c int, d int, PRIMARY KEY (a))");

        execute("USE " + keyspace());
        executeNet(protocolVersion, "USE " + keyspace());

        createView("mv_test1",
                   "CREATE MATERIALIZED VIEW %s AS SELECT * FROM %%s WHERE a IS NOT NULL AND b IS NOT NULL and c = 1  PRIMARY KEY (a, b)");
        createView("mv_test2",
                   "CREATE MATERIALIZED VIEW %s AS SELECT c, d FROM %%s WHERE a IS NOT NULL AND b IS NOT NULL and c = 1 and d = 1 PRIMARY KEY (a, b)");
        createView("mv_test3",
                   "CREATE MATERIALIZED VIEW %s AS SELECT a, b, c, d FROM %%s WHERE a IS NOT NULL AND b IS NOT NULL PRIMARY KEY (a, b)");
        createView("mv_test4",
                   "CREATE MATERIALIZED VIEW %s AS SELECT c FROM %%s WHERE a IS NOT NULL AND b IS NOT NULL and c = 1 PRIMARY KEY (a, b)");
        createView("mv_test5",
                   "CREATE MATERIALIZED VIEW %s AS SELECT c FROM %%s WHERE a IS NOT NULL and d = 1 PRIMARY KEY (a, d)");
        createView("mv_test6",
                   "CREATE MATERIALIZED VIEW %s AS SELECT c FROM %%s WHERE a = 1 and d IS NOT NULL PRIMARY KEY (a, d)");

        waitForView(keyspace(), "mv_test1");
        waitForView(keyspace(), "mv_test2");
        waitForView(keyspace(), "mv_test3");
        waitForView(keyspace(), "mv_test4");
        waitForView(keyspace(), "mv_test5");
        waitForView(keyspace(), "mv_test6");

        Keyspace ks = Keyspace.open(keyspace());
        ks.getColumnFamilyStore("mv_test1").disableAutoCompaction();
        ks.getColumnFamilyStore("mv_test2").disableAutoCompaction();
        ks.getColumnFamilyStore("mv_test3").disableAutoCompaction();
        ks.getColumnFamilyStore("mv_test4").disableAutoCompaction();
        ks.getColumnFamilyStore("mv_test5").disableAutoCompaction();
        ks.getColumnFamilyStore("mv_test6").disableAutoCompaction();


        execute("INSERT INTO %s (a, b, c, d) VALUES (?, ?, ?, ?) using timestamp 0", 1, 1, 1, 1);
        if (flush)
            FBUtilities.waitOnFutures(ks.flush());

        // views should be updated.
        assertRowsIgnoringOrder(execute("SELECT * FROM mv_test1"), row(1, 1, 1, 1));
        assertRowsIgnoringOrder(execute("SELECT * FROM mv_test2"), row(1, 1, 1, 1));
        assertRowsIgnoringOrder(execute("SELECT * FROM mv_test3"), row(1, 1, 1, 1));
        assertRowsIgnoringOrder(execute("SELECT * FROM mv_test4"), row(1, 1, 1));
        assertRowsIgnoringOrder(execute("SELECT * FROM mv_test5"), row(1, 1, 1));
        assertRowsIgnoringOrder(execute("SELECT * FROM mv_test6"), row(1, 1, 1));

        updateView("UPDATE %s using timestamp 1 set c = ? WHERE a=?", 0, 1);
        if (flush)
            FBUtilities.waitOnFutures(ks.flush());

        assertRowCount(execute("SELECT * FROM mv_test1"), 0);
        assertRowCount(execute("SELECT * FROM mv_test2"), 0);
        assertRowsIgnoringOrder(execute("SELECT * FROM mv_test3"), row(1, 1, 0, 1));
        assertRowCount(execute("SELECT * FROM mv_test4"), 0);
        assertRowsIgnoringOrder(execute("SELECT * FROM mv_test5"), row(1, 1, 0));
        assertRowsIgnoringOrder(execute("SELECT * FROM mv_test6"), row(1, 1, 0));

        updateView("UPDATE %s using timestamp 2 set c = ? WHERE a=?", 1, 1);
        if (flush)
            FBUtilities.waitOnFutures(ks.flush());

        // row should be back in views.
        assertRowsIgnoringOrder(execute("SELECT * FROM mv_test1"), row(1, 1, 1, 1));
        assertRowsIgnoringOrder(execute("SELECT * FROM mv_test2"), row(1, 1, 1, 1));
        assertRowsIgnoringOrder(execute("SELECT * FROM mv_test3"), row(1, 1, 1, 1));
        assertRowsIgnoringOrder(execute("SELECT * FROM mv_test4"), row(1, 1, 1));
        assertRowsIgnoringOrder(execute("SELECT * FROM mv_test5"), row(1, 1, 1));
        assertRowsIgnoringOrder(execute("SELECT * FROM mv_test6"), row(1, 1, 1));

        updateView("UPDATE %s using timestamp 3 set d = ? WHERE a=?", 0, 1);
        if (flush)
            FBUtilities.waitOnFutures(ks.flush());

        assertRowsIgnoringOrder(execute("SELECT * FROM mv_test1"), row(1, 1, 1, 0));
        assertRowCount(execute("SELECT * FROM mv_test2"), 0);
        assertRowsIgnoringOrder(execute("SELECT * FROM mv_test3"), row(1, 1, 1, 0));
        assertRowsIgnoringOrder(execute("SELECT * FROM mv_test4"), row(1, 1, 1));
        assertRowCount(execute("SELECT * FROM mv_test5"), 0);
        assertRowsIgnoringOrder(execute("SELECT * FROM mv_test6"), row(1, 0, 1));

        updateView("UPDATE %s using timestamp 4 set c = ? WHERE a=?", 0, 1);
        if (flush)
            FBUtilities.waitOnFutures(ks.flush());

        assertRowCount(execute("SELECT * FROM mv_test1"), 0);
        assertRowCount(execute("SELECT * FROM mv_test2"), 0);
        assertRowsIgnoringOrder(execute("SELECT * FROM mv_test3"), row(1, 1, 0, 0));
        assertRowCount(execute("SELECT * FROM mv_test4"), 0);
        assertRowCount(execute("SELECT * FROM mv_test5"), 0);
        assertRowsIgnoringOrder(execute("SELECT * FROM mv_test6"), row(1, 0, 0));

        updateView("UPDATE %s using timestamp 5 set d = ? WHERE a=?", 1, 1);
        if (flush)
            FBUtilities.waitOnFutures(ks.flush());

        // should not update as c=0
        assertRowCount(execute("SELECT * FROM mv_test1"), 0);
        assertRowCount(execute("SELECT * FROM mv_test2"), 0);
        assertRowsIgnoringOrder(execute("SELECT * FROM mv_test3"), row(1, 1, 0, 1));
        assertRowCount(execute("SELECT * FROM mv_test4"), 0);
        assertRowsIgnoringOrder(execute("SELECT * FROM mv_test5"), row(1, 1, 0));
        assertRowsIgnoringOrder(execute("SELECT * FROM mv_test6"), row(1, 1, 0));

        updateView("UPDATE %s using timestamp 6 set c = ? WHERE a=?", 1, 1);

        // row should be back in views.
        assertRowsIgnoringOrder(execute("SELECT * FROM mv_test1"), row(1, 1, 1, 1));
        assertRowsIgnoringOrder(execute("SELECT * FROM mv_test2"), row(1, 1, 1, 1));
        assertRowsIgnoringOrder(execute("SELECT * FROM mv_test3"), row(1, 1, 1, 1));
        assertRowsIgnoringOrder(execute("SELECT * FROM mv_test4"), row(1, 1, 1));
        assertRowsIgnoringOrder(execute("SELECT * FROM mv_test5"), row(1, 1, 1));
        assertRowsIgnoringOrder(execute("SELECT * FROM mv_test6"), row(1, 1, 1));

        updateView("UPDATE %s using timestamp 7 set b = ? WHERE a=?", 2, 1);
        if (flush)
        {
            FBUtilities.waitOnFutures(ks.flush());
            for (String view : views)
                ks.getColumnFamilyStore(view).forceMajorCompaction();
        }
        // row should be back in views.
        assertRowsIgnoringOrder(execute("SELECT * FROM mv_test1"), row(1, 2, 1, 1));
        assertRowsIgnoringOrder(execute("SELECT * FROM mv_test2"), row(1, 2, 1, 1));
        assertRowsIgnoringOrder(execute("SELECT * FROM mv_test3"), row(1, 2, 1, 1));
        assertRowsIgnoringOrder(execute("SELECT * FROM mv_test4"), row(1, 2, 1));
        assertRowsIgnoringOrder(execute("SELECT * FROM mv_test5"), row(1, 1, 1));
        assertRowsIgnoringOrder(execute("SELECT * FROM mv_test6"), row(1, 1, 1));

        updateView("DELETE b, c FROM %s using timestamp 6 WHERE a=?", 1);
        if (flush)
            FBUtilities.waitOnFutures(ks.flush());

        assertRowsIgnoringOrder(execute("SELECT * FROM %s"), row(1, 2, null, 1));
        assertRowsIgnoringOrder(execute("SELECT * FROM mv_test1"));
        assertRowsIgnoringOrder(execute("SELECT * FROM mv_test2"));
        assertRowsIgnoringOrder(execute("SELECT * FROM mv_test3"), row(1, 2, null, 1));
        assertRowsIgnoringOrder(execute("SELECT * FROM mv_test4"));
        assertRowsIgnoringOrder(execute("SELECT * FROM mv_test5"), row(1, 1, null));
        assertRowsIgnoringOrder(execute("SELECT * FROM mv_test6"), row(1, 1, null));

        updateView("DELETE FROM %s using timestamp 8 where a=?", 1);
        if (flush)
            FBUtilities.waitOnFutures(ks.flush());

        assertRowCount(execute("SELECT * FROM mv_test1"), 0);
        assertRowCount(execute("SELECT * FROM mv_test2"), 0);
        assertRowCount(execute("SELECT * FROM mv_test3"), 0);
        assertRowCount(execute("SELECT * FROM mv_test4"), 0);
        assertRowCount(execute("SELECT * FROM mv_test5"), 0);
        assertRowCount(execute("SELECT * FROM mv_test6"), 0);

        updateView("UPDATE %s using timestamp 9 set b = ?,c = ? where a=?", 1, 1, 1); // upsert
        if (flush)
            FBUtilities.waitOnFutures(ks.flush());

        assertRowsIgnoringOrder(execute("SELECT * FROM mv_test1"), row(1, 1, 1, null));
        assertRows(execute("SELECT * FROM mv_test2"));
        assertRowsIgnoringOrder(execute("SELECT * FROM mv_test3"), row(1, 1, 1, null));
        assertRowsIgnoringOrder(execute("SELECT * FROM mv_test4"), row(1, 1, 1));
        assertRows(execute("SELECT * FROM mv_test5"));
        assertRows(execute("SELECT * FROM mv_test6"));

        updateView("DELETE FROM %s using timestamp 10 where a=?", 1);
        if (flush)
            FBUtilities.waitOnFutures(ks.flush());

        assertRowCount(execute("SELECT * FROM mv_test1"), 0);
        assertRowCount(execute("SELECT * FROM mv_test2"), 0);
        assertRowCount(execute("SELECT * FROM mv_test3"), 0);
        assertRowCount(execute("SELECT * FROM mv_test4"), 0);
        assertRowCount(execute("SELECT * FROM mv_test5"), 0);
        assertRowCount(execute("SELECT * FROM mv_test6"), 0);

        execute("INSERT INTO %s (a, b, c, d) VALUES (?, ?, ?, ?) using timestamp 11", 1, 1, 1, 1);
        if (flush)
            FBUtilities.waitOnFutures(ks.flush());

        // row should be back in views.
        assertRowsIgnoringOrder(execute("SELECT * FROM mv_test1"), row(1, 1, 1, 1));
        assertRowsIgnoringOrder(execute("SELECT * FROM mv_test2"), row(1, 1, 1, 1));
        assertRowsIgnoringOrder(execute("SELECT * FROM mv_test3"), row(1, 1, 1, 1));
        assertRowsIgnoringOrder(execute("SELECT * FROM mv_test4"), row(1, 1, 1));
        assertRowsIgnoringOrder(execute("SELECT * FROM mv_test5"), row(1, 1, 1));
        assertRowsIgnoringOrder(execute("SELECT * FROM mv_test6"), row(1, 1, 1));

        updateView("DELETE FROM %s using timestamp 12 where a=?", 1);
        if (flush)
            FBUtilities.waitOnFutures(ks.flush());

        assertRowCount(execute("SELECT * FROM mv_test1"), 0);
        assertRowCount(execute("SELECT * FROM mv_test2"), 0);
        assertRowCount(execute("SELECT * FROM mv_test3"), 0);
        assertRowCount(execute("SELECT * FROM mv_test4"), 0);
        assertRowCount(execute("SELECT * FROM mv_test5"), 0);
        assertRowCount(execute("SELECT * FROM mv_test6"), 0);

        dropView("mv_test1");
        dropView("mv_test2");
        dropView("mv_test3");
        dropView("mv_test4");
        dropView("mv_test5");
        dropView("mv_test6");
        dropTable("DROP TABLE %s");
    }

    // TODO will revise the non-pk filter condition in MV, see CASSANDRA-13826
    @Ignore
    @Test
    public void testMVFilteringWithComplexColumn() throws Throwable
    {
        createTable("CREATE TABLE %s (a int, b int, c int, l list<int>, s set<int>, m map<int,int>, PRIMARY KEY (a, b))");

        execute("USE " + keyspace());
        executeNet(protocolVersion, "USE " + keyspace());

        createView("mv_test1",
                   "CREATE MATERIALIZED VIEW %s AS SELECT a,b,c FROM %%s WHERE a IS NOT NULL AND b IS NOT NULL AND c IS NOT NULL "
                   + "and l contains (1) AND s contains (1) AND m contains key (1) PRIMARY KEY (a, b, c)");
        createView("mv_test2",
                   "CREATE MATERIALIZED VIEW %s AS SELECT a,b FROM %%s WHERE a IS NOT NULL and b IS NOT NULL AND l contains (1) PRIMARY KEY (a, b)");
        createView("mv_test3",
                   "CREATE MATERIALIZED VIEW %s AS SELECT a,b FROM %%s WHERE a IS NOT NULL AND b IS NOT NULL AND s contains (1) PRIMARY KEY (a, b)");
        createView("mv_test4",
                   "CREATE MATERIALIZED VIEW %s AS SELECT a,b FROM %%s WHERE a IS NOT NULL AND b IS NOT NULL AND m contains key (1) PRIMARY KEY (a, b)");

        waitForView(keyspace(), "mv_test1");
        waitForView(keyspace(), "mv_test2");
        waitForView(keyspace(), "mv_test3");
        waitForView(keyspace(), "mv_test4");

        // not able to drop base column filtered in view
        assertInvalidMessage("Cannot drop column l, depended on by materialized views", "ALTER TABLE %s DROP l");
        assertInvalidMessage("Cannot drop column s, depended on by materialized views", "ALTER TABLE %S DROP s");
        assertInvalidMessage("Cannot drop column m, depended on by materialized views", "ALTER TABLE %s DROP m");

        Keyspace ks = Keyspace.open(keyspace());
        ks.getColumnFamilyStore("mv_test1").disableAutoCompaction();
        ks.getColumnFamilyStore("mv_test2").disableAutoCompaction();
        ks.getColumnFamilyStore("mv_test3").disableAutoCompaction();
        ks.getColumnFamilyStore("mv_test4").disableAutoCompaction();

        execute("INSERT INTO %s (a, b, c, l, s, m) VALUES (?, ?, ?, ?, ?, ?) ",
                1,
                1,
                1,
                list(1, 1, 2),
                set(1, 2),
                map(1, 1, 2, 2));
        FBUtilities.waitOnFutures(ks.flush());

        assertRowsIgnoringOrder(execute("SELECT * FROM mv_test1"), row(1, 1, 1));
        assertRowsIgnoringOrder(execute("SELECT * FROM mv_test2"), row(1, 1));
        assertRowsIgnoringOrder(execute("SELECT * FROM mv_test3"), row(1, 1));
        assertRowsIgnoringOrder(execute("SELECT * FROM mv_test4"), row(1, 1));


        execute("UPDATE %s SET l=l-[1] WHERE a = 1 AND b = 1" );
        FBUtilities.waitOnFutures(ks.flush());

        assertRowsIgnoringOrder(execute("SELECT * FROM mv_test1"));
        assertRowsIgnoringOrder(execute("SELECT * FROM mv_test2"));
        assertRowsIgnoringOrder(execute("SELECT * FROM mv_test3"), row(1, 1));
        assertRowsIgnoringOrder(execute("SELECT * FROM mv_test4"), row(1, 1));

        execute("UPDATE %s SET s=s-{2}, m=m-{2} WHERE a = 1 AND b = 1");
        FBUtilities.waitOnFutures(ks.flush());

        assertRowsIgnoringOrder(execute("SELECT a,b,c FROM %s"), row(1, 1, 1));
        assertRowsIgnoringOrder(execute("SELECT * FROM mv_test1"));
        assertRowsIgnoringOrder(execute("SELECT * FROM mv_test2"));
        assertRowsIgnoringOrder(execute("SELECT * FROM mv_test3"), row(1, 1));
        assertRowsIgnoringOrder(execute("SELECT * FROM mv_test4"), row(1, 1));

        execute("UPDATE %s SET  m=m-{1} WHERE a = 1 AND b = 1");
        FBUtilities.waitOnFutures(ks.flush());

        assertRowsIgnoringOrder(execute("SELECT a,b,c FROM %s"), row(1, 1, 1));
        assertRowsIgnoringOrder(execute("SELECT * FROM mv_test1"));
        assertRowsIgnoringOrder(execute("SELECT * FROM mv_test2"));
        assertRowsIgnoringOrder(execute("SELECT * FROM mv_test3"), row(1, 1));
        assertRowsIgnoringOrder(execute("SELECT * FROM mv_test4"));

        // filter conditions result not changed
        execute("UPDATE %s SET  l=l+[2], s=s-{0}, m=m+{3:3} WHERE a = 1 AND b = 1");
        FBUtilities.waitOnFutures(ks.flush());

        assertRowsIgnoringOrder(execute("SELECT a,b,c FROM %s"), row(1, 1, 1));
        assertRowsIgnoringOrder(execute("SELECT * FROM mv_test1"));
        assertRowsIgnoringOrder(execute("SELECT * FROM mv_test2"));
        assertRowsIgnoringOrder(execute("SELECT * FROM mv_test3"), row(1, 1));
        assertRowsIgnoringOrder(execute("SELECT * FROM mv_test4"));
    }

    @Test
    public void testMVCreationSelectRestrictions() throws Throwable
    {
        createTable("CREATE TABLE %s (a int, b int, c int, d int, e int, PRIMARY KEY((a, b), c, d))");

        execute("USE " + keyspace());
        executeNet(protocolVersion, "USE " + keyspace());

        // IS NOT NULL is required on all PK statements that are not otherwise restricted
        List<String> badStatements = Arrays.asList(
        "CREATE MATERIALIZED VIEW %s AS SELECT * FROM %%s WHERE b IS NOT NULL AND c IS NOT NULL AND d is NOT NULL PRIMARY KEY ((a, b), c, d)",
        "CREATE MATERIALIZED VIEW %s AS SELECT * FROM %%s WHERE a IS NOT NULL AND c IS NOT NULL AND d is NOT NULL PRIMARY KEY ((a, b), c, d)",
        "CREATE MATERIALIZED VIEW %s AS SELECT * FROM %%s WHERE a IS NOT NULL AND b IS NOT NULL AND d is NOT NULL PRIMARY KEY ((a, b), c, d)",
        "CREATE MATERIALIZED VIEW %s AS SELECT * FROM %%s WHERE a IS NOT NULL AND b IS NOT NULL AND c is NOT NULL PRIMARY KEY ((a, b), c, d)",
        "CREATE MATERIALIZED VIEW %s AS SELECT * FROM %%s WHERE a = ? AND b IS NOT NULL AND c is NOT NULL PRIMARY KEY ((a, b), c, d)",
        "CREATE MATERIALIZED VIEW %s AS SELECT * FROM %%s WHERE a = blobAsInt(?) AND b IS NOT NULL AND c is NOT NULL PRIMARY KEY ((a, b), c, d)",
        "CREATE MATERIALIZED VIEW %s AS SELECT * FROM %%s PRIMARY KEY (a, b, c, d)"
        );

        for (String badStatement : badStatements)
        {
            try
            {
                createView("mv1_test", badStatement);
                Assert.fail("Create MV statement should have failed due to missing IS NOT NULL restriction: " + badStatement);
            }
            catch (InvalidQueryException exc) {}
        }

        List<String> goodStatements = Arrays.asList(
        "CREATE MATERIALIZED VIEW %s AS SELECT * FROM %%s WHERE a = 1 AND b = 1 AND c IS NOT NULL AND d is NOT NULL PRIMARY KEY ((a, b), c, d)",
        "CREATE MATERIALIZED VIEW %s AS SELECT * FROM %%s WHERE a IS NOT NULL AND b IS NOT NULL AND c = 1 AND d IS NOT NULL PRIMARY KEY ((a, b), c, d)",
        "CREATE MATERIALIZED VIEW %s AS SELECT * FROM %%s WHERE a IS NOT NULL AND b IS NOT NULL AND c = 1 AND d = 1 PRIMARY KEY ((a, b), c, d)",
        "CREATE MATERIALIZED VIEW %s AS SELECT * FROM %%s WHERE a = 1 AND b = 1 AND c = 1 AND d = 1 PRIMARY KEY ((a, b), c, d)",
        "CREATE MATERIALIZED VIEW %s AS SELECT * FROM %%s WHERE a = 1 AND b = 1 AND c > 1 AND d IS NOT NULL PRIMARY KEY ((a, b), c, d)",
        "CREATE MATERIALIZED VIEW %s AS SELECT * FROM %%s WHERE a = 1 AND b = 1 AND c = 1 AND d IN (1, 2, 3) PRIMARY KEY ((a, b), c, d)",
        "CREATE MATERIALIZED VIEW %s AS SELECT * FROM %%s WHERE a = 1 AND b = 1 AND (c, d) = (1, 1) PRIMARY KEY ((a, b), c, d)",
        "CREATE MATERIALIZED VIEW %s AS SELECT * FROM %%s WHERE a = 1 AND b = 1 AND (c, d) > (1, 1) PRIMARY KEY ((a, b), c, d)",
        "CREATE MATERIALIZED VIEW %s AS SELECT * FROM %%s WHERE a = 1 AND b = 1 AND (c, d) IN ((1, 1), (2, 2)) PRIMARY KEY ((a, b), c, d)",
        "CREATE MATERIALIZED VIEW %s AS SELECT * FROM %%s WHERE a = (int) 1 AND b = 1 AND c = 1 AND d = 1 PRIMARY KEY ((a, b), c, d)",
        "CREATE MATERIALIZED VIEW %s AS SELECT * FROM %%s WHERE a = blobAsInt(intAsBlob(1)) AND b = 1 AND c = 1 AND d = 1 PRIMARY KEY ((a, b), c, d)"
        );

        for (int i = 0; i < goodStatements.size(); i++)
        {
            try
            {
                createView("mv" + i + "_test", goodStatements.get(i));
            }
            catch (Exception e)
            {
                throw new RuntimeException("MV creation failed: " + goodStatements.get(i), e);
            }

            try
            {
                executeNet(protocolVersion, "ALTER MATERIALIZED VIEW mv" + i + "_test WITH compaction = { 'class' : 'LeveledCompactionStrategy' }");
            }
            catch (Exception e)
            {
                throw new RuntimeException("MV alter failed: " + goodStatements.get(i), e);
            }
        }
    }

    @Test
    public void testCaseSensitivity() throws Throwable
    {
        createTable("CREATE TABLE %s (\"theKey\" int, \"theClustering\" int, \"the\"\"Value\" int, PRIMARY KEY (\"theKey\", \"theClustering\"))");

        execute("USE " + keyspace());
        executeNet(protocolVersion, "USE " + keyspace());

        execute("INSERT INTO %s (\"theKey\", \"theClustering\", \"the\"\"Value\") VALUES (?, ?, ?)", 0, 0, 0);
        execute("INSERT INTO %s (\"theKey\", \"theClustering\", \"the\"\"Value\") VALUES (?, ?, ?)", 0, 1, 0);
        execute("INSERT INTO %s (\"theKey\", \"theClustering\", \"the\"\"Value\") VALUES (?, ?, ?)", 1, 0, 0);
        execute("INSERT INTO %s (\"theKey\", \"theClustering\", \"the\"\"Value\") VALUES (?, ?, ?)", 1, 1, 0);

        createView("mv_test", "CREATE MATERIALIZED VIEW %s AS SELECT * FROM %%s " +
                              "WHERE \"theKey\" = 1 AND \"theClustering\" = 1 AND \"the\"\"Value\" IS NOT NULL " +
                              "PRIMARY KEY (\"theKey\", \"theClustering\")");

        while (!SystemKeyspace.isViewBuilt(keyspace(), "mv_test"))
            Thread.sleep(10);
        createView("mv_test2", "CREATE MATERIALIZED VIEW %s AS SELECT \"theKey\", \"theClustering\", \"the\"\"Value\" FROM %%s " +
                               "WHERE \"theKey\" = 1 AND \"theClustering\" = 1 AND \"the\"\"Value\" IS NOT NULL " +
                               "PRIMARY KEY (\"theKey\", \"theClustering\")");
        while (!SystemKeyspace.isViewBuilt(keyspace(), "mv_test2"))
            Thread.sleep(10);

        for (String mvname : Arrays.asList("mv_test", "mv_test2"))
        {
            assertRowsIgnoringOrder(execute("SELECT \"theKey\", \"theClustering\", \"the\"\"Value\" FROM " + mvname),
                                    row(1, 1, 0)
            );
        }

        executeNet(protocolVersion, "ALTER TABLE %s RENAME \"theClustering\" TO \"Col\"");

        for (String mvname : Arrays.asList("mv_test", "mv_test2"))
        {
            assertRowsIgnoringOrder(execute("SELECT \"theKey\", \"Col\", \"the\"\"Value\" FROM " + mvname),
                                    row(1, 1, 0)
            );
        }
    }

    @Test
    public void testFilterWithFunction() throws Throwable
    {
        createTable("CREATE TABLE %s (a int, b int, c int, PRIMARY KEY (a, b))");

        execute("USE " + keyspace());
        executeNet(protocolVersion, "USE " + keyspace());

        execute("INSERT INTO %s (a, b, c) VALUES (?, ?, ?)", 0, 0, 0);
        execute("INSERT INTO %s (a, b, c) VALUES (?, ?, ?)", 0, 1, 1);
        execute("INSERT INTO %s (a, b, c) VALUES (?, ?, ?)", 1, 0, 2);
        execute("INSERT INTO %s (a, b, c) VALUES (?, ?, ?)", 1, 1, 3);

        createView("mv_test", "CREATE MATERIALIZED VIEW %s AS SELECT * FROM %%s " +
                              "WHERE a = blobAsInt(intAsBlob(1)) AND b IS NOT NULL " +
                              "PRIMARY KEY (a, b)");

        while (!SystemKeyspace.isViewBuilt(keyspace(), "mv_test"))
            Thread.sleep(10);

        assertRows(execute("SELECT a, b, c FROM mv_test"),
                   row(1, 0, 2),
                   row(1, 1, 3)
        );

        executeNet(protocolVersion, "ALTER TABLE %s RENAME a TO foo");

        assertRows(execute("SELECT foo, b, c FROM mv_test"),
                   row(1, 0, 2),
                   row(1, 1, 3)
        );
    }

    @Test
    public void testFilterWithTypecast() throws Throwable
    {
        createTable("CREATE TABLE %s (a int, b int, c int, PRIMARY KEY (a, b))");

        execute("USE " + keyspace());
        executeNet(protocolVersion, "USE " + keyspace());

        execute("INSERT INTO %s (a, b, c) VALUES (?, ?, ?)", 0, 0, 0);
        execute("INSERT INTO %s (a, b, c) VALUES (?, ?, ?)", 0, 1, 1);
        execute("INSERT INTO %s (a, b, c) VALUES (?, ?, ?)", 1, 0, 2);
        execute("INSERT INTO %s (a, b, c) VALUES (?, ?, ?)", 1, 1, 3);

        createView("mv_test", "CREATE MATERIALIZED VIEW %s AS SELECT * FROM %%s " +
                              "WHERE a = (int) 1 AND b IS NOT NULL " +
                              "PRIMARY KEY (a, b)");

        while (!SystemKeyspace.isViewBuilt(keyspace(), "mv_test"))
            Thread.sleep(10);

        assertRows(execute("SELECT a, b, c FROM mv_test"),
                   row(1, 0, 2),
                   row(1, 1, 3)
        );

        executeNet(protocolVersion, "ALTER TABLE %s RENAME a TO foo");

        assertRows(execute("SELECT foo, b, c FROM mv_test"),
                   row(1, 0, 2),
                   row(1, 1, 3)
        );
    }

    @Test
    public void testPartitionKeyFilteringUnrestrictedPart() throws Throwable
    {
        List<String> mvPrimaryKeys = Arrays.asList("((a, b), c)", "((b, a), c)", "(a, b, c)", "(c, b, a)", "((c, a), b)");
        for (int i = 0; i < mvPrimaryKeys.size(); i++)
        {
            createTable("CREATE TABLE %s (a int, b int, c int, d int, PRIMARY KEY ((a, b), c))");

            execute("USE " + keyspace());
            executeNet(protocolVersion, "USE " + keyspace());

            execute("INSERT INTO %s (a, b, c, d) VALUES (?, ?, ?, ?)", 0, 0, 0, 0);
            execute("INSERT INTO %s (a, b, c, d) VALUES (?, ?, ?, ?)", 0, 1, 0, 0);
            execute("INSERT INTO %s (a, b, c, d) VALUES (?, ?, ?, ?)", 1, 0, 0, 0);
            execute("INSERT INTO %s (a, b, c, d) VALUES (?, ?, ?, ?)", 1, 0, 1, 0);
            execute("INSERT INTO %s (a, b, c, d) VALUES (?, ?, ?, ?)", 1, 1, 0, 0);
            execute("INSERT INTO %s (a, b, c, d) VALUES (?, ?, ?, ?)", 1, 1, 1, 0);

            logger.info("Testing MV primary key: {}", mvPrimaryKeys.get(i));

            // only accept rows where a = 1
            String viewName= "mv_test" + i;
            createView(viewName, "CREATE MATERIALIZED VIEW %s AS SELECT * FROM %%s WHERE a = 1 AND b IS NOT NULL AND c IS NOT NULL PRIMARY KEY " + mvPrimaryKeys.get(i));

            waitForView(keyspace(), viewName);

            assertRowsIgnoringOrder(execute("SELECT a, b, c, d FROM mv_test" + i),
                                    row(1, 0, 0, 0),
                                    row(1, 0, 1, 0),
                                    row(1, 1, 0, 0),
                                    row(1, 1, 1, 0)
            );

            // insert new rows that do not match the filter
            execute("INSERT INTO %s (a, b, c, d) VALUES (?, ?, ?, ?)", 2, 0, 0, 0);
            execute("INSERT INTO %s (a, b, c, d) VALUES (?, ?, ?, ?)", 2, 1, 0, 0);
            assertRowsIgnoringOrder(execute("SELECT a, b, c, d FROM mv_test" + i),
                                    row(1, 0, 0, 0),
                                    row(1, 0, 1, 0),
                                    row(1, 1, 0, 0),
                                    row(1, 1, 1, 0)
            );

            // insert new row that does match the filter
            execute("INSERT INTO %s (a, b, c, d) VALUES (?, ?, ?, ?)", 1, 1, 2, 0);
            assertRowsIgnoringOrder(execute("SELECT a, b, c, d FROM mv_test" + i),
                                    row(1, 0, 0, 0),
                                    row(1, 0, 1, 0),
                                    row(1, 1, 0, 0),
                                    row(1, 1, 1, 0),
                                    row(1, 1, 2, 0)
            );

            // update rows that don't match the filter
            execute("UPDATE %s SET d = ? WHERE a = ? AND b = ? AND c = ?", 1, 0, 0, 0);
            execute("UPDATE %s SET d = ? WHERE a = ? AND b = ? AND c = ?", 1, 0, 1, 0);
            assertRowsIgnoringOrder(execute("SELECT a, b, c, d FROM mv_test" + i),
                                    row(1, 0, 0, 0),
                                    row(1, 0, 1, 0),
                                    row(1, 1, 0, 0),
                                    row(1, 1, 1, 0),
                                    row(1, 1, 2, 0)
            );

            // update a row that does match the filter
            execute("UPDATE %s SET d = ? WHERE a = ? AND b = ? AND c = ?", 1, 1, 1, 0);
            assertRowsIgnoringOrder(execute("SELECT a, b, c, d FROM mv_test" + i),
                                    row(1, 0, 0, 0),
                                    row(1, 0, 1, 0),
                                    row(1, 1, 0, 1),
                                    row(1, 1, 1, 0),
                                    row(1, 1, 2, 0)
            );

            // delete rows that don't match the filter
            execute("DELETE FROM %s WHERE a = ? AND b = ? AND c = ?", 0, 0, 0);
            execute("DELETE FROM %s WHERE a = ? AND b = ? AND c = ?", 0, 1, 0);
            execute("DELETE FROM %s WHERE a = ? AND b = ?", 0, 0);
            assertRowsIgnoringOrder(execute("SELECT a, b, c, d FROM mv_test" + i),
                                    row(1, 0, 0, 0),
                                    row(1, 0, 1, 0),
                                    row(1, 1, 0, 1),
                                    row(1, 1, 1, 0),
                                    row(1, 1, 2, 0)
            );

            // delete a row that does match the filter
            execute("DELETE FROM %s WHERE a = ? AND b = ? AND c = ?", 1, 1, 0);
            assertRowsIgnoringOrder(execute("SELECT a, b, c, d FROM mv_test" + i),
                                    row(1, 0, 0, 0),
                                    row(1, 0, 1, 0),
                                    row(1, 1, 1, 0),
                                    row(1, 1, 2, 0)
            );

            // delete a partition that matches the filter
            execute("DELETE FROM %s WHERE a = ? AND b = ?", 1, 0);
            assertRowsIgnoringOrder(execute("SELECT a, b, c, d FROM mv_test" + i),
                                    row(1, 1, 1, 0),
                                    row(1, 1, 2, 0));
            execute("DELETE FROM %s WHERE a = ? AND b = ?", 1, 1);
            assertEmpty(execute("SELECT * FROM mv_test" + i));
        }
    }

    @Test
    public void testPartitionKeyFilteringWithSlice() throws Throwable
    {
        List<String> mvPrimaryKeys = Arrays.asList("((a, b), c)", "((b, a), c)", "(a, b, c)", "(c, b, a)", "((c, a), b)");
        for (int i = 0; i < mvPrimaryKeys.size(); i++)
        {
            createTable("CREATE TABLE %s (a int, b int, c int, d int, PRIMARY KEY ((a, b), c))");

            execute("USE " + keyspace());
            executeNet(protocolVersion, "USE " + keyspace());

            execute("INSERT INTO %s (a, b, c, d) VALUES (?, ?, ?, ?)", 0, 0,  1, 1);
            execute("INSERT INTO %s (a, b, c, d) VALUES (?, ?, ?, ?)", 0, 10, 1, 2);
            execute("INSERT INTO %s (a, b, c, d) VALUES (?, ?, ?, ?)", 1, 0,  2, 1);
            execute("INSERT INTO %s (a, b, c, d) VALUES (?, ?, ?, ?)", 1, 10, 2, 2);
            execute("INSERT INTO %s (a, b, c, d) VALUES (?, ?, ?, ?)", 2, 1,  3, 1);
            execute("INSERT INTO %s (a, b, c, d) VALUES (?, ?, ?, ?)", 2, 10, 3, 2);

            logger.info("Testing MV primary key: {}", mvPrimaryKeys.get(i));

            // only accept rows where a = 1
            String viewName= "mv_test" + i;
            createView(viewName, "CREATE MATERIALIZED VIEW %s AS SELECT * FROM %%s WHERE a > 0 AND b > 5 AND c IS NOT NULL PRIMARY KEY " + mvPrimaryKeys.get(i));

            waitForView(keyspace(), viewName);

            assertRowsIgnoringOrder(execute("SELECT a, b, c, d FROM mv_test" + i),
                                    row(1, 10, 2, 2),
                                    row(2, 10, 3, 2)
            );

            // insert new rows that do not match the filter
            execute("INSERT INTO %s (a, b, c, d) VALUES (?, ?, ?, ?)", 2, 0, 0, 0);
            execute("INSERT INTO %s (a, b, c, d) VALUES (?, ?, ?, ?)", 2, 1, 0, 0);
            assertRowsIgnoringOrder(execute("SELECT a, b, c, d FROM mv_test" + i),
                                    row(1, 10, 2, 2),
                                    row(2, 10, 3, 2)
            );

            // insert new row that does match the filter
            execute("INSERT INTO %s (a, b, c, d) VALUES (?, ?, ?, ?)", 3, 10, 4, 2);
            assertRowsIgnoringOrder(execute("SELECT a, b, c, d FROM mv_test" + i),
                                    row(1, 10, 2, 2),
                                    row(2, 10, 3, 2),
                                    row(3, 10, 4, 2)
            );

            // update rows that don't match the filter
            execute("UPDATE %s SET d = ? WHERE a = ? AND b = ? AND c = ?", 1, 0, 0, 0);
            execute("UPDATE %s SET d = ? WHERE a = ? AND b = ? AND c = ?", 1, 0, 1, 0);
            assertRowsIgnoringOrder(execute("SELECT a, b, c, d FROM mv_test" + i),
                                    row(1, 10, 2, 2),
                                    row(2, 10, 3, 2),
                                    row(3, 10, 4, 2)
            );

            // update a row that does match the filter
            execute("UPDATE %s SET d = ? WHERE a = ? AND b = ? AND c = ?", 100, 3, 10, 4);
            assertRowsIgnoringOrder(execute("SELECT a, b, c, d FROM mv_test" + i),
                                    row(1, 10, 2, 2),
                                    row(2, 10, 3, 2),
                                    row(3, 10, 4, 100)
            );

            // delete rows that don't match the filter
            execute("DELETE FROM %s WHERE a = ? AND b = ? AND c = ?", 0, 0, 0);
            execute("DELETE FROM %s WHERE a = ? AND b = ? AND c = ?", 0, 1, 0);
            execute("DELETE FROM %s WHERE a = ? AND b = ?", 0, 0);
            assertRowsIgnoringOrder(execute("SELECT a, b, c, d FROM mv_test" + i),
                                    row(1, 10, 2, 2),
                                    row(2, 10, 3, 2),
                                    row(3, 10, 4, 100)
            );

            // delete a row that does match the filter
            execute("DELETE FROM %s WHERE a = ? AND b = ? AND c = ?", 1, 1, 0);
            assertRowsIgnoringOrder(execute("SELECT a, b, c, d FROM mv_test" + i),
                                    row(1, 10, 2, 2),
                                    row(2, 10, 3, 2),
                                    row(3, 10, 4, 100)
            );

            // delete a partition that matches the filter
            execute("DELETE FROM %s WHERE a = ? AND b = ?", 1, 10);
            assertRowsIgnoringOrder(execute("SELECT a, b, c, d FROM mv_test" + i),
                                    row(2, 10, 3, 2),
                                    row(3, 10, 4, 100));
        }
    }

    @Test
    public void testPartitionKeyRestrictions() throws Throwable
    {
        List<String> mvPrimaryKeys = Arrays.asList("((a, b), c)", "((b, a), c)", "(a, b, c)", "(c, b, a)", "((c, a), b)");
        for (int i = 0; i < mvPrimaryKeys.size(); i++)
        {
            createTable("CREATE TABLE %s (a int, b int, c int, d int, PRIMARY KEY (a, b, c))");

            execute("USE " + keyspace());
            executeNet(protocolVersion, "USE " + keyspace());

            execute("INSERT INTO %s (a, b, c, d) VALUES (?, ?, ?, ?)", 0, 0, 0, 0);
            execute("INSERT INTO %s (a, b, c, d) VALUES (?, ?, ?, ?)", 0, 1, 0, 0);
            execute("INSERT INTO %s (a, b, c, d) VALUES (?, ?, ?, ?)", 1, 0, 0, 0);
            execute("INSERT INTO %s (a, b, c, d) VALUES (?, ?, ?, ?)", 1, 0, 1, 0);
            execute("INSERT INTO %s (a, b, c, d) VALUES (?, ?, ?, ?)", 1, 1, 0, 0);
            execute("INSERT INTO %s (a, b, c, d) VALUES (?, ?, ?, ?)", 1, 1, 1, 0);

            logger.info("Testing MV primary key: {}", mvPrimaryKeys.get(i));

            // only accept rows where a = 1
            createView("mv_test" + i, "CREATE MATERIALIZED VIEW %s AS SELECT * FROM %%s WHERE a = 1 AND b IS NOT NULL AND c IS NOT NULL PRIMARY KEY " + mvPrimaryKeys.get(i));

            while (!SystemKeyspace.isViewBuilt(keyspace(), "mv_test" + i))
                Thread.sleep(10);

            assertRowsIgnoringOrder(execute("SELECT a, b, c, d FROM mv_test" + i),
                                    row(1, 0, 0, 0),
                                    row(1, 0, 1, 0),
                                    row(1, 1, 0, 0),
                                    row(1, 1, 1, 0)
            );

            // insert new rows that do not match the filter
            execute("INSERT INTO %s (a, b, c, d) VALUES (?, ?, ?, ?)", 2, 0, 0, 0);
            execute("INSERT INTO %s (a, b, c, d) VALUES (?, ?, ?, ?)", 2, 1, 0, 0);
            assertRowsIgnoringOrder(execute("SELECT a, b, c, d FROM mv_test" + i),
                                    row(1, 0, 0, 0),
                                    row(1, 0, 1, 0),
                                    row(1, 1, 0, 0),
                                    row(1, 1, 1, 0)
            );

            // insert new row that does match the filter
            execute("INSERT INTO %s (a, b, c, d) VALUES (?, ?, ?, ?)", 1, 1, 2, 0);
            assertRowsIgnoringOrder(execute("SELECT a, b, c, d FROM mv_test" + i),
                                    row(1, 0, 0, 0),
                                    row(1, 0, 1, 0),
                                    row(1, 1, 0, 0),
                                    row(1, 1, 1, 0),
                                    row(1, 1, 2, 0)
            );

            // update rows that don't match the filter
            execute("UPDATE %s SET d = ? WHERE a = ? AND b = ? AND c = ?", 1, 0, 0, 0);
            execute("UPDATE %s SET d = ? WHERE a = ? AND b = ? AND c = ?", 1, 0, 1, 0);
            assertRowsIgnoringOrder(execute("SELECT a, b, c, d FROM mv_test" + i),
                                    row(1, 0, 0, 0),
                                    row(1, 0, 1, 0),
                                    row(1, 1, 0, 0),
                                    row(1, 1, 1, 0),
                                    row(1, 1, 2, 0)
            );

            // update a row that does match the filter
            execute("UPDATE %s SET d = ? WHERE a = ? AND b = ? AND c = ?", 1, 1, 1, 0);
            assertRowsIgnoringOrder(execute("SELECT a, b, c, d FROM mv_test" + i),
                                    row(1, 0, 0, 0),
                                    row(1, 0, 1, 0),
                                    row(1, 1, 0, 1),
                                    row(1, 1, 1, 0),
                                    row(1, 1, 2, 0)
            );

            // delete rows that don't match the filter
            execute("DELETE FROM %s WHERE a = ? AND b = ? AND c = ?", 0, 0, 0);
            execute("DELETE FROM %s WHERE a = ? AND b = ? AND c = ?", 0, 1, 0);
            execute("DELETE FROM %s WHERE a = ? AND b = ?", 0, 0);
            assertRowsIgnoringOrder(execute("SELECT a, b, c, d FROM mv_test" + i),
                                    row(1, 0, 0, 0),
                                    row(1, 0, 1, 0),
                                    row(1, 1, 0, 1),
                                    row(1, 1, 1, 0),
                                    row(1, 1, 2, 0)
            );

            // delete a row that does match the filter
            execute("DELETE FROM %s WHERE a = ? AND b = ? AND c = ?", 1, 1, 0);
            assertRowsIgnoringOrder(execute("SELECT a, b, c, d FROM mv_test" + i),
                                    row(1, 0, 0, 0),
                                    row(1, 0, 1, 0),
                                    row(1, 1, 1, 0),
                                    row(1, 1, 2, 0)
            );

            // delete a partition that matches the filter
            execute("DELETE FROM %s WHERE a = ?", 1);
            assertEmpty(execute("SELECT * FROM mv_test" + i));
        }
    }

    @Test
    public void testCompoundPartitionKeyRestrictions() throws Throwable
    {
        List<String> mvPrimaryKeys = Arrays.asList("((a, b), c)", "((b, a), c)", "(a, b, c)", "(c, b, a)", "((c, a), b)");
        for (int i = 0; i < mvPrimaryKeys.size(); i++)
        {
            createTable("CREATE TABLE %s (a int, b int, c int, d int, PRIMARY KEY ((a, b), c))");

            execute("USE " + keyspace());
            executeNet(protocolVersion, "USE " + keyspace());

            execute("INSERT INTO %s (a, b, c, d) VALUES (?, ?, ?, ?)", 0, 0, 0, 0);
            execute("INSERT INTO %s (a, b, c, d) VALUES (?, ?, ?, ?)", 0, 0, 1, 0);
            execute("INSERT INTO %s (a, b, c, d) VALUES (?, ?, ?, ?)", 0, 1, 0, 0);
            execute("INSERT INTO %s (a, b, c, d) VALUES (?, ?, ?, ?)", 0, 1, 1, 0);
            execute("INSERT INTO %s (a, b, c, d) VALUES (?, ?, ?, ?)", 1, 0, 0, 0);
            execute("INSERT INTO %s (a, b, c, d) VALUES (?, ?, ?, ?)", 1, 0, 1, 0);
            execute("INSERT INTO %s (a, b, c, d) VALUES (?, ?, ?, ?)", 1, 1, 0, 0);
            execute("INSERT INTO %s (a, b, c, d) VALUES (?, ?, ?, ?)", 1, 1, 1, 0);

            logger.info("Testing MV primary key: {}", mvPrimaryKeys.get(i));

            // only accept rows where a = 1 and b = 1
            createView("mv_test" + i, "CREATE MATERIALIZED VIEW %s AS SELECT * FROM %%s WHERE a = 1 AND b = 1 AND c IS NOT NULL PRIMARY KEY " + mvPrimaryKeys.get(i));

            while (!SystemKeyspace.isViewBuilt(keyspace(), "mv_test" + i))
                Thread.sleep(10);

            assertRowsIgnoringOrder(execute("SELECT a, b, c, d FROM mv_test" + i),
                                    row(1, 1, 0, 0),
                                    row(1, 1, 1, 0)
            );

            // insert new rows that do not match the filter
            execute("INSERT INTO %s (a, b, c, d) VALUES (?, ?, ?, ?)", 2, 0, 0, 0);
            execute("INSERT INTO %s (a, b, c, d) VALUES (?, ?, ?, ?)", 2, 1, 0, 0);
            execute("INSERT INTO %s (a, b, c, d) VALUES (?, ?, ?, ?)", 1, 2, 0, 0);
            assertRowsIgnoringOrder(execute("SELECT a, b, c, d FROM mv_test" + i),
                                    row(1, 1, 0, 0),
                                    row(1, 1, 1, 0)
            );

            // insert new row that does match the filter
            execute("INSERT INTO %s (a, b, c, d) VALUES (?, ?, ?, ?)", 1, 1, 2, 0);
            assertRowsIgnoringOrder(execute("SELECT a, b, c, d FROM mv_test" + i),
                                    row(1, 1, 0, 0),
                                    row(1, 1, 1, 0),
                                    row(1, 1, 2, 0)
            );

            // update rows that don't match the filter
            execute("UPDATE %s SET d = ? WHERE a = ? AND b = ? AND c = ?", 1, 0, 0, 0);
            execute("UPDATE %s SET d = ? WHERE a = ? AND b = ? AND c = ?", 1, 1, 0, 0);
            execute("UPDATE %s SET d = ? WHERE a = ? AND b = ? AND c = ?", 1, 0, 1, 0);
            assertRowsIgnoringOrder(execute("SELECT a, b, c, d FROM mv_test" + i),
                                    row(1, 1, 0, 0),
                                    row(1, 1, 1, 0),
                                    row(1, 1, 2, 0)
            );

            // update a row that does match the filter
            execute("UPDATE %s SET d = ? WHERE a = ? AND b = ? AND c = ?", 1, 1, 1, 0);
            assertRowsIgnoringOrder(execute("SELECT a, b, c, d FROM mv_test" + i),
                                    row(1, 1, 0, 1),
                                    row(1, 1, 1, 0),
                                    row(1, 1, 2, 0)
            );

            // delete rows that don't match the filter
            execute("DELETE FROM %s WHERE a = ? AND b = ? AND c = ?", 0, 0, 0);
            execute("DELETE FROM %s WHERE a = ? AND b = ? AND c = ?", 1, 0, 0);
            execute("DELETE FROM %s WHERE a = ? AND b = ? AND c = ?", 0, 1, 0);
            execute("DELETE FROM %s WHERE a = ? AND b = ?", 0, 0);
            assertRowsIgnoringOrder(execute("SELECT a, b, c, d FROM mv_test" + i),
                                    row(1, 1, 0, 1),
                                    row(1, 1, 1, 0),
                                    row(1, 1, 2, 0)
            );

            // delete a row that does match the filter
            execute("DELETE FROM %s WHERE a = ? AND b = ? AND c = ?", 1, 1, 0);
            assertRowsIgnoringOrder(execute("SELECT a, b, c, d FROM mv_test" + i),
                                    row(1, 1, 1, 0),
                                    row(1, 1, 2, 0)
            );

            // delete a partition that matches the filter
            execute("DELETE FROM %s WHERE a = ? AND b = ?", 1, 1);
            assertEmpty(execute("SELECT * FROM mv_test" + i));
        }
    }

    @Test
    public void testCompoundPartitionKeyRestrictionsNotIncludeAll() throws Throwable
    {
        createTable("CREATE TABLE %s (a int, b int, c int, d int, PRIMARY KEY ((a, b), c))");
        execute("USE " + keyspace());
        executeNet(protocolVersion, "USE " + keyspace());

        execute("INSERT INTO %s (a, b, c, d) VALUES (?, ?, ?, ?)", 0, 0, 0, 0);
        execute("INSERT INTO %s (a, b, c, d) VALUES (?, ?, ?, ?)", 0, 0, 1, 0);
        execute("INSERT INTO %s (a, b, c, d) VALUES (?, ?, ?, ?)", 0, 1, 0, 0);
        execute("INSERT INTO %s (a, b, c, d) VALUES (?, ?, ?, ?)", 0, 1, 1, 0);
        execute("INSERT INTO %s (a, b, c, d) VALUES (?, ?, ?, ?)", 1, 0, 0, 0);
        execute("INSERT INTO %s (a, b, c, d) VALUES (?, ?, ?, ?)", 1, 0, 1, 0);
        execute("INSERT INTO %s (a, b, c, d) VALUES (?, ?, ?, ?)", 1, 1, 0, 0);
        execute("INSERT INTO %s (a, b, c, d) VALUES (?, ?, ?, ?)", 1, 1, 1, 0);

        // only accept rows where a = 1 and b = 1, don't include column d in the selection
        createView("mv_test", "CREATE MATERIALIZED VIEW %s AS SELECT a, b, c FROM %%s WHERE a = 1 AND b = 1 AND c IS NOT NULL PRIMARY KEY ((a, b), c)");

        while (!SystemKeyspace.isViewBuilt(keyspace(), "mv_test"))
            Thread.sleep(10);

        assertRows(execute("SELECT * FROM mv_test"),
                   row(1, 1, 0),
                   row(1, 1, 1)
        );

        // insert new rows that do not match the filter
        execute("INSERT INTO %s (a, b, c, d) VALUES (?, ?, ?, ?)", 2, 0, 0, 0);
        execute("INSERT INTO %s (a, b, c, d) VALUES (?, ?, ?, ?)", 2, 1, 0, 0);
        execute("INSERT INTO %s (a, b, c, d) VALUES (?, ?, ?, ?)", 1, 2, 0, 0);
        assertRows(execute("SELECT * FROM mv_test"),
                   row(1, 1, 0),
                   row(1, 1, 1)
        );

        // insert new row that does match the filter
        execute("INSERT INTO %s (a, b, c, d) VALUES (?, ?, ?, ?)", 1, 1, 2, 0);
        assertRows(execute("SELECT * FROM mv_test"),
                   row(1, 1, 0),
                   row(1, 1, 1),
                   row(1, 1, 2)
        );

        // update rows that don't match the filter
        execute("UPDATE %s SET d = ? WHERE a = ? AND b = ? AND c = ?", 1, 0, 0, 0);
        execute("UPDATE %s SET d = ? WHERE a = ? AND b = ? AND c = ?", 1, 1, 0, 0);
        execute("UPDATE %s SET d = ? WHERE a = ? AND b = ? AND c = ?", 1, 0, 1, 0);
        assertRows(execute("SELECT * FROM mv_test"),
                   row(1, 1, 0),
                   row(1, 1, 1),
                   row(1, 1, 2)
        );

        // update a row that does match the filter
        execute("UPDATE %s SET d = ? WHERE a = ? AND b = ? AND c = ?", 1, 1, 1, 0);
        assertRows(execute("SELECT * FROM mv_test"),
                   row(1, 1, 0),
                   row(1, 1, 1),
                   row(1, 1, 2)
        );

        // delete rows that don't match the filter
        execute("DELETE FROM %s WHERE a = ? AND b = ? AND c = ?", 0, 0, 0);
        execute("DELETE FROM %s WHERE a = ? AND b = ? AND c = ?", 1, 0, 0);
        execute("DELETE FROM %s WHERE a = ? AND b = ? AND c = ?", 0, 1, 0);
        execute("DELETE FROM %s WHERE a = ? AND b = ?", 0, 0);
        assertRows(execute("SELECT * FROM mv_test"),
                   row(1, 1, 0),
                   row(1, 1, 1),
                   row(1, 1, 2)
        );

        // delete a row that does match the filter
        execute("DELETE FROM %s WHERE a = ? AND b = ? AND c = ?", 1, 1, 0);
        assertRows(execute("SELECT * FROM mv_test"),
                   row(1, 1, 1),
                   row(1, 1, 2)
        );

        // delete a partition that matches the filter
        execute("DELETE FROM %s WHERE a = ? AND b = ?", 1, 1);
        assertEmpty(execute("SELECT * FROM mv_test"));
    }

    @Test
    public void testClusteringKeyEQRestrictions() throws Throwable
    {
        List<String> mvPrimaryKeys = Arrays.asList("((a, b), c)", "((b, a), c)", "(a, b, c)", "(c, b, a)", "((c, a), b)");
        for (int i = 0; i < mvPrimaryKeys.size(); i++)
        {
            createTable("CREATE TABLE %s (a int, b int, c int, d int, PRIMARY KEY (a, b, c))");

            execute("USE " + keyspace());
            executeNet(protocolVersion, "USE " + keyspace());

            execute("INSERT INTO %s (a, b, c, d) VALUES (?, ?, ?, ?)", 0, 0, 0, 0);
            execute("INSERT INTO %s (a, b, c, d) VALUES (?, ?, ?, ?)", 0, 0, 1, 0);
            execute("INSERT INTO %s (a, b, c, d) VALUES (?, ?, ?, ?)", 0, 1, 0, 0);
            execute("INSERT INTO %s (a, b, c, d) VALUES (?, ?, ?, ?)", 0, 1, 1, 0);
            execute("INSERT INTO %s (a, b, c, d) VALUES (?, ?, ?, ?)", 1, 0, 0, 0);
            execute("INSERT INTO %s (a, b, c, d) VALUES (?, ?, ?, ?)", 1, 0, 1, 0);
            execute("INSERT INTO %s (a, b, c, d) VALUES (?, ?, ?, ?)", 1, 1, 0, 0);
            execute("INSERT INTO %s (a, b, c, d) VALUES (?, ?, ?, ?)", 1, 1, 1, 0);

            logger.info("Testing MV primary key: {}", mvPrimaryKeys.get(i));

            // only accept rows where b = 1
            createView("mv_test" + i, "CREATE MATERIALIZED VIEW %s AS SELECT * FROM %%s WHERE a IS NOT NULL AND b = 1 AND c IS NOT NULL PRIMARY KEY " + mvPrimaryKeys.get(i));

            while (!SystemKeyspace.isViewBuilt(keyspace(), "mv_test" + i))
                Thread.sleep(10);

            assertRowsIgnoringOrder(execute("SELECT a, b, c, d FROM mv_test" + i),
                                    row(0, 1, 0, 0),
                                    row(0, 1, 1, 0),
                                    row(1, 1, 0, 0),
                                    row(1, 1, 1, 0)
            );

            // insert new rows that do not match the filter
            execute("INSERT INTO %s (a, b, c, d) VALUES (?, ?, ?, ?)", 2, 0, 0, 0);
            execute("INSERT INTO %s (a, b, c, d) VALUES (?, ?, ?, ?)", 2, 2, 0, 0);
            assertRowsIgnoringOrder(execute("SELECT a, b, c, d FROM mv_test" + i),
                                    row(0, 1, 0, 0),
                                    row(0, 1, 1, 0),
                                    row(1, 1, 0, 0),
                                    row(1, 1, 1, 0)
            );

            // insert new row that does match the filter
            execute("INSERT INTO %s (a, b, c, d) VALUES (?, ?, ?, ?)", 1, 1, 2, 0);
            assertRowsIgnoringOrder(execute("SELECT a, b, c, d FROM mv_test" + i),
                                    row(0, 1, 0, 0),
                                    row(0, 1, 1, 0),
                                    row(1, 1, 0, 0),
                                    row(1, 1, 1, 0),
                                    row(1, 1, 2, 0)
            );

            // update rows that don't match the filter
            execute("UPDATE %s SET d = ? WHERE a = ? AND b = ? AND c = ?", 1, 2, 0, 0);
            execute("UPDATE %s SET d = ? WHERE a = ? AND b = ? AND c = ?", 1, 2, 2, 0);
            assertRowsIgnoringOrder(execute("SELECT a, b, c, d FROM mv_test" + i),
                                    row(0, 1, 0, 0),
                                    row(0, 1, 1, 0),
                                    row(1, 1, 0, 0),
                                    row(1, 1, 1, 0),
                                    row(1, 1, 2, 0)
            );

            // update a row that does match the filter
            execute("UPDATE %s SET d = ? WHERE a = ? AND b = ? AND c = ?", 1, 1, 1, 0);
            assertRowsIgnoringOrder(execute("SELECT a, b, c, d FROM mv_test" + i),
                                    row(0, 1, 0, 0),
                                    row(0, 1, 1, 0),
                                    row(1, 1, 0, 1),
                                    row(1, 1, 1, 0),
                                    row(1, 1, 2, 0)
            );

            // delete rows that don't match the filter
            execute("DELETE FROM %s WHERE a = ? AND b = ? AND c = ?", 2, 0, 0);
            execute("DELETE FROM %s WHERE a = ? AND b = ? AND c = ?", 2, 2, 0);
            execute("DELETE FROM %s WHERE a = ? AND b = ?", 0, 0);
            assertRowsIgnoringOrder(execute("SELECT a, b, c, d FROM mv_test" + i),
                                    row(0, 1, 0, 0),
                                    row(0, 1, 1, 0),
                                    row(1, 1, 0, 1),
                                    row(1, 1, 1, 0),
                                    row(1, 1, 2, 0)
            );

            // delete a row that does match the filter
            execute("DELETE FROM %s WHERE a = ? AND b = ? AND c = ?", 1, 1, 0);
            assertRowsIgnoringOrder(execute("SELECT a, b, c, d FROM mv_test" + i),
                                    row(0, 1, 0, 0),
                                    row(0, 1, 1, 0),
                                    row(1, 1, 1, 0),
                                    row(1, 1, 2, 0)
            );

            // delete a partition that matches the filter
            execute("DELETE FROM %s WHERE a = ?", 1);
            assertRowsIgnoringOrder(execute("SELECT a, b, c, d FROM mv_test" + i),
                                    row(0, 1, 0, 0),
                                    row(0, 1, 1, 0)
            );

            dropView("mv_test" + i);
            dropTable("DROP TABLE %s");
        }
    }

    @Test
    public void testClusteringKeySliceRestrictions() throws Throwable
    {
        List<String> mvPrimaryKeys = Arrays.asList("((a, b), c)", "((b, a), c)", "(a, b, c)", "(c, b, a)", "((c, a), b)");
        for (int i = 0; i < mvPrimaryKeys.size(); i++)
        {
            createTable("CREATE TABLE %s (a int, b int, c int, d int, PRIMARY KEY (a, b, c))");

            execute("USE " + keyspace());
            executeNet(protocolVersion, "USE " + keyspace());

            execute("INSERT INTO %s (a, b, c, d) VALUES (?, ?, ?, ?)", 0, 0, 0, 0);
            execute("INSERT INTO %s (a, b, c, d) VALUES (?, ?, ?, ?)", 0, 0, 1, 0);
            execute("INSERT INTO %s (a, b, c, d) VALUES (?, ?, ?, ?)", 0, 1, 0, 0);
            execute("INSERT INTO %s (a, b, c, d) VALUES (?, ?, ?, ?)", 0, 1, 1, 0);
            execute("INSERT INTO %s (a, b, c, d) VALUES (?, ?, ?, ?)", 1, 0, 0, 0);
            execute("INSERT INTO %s (a, b, c, d) VALUES (?, ?, ?, ?)", 1, 0, 1, 0);
            execute("INSERT INTO %s (a, b, c, d) VALUES (?, ?, ?, ?)", 1, 1, 0, 0);
            execute("INSERT INTO %s (a, b, c, d) VALUES (?, ?, ?, ?)", 1, 1, 1, 0);

            logger.info("Testing MV primary key: {}", mvPrimaryKeys.get(i));

            createView("mv_test" + i, "CREATE MATERIALIZED VIEW %s AS SELECT * FROM %%s WHERE a IS NOT NULL AND b >= 1 AND c IS NOT NULL PRIMARY KEY " + mvPrimaryKeys.get(i));

            while (!SystemKeyspace.isViewBuilt(keyspace(), "mv_test" + i))
                Thread.sleep(10);

            assertRowsIgnoringOrder(execute("SELECT a, b, c, d FROM mv_test" + i),
                                    row(0, 1, 0, 0),
                                    row(0, 1, 1, 0),
                                    row(1, 1, 0, 0),
                                    row(1, 1, 1, 0)
            );

            // insert new rows that do not match the filter
            execute("INSERT INTO %s (a, b, c, d) VALUES (?, ?, ?, ?)", 2, -1, 0, 0);
            execute("INSERT INTO %s (a, b, c, d) VALUES (?, ?, ?, ?)", 2, 0, 0, 0);
            assertRowsIgnoringOrder(execute("SELECT a, b, c, d FROM mv_test" + i),
                                    row(0, 1, 0, 0),
                                    row(0, 1, 1, 0),
                                    row(1, 1, 0, 0),
                                    row(1, 1, 1, 0)
            );

            // insert new row that does match the filter
            execute("INSERT INTO %s (a, b, c, d) VALUES (?, ?, ?, ?)", 1, 1, 2, 0);
            assertRowsIgnoringOrder(execute("SELECT a, b, c, d FROM mv_test" + i),
                                    row(0, 1, 0, 0),
                                    row(0, 1, 1, 0),
                                    row(1, 1, 0, 0),
                                    row(1, 1, 1, 0),
                                    row(1, 1, 2, 0)
            );

            // update rows that don't match the filter
            execute("UPDATE %s SET d = ? WHERE a = ? AND b = ? AND c = ?", 1, 2, -1, 0);
            execute("UPDATE %s SET d = ? WHERE a = ? AND b = ? AND c = ?", 1, 2, 0, 0);
            assertRowsIgnoringOrder(execute("SELECT a, b, c, d FROM mv_test" + i),
                                    row(0, 1, 0, 0),
                                    row(0, 1, 1, 0),
                                    row(1, 1, 0, 0),
                                    row(1, 1, 1, 0),
                                    row(1, 1, 2, 0)
            );

            // update a row that does match the filter
            execute("UPDATE %s SET d = ? WHERE a = ? AND b = ? AND c = ?", 1, 1, 1, 0);
            assertRowsIgnoringOrder(execute("SELECT a, b, c, d FROM mv_test" + i),
                                    row(0, 1, 0, 0),
                                    row(0, 1, 1, 0),
                                    row(1, 1, 0, 1),
                                    row(1, 1, 1, 0),
                                    row(1, 1, 2, 0)
            );

            // delete rows that don't match the filter
            execute("DELETE FROM %s WHERE a = ? AND b = ? AND c = ?", 2, -1, 0);
            execute("DELETE FROM %s WHERE a = ? AND b = ? AND c = ?", 2, 0, 0);
            execute("DELETE FROM %s WHERE a = ? AND b = ?", 0, 0);
            assertRowsIgnoringOrder(execute("SELECT a, b, c, d FROM mv_test" + i),
                                    row(0, 1, 0, 0),
                                    row(0, 1, 1, 0),
                                    row(1, 1, 0, 1),
                                    row(1, 1, 1, 0),
                                    row(1, 1, 2, 0)
            );

            // delete a row that does match the filter
            execute("DELETE FROM %s WHERE a = ? AND b = ? AND c = ?", 1, 1, 0);
            assertRowsIgnoringOrder(execute("SELECT a, b, c, d FROM mv_test" + i),
                                    row(0, 1, 0, 0),
                                    row(0, 1, 1, 0),
                                    row(1, 1, 1, 0),
                                    row(1, 1, 2, 0)
            );

            // delete a partition that matches the filter
            execute("DELETE FROM %s WHERE a = ?", 1);
            assertRowsIgnoringOrder(execute("SELECT a, b, c, d FROM mv_test" + i),
                                    row(0, 1, 0, 0),
                                    row(0, 1, 1, 0)
            );

            dropView("mv_test" + i);
            dropTable("DROP TABLE %s");
        }
    }

    @Test
    public void testClusteringKeyINRestrictions() throws Throwable
    {
        List<String> mvPrimaryKeys = Arrays.asList("((a, b), c)", "((b, a), c)", "(a, b, c)", "(c, b, a)", "((c, a), b)");
        for (int i = 0; i < mvPrimaryKeys.size(); i++)
        {
            createTable("CREATE TABLE %s (a int, b int, c int, d int, PRIMARY KEY (a, b, c))");

            execute("USE " + keyspace());
            executeNet(protocolVersion, "USE " + keyspace());

            execute("INSERT INTO %s (a, b, c, d) VALUES (?, ?, ?, ?)", 0, 0, 0, 0);
            execute("INSERT INTO %s (a, b, c, d) VALUES (?, ?, ?, ?)", 0, 0, 1, 0);
            execute("INSERT INTO %s (a, b, c, d) VALUES (?, ?, ?, ?)", 0, 1, 0, 0);
            execute("INSERT INTO %s (a, b, c, d) VALUES (?, ?, ?, ?)", 0, 1, 1, 0);
            execute("INSERT INTO %s (a, b, c, d) VALUES (?, ?, ?, ?)", 1, 0, 0, 0);
            execute("INSERT INTO %s (a, b, c, d) VALUES (?, ?, ?, ?)", 1, 0, 1, 0);
            execute("INSERT INTO %s (a, b, c, d) VALUES (?, ?, ?, ?)", 1, 1, 0, 0);
            execute("INSERT INTO %s (a, b, c, d) VALUES (?, ?, ?, ?)", 1, 1, 1, 0);
            execute("INSERT INTO %s (a, b, c, d) VALUES (?, ?, ?, ?)", 1, 2, 1, 0);

            logger.info("Testing MV primary key: {}", mvPrimaryKeys.get(i));

            // only accept rows where b = 1
            createView("mv_test" + i, "CREATE MATERIALIZED VIEW %s AS SELECT * FROM %%s WHERE a IS NOT NULL AND b IN (1, 2) AND c IS NOT NULL PRIMARY KEY " + mvPrimaryKeys.get(i));

            while (!SystemKeyspace.isViewBuilt(keyspace(), "mv_test" + i))
                Thread.sleep(10);

            assertRowsIgnoringOrder(execute("SELECT a, b, c, d FROM mv_test" + i),
                                    row(0, 1, 0, 0),
                                    row(0, 1, 1, 0),
                                    row(1, 1, 0, 0),
                                    row(1, 1, 1, 0),
                                    row(1, 2, 1, 0)
            );

            // insert new rows that do not match the filter
            execute("INSERT INTO %s (a, b, c, d) VALUES (?, ?, ?, ?)", 2, -1, 0, 0);
            execute("INSERT INTO %s (a, b, c, d) VALUES (?, ?, ?, ?)", 2, 0, 0, 0);
            assertRowsIgnoringOrder(execute("SELECT a, b, c, d FROM mv_test" + i),
                                    row(0, 1, 0, 0),
                                    row(0, 1, 1, 0),
                                    row(1, 1, 0, 0),
                                    row(1, 1, 1, 0),
                                    row(1, 2, 1, 0)
            );

            // insert new row that does match the filter
            execute("INSERT INTO %s (a, b, c, d) VALUES (?, ?, ?, ?)", 1, 1, 2, 0);
            assertRowsIgnoringOrder(execute("SELECT a, b, c, d FROM mv_test" + i),
                                    row(0, 1, 0, 0),
                                    row(0, 1, 1, 0),
                                    row(1, 1, 0, 0),
                                    row(1, 1, 1, 0),
                                    row(1, 1, 2, 0),
                                    row(1, 2, 1, 0)
            );

            // update rows that don't match the filter
            execute("UPDATE %s SET d = ? WHERE a = ? AND b = ? AND c = ?", 1, 2, -1, 0);
            execute("UPDATE %s SET d = ? WHERE a = ? AND b = ? AND c = ?", 1, 2, 0, 0);
            assertRowsIgnoringOrder(execute("SELECT a, b, c, d FROM mv_test" + i),
                                    row(0, 1, 0, 0),
                                    row(0, 1, 1, 0),
                                    row(1, 1, 0, 0),
                                    row(1, 1, 1, 0),
                                    row(1, 1, 2, 0),
                                    row(1, 2, 1, 0)
            );

            // update a row that does match the filter
            execute("UPDATE %s SET d = ? WHERE a = ? AND b = ? AND c = ?", 1, 1, 1, 0);
            assertRowsIgnoringOrder(execute("SELECT a, b, c, d FROM mv_test" + i),
                                    row(0, 1, 0, 0),
                                    row(0, 1, 1, 0),
                                    row(1, 1, 0, 1),
                                    row(1, 1, 1, 0),
                                    row(1, 1, 2, 0),
                                    row(1, 2, 1, 0)
            );

            // delete rows that don't match the filter
            execute("DELETE FROM %s WHERE a = ? AND b = ? AND c = ?", 2, -1, 0);
            execute("DELETE FROM %s WHERE a = ? AND b = ? AND c = ?", 2, 0, 0);
            execute("DELETE FROM %s WHERE a = ? AND b = ?", 0, 0);
            assertRowsIgnoringOrder(execute("SELECT a, b, c, d FROM mv_test" + i),
                                    row(0, 1, 0, 0),
                                    row(0, 1, 1, 0),
                                    row(1, 1, 0, 1),
                                    row(1, 1, 1, 0),
                                    row(1, 1, 2, 0),
                                    row(1, 2, 1, 0)
            );

            // delete a row that does match the filter
            execute("DELETE FROM %s WHERE a = ? AND b = ? AND c = ?", 1, 1, 0);
            assertRowsIgnoringOrder(execute("SELECT a, b, c, d FROM mv_test" + i),
                                    row(0, 1, 0, 0),
                                    row(0, 1, 1, 0),
                                    row(1, 1, 1, 0),
                                    row(1, 1, 2, 0),
                                    row(1, 2, 1, 0)
            );

            // delete a partition that matches the filter
            execute("DELETE FROM %s WHERE a = ?", 1);
            assertRowsIgnoringOrder(execute("SELECT a, b, c, d FROM mv_test" + i),
                                    row(0, 1, 0, 0),
                                    row(0, 1, 1, 0)
            );

            dropView("mv_test" + i);
            dropTable("DROP TABLE %s");
        }
    }

    @Test
    public void testClusteringKeyMultiColumnRestrictions() throws Throwable
    {
        List<String> mvPrimaryKeys = Arrays.asList("((a, b), c)", "((b, a), c)", "(a, b, c)", "(c, b, a)", "((c, a), b)");
        for (int i = 0; i < mvPrimaryKeys.size(); i++)
        {
            createTable("CREATE TABLE %s (a int, b int, c int, d int, PRIMARY KEY (a, b, c))");

            execute("USE " + keyspace());
            executeNet(protocolVersion, "USE " + keyspace());

            execute("INSERT INTO %s (a, b, c, d) VALUES (?, ?, ?, ?)", 0, 0, 0, 0);
            execute("INSERT INTO %s (a, b, c, d) VALUES (?, ?, ?, ?)", 0, 0, 1, 0);
            execute("INSERT INTO %s (a, b, c, d) VALUES (?, ?, ?, ?)", 0, 1, 0, 0);
            execute("INSERT INTO %s (a, b, c, d) VALUES (?, ?, ?, ?)", 0, 1, 1, 0);
            execute("INSERT INTO %s (a, b, c, d) VALUES (?, ?, ?, ?)", 1, 0, 0, 0);
            execute("INSERT INTO %s (a, b, c, d) VALUES (?, ?, ?, ?)", 1, 0, 1, 0);
            execute("INSERT INTO %s (a, b, c, d) VALUES (?, ?, ?, ?)", 1, 1, -1, 0);
            execute("INSERT INTO %s (a, b, c, d) VALUES (?, ?, ?, ?)", 1, 1, 0, 0);
            execute("INSERT INTO %s (a, b, c, d) VALUES (?, ?, ?, ?)", 1, 1, 1, 0);

            logger.info("Testing MV primary key: {}", mvPrimaryKeys.get(i));

            // only accept rows where b = 1
            createView("mv_test" + i, "CREATE MATERIALIZED VIEW %s AS SELECT * FROM %%s WHERE a IS NOT NULL AND (b, c) >= (1, 0) PRIMARY KEY " + mvPrimaryKeys.get(i));

            while (!SystemKeyspace.isViewBuilt(keyspace(), "mv_test" + i))
                Thread.sleep(10);

            assertRowsIgnoringOrder(execute("SELECT a, b, c, d FROM mv_test" + i),
                                    row(0, 1, 0, 0),
                                    row(0, 1, 1, 0),
                                    row(1, 1, 0, 0),
                                    row(1, 1, 1, 0)
            );

            // insert new rows that do not match the filter
            execute("INSERT INTO %s (a, b, c, d) VALUES (?, ?, ?, ?)", 2, -1, 0, 0);
            execute("INSERT INTO %s (a, b, c, d) VALUES (?, ?, ?, ?)", 2, 0, 0, 0);
            execute("INSERT INTO %s (a, b, c, d) VALUES (?, ?, ?, ?)", 2, 1, -1, 0);
            assertRowsIgnoringOrder(execute("SELECT a, b, c, d FROM mv_test" + i),
                                    row(0, 1, 0, 0),
                                    row(0, 1, 1, 0),
                                    row(1, 1, 0, 0),
                                    row(1, 1, 1, 0)
            );

            // insert new row that does match the filter
            execute("INSERT INTO %s (a, b, c, d) VALUES (?, ?, ?, ?)", 1, 1, 2, 0);
            assertRowsIgnoringOrder(execute("SELECT a, b, c, d FROM mv_test" + i),
                                    row(0, 1, 0, 0),
                                    row(0, 1, 1, 0),
                                    row(1, 1, 0, 0),
                                    row(1, 1, 1, 0),
                                    row(1, 1, 2, 0)
            );

            // update rows that don't match the filter
            execute("UPDATE %s SET d = ? WHERE a = ? AND b = ? AND c = ?", 1, 1, -1, 0);
            execute("UPDATE %s SET d = ? WHERE a = ? AND b = ? AND c = ?", 1, 2, -1, 0);
            execute("UPDATE %s SET d = ? WHERE a = ? AND b = ? AND c = ?", 1, 2, 0, 0);
            assertRowsIgnoringOrder(execute("SELECT a, b, c, d FROM mv_test" + i),
                                    row(0, 1, 0, 0),
                                    row(0, 1, 1, 0),
                                    row(1, 1, 0, 0),
                                    row(1, 1, 1, 0),
                                    row(1, 1, 2, 0)
            );

            // update a row that does match the filter
            execute("UPDATE %s SET d = ? WHERE a = ? AND b = ? AND c = ?", 1, 1, 1, 0);
            assertRowsIgnoringOrder(execute("SELECT a, b, c, d FROM mv_test" + i),
                                    row(0, 1, 0, 0),
                                    row(0, 1, 1, 0),
                                    row(1, 1, 0, 1),
                                    row(1, 1, 1, 0),
                                    row(1, 1, 2, 0)
            );

            // delete rows that don't match the filter
            execute("DELETE FROM %s WHERE a = ? AND b = ? AND c = ?", 1, 1, -1);
            execute("DELETE FROM %s WHERE a = ? AND b = ? AND c = ?", 2, -1, 0);
            execute("DELETE FROM %s WHERE a = ? AND b = ? AND c = ?", 2, 0, 0);
            execute("DELETE FROM %s WHERE a = ? AND b = ?", 0, 0);
            assertRowsIgnoringOrder(execute("SELECT a, b, c, d FROM mv_test" + i),
                                    row(0, 1, 0, 0),
                                    row(0, 1, 1, 0),
                                    row(1, 1, 0, 1),
                                    row(1, 1, 1, 0),
                                    row(1, 1, 2, 0)
            );

            // delete a row that does match the filter
            execute("DELETE FROM %s WHERE a = ? AND b = ? AND c = ?", 1, 1, 0);
            assertRowsIgnoringOrder(execute("SELECT a, b, c, d FROM mv_test" + i),
                                    row(0, 1, 0, 0),
                                    row(0, 1, 1, 0),
                                    row(1, 1, 1, 0),
                                    row(1, 1, 2, 0)
            );

            // delete a partition that matches the filter
            execute("DELETE FROM %s WHERE a = ?", 1);
            assertRowsIgnoringOrder(execute("SELECT a, b, c, d FROM mv_test" + i),
                                    row(0, 1, 0, 0),
                                    row(0, 1, 1, 0)
            );

            dropView("mv_test" + i);
            dropTable("DROP TABLE %s");
        }
    }

    @Test
    public void testClusteringKeyFilteringRestrictions() throws Throwable
    {
        List<String> mvPrimaryKeys = Arrays.asList("((a, b), c)", "((b, a), c)", "(a, b, c)", "(c, b, a)", "((c, a), b)");
        for (int i = 0; i < mvPrimaryKeys.size(); i++)
        {
            createTable("CREATE TABLE %s (a int, b int, c int, d int, PRIMARY KEY (a, b, c))");

            execute("USE " + keyspace());
            executeNet(protocolVersion, "USE " + keyspace());

            execute("INSERT INTO %s (a, b, c, d) VALUES (?, ?, ?, ?)", 0, 0, 0, 0);
            execute("INSERT INTO %s (a, b, c, d) VALUES (?, ?, ?, ?)", 0, 0, 1, 0);
            execute("INSERT INTO %s (a, b, c, d) VALUES (?, ?, ?, ?)", 0, 1, 0, 0);
            execute("INSERT INTO %s (a, b, c, d) VALUES (?, ?, ?, ?)", 0, 1, 1, 0);
            execute("INSERT INTO %s (a, b, c, d) VALUES (?, ?, ?, ?)", 1, 0, 0, 0);
            execute("INSERT INTO %s (a, b, c, d) VALUES (?, ?, ?, ?)", 1, 0, 1, 0);
            execute("INSERT INTO %s (a, b, c, d) VALUES (?, ?, ?, ?)", 1, 1, -1, 0);
            execute("INSERT INTO %s (a, b, c, d) VALUES (?, ?, ?, ?)", 1, 1, 0, 0);
            execute("INSERT INTO %s (a, b, c, d) VALUES (?, ?, ?, ?)", 1, 1, 1, 0);

            logger.info("Testing MV primary key: {}", mvPrimaryKeys.get(i));

            // only accept rows where b = 1
            createView("mv_test" + i, "CREATE MATERIALIZED VIEW %s AS SELECT * FROM %%s WHERE a IS NOT NULL AND b IS NOT NULL AND c = 1 PRIMARY KEY " + mvPrimaryKeys.get(i));

            while (!SystemKeyspace.isViewBuilt(keyspace(), "mv_test" + i))
                Thread.sleep(10);

            assertRowsIgnoringOrder(execute("SELECT a, b, c, d FROM mv_test" + i),
                                    row(0, 0, 1, 0),
                                    row(0, 1, 1, 0),
                                    row(1, 0, 1, 0),
                                    row(1, 1, 1, 0)
            );

            // insert new rows that do not match the filter
            execute("INSERT INTO %s (a, b, c, d) VALUES (?, ?, ?, ?)", 2, 0, 0, 0);
            execute("INSERT INTO %s (a, b, c, d) VALUES (?, ?, ?, ?)", 2, 1, -1, 0);
            assertRowsIgnoringOrder(execute("SELECT a, b, c, d FROM mv_test" + i),
                                    row(0, 0, 1, 0),
                                    row(0, 1, 1, 0),
                                    row(1, 0, 1, 0),
                                    row(1, 1, 1, 0)
            );

            // insert new row that does match the filter
            execute("INSERT INTO %s (a, b, c, d) VALUES (?, ?, ?, ?)", 1, 2, 1, 0);
            assertRowsIgnoringOrder(execute("SELECT a, b, c, d FROM mv_test" + i),
                                    row(0, 0, 1, 0),
                                    row(0, 1, 1, 0),
                                    row(1, 0, 1, 0),
                                    row(1, 1, 1, 0),
                                    row(1, 2, 1, 0)
            );

            // update rows that don't match the filter
            execute("UPDATE %s SET d = ? WHERE a = ? AND b = ? AND c = ?", 1, 1, -1, 0);
            execute("UPDATE %s SET d = ? WHERE a = ? AND b = ? AND c = ?", 1, 2, 0, 0);
            assertRowsIgnoringOrder(execute("SELECT a, b, c, d FROM mv_test" + i),
                                    row(0, 0, 1, 0),
                                    row(0, 1, 1, 0),
                                    row(1, 0, 1, 0),
                                    row(1, 1, 1, 0),
                                    row(1, 2, 1, 0)
            );

            // update a row that does match the filter
            execute("UPDATE %s SET d = ? WHERE a = ? AND b = ? AND c = ?", 2, 1, 1, 1);
            assertRowsIgnoringOrder(execute("SELECT a, b, c, d FROM mv_test" + i),
                                    row(0, 0, 1, 0),
                                    row(0, 1, 1, 0),
                                    row(1, 0, 1, 0),
                                    row(1, 1, 1, 2),
                                    row(1, 2, 1, 0)
            );

            // delete rows that don't match the filter
            execute("DELETE FROM %s WHERE a = ? AND b = ? AND c = ?", 1, 1, -1);
            execute("DELETE FROM %s WHERE a = ? AND b = ? AND c = ?", 2, -1, 0);
            execute("DELETE FROM %s WHERE a = ? AND b = ? AND c = ?", 2, 0, 0);
            execute("DELETE FROM %s WHERE a = ? AND b = ?", 0, -1);
            assertRowsIgnoringOrder(execute("SELECT a, b, c, d FROM mv_test" + i),
                                    row(0, 0, 1, 0),
                                    row(0, 1, 1, 0),
                                    row(1, 0, 1, 0),
                                    row(1, 1, 1, 2),
                                    row(1, 2, 1, 0)
            );

            // delete a row that does match the filter
            execute("DELETE FROM %s WHERE a = ? AND b = ? AND c = ?", 1, 1, 1);
            assertRowsIgnoringOrder(execute("SELECT a, b, c, d FROM mv_test" + i),
                                    row(0, 0, 1, 0),
                                    row(0, 1, 1, 0),
                                    row(1, 0, 1, 0),
                                    row(1, 2, 1, 0)
            );

            // delete a partition that matches the filter
            execute("DELETE FROM %s WHERE a = ?", 1);
            assertRowsIgnoringOrder(execute("SELECT a, b, c, d FROM mv_test" + i),
                                    row(0, 0, 1, 0),
                                    row(0, 1, 1, 0)
            );

            // insert a partition with one matching and one non-matching row using a batch (CASSANDRA-10614)
            String tableName = KEYSPACE + "." + currentTable();
            execute("BEGIN BATCH " +
                    "INSERT INTO " + tableName + " (a, b, c, d) VALUES (?, ?, ?, ?); " +
                    "INSERT INTO " + tableName + " (a, b, c, d) VALUES (?, ?, ?, ?); " +
                    "APPLY BATCH",
                    4, 4, 0, 0,
                    4, 4, 1, 1);
            assertRowsIgnoringOrder(execute("SELECT a, b, c, d FROM mv_test" + i),
                                    row(0, 0, 1, 0),
                                    row(0, 1, 1, 0),
                                    row(4, 4, 1, 1)
            );

            dropView("mv_test" + i);
            dropTable("DROP TABLE %s");
        }
    }

    @Test
    public void testPartitionKeyAndClusteringKeyFilteringRestrictions() throws Throwable
    {
        List<String> mvPrimaryKeys = Arrays.asList("((a, b), c)", "((b, a), c)", "(a, b, c)", "(c, b, a)", "((c, a), b)");
        for (int i = 0; i < mvPrimaryKeys.size(); i++)
        {
            createTable("CREATE TABLE %s (a int, b int, c int, d int, PRIMARY KEY (a, b, c))");

            execute("USE " + keyspace());
            executeNet(protocolVersion, "USE " + keyspace());

            execute("INSERT INTO %s (a, b, c, d) VALUES (?, ?, ?, ?)", 0, 0, 0, 0);
            execute("INSERT INTO %s (a, b, c, d) VALUES (?, ?, ?, ?)", 0, 0, 1, 0);
            execute("INSERT INTO %s (a, b, c, d) VALUES (?, ?, ?, ?)", 0, 1, 0, 0);
            execute("INSERT INTO %s (a, b, c, d) VALUES (?, ?, ?, ?)", 0, 1, 1, 0);
            execute("INSERT INTO %s (a, b, c, d) VALUES (?, ?, ?, ?)", 1, 0, 0, 0);
            execute("INSERT INTO %s (a, b, c, d) VALUES (?, ?, ?, ?)", 1, 0, 1, 0);
            execute("INSERT INTO %s (a, b, c, d) VALUES (?, ?, ?, ?)", 1, 1, -1, 0);
            execute("INSERT INTO %s (a, b, c, d) VALUES (?, ?, ?, ?)", 1, 1, 0, 0);
            execute("INSERT INTO %s (a, b, c, d) VALUES (?, ?, ?, ?)", 1, 1, 1, 0);

            logger.info("Testing MV primary key: {}", mvPrimaryKeys.get(i));

            // only accept rows where b = 1
            createView("mv_test" + i, "CREATE MATERIALIZED VIEW %s AS SELECT * FROM %%s WHERE a = 1 AND b IS NOT NULL AND c = 1 PRIMARY KEY " + mvPrimaryKeys.get(i));

            while (!SystemKeyspace.isViewBuilt(keyspace(), "mv_test" + i))
                Thread.sleep(10);

            assertRowsIgnoringOrder(execute("SELECT a, b, c, d FROM mv_test" + i),
                                    row(1, 0, 1, 0),
                                    row(1, 1, 1, 0)
            );

            // insert new rows that do not match the filter
            execute("INSERT INTO %s (a, b, c, d) VALUES (?, ?, ?, ?)", 0, 0, 1, 0);
            execute("INSERT INTO %s (a, b, c, d) VALUES (?, ?, ?, ?)", 1, 1, 0, 0);
            assertRowsIgnoringOrder(execute("SELECT a, b, c, d FROM mv_test" + i),
                                    row(1, 0, 1, 0),
                                    row(1, 1, 1, 0)
            );

            // insert new row that does match the filter
            execute("INSERT INTO %s (a, b, c, d) VALUES (?, ?, ?, ?)", 1, 2, 1, 0);
            assertRowsIgnoringOrder(execute("SELECT a, b, c, d FROM mv_test" + i),
                                    row(1, 0, 1, 0),
                                    row(1, 1, 1, 0),
                                    row(1, 2, 1, 0)
            );

            // update rows that don't match the filter
            execute("UPDATE %s SET d = ? WHERE a = ? AND b = ? AND c = ?", 1, 1, -1, 0);
            execute("UPDATE %s SET d = ? WHERE a = ? AND b = ? AND c = ?", 0, 1, 1, 0);
            assertRowsIgnoringOrder(execute("SELECT a, b, c, d FROM mv_test" + i),
                                    row(1, 0, 1, 0),
                                    row(1, 1, 1, 0),
                                    row(1, 2, 1, 0)
            );

            // update a row that does match the filter
            execute("UPDATE %s SET d = ? WHERE a = ? AND b = ? AND c = ?", 2, 1, 1, 1);
            assertRowsIgnoringOrder(execute("SELECT a, b, c, d FROM mv_test" + i),
                                    row(1, 0, 1, 0),
                                    row(1, 1, 1, 2),
                                    row(1, 2, 1, 0)
            );

            // delete rows that don't match the filter
            execute("DELETE FROM %s WHERE a = ? AND b = ? AND c = ?", 1, 1, -1);
            execute("DELETE FROM %s WHERE a = ? AND b = ? AND c = ?", 2, 0, 1);
            execute("DELETE FROM %s WHERE a = ?", 0);
            assertRowsIgnoringOrder(execute("SELECT a, b, c, d FROM mv_test" + i),
                                    row(1, 0, 1, 0),
                                    row(1, 1, 1, 2),
                                    row(1, 2, 1, 0)
            );

            // delete a row that does match the filter
            execute("DELETE FROM %s WHERE a = ? AND b = ? AND c = ?", 1, 1, 1);
            assertRowsIgnoringOrder(execute("SELECT a, b, c, d FROM mv_test" + i),
                                    row(1, 0, 1, 0),
                                    row(1, 2, 1, 0)
            );

            // delete a partition that matches the filter
            execute("DELETE FROM %s WHERE a = ?", 1);
            assertEmpty(execute("SELECT a, b, c, d FROM mv_test" + i));

            dropView("mv_test" + i);
            dropTable("DROP TABLE %s");
        }
    }

    @Test
    public void testAllTypes() throws Throwable
    {
        String myType = createType("CREATE TYPE %s (a int, b uuid, c set<text>)");
        String columnNames = "asciival, " +
                             "bigintval, " +
                             "blobval, " +
                             "booleanval, " +
                             "dateval, " +
                             "decimalval, " +
                             "doubleval, " +
                             "floatval, " +
                             "inetval, " +
                             "intval, " +
                             "textval, " +
                             "timeval, " +
                             "timestampval, " +
                             "timeuuidval, " +
                             "uuidval," +
                             "varcharval, " +
                             "varintval, " +
                             "frozenlistval, " +
                             "frozensetval, " +
                             "frozenmapval, " +
                             "tupleval, " +
                             "udtval";

        createTable(
                    "CREATE TABLE %s (" +
                            "asciival ascii, " +
                            "bigintval bigint, " +
                            "blobval blob, " +
                            "booleanval boolean, " +
                            "dateval date, " +
                            "decimalval decimal, " +
                            "doubleval double, " +
                            "floatval float, " +
                            "inetval inet, " +
                            "intval int, " +
                            "textval text, " +
                            "timeval time, " +
                            "timestampval timestamp, " +
                            "timeuuidval timeuuid, " +
                            "uuidval uuid," +
                            "varcharval varchar, " +
                            "varintval varint, " +
                            "frozenlistval frozen<list<int>>, " +
                            "frozensetval frozen<set<uuid>>, " +
                            "frozenmapval frozen<map<ascii, int>>," +
                            "tupleval frozen<tuple<int, ascii, uuid>>," +
                            "udtval frozen<" + myType + ">, " +
                            "PRIMARY KEY (" + columnNames + "))");

        execute("USE " + keyspace());
        executeNet(protocolVersion, "USE " + keyspace());


        createView(
                   "mv_test",
                   "CREATE MATERIALIZED VIEW %s AS SELECT * FROM %%s WHERE " +
                           "asciival = 'abc' AND " +
                           "bigintval = 123 AND " +
                           "blobval = 0xfeed AND " +
                           "booleanval = true AND " +
                           "dateval = '1987-03-23' AND " +
                           "decimalval = 123.123 AND " +
                           "doubleval = 123.123 AND " +
                           "floatval = 123.123 AND " +
                           "inetval = '127.0.0.1' AND " +
                           "intval = 123 AND " +
                           "textval = 'abc' AND " +
                           "timeval = '07:35:07.000111222' AND " +
                           "timestampval = 123123123 AND " +
                           "timeuuidval = 6BDDC89A-5644-11E4-97FC-56847AFE9799 AND " +
                           "uuidval = 6BDDC89A-5644-11E4-97FC-56847AFE9799 AND " +
                           "varcharval = 'abc' AND " +
                           "varintval = 123123123 AND " +
                           "frozenlistval = [1, 2, 3] AND " +
                           "frozensetval = {6BDDC89A-5644-11E4-97FC-56847AFE9799} AND " +
                           "frozenmapval = {'a': 1, 'b': 2} AND " +
                           "tupleval = (1, 'foobar', 6BDDC89A-5644-11E4-97FC-56847AFE9799) AND " +
                           "udtval = {a: 1, b: 6BDDC89A-5644-11E4-97FC-56847AFE9799, c: {'foo', 'bar'}} " +
                           "PRIMARY KEY (" + columnNames + ")");

        execute("INSERT INTO %s (" + columnNames + ") VALUES (" +
                "'abc'," +
                "123," +
                "0xfeed," +
                "true," +
                "'1987-03-23'," +
                "123.123," +
                "123.123," +
                "123.123," +
                "'127.0.0.1'," +
                "123," +
                "'abc'," +
                "'07:35:07.000111222'," +
                "123123123," +
                "6BDDC89A-5644-11E4-97FC-56847AFE9799," +
                "6BDDC89A-5644-11E4-97FC-56847AFE9799," +
                "'abc'," +
                "123123123," +
                "[1, 2, 3]," +
                "{6BDDC89A-5644-11E4-97FC-56847AFE9799}," +
                "{'a': 1, 'b': 2}," +
                "(1, 'foobar', 6BDDC89A-5644-11E4-97FC-56847AFE9799)," +
                "{a: 1, b: 6BDDC89A-5644-11E4-97FC-56847AFE9799, c: {'foo', 'bar'}})");

        assert !execute("SELECT * FROM mv_test").isEmpty();

        executeNet(protocolVersion, "ALTER TABLE %s RENAME inetval TO foo");
        assert !execute("SELECT * FROM mv_test").isEmpty();
    }

    @Test
    public void testMVCreationWithNonPrimaryRestrictions() throws Throwable
    {
        createTable("CREATE TABLE %s (a int, b int, c int, d int, PRIMARY KEY (a, b))");

        execute("USE " + keyspace());
        executeNet(protocolVersion, "USE " + keyspace());

        try {
            createView("mv_test", "CREATE MATERIALIZED VIEW %s AS SELECT * FROM %%s WHERE b IS NOT NULL AND c IS NOT NULL AND d = 1 PRIMARY KEY (a, b, c)");
            dropView("mv_test");
        } catch(Exception e) {
            throw new RuntimeException("MV creation with non primary column restrictions failed.", e);
        }

        dropTable("DROP TABLE %s");
    }

    @Test
    public void testNonPrimaryRestrictions() throws Throwable
    {
        createTable("CREATE TABLE %s (a int, b int, c int, d int, PRIMARY KEY (a, b))");

        execute("USE " + keyspace());
        executeNet(protocolVersion, "USE " + keyspace());

        execute("INSERT INTO %s (a, b, c, d) VALUES (?, ?, ?, ?)", 0, 0, 0, 0);
        execute("INSERT INTO %s (a, b, c, d) VALUES (?, ?, ?, ?)", 0, 0, 1, 0);
        execute("INSERT INTO %s (a, b, c, d) VALUES (?, ?, ?, ?)", 0, 1, 0, 0);
        execute("INSERT INTO %s (a, b, c, d) VALUES (?, ?, ?, ?)", 0, 1, 1, 0);
        execute("INSERT INTO %s (a, b, c, d) VALUES (?, ?, ?, ?)", 1, 0, 0, 0);
        execute("INSERT INTO %s (a, b, c, d) VALUES (?, ?, ?, ?)", 1, 0, 1, 0);
        execute("INSERT INTO %s (a, b, c, d) VALUES (?, ?, ?, ?)", 1, 1, 0, 0);
        execute("INSERT INTO %s (a, b, c, d) VALUES (?, ?, ?, ?)", 1, 1, 1, 0);

        // only accept rows where c = 1
        createView("mv_test", "CREATE MATERIALIZED VIEW %s AS SELECT * FROM %%s WHERE a IS NOT NULL AND b IS NOT NULL AND c IS NOT NULL AND c = 1 PRIMARY KEY (a, b, c)");

        while (!SystemKeyspace.isViewBuilt(keyspace(), "mv_test"))
            Thread.sleep(10);

        assertRowsIgnoringOrder(execute("SELECT a, b, c, d FROM mv_test"),
            row(0, 0, 1, 0),
            row(0, 1, 1, 0),
            row(1, 0, 1, 0),
            row(1, 1, 1, 0)
        );

        // insert new rows that do not match the filter
        execute("INSERT INTO %s (a, b, c, d) VALUES (?, ?, ?, ?)", 2, 0, 0, 0);
        execute("INSERT INTO %s (a, b, c, d) VALUES (?, ?, ?, ?)", 2, 1, 2, 0);
        assertRowsIgnoringOrder(execute("SELECT a, b, c, d FROM mv_test"),
            row(0, 0, 1, 0),
            row(0, 1, 1, 0),
            row(1, 0, 1, 0),
            row(1, 1, 1, 0)
        );

        // insert new row that does match the filter
        execute("INSERT INTO %s (a, b, c, d) VALUES (?, ?, ?, ?)", 1, 2, 1, 0);
        assertRowsIgnoringOrder(execute("SELECT a, b, c, d FROM mv_test"),
            row(0, 0, 1, 0),
            row(0, 1, 1, 0),
            row(1, 0, 1, 0),
            row(1, 1, 1, 0),
            row(1, 2, 1, 0)
        );

        // update rows that don't match the filter
        execute("UPDATE %s SET d = ? WHERE a = ? AND b = ?", 2, 2, 0);
        execute("UPDATE %s SET d = ? WHERE a = ? AND b = ?", 1, 2, 1);
        assertRowsIgnoringOrder(execute("SELECT a, b, c, d FROM mv_test"),
            row(0, 0, 1, 0),
            row(0, 1, 1, 0),
            row(1, 0, 1, 0),
            row(1, 1, 1, 0),
            row(1, 2, 1, 0)
        );

        // update a row that does match the filter
        execute("UPDATE %s SET d = ? WHERE a = ? AND b = ?", 1, 1, 0);
        assertRowsIgnoringOrder(execute("SELECT a, b, c, d FROM mv_test"),
            row(0, 0, 1, 0),
            row(0, 1, 1, 0),
            row(1, 0, 1, 1),
            row(1, 1, 1, 0),
            row(1, 2, 1, 0)
        );

        // delete rows that don't match the filter
        execute("DELETE FROM %s WHERE a = ? AND b = ?", 2, 0);
        assertRowsIgnoringOrder(execute("SELECT a, b, c, d FROM mv_test"),
            row(0, 0, 1, 0),
            row(0, 1, 1, 0),
            row(1, 0, 1, 1),
            row(1, 1, 1, 0),
            row(1, 2, 1, 0)
        );

        // delete a row that does match the filter
        execute("DELETE FROM %s WHERE a = ? AND b = ?", 1, 2);
        assertRowsIgnoringOrder(execute("SELECT a, b, c, d FROM mv_test"),
            row(0, 0, 1, 0),
            row(0, 1, 1, 0),
            row(1, 0, 1, 1),
            row(1, 1, 1, 0)
        );

        // delete a partition that matches the filter
        execute("DELETE FROM %s WHERE a = ?", 1);
        assertRowsIgnoringOrder(execute("SELECT a, b, c, d FROM mv_test"),
            row(0, 0, 1, 0),
            row(0, 1, 1, 0)
        );

        dropView("mv_test");
        dropTable("DROP TABLE %s");
    }

    @Test
    public void complexRestrictedTimestampUpdateTestWithFlush() throws Throwable
    {
        complexRestrictedTimestampUpdateTest(true);
    }

    @Test
    public void complexRestrictedTimestampUpdateTestWithoutFlush() throws Throwable
    {
        complexRestrictedTimestampUpdateTest(false);
    }

    public void complexRestrictedTimestampUpdateTest(boolean flush) throws Throwable
    {
        createTable("CREATE TABLE %s (a int, b int, c int, d int, e int, PRIMARY KEY (a, b))");

        execute("USE " + keyspace());
        executeNet(protocolVersion, "USE " + keyspace());
        Keyspace ks = Keyspace.open(keyspace());

        createView("mv", "CREATE MATERIALIZED VIEW %s AS SELECT * FROM %%s WHERE a IS NOT NULL AND b IS NOT NULL AND c IS NOT NULL AND c = 1 PRIMARY KEY (c, a, b)");
        ks.getColumnFamilyStore("mv").disableAutoCompaction();

        //Set initial values TS=0, matching the restriction and verify view
        executeNet(protocolVersion, "INSERT INTO %s (a, b, c, d) VALUES (0, 0, 1, 0) USING TIMESTAMP 0");
        assertRows(execute("SELECT d from mv WHERE c = ? and a = ? and b = ?", 1, 0, 0), row(0));

        if (flush)
            FBUtilities.waitOnFutures(ks.flush());

        //update c's timestamp TS=2
        executeNet(protocolVersion, "UPDATE %s USING TIMESTAMP 2 SET c = ? WHERE a = ? and b = ? ", 1, 0, 0);
        assertRows(execute("SELECT d from mv WHERE c = ? and a = ? and b = ?", 1, 0, 0), row(0));

        if (flush)
            FBUtilities.waitOnFutures(ks.flush());

        //change c's value and TS=3, tombstones c=1 and adds c=0 record
        executeNet(protocolVersion, "UPDATE %s USING TIMESTAMP 3 SET c = ? WHERE a = ? and b = ? ", 0, 0, 0);
        assertRows(execute("SELECT d from mv WHERE c = ? and a = ? and b = ?", 0, 0, 0));

        if(flush)
        {
            ks.getColumnFamilyStore("mv").forceMajorCompaction();
            FBUtilities.waitOnFutures(ks.flush());
        }

        //change c's value back to 1 with TS=4, check we can see d
        executeNet(protocolVersion, "UPDATE %s USING TIMESTAMP 4 SET c = ? WHERE a = ? and b = ? ", 1, 0, 0);
        if (flush)
        {
            ks.getColumnFamilyStore("mv").forceMajorCompaction();
            FBUtilities.waitOnFutures(ks.flush());
        }

        assertRows(execute("SELECT d, e from mv WHERE c = ? and a = ? and b = ?", 1, 0, 0), row(0, null));


        //Add e value @ TS=1
        executeNet(protocolVersion, "UPDATE %s USING TIMESTAMP 1 SET e = ? WHERE a = ? and b = ? ", 1, 0, 0);
        assertRows(execute("SELECT d, e from mv WHERE c = ? and a = ? and b = ?", 1, 0, 0), row(0, 1));

        if (flush)
            FBUtilities.waitOnFutures(ks.flush());


        //Change d value @ TS=2
        executeNet(protocolVersion, "UPDATE %s USING TIMESTAMP 2 SET d = ? WHERE a = ? and b = ? ", 2, 0, 0);
        assertRows(execute("SELECT d from mv WHERE c = ? and a = ? and b = ?", 1, 0, 0), row(2));

        if (flush)
            FBUtilities.waitOnFutures(ks.flush());


        //Change d value @ TS=3
        executeNet(protocolVersion, "UPDATE %s USING TIMESTAMP 3 SET d = ? WHERE a = ? and b = ? ", 1, 0, 0);
        assertRows(execute("SELECT d from mv WHERE c = ? and a = ? and b = ?", 1, 0, 0), row(1));


        //Tombstone c
        executeNet(protocolVersion, "DELETE FROM %s WHERE a = ? and b = ?", 0, 0);
        assertRows(execute("SELECT d from mv"));

        //Add back without D
        executeNet(protocolVersion, "INSERT INTO %s (a, b, c) VALUES (0, 0, 1)");

        //Make sure D doesn't pop back in.
        assertRows(execute("SELECT d from mv WHERE c = ? and a = ? and b = ?", 1, 0, 0), row((Object) null));


        //New partition
        // insert a row with timestamp 0
        executeNet(protocolVersion, "INSERT INTO %s (a, b, c, d, e) VALUES (?, ?, ?, ?, ?) USING TIMESTAMP 0", 1, 0, 1, 0, 0);

        // overwrite pk and e with timestamp 1, but don't overwrite d
        executeNet(protocolVersion, "INSERT INTO %s (a, b, c, e) VALUES (?, ?, ?, ?) USING TIMESTAMP 1", 1, 0, 1, 0);

        // delete with timestamp 0 (which should only delete d)
        executeNet(protocolVersion, "DELETE FROM %s USING TIMESTAMP 0 WHERE a = ? AND b = ?", 1, 0);
        assertRows(execute("SELECT a, b, c, d, e from mv WHERE c = ? and a = ? and b = ?", 1, 1, 0),
            row(1, 0, 1, null, 0)
        );

        executeNet(protocolVersion, "UPDATE %s USING TIMESTAMP 2 SET c = ? WHERE a = ? AND b = ?", 1, 1, 1);
        executeNet(protocolVersion, "UPDATE %s USING TIMESTAMP 3 SET c = ? WHERE a = ? AND b = ?", 1, 1, 0);
        assertRows(execute("SELECT a, b, c, d, e from mv WHERE c = ? and a = ? and b = ?", 1, 1, 0),
            row(1, 0, 1, null, 0)
        );

        executeNet(protocolVersion, "UPDATE %s USING TIMESTAMP 3 SET d = ? WHERE a = ? AND b = ?", 0, 1, 0);
        assertRows(execute("SELECT a, b, c, d, e from mv WHERE c = ? and a = ? and b = ?", 1, 1, 0),
            row(1, 0, 1, 0, 0)
        );
    }

    @Test
    public void testRestrictedRegularColumnTimestampUpdates() throws Throwable
    {
        // Regression test for CASSANDRA-10910

        createTable("CREATE TABLE %s (" +
            "k int PRIMARY KEY, " +
            "c int, " +
            "val int)");

        execute("USE " + keyspace());
        executeNet(protocolVersion, "USE " + keyspace());

        createView("mv_rctstest", "CREATE MATERIALIZED VIEW %s AS SELECT * FROM %%s WHERE k IS NOT NULL AND c IS NOT NULL AND c = 1 PRIMARY KEY (k,c)");

        updateView("UPDATE %s SET c = ?, val = ? WHERE k = ?", 0, 0, 0);
        updateView("UPDATE %s SET val = ? WHERE k = ?", 1, 0);
        updateView("UPDATE %s SET c = ? WHERE k = ?", 1, 0);
        assertRows(execute("SELECT c, k, val FROM mv_rctstest"), row(1, 0, 1));

        updateView("TRUNCATE %s");

        updateView("UPDATE %s USING TIMESTAMP 1 SET c = ?, val = ? WHERE k = ?", 0, 0, 0);
        updateView("UPDATE %s USING TIMESTAMP 3 SET c = ? WHERE k = ?", 1, 0);
        updateView("UPDATE %s USING TIMESTAMP 2 SET val = ? WHERE k = ?", 1, 0);
        updateView("UPDATE %s USING TIMESTAMP 4 SET c = ? WHERE k = ?", 1, 0);
        updateView("UPDATE %s USING TIMESTAMP 3 SET val = ? WHERE k = ?", 2, 0);
        assertRows(execute("SELECT c, k, val FROM mv_rctstest"), row(1, 0, 2));
    }

    @Test
    public void testOldTimestampsWithRestrictions() throws Throwable
    {
        createTable("CREATE TABLE %s (" +
            "k int, " +
            "c int, " +
            "val text, " + "" +
            "PRIMARY KEY(k, c))");

        execute("USE " + keyspace());
        executeNet(protocolVersion, "USE " + keyspace());

        createView("mv_tstest", "CREATE MATERIALIZED VIEW %s AS SELECT * FROM %%s WHERE val IS NOT NULL AND k IS NOT NULL AND c IS NOT NULL AND val = 'baz' PRIMARY KEY (val,k,c)");

        for (int i = 0; i < 100; i++)
            updateView("INSERT into %s (k,c,val)VALUES(?,?,?)", 0, i % 2, "baz");

        Keyspace.open(keyspace()).getColumnFamilyStore(currentTable()).forceBlockingFlush();

        Assert.assertEquals(2, execute("select * from %s").size());
        Assert.assertEquals(2, execute("select * from mv_tstest").size());

        assertRows(execute("SELECT val from %s where k = 0 and c = 0"), row("baz"));
        assertRows(execute("SELECT c from mv_tstest where k = 0 and val = ?", "baz"), row(0), row(1));

        //Make sure an old TS does nothing
        updateView("UPDATE %s USING TIMESTAMP 100 SET val = ? where k = ? AND c = ?", "bar", 0, 1);
        assertRows(execute("SELECT val from %s where k = 0 and c = 1"), row("baz"));
        assertRows(execute("SELECT c from mv_tstest where k = 0 and val = ?", "baz"), row(0), row(1));
        assertRows(execute("SELECT c from mv_tstest where k = 0 and val = ?", "bar"));

        //Latest TS
        updateView("UPDATE %s SET val = ? where k = ? AND c = ?", "bar", 0, 1);
        assertRows(execute("SELECT val from %s where k = 0 and c = 1"), row("bar"));
        assertRows(execute("SELECT c from mv_tstest where k = 0 and val = ?", "bar"));
        assertRows(execute("SELECT c from mv_tstest where k = 0 and val = ?", "baz"), row(0));
    }
}<|MERGE_RESOLUTION|>--- conflicted
+++ resolved
@@ -21,6 +21,7 @@
 import java.util.*;
 
 import org.junit.After;
+import org.junit.AfterClass;
 import org.junit.Before;
 import org.junit.BeforeClass;
 import org.junit.Ignore;
@@ -51,17 +52,13 @@
         requireNetwork();
         System.setProperty("cassandra.mv.allow_filtering_nonkey_columns_unsafe", "true");
     }
-<<<<<<< HEAD
 
     @AfterClass
-    public static void afterClass()
-    {
-        System.clearProperty("cassandra.mv.builder.gossip_settle_wait_in_ms");
+    public static void TearDown()
+    {
         System.setProperty("cassandra.mv.allow_filtering_nonkey_columns_unsafe", "false");
     }
 
-=======
->>>>>>> 1a4d4b48
     @Before
     public void begin()
     {
