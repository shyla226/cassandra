--- conflicted
+++ resolved
@@ -59,7 +59,6 @@
         // do this because SS needs to be initialized before DES can work properly.
         StorageService.instance.unsafeInitialize();
         SimpleSnitch ss = new SimpleSnitch();
-<<<<<<< HEAD
         InetAddress self = FBUtilities.getBroadcastAddress();
         InetAddress host1 = InetAddress.getByName("127.0.0.2");
         InetAddress host2 = InetAddress.getByName("127.0.0.3");
@@ -125,60 +124,12 @@
             // however, with an even timings distribution (we consider the 90-percentile), "badness" is not considered,
             // so nodes are returned in subsnitch order
             setScores(dsnitch, 9, hosts, 10, 10, 10);
-            order = Arrays.asList(host1, host2, host3, host4);
+            order = Arrays.asList(host4, host1, host2, host3);
             assertEquals(order, dsnitch.getSortedListByProximity(self, Arrays.asList(host1, host2, host3, host4)));
         }
         finally
         {
             dsnitch.close();
         }
-=======
-        DynamicEndpointSnitch dsnitch = new DynamicEndpointSnitch(ss, String.valueOf(ss.hashCode()));
-        InetAddressAndPort self = FBUtilities.getBroadcastAddressAndPort();
-        InetAddressAndPort host1 = InetAddressAndPort.getByName("127.0.0.2");
-        InetAddressAndPort host2 = InetAddressAndPort.getByName("127.0.0.3");
-        InetAddressAndPort host3 = InetAddressAndPort.getByName("127.0.0.4");
-        InetAddressAndPort host4 = InetAddressAndPort.getByName("127.0.0.5");
-        List<InetAddressAndPort> hosts = Arrays.asList(host1, host2, host3);
-
-        // first, make all hosts equal
-        setScores(dsnitch, 1, hosts, 10, 10, 10);
-        List<InetAddressAndPort> order = Arrays.asList(host1, host2, host3);
-        assertEquals(order, dsnitch.getSortedListByProximity(self, Arrays.asList(host1, host2, host3)));
-
-        // make host1 a little worse
-        setScores(dsnitch, 1, hosts, 20, 10, 10);
-        order = Arrays.asList(host2, host3, host1);
-        assertEquals(order, dsnitch.getSortedListByProximity(self, Arrays.asList(host1, host2, host3)));
-
-        // make host2 as bad as host1
-        setScores(dsnitch, 2, hosts, 15, 20, 10);
-        order = Arrays.asList(host3, host1, host2);
-        assertEquals(order, dsnitch.getSortedListByProximity(self, Arrays.asList(host1, host2, host3)));
-
-        // make host3 the worst
-        setScores(dsnitch, 3, hosts, 10, 10, 30);
-        order = Arrays.asList(host1, host2, host3);
-        assertEquals(order, dsnitch.getSortedListByProximity(self, Arrays.asList(host1, host2, host3)));
-
-        // make host3 equal to the others
-        setScores(dsnitch, 5, hosts, 10, 10, 10);
-        order = Arrays.asList(host1, host2, host3);
-        assertEquals(order, dsnitch.getSortedListByProximity(self, Arrays.asList(host1, host2, host3)));
-
-        /// Tests CASSANDRA-6683 improvements
-        // make the scores differ enough from the ideal order that we sort by score; under the old
-        // dynamic snitch behavior (where we only compared neighbors), these wouldn't get sorted
-        setScores(dsnitch, 20, hosts, 10, 70, 20);
-        order = Arrays.asList(host1, host3, host2);
-        assertEquals(order, dsnitch.getSortedListByProximity(self, Arrays.asList(host1, host2, host3)));
-
-        order = Arrays.asList(host4, host1, host3, host2);
-        assertEquals(order, dsnitch.getSortedListByProximity(self, Arrays.asList(host1, host2, host3, host4)));
-
-        setScores(dsnitch, 20, hosts, 10, 10, 10);
-        order = Arrays.asList(host4, host1, host2, host3);
-        assertEquals(order, dsnitch.getSortedListByProximity(self, Arrays.asList(host1, host2, host3, host4)));
->>>>>>> f109f200
     }
 }