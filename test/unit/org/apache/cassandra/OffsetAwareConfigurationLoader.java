/**
 * Licensed to the Apache Software Foundation (ASF) under one
 * or more contributor license agreements.  See the NOTICE file
 * distributed with this work for additional information
 * regarding copyright ownership.  The ASF licenses this file
 * to you under the Apache License, Version 2.0 (the
 * "License"); you may not use this file except in compliance
 * with the License.  You may obtain a copy of the License at
 * <p/>
 * http://www.apache.org/licenses/LICENSE-2.0
 * <p/>
 * Unless required by applicable law or agreed to in writing, software
 * distributed under the License is distributed on an "AS IS" BASIS,
 * WITHOUT WARRANTIES OR CONDITIONS OF ANY KIND, either express or implied.
 * See the License for the specific language governing permissions and
 * limitations under the License.
 */
package org.apache.cassandra;

import org.apache.cassandra.config.Config;
import org.apache.cassandra.config.YamlConfigurationLoader;
import org.apache.cassandra.exceptions.ConfigurationException;

import java.io.File;


public class OffsetAwareConfigurationLoader extends YamlConfigurationLoader
{

    static final String OFFSET_PROPERTY = "cassandra.test.offsetseed";
    int offset = 0;

    public OffsetAwareConfigurationLoader()
    {
        String offsetStr = System.getProperty(OFFSET_PROPERTY);

        if (offsetStr == null)
            throw new RuntimeException("offset property is not set: " + OFFSET_PROPERTY);

        offset = Integer.valueOf(offsetStr);

        assert offset >= 0;
    }

    @Override
    public Config loadConfig() throws ConfigurationException
    {
        Config config = super.loadConfig();
<<<<<<< HEAD
        if (config != lastConfig)
        {

            String sep = File.pathSeparator;
=======
>>>>>>> 87afd7d0

        String sep = File.pathSeparator;

        config.rpc_port += offset;
        config.native_transport_port += offset;
        config.storage_port += offset;

        config.commitlog_directory += File.pathSeparator + offset;
        config.saved_caches_directory += File.pathSeparator + offset;
        config.hints_directory += File.pathSeparator + offset;
        for (int i = 0; i < config.data_file_directories.length; i++)
            config.data_file_directories[i] += File.pathSeparator + offset;

        config.cdc_raw_directory += sep + offset;

        for (int i = 0; i < config.data_file_directories.length; i++)
            config.data_file_directories[i] += sep + offset;

        return config;
    }
}<|MERGE_RESOLUTION|>--- conflicted
+++ resolved
@@ -46,17 +46,9 @@
     public Config loadConfig() throws ConfigurationException
     {
         Config config = super.loadConfig();
-<<<<<<< HEAD
-        if (config != lastConfig)
-        {
-
-            String sep = File.pathSeparator;
-=======
->>>>>>> 87afd7d0
 
         String sep = File.pathSeparator;
 
-        config.rpc_port += offset;
         config.native_transport_port += offset;
         config.storage_port += offset;
 
