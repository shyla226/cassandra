--- conflicted
+++ resolved
@@ -208,14 +208,9 @@
 
             PartitionColumns columns = PartitionColumns.of(cfs.metadata.getColumnDefinition(new ColumnIdentifier("c", false)));
             ClusteringIndexSliceFilter filter = new ClusteringIndexSliceFilter(Slices.ALL, false);
-<<<<<<< HEAD
-            SinglePartitionSliceCommand command = singlePartitionSlice(cfs, "0", filter, null);
+            SinglePartitionReadCommand command = singlePartitionSlice(cfs, "0", filter, null);
             try (ReadExecutionController executionController = command.executionController();
                  PartitionIterator iterator = command.executeInternal(executionController))
-=======
-            SinglePartitionReadCommand command = singlePartitionSlice(cfs, "0", filter, null);
-            try (ReadOrderGroup orderGroup = command.startOrderGroup(); PartitionIterator iterator = command.executeInternal(orderGroup))
->>>>>>> 4beb54da
             {
                 try (RowIterator rowIterator = iterator.next())
                 {
