/*
* Licensed to the Apache Software Foundation (ASF) under one
* or more contributor license agreements.  See the NOTICE file
* distributed with this work for additional information
* regarding copyright ownership.  The ASF licenses this file
* to you under the Apache License, Version 2.0 (the
* "License"); you may not use this file except in compliance
* with the License.  You may obtain a copy of the License at
*
*    http://www.apache.org/licenses/LICENSE-2.0
*
* Unless required by applicable law or agreed to in writing,
* software distributed under the License is distributed on an
* "AS IS" BASIS, WITHOUT WARRANTIES OR CONDITIONS OF ANY
* KIND, either express or implied.  See the License for the
* specific language governing permissions and limitations
* under the License.
*/
package org.apache.cassandra.db;

import java.io.IOException;
import java.net.InetAddress;
import java.net.UnknownHostException;
import java.nio.ByteBuffer;
import java.util.AbstractMap;
<<<<<<< HEAD
=======
import java.util.Arrays;
import java.util.Collections;
>>>>>>> cb56d9fc
import java.util.LinkedList;
import java.util.List;
import java.util.Map;
import java.util.UUID;
import java.util.concurrent.ExecutionException;
import java.util.concurrent.TimeUnit;

import org.apache.cassandra.dht.Murmur3Partitioner;
import org.junit.BeforeClass;
import org.junit.Test;

import org.apache.cassandra.SchemaLoader;
import org.apache.cassandra.Util;
import org.apache.cassandra.config.DatabaseDescriptor;
import org.apache.cassandra.schema.ColumnMetadata;
import org.apache.cassandra.schema.KeyspaceMetadata;
import org.apache.cassandra.cql3.Operator;
import org.apache.cassandra.db.compaction.CompactionManager;
import org.apache.cassandra.db.filter.RowFilter;
import org.apache.cassandra.dht.ByteOrderedPartitioner.BytesToken;
import org.apache.cassandra.dht.Range;
import org.apache.cassandra.exceptions.ConfigurationException;
import org.apache.cassandra.io.sstable.format.SSTableReader;
import org.apache.cassandra.dht.Token;
import org.apache.cassandra.locator.AbstractNetworkTopologySnitch;
import org.apache.cassandra.locator.TokenMetadata;
import org.apache.cassandra.schema.KeyspaceParams;
import org.apache.cassandra.service.StorageService;
import org.apache.cassandra.utils.ByteBufferUtil;

import static org.junit.Assert.assertEquals;
import static org.junit.Assert.assertTrue;

public class CleanupTest
{
    public static final int LOOPS = 200;
    public static final String KEYSPACE1 = "CleanupTest1";
    public static final String CF_INDEXED1 = "Indexed1";
    public static final String CF_STANDARD1 = "Standard1";

    public static final String KEYSPACE2 = "CleanupTestMultiDc";
    public static final String CF_INDEXED2 = "Indexed2";
    public static final String CF_STANDARD2 = "Standard2";

    public static final ByteBuffer COLUMN = ByteBufferUtil.bytes("birthdate");
    public static final ByteBuffer VALUE = ByteBuffer.allocate(8);
    static
    {
        VALUE.putLong(20101229);
        VALUE.flip();
    }

    @BeforeClass
    public static void defineSchema() throws ConfigurationException
    {
        SchemaLoader.prepareServer();
        SchemaLoader.createKeyspace(KEYSPACE1,
                                    KeyspaceParams.simple(1),
                                    SchemaLoader.standardCFMD(KEYSPACE1, CF_STANDARD1),
                                    SchemaLoader.compositeIndexCFMD(KEYSPACE1, CF_INDEXED1, true));


        DatabaseDescriptor.setEndpointSnitch(new AbstractNetworkTopologySnitch()
        {
            @Override
            public String getRack(InetAddress endpoint)
            {
                return "RC1";
            }

            @Override
            public String getDatacenter(InetAddress endpoint)
            {
                return "DC1";
            }
        });

        SchemaLoader.createKeyspace(KEYSPACE2,
                                    KeyspaceParams.nts("DC1", 1),
                                    SchemaLoader.standardCFMD(KEYSPACE2, CF_STANDARD2),
                                    SchemaLoader.compositeIndexCFMD(KEYSPACE2, CF_INDEXED2, true));
    }

    /*
    @Test
    public void testCleanup() throws ExecutionException, InterruptedException
    {
        StorageService.instance.getTokenMetadata().clearUnsafe();

        Keyspace keyspace = Keyspace.open(KEYSPACE1);
        ColumnFamilyStore cfs = keyspace.getColumnFamilyStore(CF_STANDARD1);

        UnfilteredPartitionIterator iter;

        // insert data and verify we get it back w/ range query
        fillCF(cfs, "val", LOOPS);

        // record max timestamps of the sstables pre-cleanup
        List<Long> expectedMaxTimestamps = getMaxTimestampList(cfs);

        iter = Util.getRangeSlice(cfs);
        assertEquals(LOOPS, Iterators.size(iter));

        // with one token in the ring, owned by the local node, cleanup should be a no-op
        CompactionManager.instance.performCleanup(cfs, 2);

        // ensure max timestamp of the sstables are retained post-cleanup
        assert expectedMaxTimestamps.equals(getMaxTimestampList(cfs));

        // check data is still there
        iter = Util.getRangeSlice(cfs);
        assertEquals(LOOPS, Iterators.size(iter));
    }
    */

    @Test
    public void testCleanupWithIndexes() throws IOException, ExecutionException, InterruptedException
    {
        Keyspace keyspace = Keyspace.open(KEYSPACE1);
        ColumnFamilyStore cfs = keyspace.getColumnFamilyStore(CF_INDEXED1);


        // insert data and verify we get it back w/ range query
        fillCF(cfs, "birthdate", LOOPS);
        assertEquals(LOOPS, Util.getAll(Util.cmd(cfs).build()).size());

        ColumnMetadata cdef = cfs.metadata().getColumn(COLUMN);
        String indexName = "birthdate_key_index";
        long start = System.nanoTime();
        while (!cfs.getBuiltIndexes().contains(indexName) && System.nanoTime() - start < TimeUnit.SECONDS.toNanos(10))
            Thread.sleep(10);

        RowFilter cf = RowFilter.create();
        cf.add(cdef, Operator.EQ, VALUE);
        assertEquals(LOOPS, Util.getAll(Util.cmd(cfs).filterOn("birthdate", Operator.EQ, VALUE).build()).size());

        // we don't allow cleanup when the local host has no range to avoid wipping up all data when a node has not join the ring.
        // So to make sure cleanup erase everything here, we give the localhost the tiniest possible range.
        TokenMetadata tmd = StorageService.instance.getTokenMetadata();
        tmd.updateNormalToken(new Murmur3Partitioner.LongToken(2), InetAddress.getByName("127.0.0.1"));
        tmd.updateNormalToken(new Murmur3Partitioner.LongToken(1), InetAddress.getByName("127.0.0.2"));

        CompactionManager.instance.performCleanup(cfs, 2);

        // row data should be gone
        assertEquals(0, Util.getAll(Util.cmd(cfs).build()).size());

        // not only should it be gone but there should be no data on disk, not even tombstones
        assert cfs.getLiveSSTables().isEmpty();

        // 2ary indexes should result in no results, too (although tombstones won't be gone until compacted)
        assertEquals(0, Util.getAll(Util.cmd(cfs).filterOn("birthdate", Operator.EQ, VALUE).build()).size());
    }

    @Test
    public void testCleanupWithNewToken() throws ExecutionException, InterruptedException, UnknownHostException
    {
        StorageService.instance.getTokenMetadata().clearUnsafe();

        Keyspace keyspace = Keyspace.open(KEYSPACE1);
        ColumnFamilyStore cfs = keyspace.getColumnFamilyStore(CF_STANDARD1);

        // insert data and verify we get it back w/ range query
        fillCF(cfs, "val", LOOPS);

        assertEquals(LOOPS, Util.getAll(Util.cmd(cfs).build()).size());
        TokenMetadata tmd = StorageService.instance.getTokenMetadata();
        tmd.updateNormalToken(new Murmur3Partitioner.LongToken(2), InetAddress.getByName("127.0.0.1"));
        tmd.updateNormalToken(new Murmur3Partitioner.LongToken(1), InetAddress.getByName("127.0.0.2"));
        CompactionManager.instance.performCleanup(cfs, 2);

        assertEquals(0, Util.getAll(Util.cmd(cfs).build()).size());
    }

    @Test
    public void testCleanupWithNoTokenRange() throws Exception
    {
        testCleanupWithNoTokenRange(false);
    }

    @Test
    public void testUserDefinedCleanupWithNoTokenRange() throws Exception
    {
        testCleanupWithNoTokenRange(true);
    }

    private void testCleanupWithNoTokenRange(boolean isUserDefined) throws Exception
    {

        TokenMetadata tmd = StorageService.instance.getTokenMetadata();
        tmd.clearUnsafe();
        tmd.updateHostId(UUID.randomUUID(), InetAddress.getByName("127.0.0.1"));
        byte[] tk1 = {2};
        tmd.updateNormalToken(new BytesToken(tk1), InetAddress.getByName("127.0.0.1"));


        Keyspace keyspace = Keyspace.open(KEYSPACE2);
        keyspace.setMetadata(KeyspaceMetadata.create(KEYSPACE2, KeyspaceParams.nts("DC1", 1)));
        ColumnFamilyStore cfs = keyspace.getColumnFamilyStore(CF_STANDARD2);

        // insert data and verify we get it back w/ range query
        fillCF(cfs, "val", LOOPS);
        assertEquals(LOOPS, Util.getAll(Util.cmd(cfs).build()).size());

        // remove replication on DC1
        keyspace.setMetadata(KeyspaceMetadata.create(KEYSPACE2, KeyspaceParams.nts("DC1", 0)));

        // clear token range for localhost on DC1
        if (isUserDefined)
        {
            for (SSTableReader r : cfs.getLiveSSTables())
                CompactionManager.instance.forceUserDefinedCleanup(r.getFilename());
        }
        else
        {
            CompactionManager.instance.performCleanup(cfs, 2);
        }
        assertEquals(0, Util.getAll(Util.cmd(cfs).build()).size());
        assertTrue(cfs.getLiveSSTables().isEmpty());
    }


    @Test
    public void testuserDefinedCleanupWithNewToken() throws ExecutionException, InterruptedException, UnknownHostException
    {
        StorageService.instance.getTokenMetadata().clearUnsafe();

        Keyspace keyspace = Keyspace.open(KEYSPACE1);
        ColumnFamilyStore cfs = keyspace.getColumnFamilyStore(CF_STANDARD1);

        // insert data and verify we get it back w/ range query
        fillCF(cfs, "val", LOOPS);

        assertEquals(LOOPS, Util.getAll(Util.cmd(cfs).build()).size());
        TokenMetadata tmd = StorageService.instance.getTokenMetadata();

        tmd.updateNormalToken(new Murmur3Partitioner.LongToken(2), InetAddress.getByName("127.0.0.1"));
        tmd.updateNormalToken(new Murmur3Partitioner.LongToken(1), InetAddress.getByName("127.0.0.2"));

        for(SSTableReader r: cfs.getLiveSSTables())
            CompactionManager.instance.forceUserDefinedCleanup(r.getFilename());

        assertEquals(0, Util.getAll(Util.cmd(cfs).build()).size());
    }

    // TODO this test needs to be converted to a non-BOP partitioner
    /*
    @Test
    public void testNeedsCleanup() throws Exception
    {
        // setup
        StorageService.instance.getTokenMetadata().clearUnsafe();
        Keyspace keyspace = Keyspace.open(KEYSPACE1);
        ColumnFamilyStore cfs = keyspace.getColumnFamilyStore(CF_STANDARD1);
        fillCF(cfs, "val", LOOPS);

        // prepare SSTable and some useful tokens
        SSTableReader ssTable = cfs.getLiveSSTables().iterator().next();
        final Token ssTableMin = ssTable.first.getToken();
        final Token ssTableMax = ssTable.last.getToken();

        final Token min = token((byte) 0);
        final Token before1 = token((byte) 2);
        final Token before2 = token((byte) 5);
        final Token before3 = token((byte) 10);
        final Token before4 = token((byte) 47);
        final Token insideSsTable1 = token((byte) 50);
        final Token insideSsTable2 = token((byte) 55);
        final Token max = token((byte) 127, (byte) 127, (byte) 127, (byte) 127);

        // test sanity check
        assert (min.compareTo(ssTableMin) < 0);
        assert (before1.compareTo(ssTableMin) < 0);
        assert (before2.compareTo(ssTableMin) < 0);
        assert (before3.compareTo(ssTableMin) < 0);
        assert (before4.compareTo(ssTableMin) < 0);
        assert (ssTableMin.compareTo(insideSsTable1) < 0);
        assert (insideSsTable1.compareTo(ssTableMax) < 0);
        assert (ssTableMin.compareTo(insideSsTable2) < 0);
        assert (insideSsTable2.compareTo(ssTableMax) < 0);
        assert (ssTableMax.compareTo(max) < 0);

        // test cases
        // key: needs cleanup?
        // value: owned ranges
        List<Map.Entry<Boolean, List<Range<Token>>>> testCases = new LinkedList<Map.Entry<Boolean, List<Range<Token>>>>()
        {
            {
                add(entry(false, Arrays.asList(range(min, max)))); // SSTable owned as a whole
                add(entry(true, Arrays.asList(range(min, insideSsTable1)))); // SSTable owned only partially
                add(entry(true, Arrays.asList(range(insideSsTable1, max)))); // SSTable owned only partially
                add(entry(true, Arrays.asList(range(min, ssTableMin)))); // SSTable not owned at all
                add(entry(true, Arrays.asList(range(ssTableMax, max)))); // only last token of SSTable is owned
                add(entry(true, Arrays.asList(range(min, insideSsTable1), range(insideSsTable2, max)))); // SSTable partially owned by two ranges
                add(entry(true, Arrays.asList(range(ssTableMin, ssTableMax)))); // first token of SSTable is not owned
                add(entry(false, Arrays.asList(range(before4, max)))); // first token of SSTable is not owned
                add(entry(false, Arrays.asList(range(min, before1), range(before2, before3), range(before4, max)))); // SSTable owned by the last range
                add(entry(true, Collections.EMPTY_LIST)); // empty token range means discard entire sstable
            }
        };

        // check all test cases
        for (Map.Entry<Boolean, List<Range<Token>>> testCase : testCases)
        {
            assertEquals(testCase.getKey(), CompactionManager.needsCleanup(ssTable, testCase.getValue()));
        }
    }
    */

    private static BytesToken token(byte ... value)
    {
        return new BytesToken(value);
    }
    private static <K, V> Map.Entry<K, V> entry(K k, V v)
    {
       return new AbstractMap.SimpleEntry<K, V>(k, v);
    }
    private static Range<Token> range(Token from, Token to)
    {
        return new Range<>(from, to);
    }

    protected void fillCF(ColumnFamilyStore cfs, String colName, int rowsPerSSTable)
    {
        CompactionManager.instance.disableAutoCompaction();

        for (int i = 0; i < rowsPerSSTable; i++)
        {
            String key = String.valueOf(i);
            // create a row and update the birthdate value, test that the index query fetches the new version
            new RowUpdateBuilder(cfs.metadata(), System.currentTimeMillis(), ByteBufferUtil.bytes(key))
                    .clustering(COLUMN)
                    .add(colName, VALUE)
                    .build()
                    .applyUnsafe();
        }

        cfs.forceBlockingFlush();
    }

    protected List<Long> getMaxTimestampList(ColumnFamilyStore cfs)
    {
        List<Long> list = new LinkedList<Long>();
        for (SSTableReader sstable : cfs.getLiveSSTables())
            list.add(sstable.getMaxTimestamp());
        return list;
    }
}<|MERGE_RESOLUTION|>--- conflicted
+++ resolved
@@ -23,11 +23,6 @@
 import java.net.UnknownHostException;
 import java.nio.ByteBuffer;
 import java.util.AbstractMap;
-<<<<<<< HEAD
-=======
-import java.util.Arrays;
-import java.util.Collections;
->>>>>>> cb56d9fc
 import java.util.LinkedList;
 import java.util.List;
 import java.util.Map;
@@ -35,7 +30,12 @@
 import java.util.concurrent.ExecutionException;
 import java.util.concurrent.TimeUnit;
 
+import org.apache.cassandra.dht.ByteOrderedPartitioner;
+import org.apache.cassandra.dht.IPartitioner;
 import org.apache.cassandra.dht.Murmur3Partitioner;
+
+import org.junit.After;
+import org.junit.AfterClass;
 import org.junit.BeforeClass;
 import org.junit.Test;
 
@@ -80,6 +80,14 @@
         VALUE.flip();
     }
 
+    private IPartitioner oldPartitioner;
+
+    @After
+    public void afterClass()
+    {
+        StorageService.instance.getTokenMetadata().clearUnsafe();
+    }
+
     @BeforeClass
     public static void defineSchema() throws ConfigurationException
     {
@@ -89,6 +97,7 @@
                                     SchemaLoader.standardCFMD(KEYSPACE1, CF_STANDARD1),
                                     SchemaLoader.compositeIndexCFMD(KEYSPACE1, CF_INDEXED1, true));
 
+        DatabaseDescriptor.daemonInitialization();
 
         DatabaseDescriptor.setEndpointSnitch(new AbstractNetworkTopologySnitch()
         {
@@ -149,7 +158,6 @@
         Keyspace keyspace = Keyspace.open(KEYSPACE1);
         ColumnFamilyStore cfs = keyspace.getColumnFamilyStore(CF_INDEXED1);
 
-
         // insert data and verify we get it back w/ range query
         fillCF(cfs, "birthdate", LOOPS);
         assertEquals(LOOPS, Util.getAll(Util.cmd(cfs).build()).size());
@@ -216,13 +224,12 @@
 
     private void testCleanupWithNoTokenRange(boolean isUserDefined) throws Exception
     {
-
+        oldPartitioner = DatabaseDescriptor.setPartitionerUnsafe(ByteOrderedPartitioner.instance); // Avoid breaking TPC
         TokenMetadata tmd = StorageService.instance.getTokenMetadata();
         tmd.clearUnsafe();
         tmd.updateHostId(UUID.randomUUID(), InetAddress.getByName("127.0.0.1"));
         byte[] tk1 = {2};
-        tmd.updateNormalToken(new BytesToken(tk1), InetAddress.getByName("127.0.0.1"));
-
+        tmd.updateNormalToken(token(tk1), InetAddress.getByName("127.0.0.1"));
 
         Keyspace keyspace = Keyspace.open(KEYSPACE2);
         keyspace.setMetadata(KeyspaceMetadata.create(KEYSPACE2, KeyspaceParams.nts("DC1", 1)));
@@ -247,6 +254,7 @@
         }
         assertEquals(0, Util.getAll(Util.cmd(cfs).build()).size());
         assertTrue(cfs.getLiveSSTables().isEmpty());
+        DatabaseDescriptor.setPartitionerUnsafe(oldPartitioner); // Set back old partitioner
     }
 
 
