/*
 * Licensed to the Apache Software Foundation (ASF) under one
 * or more contributor license agreements.  See the NOTICE file
 * distributed with this work for additional information
 * regarding copyright ownership.  The ASF licenses this file
 * to you under the Apache License, Version 2.0 (the
 * "License"); you may not use this file except in compliance
 * with the License.  You may obtain a copy of the License at
 *
 *     http://www.apache.org/licenses/LICENSE-2.0
 *
 * Unless required by applicable law or agreed to in writing, software
 * distributed under the License is distributed on an "AS IS" BASIS,
 * WITHOUT WARRANTIES OR CONDITIONS OF ANY KIND, either express or implied.
 * See the License for the specific language governing permissions and
 * limitations under the License.
 */
package org.apache.cassandra.db.compaction;

import java.nio.ByteBuffer;
import java.util.ArrayList;
import java.util.Arrays;
import java.util.Collection;
import java.util.Collections;
import java.util.HashSet;
import java.util.Iterator;
import java.util.List;
import java.util.Random;
import java.util.Set;
import java.util.UUID;

import junit.framework.Assert;

import org.junit.After;
import org.junit.Before;
import org.junit.BeforeClass;
import org.junit.Test;
import org.junit.runner.RunWith;

import org.slf4j.Logger;
import org.slf4j.LoggerFactory;

import org.apache.cassandra.OrderedJUnit4ClassRunner;
import org.apache.cassandra.SchemaLoader;
import org.apache.cassandra.Util;
import org.apache.cassandra.UpdateBuilder;
import org.apache.cassandra.db.ColumnFamilyStore;
import org.apache.cassandra.db.DecoratedKey;
import org.apache.cassandra.db.Keyspace;
import org.apache.cassandra.db.Mutation;
import org.apache.cassandra.dht.Range;
import org.apache.cassandra.dht.Token;
import org.apache.cassandra.exceptions.ConfigurationException;
import org.apache.cassandra.io.sstable.ISSTableScanner;
import org.apache.cassandra.io.sstable.format.SSTableReader;
import org.apache.cassandra.notifications.SSTableAddedNotification;
import org.apache.cassandra.notifications.SSTableRepairStatusChanged;
import org.apache.cassandra.repair.RepairJobDesc;
import org.apache.cassandra.repair.Validator;
import org.apache.cassandra.schema.CompactionParams;
import org.apache.cassandra.schema.KeyspaceParams;
import org.apache.cassandra.service.ActiveRepairService;
import org.apache.cassandra.service.StorageService;
import org.apache.cassandra.streaming.SessionInfo;
import org.apache.cassandra.streaming.StreamOperation;
import org.apache.cassandra.streaming.StreamPlan;
import org.apache.cassandra.streaming.StreamSession;
import org.apache.cassandra.streaming.StreamState;
import org.apache.cassandra.utils.FBUtilities;
import org.apache.cassandra.utils.concurrent.Refs;

<<<<<<< HEAD
import static java.util.Collections.singleton;
=======
import static org.apache.cassandra.streaming.StreamingTransferTest.LOCAL;
>>>>>>> afa35b9b
import static org.junit.Assert.assertEquals;
import static org.junit.Assert.assertFalse;
import static org.junit.Assert.assertTrue;
import static org.junit.Assert.assertEquals;
import static org.junit.Assert.assertFalse;
import static org.junit.Assert.assertTrue;
import static org.junit.Assert.fail;

@RunWith(OrderedJUnit4ClassRunner.class)
public class LeveledCompactionStrategyTest
{
    private static final Logger logger = LoggerFactory.getLogger(LeveledCompactionStrategyTest.class);

    private static final String KEYSPACE1 = "LeveledCompactionStrategyTest";
    private static final String CF_STANDARDDLEVELED = "StandardLeveled";
    private Keyspace keyspace;
    private ColumnFamilyStore cfs;

    @BeforeClass
    public static void defineSchema() throws ConfigurationException
    {
        // Disable tombstone histogram rounding for tests
        System.setProperty("cassandra.streaminghistogram.roundseconds", "1");



        SchemaLoader.prepareServer();
        StorageService.instance.initServer();

        SchemaLoader.createKeyspace(KEYSPACE1,
                                    KeyspaceParams.simple(1),
                                    SchemaLoader.standardCFMD(KEYSPACE1, CF_STANDARDDLEVELED)
                                                .compaction(CompactionParams.lcs(Collections.singletonMap("sstable_size_in_mb", "1"))));
        }

    @Before
    public void enableCompaction()
    {
        keyspace = Keyspace.open(KEYSPACE1);
        cfs = keyspace.getColumnFamilyStore(CF_STANDARDDLEVELED);
        cfs.enableAutoCompaction();
    }

    /**
     * Since we use StandardLeveled CF for every test, we want to clean up after the test.
     */
    @After
    public void truncateSTandardLeveled()
    {
        cfs.truncateBlocking();
    }

    /**
     * Ensure that the grouping operation preserves the levels of grouped tables
     */
    @Test
    public void testGrouperLevels() throws Exception{
        ByteBuffer value = ByteBuffer.wrap(new byte[100 * 1024]); // 100 KB value, make it easy to have multiple files

        //Need entropy to prevent compression so size is predictable with compression enabled/disabled
        new Random().nextBytes(value.array());

        // Enough data to have a level 1 and 2
        int rows = 40;
        int columns = 20;

        // Adds enough data to trigger multiple sstable per level
        for (int r = 0; r < rows; r++)
        {
            UpdateBuilder update = UpdateBuilder.create(cfs.metadata, String.valueOf(r));
            for (int c = 0; c < columns; c++)
                update.newRow("column" + c).add("val", value);
            update.applyUnsafe();
            cfs.forceBlockingFlush();
        }

        waitForLeveling(cfs);
        CompactionStrategyManager strategyManager = cfs.getCompactionStrategyManager();
        // Checking we're not completely bad at math

        int l1Count = strategyManager.getSSTableCountPerLevel()[1];
        int l2Count = strategyManager.getSSTableCountPerLevel()[2];
        if (l1Count == 0 || l2Count == 0)
        {
            logger.error("L1 or L2 has 0 sstables. Expected > 0 on both.");
            logger.error("L1: " + l1Count);
            logger.error("L2: " + l2Count);
            Assert.fail();
        }

        Collection<Collection<SSTableReader>> groupedSSTables = cfs.getCompactionStrategyManager().groupSSTablesForAntiCompaction(cfs.getLiveSSTables());
        for (Collection<SSTableReader> sstableGroup : groupedSSTables)
        {
            int groupLevel = -1;
            Iterator<SSTableReader> it = sstableGroup.iterator();
            while (it.hasNext())
            {

                SSTableReader sstable = it.next();
                int tableLevel = sstable.getSSTableLevel();
                if (groupLevel == -1)
                    groupLevel = tableLevel;
                assert groupLevel == tableLevel;
            }
        }

    }

    /*
     * This exercises in particular the code of #4142
     */
    @Test
    public void testValidationMultipleSSTablePerLevel() throws Exception
    {
        byte [] b = new byte[100 * 1024];
        new Random().nextBytes(b);
        ByteBuffer value = ByteBuffer.wrap(b); // 100 KB value, make it easy to have multiple files

        // Enough data to have a level 1 and 2
        int rows = 40;
        int columns = 20;

        // Adds enough data to trigger multiple sstable per level
        for (int r = 0; r < rows; r++)
        {
            UpdateBuilder update = UpdateBuilder.create(cfs.metadata, String.valueOf(r));
            for (int c = 0; c < columns; c++)
                update.newRow("column" + c).add("val", value);
            update.applyUnsafe();
            cfs.forceBlockingFlush();
        }

        waitForLeveling(cfs);
        CompactionStrategyManager strategyManager = cfs.getCompactionStrategyManager();
        // Checking we're not completely bad at math
        assertTrue(strategyManager.getSSTableCountPerLevel()[1] > 0);
        assertTrue(strategyManager.getSSTableCountPerLevel()[2] > 0);

        Range<Token> range = new Range<>(Util.token(""), Util.token(""));
        int gcBefore = keyspace.getColumnFamilyStore(CF_STANDARDDLEVELED).gcBefore(FBUtilities.nowInSeconds());
        UUID parentRepSession = UUID.randomUUID();
        ActiveRepairService.instance.registerParentRepairSession(parentRepSession, FBUtilities.getBroadcastAddress(), Arrays.asList(cfs), Arrays.asList(range), false, System.currentTimeMillis(), true);
        RepairJobDesc desc = new RepairJobDesc(parentRepSession, UUID.randomUUID(), KEYSPACE1, CF_STANDARDDLEVELED, Arrays.asList(range));
        Validator validator = new Validator(desc, FBUtilities.getBroadcastAddress(), gcBefore);
        CompactionManager.instance.submitValidation(cfs, validator).get();
    }

    /**
     * wait for leveled compaction to quiesce on the given columnfamily
     */
    public static void waitForLeveling(ColumnFamilyStore cfs) throws InterruptedException
    {
        CompactionStrategyManager strategyManager = cfs.getCompactionStrategyManager();
        while (true)
        {
            // since we run several compaction strategies we wait until L0 in all strategies is empty and
            // atleast one L1+ is non-empty. In these tests we always run a single data directory with only unrepaired data
            // so it should be good enough
            boolean allL0Empty = true;
            boolean anyL1NonEmpty = false;
            for (List<AbstractCompactionStrategy> strategies : strategyManager.getStrategies())
            {
                for (AbstractCompactionStrategy strategy : strategies)
                {
                    if (!(strategy instanceof LeveledCompactionStrategy))
                        return;
                    // note that we check > 1 here, if there is too little data in L0, we don't compact it up to L1
                    if (((LeveledCompactionStrategy)strategy).getLevelSize(0) > 1)
                        allL0Empty = false;
                    for (int i = 1; i < 5; i++)
                        if (((LeveledCompactionStrategy)strategy).getLevelSize(i) > 0)
                            anyL1NonEmpty = true;
                }
            }
            if (allL0Empty && anyL1NonEmpty)
                return;
            Thread.sleep(100);
        }
    }

    @Test
    public void testCompactionProgress() throws Exception
    {
        // make sure we have SSTables in L1
        byte [] b = new byte[100 * 1024];
        new Random().nextBytes(b);
        ByteBuffer value = ByteBuffer.wrap(b);
        int rows = 2;
        int columns = 10;
        for (int r = 0; r < rows; r++)
        {
            UpdateBuilder update = UpdateBuilder.create(cfs.metadata, String.valueOf(r));
            for (int c = 0; c < columns; c++)
                update.newRow("column" + c).add("val", value);
            update.applyUnsafe();
            cfs.forceBlockingFlush();
        }

        waitForLeveling(cfs);
        LeveledCompactionStrategy strategy = (LeveledCompactionStrategy) cfs.getCompactionStrategyManager().getStrategies().get(1).get(0);
        assert strategy.getLevelSize(1) > 0;

        // get LeveledScanner for level 1 sstables
        Collection<SSTableReader> sstables = strategy.manifest.getLevel(1);
        List<ISSTableScanner> scanners = strategy.getScanners(sstables).scanners;
        assertEquals(1, scanners.size()); // should be one per level
        ISSTableScanner scanner = scanners.get(0);
        // scan through to the end
        while (scanner.hasNext())
            scanner.next();

        // scanner.getCurrentPosition should be equal to total bytes of L1 sstables
        assertEquals(scanner.getCurrentPosition(), SSTableReader.getTotalUncompressedBytes(sstables));
    }

    @Test
    public void testMutateLevel() throws Exception
    {
        cfs.disableAutoCompaction();
        ByteBuffer value = ByteBuffer.wrap(new byte[100 * 1024]); // 100 KB value, make it easy to have multiple files

        // Enough data to have a level 1 and 2
        int rows = 40;
        int columns = 20;

        // Adds enough data to trigger multiple sstable per level
        for (int r = 0; r < rows; r++)
        {
            UpdateBuilder update = UpdateBuilder.create(cfs.metadata, String.valueOf(r));
            for (int c = 0; c < columns; c++)
                update.newRow("column" + c).add("val", value);
            update.applyUnsafe();
            cfs.forceBlockingFlush();
        }
        cfs.forceBlockingFlush();
        LeveledCompactionStrategy strategy = (LeveledCompactionStrategy) cfs.getCompactionStrategyManager().getStrategies().get(1).get(0);
        cfs.forceMajorCompaction();

        for (SSTableReader s : cfs.getLiveSSTables())
        {
            assertTrue(s.getSSTableLevel() != 6 && s.getSSTableLevel() > 0);
            strategy.manifest.remove(s);
            s.descriptor.getMetadataSerializer().mutateLevel(s.descriptor, 6);
            s.reloadSSTableMetadata();
            strategy.manifest.add(s, false);
        }
        // verify that all sstables in the changed set is level 6
        for (SSTableReader s : cfs.getLiveSSTables())
            assertEquals(6, s.getSSTableLevel());

        int[] levels = strategy.manifest.getAllLevelSize();
        // verify that the manifest has correct amount of sstables
        assertEquals(cfs.getLiveSSTables().size(), levels[6]);
    }

    @Test
    public void testNewRepairedSSTable() throws Exception
    {
        byte [] b = new byte[100 * 1024];
        new Random().nextBytes(b);
        ByteBuffer value = ByteBuffer.wrap(b); // 100 KB value, make it easy to have multiple files

        // Enough data to have a level 1 and 2
        int rows = 40;
        int columns = 20;

        // Adds enough data to trigger multiple sstable per level
        for (int r = 0; r < rows; r++)
        {
            UpdateBuilder update = UpdateBuilder.create(cfs.metadata, String.valueOf(r));
            for (int c = 0; c < columns; c++)
                update.newRow("column" + c).add("val", value);
            update.applyUnsafe();
            cfs.forceBlockingFlush();
        }
        waitForLeveling(cfs);
        cfs.disableAutoCompaction();

        while(CompactionManager.instance.isCompacting(Arrays.asList(cfs)))
            Thread.sleep(100);

        CompactionStrategyManager manager = cfs.getCompactionStrategyManager();
        List<List<AbstractCompactionStrategy>> strategies = manager.getStrategies();
        LeveledCompactionStrategy repaired = (LeveledCompactionStrategy) strategies.get(0).get(0);
        LeveledCompactionStrategy unrepaired = (LeveledCompactionStrategy) strategies.get(1).get(0);
        assertEquals(0, repaired.manifest.getLevelCount() );
        assertEquals(2, unrepaired.manifest.getLevelCount());
        assertTrue(manager.getSSTableCountPerLevel()[1] > 0);
        assertTrue(manager.getSSTableCountPerLevel()[2] > 0);

        for (SSTableReader sstable : cfs.getLiveSSTables())
            assertFalse(sstable.isRepaired());

        int sstableCount = 0;
        for (List<SSTableReader> level : unrepaired.manifest.generations)
            sstableCount += level.size();
        // we only have unrepaired sstables:
        assertEquals(sstableCount, cfs.getLiveSSTables().size());

        SSTableReader sstable1 = unrepaired.manifest.generations[2].get(0);
        SSTableReader sstable2 = unrepaired.manifest.generations[1].get(0);

        sstable1.descriptor.getMetadataSerializer().mutateRepairedAt(sstable1.descriptor, System.currentTimeMillis());
        sstable1.reloadSSTableMetadata();
        assertTrue(sstable1.isRepaired());

        manager.handleNotification(new SSTableRepairStatusChanged(Arrays.asList(sstable1)), this);

        int repairedSSTableCount = 0;
        for (List<SSTableReader> level : repaired.manifest.generations)
            repairedSSTableCount += level.size();
        assertEquals(1, repairedSSTableCount);
        // make sure the repaired sstable ends up in the same level in the repaired manifest:
        assertTrue(repaired.manifest.generations[2].contains(sstable1));
        // and that it is gone from unrepaired
        assertFalse(unrepaired.manifest.generations[2].contains(sstable1));

        unrepaired.removeSSTable(sstable2);
<<<<<<< HEAD
        manager.handleNotification(new SSTableAddedNotification(singleton(sstable2)), this);
=======
        strategy.handleNotification(new SSTableAddedNotification(Collections.singleton(sstable2), false), this);
>>>>>>> afa35b9b
        assertTrue(unrepaired.manifest.getLevel(1).contains(sstable2));
        assertFalse(repaired.manifest.getLevel(1).contains(sstable2));
    }


<<<<<<< HEAD

    @Test
    public void testTokenRangeCompaction() throws Exception
    {
        // Remove any existing data so we can start out clean with predictable number of sstables
        cfs.truncateBlocking();

        // Disable auto compaction so cassandra does not compact
        CompactionManager.instance.disableAutoCompaction();

        ByteBuffer value = ByteBuffer.wrap(new byte[100 * 1024]); // 100 KB value, make it easy to have multiple files

        DecoratedKey key1 = Util.dk(String.valueOf(1));
        DecoratedKey key2 = Util.dk(String.valueOf(2));
        List<DecoratedKey> keys = new ArrayList<>(Arrays.asList(key1, key2));
        int numIterations = 10;
        int columns = 2;

        // Add enough data to trigger multiple sstables.

        // create 10 sstables that contain data for both key1 and key2
        for (int i = 0; i < numIterations; i++) {
            for (DecoratedKey key : keys) {
                UpdateBuilder update = UpdateBuilder.create(cfs.metadata, key);
                for (int c = 0; c < columns; c++)
                    update.newRow("column" + c).add("val", value);
                update.applyUnsafe();
            }
            cfs.forceBlockingFlush();
        }

        // create 20 more sstables with 10 containing data for key1 and other 10 containing data for key2
        for (int i = 0; i < numIterations; i++) {
            for (DecoratedKey key : keys) {
                UpdateBuilder update = UpdateBuilder.create(cfs.metadata, key);
                for (int c = 0; c < columns; c++)
                    update.newRow("column" + c).add("val", value);
                update.applyUnsafe();
                cfs.forceBlockingFlush();
            }
        }

        // We should have a total of 30 sstables by now
        assertEquals(30, cfs.getLiveSSTables().size());

        // Compact just the tables with key2
        // Bit hackish to use the key1.token as the prior key but works in BytesToken
        Range<Token> tokenRange = new Range<>(key2.getToken(), key2.getToken());
        Collection<Range<Token>> tokenRanges = new ArrayList<>(Arrays.asList(tokenRange));
        cfs.forceCompactionForTokenRange(tokenRanges);

        while(CompactionManager.instance.isCompacting(Arrays.asList(cfs))) {
            Thread.sleep(100);
        }

        // 20 tables that have key2 should have been compacted in to 1 table resulting in 11 (30-20+1)
        assertEquals(11, cfs.getLiveSSTables().size());

        // Compact just the tables with key1. At this point all 11 tables should have key1
        Range<Token> tokenRange2 = new Range<>(key1.getToken(), key1.getToken());
        Collection<Range<Token>> tokenRanges2 = new ArrayList<>(Arrays.asList(tokenRange2));
        cfs.forceCompactionForTokenRange(tokenRanges2);


        while(CompactionManager.instance.isCompacting(Arrays.asList(cfs))) {
            Thread.sleep(100);
        }

        // the 11 tables containing key1 should all compact to 1 table
        assertEquals(1, cfs.getLiveSSTables().size());
=======
    @Test
    public void testLevelPicking() throws Exception
    {
        Keyspace keyspace = Keyspace.open(KEYSPACE1);
        ColumnFamilyStore cfs = keyspace.getColumnFamilyStore(CF_STANDARDDLEVELED);
        cfs.truncateBlocking();
        ByteBuffer value = ByteBuffer.wrap(new byte[100 * 1024]); // 100 B value

        //Single
        int rows = 128;
        int columns = 10;

        // Adds enough data to trigger multiple sstable per level
        for (int r = 0; r < rows; r++)
        {
            DecoratedKey key = Util.dk(String.valueOf(r));
            UpdateBuilder builder = UpdateBuilder.create(cfs.metadata, key);
            for (int c = 0; c < columns; c++)
                builder.newRow("column" + c).add("val", value);

            Mutation rm = new Mutation(builder.build());
            rm.apply();
            cfs.forceBlockingFlush();
        }
        LeveledCompactionStrategyTest.waitForLeveling(cfs);
        LeveledCompactionStrategy strategy = (LeveledCompactionStrategy) cfs.getCompactionStrategyManager().getStrategies().get(1);
        while (!cfs.getTracker().getCompacting().isEmpty())
            Thread.sleep(100);
        cfs.disableAutoCompaction();
        int[] startLevels = strategy.getAllLevelSize();
        int higestLevel = 0;
        for (int i = 0; i < startLevels.length; i++)
            if (startLevels[i] != 0)
                higestLevel = i;

        logger.info("Starting Levels {}", startLevels);

        Set<SSTableReader> tables = cfs.getLiveSSTables();
        //Transfer the tables ontop of itself
        for (int i = 0; i < 2; i++)
        {
            for (SSTableReader table : tables)
                transferKeepLevels(table);
        }

        long compactionTasks = CompactionManager.instance.getCompletedTasks();

        cfs.enableAutoCompaction();
        LeveledCompactionStrategyTest.waitForLeveling(cfs);
        while (!cfs.getTracker().getCompacting().isEmpty())
            Thread.sleep(100);

        long endCompactionTasks = CompactionManager.instance.getCompletedTasks();


        int[] endLevels = strategy.getAllLevelSize();
        int higestLevelEnd = 0;
        for (int i = 0; i < endLevels.length; i++)
            if (endLevels[i] != 0)
                higestLevelEnd = i;


        logger.info("Ending Levels {} {}", endLevels, endCompactionTasks);
        Assert.assertEquals(compactionTasks, endCompactionTasks);
        Assert.assertTrue(higestLevelEnd > higestLevel);
    }

    private Collection<StreamSession.SSTableStreamingSections> makeStreamingDetails(Refs<SSTableReader> sstables)
    {
        ArrayList<StreamSession.SSTableStreamingSections> details = new ArrayList<>();
        for (SSTableReader sstable : sstables)
        {
            Set<Range<Token>> ranges = Collections.singleton(new Range<>(sstable.first.getToken(), sstable.last.getToken()));

            details.add(new StreamSession.SSTableStreamingSections(sstables.get(sstable),
                                                                   sstable.getPositionsForRanges(ranges),
                                                                   sstable.estimatedKeysForRanges(ranges), sstable.getSSTableMetadata().repairedAt));
        }
        return details;
    }


    private void transferKeepLevels(SSTableReader sstable) throws Exception
    {
        StreamPlan streamPlan = new StreamPlan(StreamOperation.OTHER, true).transferFiles(LOCAL, makeStreamingDetails(Refs.tryRef(Arrays.asList(sstable))));
        StreamState state = streamPlan.execute().get();

        long totalBytesSent = 0L;
        for (SessionInfo session : state.sessions)
        {
            totalBytesSent += session.getTotalFilesSent();
        }
        assertTrue(totalBytesSent > 0);
    }


    @Test
    public void testNodetoolRefreshRelevel() throws InterruptedException
    {
        Keyspace keyspace = Keyspace.open(KEYSPACE1);
        ColumnFamilyStore cfs = keyspace.getColumnFamilyStore(CF_STANDARDDLEVELED);
        cfs.truncateBlocking();
        ByteBuffer value = ByteBuffer.wrap(new byte[100 * 1024]); // 100 KB value, make it easy to have multiple files

        // Enough data to have a level 1 and 2
        int rows = 128;
        int columns = 10;

        // Adds enough data to trigger multiple sstable per level
        for (int r = 0; r < rows; r++)
        {
            DecoratedKey key = Util.dk(String.valueOf(r));
            UpdateBuilder builder = UpdateBuilder.create(cfs.metadata, key);
            for (int c = 0; c < columns; c++)
                builder.newRow("column" + c).add("val", value);

            Mutation rm = new Mutation(builder.build());
            rm.apply();
            cfs.forceBlockingFlush();
        }
        LeveledCompactionStrategyTest.waitForLeveling(cfs);
        LeveledCompactionStrategy strategy = (LeveledCompactionStrategy) cfs.getCompactionStrategyManager().getStrategies().get(1);
        cfs.disableAutoCompaction();
        while (!cfs.getTracker().getCompacting().isEmpty())
            Thread.sleep(100);
        int [] levelsBefore = strategy.getAllLevelSize();
        Set<SSTableReader> sstablesToRemove = new HashSet<>();
        int totalSSTableCount = cfs.getLiveSSTables().size();
        for (SSTableReader sstable : cfs.getLiveSSTables())
        {
            if (sstable.getSSTableLevel() > 0 && sstablesToRemove.stream().noneMatch(s -> s.getSSTableLevel() == sstable.getSSTableLevel()))
                sstablesToRemove.add(sstable);
        }

        //Verify levels stay in place
        cfs.getTracker().removeSSTablesFromTrackerUnsafe(sstablesToRemove);
        cfs.loadNewSSTables(false);
        int [] levelsAfter = strategy.getAllLevelSize();
        assertEquals(totalSSTableCount, cfs.getLiveSSTables().size());
        assertTrue(levelsAfter[0] == levelsBefore[0]);

        //Verify levels are reset
        sstablesToRemove.clear();
        for (SSTableReader sstable : cfs.getLiveSSTables())
        {
            if (sstable.getSSTableLevel() > 0 && sstablesToRemove.stream().noneMatch(s -> s.getSSTableLevel() == sstable.getSSTableLevel()))
                sstablesToRemove.add(sstable);
        }
        cfs.getTracker().removeSSTablesFromTrackerUnsafe(sstablesToRemove);
        cfs.loadNewSSTables(true);
        levelsAfter = strategy.getAllLevelSize();
        assertTrue(levelsAfter[0] != levelsBefore[0]) ;
>>>>>>> afa35b9b
    }
}<|MERGE_RESOLUTION|>--- conflicted
+++ resolved
@@ -69,11 +69,8 @@
 import org.apache.cassandra.utils.FBUtilities;
 import org.apache.cassandra.utils.concurrent.Refs;
 
-<<<<<<< HEAD
 import static java.util.Collections.singleton;
-=======
 import static org.apache.cassandra.streaming.StreamingTransferTest.LOCAL;
->>>>>>> afa35b9b
 import static org.junit.Assert.assertEquals;
 import static org.junit.Assert.assertFalse;
 import static org.junit.Assert.assertTrue;
@@ -392,17 +389,12 @@
         assertFalse(unrepaired.manifest.generations[2].contains(sstable1));
 
         unrepaired.removeSSTable(sstable2);
-<<<<<<< HEAD
-        manager.handleNotification(new SSTableAddedNotification(singleton(sstable2)), this);
-=======
-        strategy.handleNotification(new SSTableAddedNotification(Collections.singleton(sstable2), false), this);
->>>>>>> afa35b9b
+        manager.handleNotification(new SSTableAddedNotification(singleton(sstable2), false), this);
         assertTrue(unrepaired.manifest.getLevel(1).contains(sstable2));
         assertFalse(repaired.manifest.getLevel(1).contains(sstable2));
     }
 
 
-<<<<<<< HEAD
 
     @Test
     public void testTokenRangeCompaction() throws Exception
@@ -473,7 +465,9 @@
 
         // the 11 tables containing key1 should all compact to 1 table
         assertEquals(1, cfs.getLiveSSTables().size());
-=======
+    }
+
+
     @Test
     public void testLevelPicking() throws Exception
     {
@@ -558,7 +552,7 @@
 
     private void transferKeepLevels(SSTableReader sstable) throws Exception
     {
-        StreamPlan streamPlan = new StreamPlan(StreamOperation.OTHER, true).transferFiles(LOCAL, makeStreamingDetails(Refs.tryRef(Arrays.asList(sstable))));
+        StreamPlan streamPlan = new StreamPlan(StreamOperation.OTHER, true, true).transferFiles(LOCAL, makeStreamingDetails(Refs.tryRef(Arrays.asList(sstable))));
         StreamState state = streamPlan.execute().get();
 
         long totalBytesSent = 0L;
@@ -626,6 +620,5 @@
         cfs.loadNewSSTables(true);
         levelsAfter = strategy.getAllLevelSize();
         assertTrue(levelsAfter[0] != levelsBefore[0]) ;
->>>>>>> afa35b9b
     }
 }