--- conflicted
+++ resolved
@@ -26,11 +26,7 @@
 
 import org.apache.cassandra.cql3.CQLTester;
 import org.apache.cassandra.db.ColumnFamilyStore;
-<<<<<<< HEAD
-=======
-import org.apache.cassandra.db.Keyspace;
 import org.apache.cassandra.utils.BytemanUtil;
->>>>>>> f559709a
 import org.apache.cassandra.utils.FBUtilities;
 import org.apache.cassandra.db.Keyspace;
 import org.apache.cassandra.schema.Schema;
@@ -43,7 +39,11 @@
 @RunWith(BMUnitRunner.class)
 public class CompactionsBytemanTest extends CQLTester
 {
-<<<<<<< HEAD
+    static
+    {
+        BytemanUtil.randomizeBytemanPort();
+    }
+
     @Before
     public void setUp()
     {
@@ -120,11 +120,6 @@
         createPossiblyExpiredSSTable(cfs, false);
         cfs.forceMajorCompaction(false);
         dropTable("DROP TABLE %s");
-=======
-    static
-    {
-        BytemanUtil.randomizeBytemanPort();
->>>>>>> f559709a
     }
 
     @Test
