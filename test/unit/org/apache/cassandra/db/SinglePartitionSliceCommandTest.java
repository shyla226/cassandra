--- conflicted
+++ resolved
@@ -32,24 +32,16 @@
 import org.slf4j.Logger;
 import org.slf4j.LoggerFactory;
 import org.apache.cassandra.SchemaLoader;
-<<<<<<< HEAD
 import org.apache.cassandra.schema.ColumnMetadata;
 import org.apache.cassandra.schema.TableMetadata;
-=======
-import org.apache.cassandra.Util;
-import org.apache.cassandra.config.CFMetaData;
-import org.apache.cassandra.config.ColumnDefinition;
->>>>>>> 66115139
 import org.apache.cassandra.config.DatabaseDescriptor;
 import org.apache.cassandra.schema.Schema;
 import org.apache.cassandra.cql3.ColumnIdentifier;
+import org.apache.cassandra.Util;
 import org.apache.cassandra.cql3.QueryProcessor;
-<<<<<<< HEAD
-=======
 import org.apache.cassandra.cql3.UntypedResultSet;
 import org.apache.cassandra.db.filter.AbstractClusteringIndexFilter;
 import org.apache.cassandra.db.filter.ClusteringIndexNamesFilter;
->>>>>>> 66115139
 import org.apache.cassandra.db.filter.ClusteringIndexSliceFilter;
 import org.apache.cassandra.db.filter.ColumnFilter;
 import org.apache.cassandra.db.filter.DataLimits;
@@ -85,7 +77,7 @@
     private static ColumnMetadata s;
 
     private static final String TABLE_SCLICES = "tbl_slices";
-    private static CFMetaData CFM_SLICES;
+    private static TableMetadata CFM_SLICES;
 
     @BeforeClass
     public static void defineSchema() throws ConfigurationException
@@ -100,27 +92,17 @@
                          .addRegularColumn("v", UTF8Type.instance)
                          .build();
 
-        CFM_SLICES = CFMetaData.Builder.create(KEYSPACE, TABLE_SCLICES)
-                                       .addPartitionKey("k", UTF8Type.instance)
-                                       .addClusteringColumn("c1", Int32Type.instance)
-                                       .addClusteringColumn("c2", Int32Type.instance)
-                                       .addRegularColumn("v", IntegerType.instance)
-                                       .build();
+        CFM_SLICES = TableMetadata.builder(KEYSPACE, TABLE_SCLICES)
+                                  .addPartitionKeyColumn("k", UTF8Type.instance)
+                                  .addClusteringColumn("c1", Int32Type.instance)
+                                  .addClusteringColumn("c2", Int32Type.instance)
+                                  .addRegularColumn("v", IntegerType.instance)
+                                  .build();
 
         SchemaLoader.prepareServer();
-<<<<<<< HEAD
-        SchemaLoader.createKeyspace(KEYSPACE, KeyspaceParams.simple(1), metadata);
+        SchemaLoader.createKeyspace(KEYSPACE, KeyspaceParams.simple(1), metadata, CFM_SLICES);
         v = metadata.getColumn(new ColumnIdentifier("v", true));
         s = metadata.getColumn(new ColumnIdentifier("s", true));
-=======
-        SchemaLoader.createKeyspace(KEYSPACE, KeyspaceParams.simple(1), cfm, CFM_SLICES);
-
-        cfm = Schema.instance.getCFMetaData(KEYSPACE, TABLE);
-        v = cfm.getColumnDefinition(new ColumnIdentifier("v", true));
-        s = cfm.getColumnDefinition(new ColumnIdentifier("s", true));
-
-        CFM_SLICES = Schema.instance.getCFMetaData(KEYSPACE, TABLE_SCLICES);
->>>>>>> 66115139
     }
 
     @Before
@@ -128,64 +110,6 @@
     {
         Keyspace.open(KEYSPACE).getColumnFamilyStore(TABLE).truncateBlocking();
         Keyspace.open(KEYSPACE).getColumnFamilyStore(TABLE_SCLICES).truncateBlocking();
-    }
-
-<<<<<<< HEAD
-=======
-    @Test
-    public void staticColumnsAreFiltered() throws IOException
-    {
-        DecoratedKey key = cfm.decorateKey(ByteBufferUtil.bytes("k"));
-
-        UntypedResultSet rows;
-
-        QueryProcessor.executeInternal("INSERT INTO ks.tbl (k, s, i, v) VALUES ('k', 's', 0, 'v')");
-        QueryProcessor.executeInternal("DELETE v FROM ks.tbl WHERE k='k' AND i=0");
-        QueryProcessor.executeInternal("DELETE FROM ks.tbl WHERE k='k' AND i=0");
-        rows = QueryProcessor.executeInternal("SELECT * FROM ks.tbl WHERE k='k' AND i=0");
-
-        for (UntypedResultSet.Row row: rows)
-        {
-            logger.debug("Current: k={}, s={}, v={}", (row.has("k") ? row.getString("k") : null), (row.has("s") ? row.getString("s") : null), (row.has("v") ? row.getString("v") : null));
-        }
-
-        assert rows.isEmpty();
-
-        ColumnFilter columnFilter = ColumnFilter.selection(PartitionColumns.of(v));
-        ByteBuffer zero = ByteBufferUtil.bytes(0);
-        Slices slices = Slices.with(cfm.comparator, Slice.make(ClusteringBound.inclusiveStartOf(zero), ClusteringBound.inclusiveEndOf(zero)));
-        ClusteringIndexSliceFilter sliceFilter = new ClusteringIndexSliceFilter(slices, false);
-        ReadCommand cmd = SinglePartitionReadCommand.create(true,
-                                                            cfm,
-                                                            FBUtilities.nowInSeconds(),
-                                                            columnFilter,
-                                                            RowFilter.NONE,
-                                                            DataLimits.NONE,
-                                                            key,
-                                                            sliceFilter);
-
-        DataOutputBuffer out = new DataOutputBuffer((int) ReadCommand.legacyReadCommandSerializer.serializedSize(cmd, MessagingService.VERSION_21));
-        ReadCommand.legacyReadCommandSerializer.serialize(cmd, out, MessagingService.VERSION_21);
-        DataInputPlus in = new DataInputBuffer(out.buffer(), true);
-        cmd = ReadCommand.legacyReadCommandSerializer.deserialize(in, MessagingService.VERSION_21);
-
-        logger.debug("ReadCommand: {}", cmd);
-        try (ReadExecutionController controller = cmd.executionController();
-             UnfilteredPartitionIterator partitionIterator = cmd.executeLocally(controller))
-        {
-            ReadResponse response = ReadResponse.createDataResponse(partitionIterator, cmd);
-
-            logger.debug("creating response: {}", response);
-            try (UnfilteredPartitionIterator pIter = response.makeIterator(cmd))
-            {
-                assert pIter.hasNext();
-                try (UnfilteredRowIterator partition = pIter.next())
-                {
-                    LegacyLayout.LegacyUnfilteredPartition rowIter = LegacyLayout.fromUnfilteredRowIterator(cmd, partition);
-                    Assert.assertEquals(Collections.emptyList(), rowIter.cells);
-                }
-            }
-        }
     }
 
     @Test
@@ -240,7 +164,7 @@
         int uniqueCk1 = 2;
         int uniqueCk2 = 3;
 
-        DecoratedKey key = CFM_SLICES.decorateKey(ByteBufferUtil.bytes("k"));
+        DecoratedKey key = Util.dk(ByteBufferUtil.bytes("k"));
         QueryProcessor.executeInternal(String.format("DELETE FROM ks.tbl_slices USING TIMESTAMP %d WHERE k='k' AND c1=%d",
                                                      deletionTime,
                                                      ck1));
@@ -306,7 +230,6 @@
             assertEquals(uniqueCk2, count);
     }
 
->>>>>>> 66115139
     private void checkForS(UnfilteredPartitionIterator pi)
     {
         Assert.assertTrue(pi.toString(), pi.hasNext());
