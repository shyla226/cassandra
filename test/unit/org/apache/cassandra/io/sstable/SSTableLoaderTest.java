--- conflicted
+++ resolved
@@ -138,16 +138,7 @@
         SSTableLoader loader = new SSTableLoader(dataDir, new TestClient(), new OutputHandler.SystemOutput(false, false));
         loader.stream(Collections.emptySet(), completionStreamListener(latch)).get();
 
-<<<<<<< HEAD
-        UntypedResultSet rs = QueryProcessor.executeInternal(String.format("SELECT * FROM %s.%s;", KEYSPACE1, CF_STANDARD1)).blockingGet();
-
-        assertEquals(1, rs.size());
-
-        Iterator<UntypedResultSet.Row> iter = rs.iterator();
-        UntypedResultSet.Row row;
-=======
         List<FilteredPartition> partitions = Util.getAll(Util.cmd(cfs).build());
->>>>>>> 4f439fa3
 
         assertEquals(1, partitions.size());
         assertEquals("key1", AsciiType.instance.getString(partitions.get(0).partitionKey().getKey()));
