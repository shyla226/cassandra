--- conflicted
+++ resolved
@@ -936,11 +936,7 @@
             File dir = cfs.getDirectories().getDirectoryForNewSSTables();
             Descriptor desc = cfs.newSSTableDescriptor(dir);
 
-<<<<<<< HEAD
-            try (SSTableTxnWriter writer = SSTableTxnWriter.create(cfs, desc, 0, 0, new SerializationHeader(true, cfs.metadata(), cfs.metadata().regularAndStaticColumns(), EncodingStats.NO_STATS)))
-=======
             try (SSTableTxnWriter writer = SSTableTxnWriter.create(cfs, desc, 0, 0, null, new SerializationHeader(true, cfs.metadata(), cfs.metadata().regularAndStaticColumns(), EncodingStats.NO_STATS)))
->>>>>>> bd14400a
             {
                 int end = f == fileCount - 1 ? partitionCount : ((f + 1) * partitionCount) / fileCount;
                 for ( ; i < end ; i++)
