--- conflicted
+++ resolved
@@ -30,7 +30,6 @@
 
 import com.google.common.collect.Iterators;
 
-import com.datastax.driver.core.ProtocolVersion;
 import org.apache.cassandra.config.CFMetaData;
 import org.apache.cassandra.cql3.CQLStatement;
 import org.apache.cassandra.cql3.QueryOptions;
@@ -150,25 +149,9 @@
             prepared.validate(clientState);
             assert prepared instanceof SelectStatement : "Only SELECT statements can be executed with paging";
 
+            long nanoTime = System.nanoTime();
             SelectStatement selectStatement = (SelectStatement) prepared;
 
-<<<<<<< HEAD
-            QueryPager pager = selectStatement.getQuery(QueryOptions.create(toCassandraCL(consistencyLevel),
-                                                                            boundBBValues,
-                                                                            false,
-                                                                            pageSize,
-                                                                            null,
-                                                                            null,
-                                                                            ProtocolVersion.CURRENT),
-                                                        FBUtilities.nowInSeconds())
-                                              .getPager(null, ProtocolVersion.CURRENT);
-
-            // Usually pager fetches a single page (see SelectStatement#execute). We need to iterate over all
-            // of the results lazily.
-            UntypedResultSet rs = UntypedResultSet.create(selectStatement, toCassandraCL(consistencyLevel), clientState, pager, pageSize);
-            Iterator<Object[]> it = new Iterator<Object[]>() {
-                Iterator<Object[]> iter = RowUtil.toObjects(rs);
-=======
             QueryState queryState = new QueryState(clientState);
             QueryOptions initialOptions = QueryOptions.create(toCassandraCL(consistencyLevel),
                                                               boundBBValues,
@@ -176,14 +159,13 @@
                                                               pageSize,
                                                               null,
                                                               null,
-                                                              Server.CURRENT_VERSION);
-
-
-            ResultMessage.Rows initialRows = selectStatement.execute(queryState, initialOptions);
+                                                              ProtocolVersion.CURRENT);
+
+
+            ResultMessage.Rows initialRows = selectStatement.execute(queryState, initialOptions, nanoTime);
             Iterator<Object[]> iter = new Iterator<Object[]>() {
-                ResultMessage.Rows rows = selectStatement.execute(queryState, initialOptions);
+                ResultMessage.Rows rows = selectStatement.execute(queryState, initialOptions, nanoTime);
                 Iterator<Object[]> iter = RowUtil.toIter(rows);
->>>>>>> e538df5e
 
                 public boolean hasNext()
                 {
@@ -199,9 +181,9 @@
                                                                    pageSize,
                                                                    rows.result.metadata.getPagingState(),
                                                                    null,
-                                                                   Server.CURRENT_VERSION);
-
-                    rows = selectStatement.execute(queryState, nextOptions);
+                                                                   ProtocolVersion.CURRENT);
+
+                    rows = selectStatement.execute(queryState, nextOptions, nanoTime);
                     iter = Iterators.forArray(RowUtil.toObjects(initialRows.result.metadata.names, rows.result.rows));
 
                     return hasNext();
