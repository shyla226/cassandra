--- conflicted
+++ resolved
@@ -1,11 +1,7 @@
-<<<<<<< HEAD
 DSE 5.2.0
  * For TWCS, flush to separate sstables based on write time (APOLLO-42)
  * Cleanup maven dependencies and download sources on maven ant tasks (APOLLO-302)
 Merged from dse5.1:
-=======
-DSE 5.1.0
->>>>>>> 065721f4
  * Apply request timeout in cqlsh COPY correctly, after upgrading to execution profiles (APOLLO-411)
  * Update java driver to DSE driver version 1.2.0-eap5-SNAPSHOT (APOLLO-357)
  * Fix AssertionError in Continuous Paging Request on select count(*) query (APOLLO-387)
@@ -44,10 +40,7 @@
  * Backport CASSANDRA-12946: cqlsh auto completion: refactor definition of compaction strategy options (no APOLLO ticket)
  * Backport CASSANDRA-11935: Add support for arithmetic operators (no APOLLO ticket)
 Merged from dse5.0:
-<<<<<<< HEAD
-=======
  * Issue CQL native protocol warning that DTCS is deprecated (APOLLO-327)
->>>>>>> 065721f4
  * Log message when rebuild has finished (APOLLO-465)
  * Improve repair overstreaming for multi-DCs and large RFs (APOLLO-390)
  * Connection refused should be logged less frequently (APOLLO-455)
