--- conflicted
+++ resolved
@@ -1,13 +1,9 @@
-<<<<<<< HEAD
 DSE 5.1.4
  * Ensure that the list and set selectors elements are all of the same type (APOLLO-905)
  * Always define execution_profiles in cqlsh.py (APOLLO-1150)
  * Fix stress-tool not outputting row/s (APOLLO-1123)
 Merged from dse5.0:
-=======
-DSE 5.0.11
  * Added "-Dcassandra.replace_consistency" to support replace from multiple sources (APOLLO-247)
->>>>>>> 4e9a08c9
  * Add cross_dc_rtt_in_ms to cross dc requests, default 0 (APOLLO-854)
  * Backport CASSANDRA-13299, Throttle base partitions during MV repair streaming to prevent OOM (APOLLO-878)
  * Backport CASSANDRA-13079: Warn user to run full repair when increasing replication factor (APOLLO-602)
