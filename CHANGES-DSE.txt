DSE 5.1.7
 * Fix infinite loop when replaying a truncated commit log file and truncation is tolerated (DB-1557)
Merged from dse5.0:
 * Fix AssertionError in ReadResponse$Serializer.serializedSize (DB-1471)


DSE 5.1.6
 * Switch RMIExporter to dynamic proxy (DB-1591)
 * Do not fetch columns that are not in the filter fetched set (DB-1444)
 * Allow selecting static column only when querying static index (DB-1467)
 * Require only MODIFY permission on base when updating table with MV (DB-1089)
 * Force sstableloader exit to prevent hanging due to non-daemon threads running (DB-1560)
 * Add autoclosable to CompressionMetadata and fix leaks in SSTableMetadataViewer (DB-1529)
 * Use all columns to calculate estimatedRowSize for aggregation internal query (DB-1336)
 * Prevent continuous schema exchange between DSE 5.0 and DSE 5.1 nodes (DB-1477)
 * Allow DiskBoundaryManager to cache different Directories (DB-1454)
 * Do not apply read timeouts to aggregated queries and use a minimum internal page size (DB-1381)
 * Handle cont paging state for empty partitions with static rows (DB-1352)
 * Skip building views during base table streams on range movements (Backport CASSANDRA-13065) (DB-1311)
 * Add invalid-sstable-root JVM argument to all relevant test entries in build.xml (DB-1133)
 * Do not leak body buffer in case of protocol exceptions and upgrade Netty to 4.0.52 (DB-1257)
 * Ensure that the list and set selectors elements are all of the same type (DB-905)
Merged from dse5.0:
 * Backport ColumnFilters unit tests and reduce scope of DB-1444 to the case where queried == null (DB-1607)
 * Allow ALTER of system_distributed keyspace tables (DB-1604)
 * Separate commit log replay and commit throwable inspection and policy handling (DB-673)
 * Fix for Local DC connections are compressed despite internode_compression: dc (DB-734)
 * Expanded hinted handoff instrumentation (DB-853)
 * Improve Gossip Dissemination Time (DB-996)
 * Use more intelligent level picking when we have a non-l0 file (DB-639, DB-1558)
 * LCS levels are not respected for `nodetool refresh` and replacing a node (DB-639, DB-1558)
 * Keep sstable level for decommision, remove and move operations (DB-908)
 * More quickly detect down nodes for batchlogs using the incoming connections (DB-809)
 * Fixes for waitForGossiper (DB-671)
 * Keep sstable level for decommision, remove and move operations (DB-908)
 * Print heap histogram on OOM errors by default (DB-1489)
 * Support frozen collection list and set in stress (DB-1464)
 * Improved streams logging (DB-1409)
 * Make migration-delay configurable (DB-1404)
 * Improved schema migration logging (DB-1410)
 * Register SizeEstimatesRecorder earlier and enable cleanup of invalid entries (DB-913)
 * Only serialize failed batchlog replay mutations to hints (DB-1377)
 * nodetool arguments with spaces print script errors (DB-1183)
 * Change token allocation to use RF=1 method when RF equals rack count (DB-1253)
 * Add -Dcassandra.native_transport_startup_delay_seconds to delay startup of native transport, default 0 (DB-1315)
 * New metrics for batchlog-replays (DB-1314)
 * Failed bootstrap streaming leaves auth uninitialized (DB-1274)
 * Eliminate thread roundtrip for version handshake (DB-1285)
 * Add new rebuild mode reset-no-snapshot (DB-1224)
 * Add 'nodetool abortrebuild' (DB-1234)
 * Make assassinate more resilient to missing tokens (DB-1283)
 * Add metrics on coordination of read commands (DB-637)
 * Add cross_dc_rtt_in_ms to cross dc requests, default 0 (DB-854)
 * Backport CASSANDRA-13299, Throttle base partitions during MV repair streaming to prevent OOM (DB-878)
<<<<<<< HEAD
=======
 * Backport CASSANDRA-13079: Warn user to run full repair when increasing replication factor (DB-602)
 * Add anticompaction metrics and warn users when incremental repair is inefficient (DB-689)
Merged from DSE 4.8:
  * Improve live-node-replacement (DB-1327)
>>>>>>> d3dcfaef


DSE 5.1.4
 * Always define execution_profiles in cqlsh.py (DB-1150)
 * Fix stress-tool not outputting row/s (DB-1123)
Merged from dse5.0:
 * Backport CASSANDRA-13079: Warn user to run full repair when increasing replication factor (DB-602)
 * Add anticompaction metrics and warn users when incremental repair is inefficient (DB-689)
 * Make scrub validate the partition key, add validation to schema mutation creation (DB-657)

DSE 5.1.3
Merged from dse5.0:
 * Group multiple view updates within the same base partition to speedup view build process(DB-969)
 * Add nodetool mark_unrepaired command (DB-692)
 * Make full repair default and disallow incremental repair on MV/CDC tables (DB-596)
 * Revert CASSANDRA-11223 behavior in AbstractReadCommandBuilder (DB-1010)
 * Simplify role-permissions handling (DB-796)
 * Prevent marking remote SSTables shadowing compacted data as repaired (DB-688)
 * fix completed rebuild logging always says 0 bytes (DB-810)
 * nodetool rebuild & bootstrap improvements (DB-581)
Merged from DSE 4.8.14:
  * Allow aggressive expiration of fully expired sstables without timestamp/key overlap checks (DB-902)


DSE 5.1.2
 * Make o.a.c.metrics extend org.codahale.metrics to fix Metrics Reporter (DB-811)
 * Make sure to handle range queries while filtering (DB-546)
 * Allow mapping a single column to multiple SASI indexes (DB-521)
 * Properly evict pstmts from prepared statements cache (DB-818)
 * Add `nodetool sequence` batch functionality (DB-651)
 * Show correct protocol version in cqlsh (DB-616)
 * null assertion in MemtablePostFlush (DB-708)
Merged from dse5.0:
 * Skip complex column range tombstones on simple columns (DB-480)
 * Fail remaining ongoing tasks when aborting a repair job (DB-669)
 * On node failure, fail only repair tasks of that node (DB-669)
 * Coerce integer JSON values to timestamp as well as long values (DB-483)
Merged from DSE 4.8.14:
* Integrate top threads command in nodetool (DB-652)


DSE 5.1.1
 * Update to logback-1.2.3 and redefine default rotation policy (DB-643)
 * Guard mapped memory accesses with an assertion instead of segfaulting JVM (DB-586)
 * Backport follow-up commit to CASSANDRA-12929
 * Fix version check to enable streaming keep-alive (backport CASSANDRA-12929)
Merged from dse5.0:
 * Handle missing metadata when opening a keyspace (DB-395)


DSE 5.1.0
 * Only perform drop below RF check on decommission for non-partitioned keyspaces (DB-589)
 * Fix SmallInt and TinyInt serialization (DB-542)
 * Check for null/empty password before calling legacyAuthenticate from CassandraLoginModule (DB-412)
 * Allow registering user expression on SelectStatement (DB-491)
 * Apply request timeout in cqlsh COPY correctly, after upgrading to execution profiles (DB-411)
 * Update java driver to DSE driver version 1.2.0-eap5-SNAPSHOT (DB-357)
 * Fix AssertionError in Continuous Paging Request on select count(*) query (DB-387)
 * Update internal DSE driver and fix formatting for Duration type (DB-417)
 * Replace open source Python driver with Datastax Enterprise driver (DB-349)
 * Fix OutOfSpaceTest broken by DB-227 (DB-350)
 * Allow to add IndexRestrictions to SelectStatement in an immutable way (DB-323)
 * Allow grammar extensions to be added to cqlsh for tab completion (DB-295)
 * Improve compaction performance (DB-123)
 * Add client warning to SASI index (DB-93)
 * Cqlsh copy-from: add support for UNSET values (DB-4)
 * Improve error message for incompatible authn/authz config (DB-226)
 * Continuous paging (DB-3, DB-267, DB-277, DB-291, DB-312, DB-316, DB-432, DB-438, DB-517)
 * Added show-queries, query-log-file and no-progress log options to cassandra-stress (DB-41)
 * Allow large partition generation in cassandra-stress user mode (DB-35)
 * Optimize VIntCoding and BufferedDataOutputStreamPlus (DB-49)
 * Improve metrics and reduce overhead under contention (DB-81)
 * Make SinglePartitionReadCommand::queriesMulticellType() faster (DB-117)
 * Accept internal resource name in GRANT/REVOKE statements (DB-113)
 * Improve StatementRestrictions::getPartitionKeys() execution speed (DB-115)
 * Move responsibility for qualifying ks in authz stmts to IResource (DB-76)
 * Insert default superuser role with fixed timestamp (DB-18)
 * Make Permissions extensible (DB-26)
 * Make IResource more easily extensible (DB-26)
 * Add method to IAuthenticator to login by user as well as by role (DB-70)
 * Add private protocol version (DB-2)
 * Backport CASSANDRA-13084: Avoid byte-array copy when key cache is disabled (no DB ticket)
 * Backport CASSANDRA-12510: Require forceful decommission if number of nodes is less than replication factor (no DB ticket)
 * Backport CASSANDRA-12654: Allow IN restrictions on column families with collections (no DB ticket)
 * Backport CASSANDRA-13028: Log message size in trace message in OutboundTcpConnection (no DB ticket)
 * Backport CASSANDRA-13029: Add timeUnit Days for cassandra-stress (no DB ticket)
 * Backport CASSANDRA-12649: Add mutation size and batch metrics (no DB ticket)
 * Backport CASSANDRA-12999: Add method to get size of endpoints to TokenMetadata (no DB ticket)
 * Backport CASSANDRA-8398: Expose time spent waiting in thread pool queue (no DB ticket)
 * Backport CASSANDRA-12969: Conditionally update index built status to avoid unnecessary flushes (no DB ticket)
 * Backport CASSANDRA-12946: cqlsh auto completion: refactor definition of compaction strategy options (no DB ticket)
 * Backport CASSANDRA-11935: Add support for arithmetic operators (no DB ticket)
Merged from dse5.0:
 * Bounded range splitting token allocation for first RF nodes (DB-121)
 * Backport CASSANDRA-12858: Add the range limit for the split ratio in PartitionerTestCase (DB-121)
 * Partial backport of token splitting from CASSANDRA-12777: Implement the NoReplicationTokenAllocator (DB-121)
 * Log when waiting remaining repair tasks to finish (DB-103)
 * Avoid AssertionError when shutting down finished repair executor (DB-119)
 * Add allocate_tokens_for_local_replication_factor flag (DB-34)
 * Backport CASSANDRA-13080: Use new token allocation for non bootstrap case as well (DB-34)
 * Backport CASSANDRA-12990: More fixes to the TokenAllocator (DB-34)
 * cqlsh SOURCE cmd shouldn't assume PlainTextAuthenticator (DB-492)
 * Skip flush on repair streaming (DB-466)
 * Minor optimization in GPFS, and related snitches (DB-479)
 * Issue CQL native protocol warning that DTCS is deprecated (DB-327)
 * Log message when rebuild has finished (DB-465)
 * Improve repair overstreaming for multi-DCs and large RFs (DB-390)
 * Connection refused should be logged less frequently (DB-455)
 * Always log flush errors (DB-227)
 * Disable preemptive sstable opening if sstable_preemptive_open_interval_in_mb <= 0,
   and warn about high GC pressure for values below 4 (DB-386)
 * Filter out duplicate sstables when performing snapshots to avoid
   duplicate hardlink errors (DB-290)
 * Prevent duplicate SyncUtil.force() in SeqentialWriter on close (DB-351)
 * Perform repair sync sequentially to avoid overloading coordinator (DB-216)
 * Backport CASSANDRA-11503: Add repaired percentage metric (DB-88)
 * Backport CASSANDRA-10134: Always perform collision check before joining ring (DB-232)
 * Backport CASSANDRA-12461: (Add pre- and post-shutdown hooks to Storage Service) (DB-48)
 * Wait for remaining tasks to finish on RepairJob after task failure (DB-87)
 * Exponential backoff when hint delivery fails (DB-17)<|MERGE_RESOLUTION|>--- conflicted
+++ resolved
@@ -2,6 +2,8 @@
  * Fix infinite loop when replaying a truncated commit log file and truncation is tolerated (DB-1557)
 Merged from dse5.0:
  * Fix AssertionError in ReadResponse$Serializer.serializedSize (DB-1471)
+Merged from dse4.8:
+  * Improve live-node-replacement (DB-1327)
 
 
 DSE 5.1.6
@@ -52,13 +54,6 @@
  * Add metrics on coordination of read commands (DB-637)
  * Add cross_dc_rtt_in_ms to cross dc requests, default 0 (DB-854)
  * Backport CASSANDRA-13299, Throttle base partitions during MV repair streaming to prevent OOM (DB-878)
-<<<<<<< HEAD
-=======
- * Backport CASSANDRA-13079: Warn user to run full repair when increasing replication factor (DB-602)
- * Add anticompaction metrics and warn users when incremental repair is inefficient (DB-689)
-Merged from DSE 4.8:
-  * Improve live-node-replacement (DB-1327)
->>>>>>> d3dcfaef
 
 
 DSE 5.1.4
