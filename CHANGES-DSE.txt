--- conflicted
+++ resolved
@@ -1,14 +1,4 @@
-<<<<<<< HEAD
 DSE 6.0.1:
-=======
-DSE 5.1.11
-Merged from dse5.0:
- * Limit max cached direct buffer on NIO to 1MB (DB-2028)
- * Set MX4J_ADDRESS to 127.0.0.1 if not explicitly set (DB-1950)
-
-
-DSE 5.1.10
->>>>>>> 8867644b
  * Fix binding JMX to any address (DB-2081)
  * Fix startup error message rejecting COMPACT STORAGE after upgrade (DB-1916)
  * Introduce max memtable size and avoid copy-on-heap when flushing. (DB-1943)
@@ -20,6 +10,7 @@
  * Improve user warnings on startup when libaio package is not installed (DB-1917)
  * Use same IO queue depth as Linux scheduler and advise against overriding it (DB-1909)
 Merged from dse5.1:
+ * Limit max cached direct buffer on NIO to 1MB (DB-2028)
  * Set MX4J_ADDRESS to 127.0.0.1 if not explicitly set (DB-1950)
  * Reusing table ID with CREATE TABLE causes failure on restart (DB-2032)
  * Ignore empty Counter cells on digest calculation (DB-1881)
