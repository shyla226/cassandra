--- conflicted
+++ resolved
@@ -35,21 +35,7 @@
  * Prevent duplicate SyncUtil.force() in SeqentialWriter on close (APOLLO-351)
  * Perform repair sync sequentially to avoid overloading coordinator (APOLLO-216)
  * Backport CASSANDRA-11503: Add repaired percentage metric (APOLLO-88)
-<<<<<<< HEAD
  * Backport CASSANDRA-10134: Always perform collision check before joining ring (CASSANDRA-232)
  * Backport CASSANDRA-12461: (Add pre- and post-shutdown hooks to Storage Service) (APOLLO-48)
-=======
-
-
-DSE 5.0.5
- * Backport CASSANDRA-10134: Always perform collision check before joining ring (APOLLO-232)
- * Backport CASSANDRA-12461: Add pre- and post-shutdown hooks to Storage Service (APOLLO-48)
-
-
-DSE 5.0.4
->>>>>>> 1eca4a17
  * Wait for remaining tasks to finish on RepairJob after task failure (APOLLO-87)
- * Exponential backoff when hint delivery fails (APOLLO-17)
-Merged from cassandra-2.1_dse:
- * Backport CASSANDRA-12462: Fix NPE in CompactionInfo.getId()  (APOLLO-330)
- * Avoid NPE duraing table creation (APOLLO-273)+ * Exponential backoff when hint delivery fails (APOLLO-17)