dse 6.0.0:
 * Use same least significant bytes for TimeUUIDType comparison and its conversion as ByteSource. (DB-1758)
 * Use the CQL driver to retrieve the JMX addresses in NodeSync tool (DB-1710)
 * Use thread-safe set to track missing nodes in NodeSync Validation (DB-1713)
 * Improve message when mixing mutually exclusive deprecated and non-deprecated YAML properties (DB-1719)
 * Multiple functions in GROUP BY clause should be rejected (DB-1660)
 * Introduce fetch type in ColumnFilter, fix and improve ColumnFilterTest (DB-1607)
 * Add trace_ttl_sec to NodeSyncConfig hashing, equality, and string map (DB-1600)
 * Handle race condition on dropping keyspace and opening keyspace (DB-1570)
 * Abort repair when there is only one node (DB-1511)
 * Fix OutOfMemory during view update (DB-1493)
 * Drop response on view lock acquisition timeout and add ViewLockAcquisitionTimeouts metric (DB-1522)
 * Allow UDFs within GROUP BY clause (DB-672)
 * Add rate argument to `nodesync validation submit` (DB-1271)
 * Added batchlog_endpoint_strategy config to improve batchlog endpoint selection (DB-1367)
 * Batchlog replays do not leverage remote coordinators (DB-1337)
 * Avoid copying EMPTY_STATIC_ROW to heap again with offheap memtable (DB-1375)
 * Emit client warning when a GRANT/REVOKE/RESTRICT/UNRESTRICT has no effect (DB-1083)
 * System keyspace filtering (DB-404)
 * Authentication & Authorization improviements (DB-909)
 * Separation of duties (DB-757)
 * Match 'DSE protocol' in cqlshlib test regexes (DB-1058)
 * Warn when the 'cassandra' superuser logs in (DB-104)
 * Ensure that empty clusterings with kind==CLUSTERING are Clustering.EMPTY (DB-1248)
 * Rename artifacts to "db” (DB-1201)
 * Forbid advancing KeyScanningIterator before either exhausting or closing the current iterator (DB-1199)
 * Add result set metadata to prepared statement MD5 hash calculation (DB-608)
 * Add command line tool for NodeSync (DB-948)
 * Always split local token range based on num of cores (DB-934)
 * Update bundled Python driver to 2.2.0.post0-d075d57 (DB-1152)
 * Rename ITrigger interface method from "augment" to "augmentNonBlocking" (DB-1046)
 * Remove unnecessary options and stages post-TPC (DB-945)
 * Changes Flow to combine subscription with first request (DB-1074)
 * Make incremental repair opt-in (DB-1126)
 * Expose ports (storage, native protocol, JMX) in system local and peers tables (DB-1040)
 * Fix trie file construction bugs (DB-1055)
 * Continuous paging backpressure and integration with TPC (DB-707)
 * SystemKeyspace.snapshotOnVersionChange() never called in production code (DB-797)
 * Internal implementation of paging by bytes (DB-414).
 * Check for mismatched versions when answering schema pulls (DB-1026)
 * Add nodesync as a valid choice to cqlshlib completion tests for table creation (DB-1056)
 * Limit the number of concurrent requests in TPC and retry on EAGAIN (DB-1011)
 * Allow altering nodesync param on distributed system tables (DB-965)
 * Clarify resource clean-up by Flow and flowable partitions (DB-1074)
 * Do not use memory-mapping for the commit log (DB-1061)
 * Introduce new STARTUP message parameters to identify clients (DB-1054)
 * Load mmapped buffer into physical memory after mlocking it for MemoryOnlyStrategy (DB-1052)
 * Change protocol to allow sending key space independent of query string (DB-600)
 * Various optimizations to the Flow infrastructure (DB-970)
 * Prevent multiple serializations of Mutation (DB-370)
 * Allow to grant/revoke multiple permissions in one statement (DB-792)
 * Fix bug in counting iterated sstables for choosing whether or not to defrag in timestamp ordered path (DB-1018)
 * Corrects improper use of Flow.close() for cancellation (DB-1031)
 * TPC counterpart to thread pool statistics (DB-712)
 * Improvements to trie index size (DB-759)
 * Use shaded mobility-rpc jar to fix DSE build issues (DB-839)
 * Better exception handling for counter mutations (DB-576)
 * When "repairing" Paxos commits, only block on nodes being repaired (DB-761)
 * MigrationManager should use toDebugString() when logging TableMetadata (DB-739)
 * Fix LWT asserts for immutable TableMetadata (DB-728)
 * Add DSE columns to system tables (DB-716)
 * Avoid unnecessary deserialization of terminal arguments when executing functions(DB-588)
 * Allow to aggregate by time intervals (DB-75)
 * Port Memory Only Strategy from DSE to internal DB (DB-342)
 * Internode message interceptors for testing (DB-419)
 * Byte-ordered types and trie-based indices (DB-111)
 * Refactor messaging service code (DB-497)
 * Bump default client protocol version from V4 to DSE_V1 (DB-553)
 * Fix build due to "ow2" repository issues (DB-master follow-up of CASSANDRA-13278) (DB-494)
 * For TWCS, flush to separate sstables based on write time (DB-42)
 * Cleanup maven dependencies and download sources on maven ant tasks (DB-302)
Merged from dse5.1:
 * Add support again for "" as selectable to select SuperColumns (DB-1599)
 * Read connection ssl option from cqlshrc (DB-1800)
<<<<<<< HEAD
=======
Merged from dse5.0:
 * Fix AssertionError in ThrottledUnfilteredIterator due to empty UnfilteredRowIterator (DB-1859)
 * Make sstableloader use cassandra.config.loader instead of hardcoded YamlConfigurationLoader (DB-1750)
 * Backport CASSANDRA-9241, fix 'nodetool toppartitions' (DB-1825)
 * Ignore lost+found directory on startup checks (DB-1215)
Merged from DSE 4.8:
 * Protect against BigDecimals with large scale (DB-1848)


DSE 5.1.7
>>>>>>> 1b5b91d7
 * Fix SASI AND/OR semantics for StandardAnalyzer (DB-548)
 * Remove invalid path from compaction-stress script, populate data base on initial size (DB-1652)
 * Fix infinite loop when replaying a truncated commit log file and truncation is tolerated (DB-1557)
 * Switch RMIExporter to dynamic proxy (DB-1591)
 * Do not fetch columns that are not in the filter fetched set (DB-1444)
 * Allow selecting static column only when querying static index (DB-1467)
 * Require only MODIFY permission on base when updating table with MV (DB-1089)
 * Force sstableloader exit to prevent hanging due to non-daemon threads running (DB-1560)
 * Add autoclosable to CompressionMetadata and fix leaks in SSTableMetadataViewer (DB-1529)
 * Use all columns to calculate estimatedRowSize for aggregation internal query (DB-1336)
 * Allow DiskBoundaryManager to cache different Directories (DB-1454)
 * Do not apply read timeouts to aggregated queries and use a minimum internal page size (DB-1381)
 * Handle cont paging state for empty partitions with static rows (DB-1352)
 * Add invalid-sstable-root JVM argument to all relevant test entries in build.xml (DB-1133)
 * Ensure that the list and set selectors elements are all of the same type (DB-905)
 * Always define execution_profiles in cqlsh.py (DB-1150)
 * Fix stress-tool not outputting row/s (DB-1123)
 * Make o.a.c.metrics extend org.codahale.metrics to fix Metrics Reporter (DB-811)
 * Make sure to handle range queries while filtering (DB-546)
 * Allow mapping a single column to multiple SASI indexes (DB-521)
 * Properly evict pstmts from prepared statements cache (DB-818)
 * Add `nodetool sequence` batch functionality (DB-651)
 * null assertion in MemtablePostFlush (DB-708)
 * Show correct protocol version in cqlsh (DB-616)
 * Update to logback-1.2.3 and redefine default rotation policy (DB-643)
 * Guard mapped memory accesses with an assertion instead of segfaulting JVM (DB-586)
 * Backport follow-up commit to CASSANDRA-12929
 * Fix version check to enable streaming keep-alive (backport CASSANDRA-12929)
 * Only perform drop below RF check on decommission for non-partitioned keyspaces (DB-589)
 * Fix SmallInt and TinyInt serialization (DB-542)
 * Check for null/empty password before calling legacyAuthenticate from CassandraLoginModule (DB-412)
 * Allow registering user expression on SelectStatement (DB-491)
 * Apply request timeout in cqlsh COPY correctly, after upgrading to execution profiles (DB-411)
 * Update java driver to DSE driver version 1.2.0-eap5-SNAPSHOT (DB-357)
 * Fix AssertionError in Continuous Paging Request on select count(*) query (DB-387)
 * Update internal DSE driver and fix formatting for Duration type (DB-417)
 * Replace open source Python driver with Datastax Enterprise driver (DB-349)
 * Fix OutOfSpaceTest broken by DB-227 (DB-350)
 * Allow to add IndexRestrictions to SelectStatement in an immutable way (DB-323)
 * Allow grammar extensions to be added to cqlsh for tab completion (DB-295)
 * Improve compaction performance (DB-123)
 * Add client warning to SASI index (DB-93)
 * Cqlsh copy-from: add support for UNSET values (DB-4)
 * Improve error message for incompatible authn/authz config (DB-226)
 * Continuous paging (DB-3, DB-267, DB-277, DB-291, DB-312, DB-316, DB-432, DB-438, DB-517)
 * Added show-queries, query-log-file and no-progress log options to cassandra-stress (DB-41)
 * Allow large partition generation in cassandra-stress user mode (DB-35)
 * Optimize VIntCoding and BufferedDataOutputStreamPlus (DB-49)
 * Improve metrics and reduce overhead under contention (DB-81)
 * Make SinglePartitionReadCommand::queriesMulticellType() faster (DB-117)
 * Accept internal resource name in GRANT/REVOKE statements (DB-113)
 * Improve StatementRestrictions::getPartitionKeys() execution speed (DB-115)
 * Move responsibility for qualifying ks in authz stmts to IResource (DB-76)
 * Insert default superuser role with fixed timestamp (DB-18)
 * Make Permissions extensible (DB-26)
 * Make IResource more easily extensible (DB-26)
 * Add method to IAuthenticator to login by user as well as by role (DB-70)
 * Add private protocol version (DB-2)
 * Backport CASSANDRA-13084: Avoid byte-array copy when key cache is disabled (no internal DB ticket)
 * Backport CASSANDRA-12510: Require forceful decommission if number of nodes is less than replication factor (no internal DB ticket)
 * Backport CASSANDRA-12654: Allow IN restrictions on column families with collections (no internal DB ticket)
 * Backport CASSANDRA-13028: Log message size in trace message in OutboundTcpConnection (no internal DB ticket)
 * Backport CASSANDRA-13029: Add timeUnit Days for cassandra-stress (no internal DB ticket)
 * Backport CASSANDRA-12649: Add mutation size and batch metrics (no internal DB ticket)
 * Backport CASSANDRA-12999: Add method to get size of endpoints to TokenMetadata (no internal DB ticket)
 * Backport CASSANDRA-8398: Expose time spent waiting in thread pool queue (no internal DB ticket)
 * Backport CASSANDRA-12969: Conditionally update index built status to avoid unnecessary flushes (no internal DB ticket)
 * Backport CASSANDRA-12946: cqlsh auto completion: refactor definition of compaction strategy options (no internal DB ticket)
 * Backport CASSANDRA-11935: Add support for arithmetic operators (no internal DB ticket)
Merged from dse5.0:
 * Make sstableloader use cassandra.config.loader instead of hardcoded YamlConfigurationLoader (DB-1750)
 * Backport CASSANDRA-9241, fix 'nodetool toppartitions' (DB-1825)
 * Ignore lost+found directory on startup checks (DB-1215)
 * Handle output stream flush failed before closing OutboundTcpConnection (DB-1774)
 * Make PFS compatibility mode for GPFS opt-in (DB-1663)
 * Avoid NPE when providing invalid number of arguments for token function (DB-855)
 * Fetch/query no columns in priming connections to avoid errors if system.local columns are changed (DB-1708)
 * Allow skipping commit log replay does not fail on descriptor errors (DB-1650)
 * Fix connections per host in Nodetool GetStreamThroughput (DB-1602)
 * Avoid hibernate on startup for boostrap node to avoid WTE due to not being marked alive (DB-1544)
 * Make `ReservedKeywords` mutable (DB-1637)
 * Non-disruptive seed node list reload (DB-1626)
 * Fix tpc connection being reset due to dc compression and flush socket before reset (DB-1636)
 * Separate commit log replay and commit throwable inspection and policy handling (DB-673)
 * Fix for Local DC connections are compressed despite internode_compression: dc (DB-734)
 * Expanded hinted handoff instrumentation (DB-853)
 * Improve Gossip Dissemination Time (DB-996)
 * Use more intelligent level picking when we have a non-l0 file (DB-639, DB-1558)
 * LCS levels are not respected for `nodetool refresh` and replacing a node (DB-639, DB-1558)
 * Keep sstable level for decommision, remove and move operations (DB-908)
 * More quickly detect down nodes for batchlogs using the incoming connections (DB-809)
 * Fixes for waitForGossiper (DB-671)
 * Keep sstable level for decommision, remove and move operations (DB-908)
 * Print heap histogram on OOM errors by default (DB-1489)
 * Support frozen collection list and set in stress (DB-1464)
 * Improved streams logging (DB-1409)
 * Make migration-delay configurable (DB-1404)
 * Improved schema migration logging (DB-1410)
 * Register SizeEstimatesRecorder earlier and enable cleanup of invalid entries (DB-913)
 * Only serialize failed batchlog replay mutations to hints (DB-1377)
 * nodetool arguments with spaces print script errors (DB-1183)
 * Change token allocation to use RF=1 method when RF equals rack count (DB-1253)
 * Add -Dcassandra.native_transport_startup_delay_seconds to delay startup of native transport, default 0 (DB-1315)
 * New metrics for batchlog-replays (DB-1314)
 * Failed bootstrap streaming leaves auth uninitialized (DB-1274)
 * Eliminate thread roundtrip for version handshake (DB-1285)
 * Add new rebuild mode reset-no-snapshot (DB-1224)
 * Add 'nodetool abortrebuild' (DB-1234)
 * Make assassinate more resilient to missing tokens (DB-1283)
 * Add metrics on coordination of read commands (DB-637)
 * Add cross_dc_rtt_in_ms to cross dc requests, default 0 (DB-854)
 * Make scrub validate the partition key, add validation to schema mutation creation (DB-657)
 * Group multiple view updates within the same base partition to speedup view build process(DB-969)
 * Add nodetool mark_unrepaired command (DB-692)
 * Disallow incremental repair on MV/CDC tables (DB-596)
 * Revert CASSANDRA-11223 behavior in AbstractReadCommandBuilder (DB-1010)
 * Simplify role-permissions handling (DB-796)
 * fix completed rebuild logging always says 0 bytes (DB-810)
 * nodetool rebuild & bootstrap improvements (DB-581)
 * Coerce integer JSON values to timestamp as well as long values (DB-483)
 * On node failure, fail only repair tasks of that node (DB-669)
 * Fail remaining ongoing tasks when aborting a repair job (DB-669)
 * Handle missing metadata when opening a keyspace (DB-395)
 * Bounded range splitting token allocation for first RF nodes (DB-121)
 * Backport CASSANDRA-12858: Add the range limit for the split ratio in PartitionerTestCase (DB-121)
 * Partial backport of token splitting from CASSANDRA-12777: Implement the NoReplicationTokenAllocator (DB-121)
 * Log when waiting remaining repair tasks to finish (DB-103)
 * Avoid AssertionError when shutting down finished repair executor (DB-119)
 * Add allocate_tokens_for_local_replication_factor flag (DB-34)
 * Backport CASSANDRA-13080: Use new token allocation for non bootstrap case as well (DB-34)
 * Backport CASSANDRA-12990: More fixes to the TokenAllocator (DB-34)
 * cqlsh SOURCE cmd shouldn't assume PlainTextAuthenticator (DB-492)
 * Skip flush on repair streaming (DB-466)
 * Minor optimization in GPFS, and related snitches (DB-479)
 * Issue CQL native protocol warning that DTCS is deprecated (DB-327)
 * Log message when rebuild has finished (DB-465)
 * Improve repair overstreaming for multi-DCs and large RFs (DB-390)
 * Connection refused should be logged less frequently (DB-455)
 * Always log flush errors (DB-227)
 * Disable preemptive sstable opening if sstable_preemptive_open_interval_in_mb <= 0,
   and warn about high GC pressure for values below 4 (DB-386)
 * Filter out duplicate sstables when performing snapshots to avoid
   duplicate hardlink errors (DB-290)
 * Prevent duplicate SyncUtil.force() in SeqentialWriter on close (DB-351)
 * Perform repair sync sequentially to avoid overloading coordinator (DB-216)
 * Backport CASSANDRA-11503: Add repaired percentage metric (DB-88)
 * Backport CASSANDRA-10134: Always perform collision check before joining ring (DB-232)
 * Backport CASSANDRA-12461: (Add pre- and post-shutdown hooks to Storage Service) (DB-48)
 * Wait for remaining tasks to finish on RepairJob after task failure (DB-87)
 * Exponential backoff when hint delivery fails (DB-17)
Merged from DSE 4.8:
 * Protect against BigDecimals with large scale (DB-1848)
 * Protect against overflow of local expiration time (DB-1619)
 * Improve live-node-replacement (DB-1327)
 * Allow aggressive expiration of fully expired sstables without timestamp/key overlap checks (DB-902)
 * Integrate top threads command in nodetool (DB-652)
<|MERGE_RESOLUTION|>--- conflicted
+++ resolved
@@ -72,19 +72,6 @@
 Merged from dse5.1:
  * Add support again for "" as selectable to select SuperColumns (DB-1599)
  * Read connection ssl option from cqlshrc (DB-1800)
-<<<<<<< HEAD
-=======
-Merged from dse5.0:
- * Fix AssertionError in ThrottledUnfilteredIterator due to empty UnfilteredRowIterator (DB-1859)
- * Make sstableloader use cassandra.config.loader instead of hardcoded YamlConfigurationLoader (DB-1750)
- * Backport CASSANDRA-9241, fix 'nodetool toppartitions' (DB-1825)
- * Ignore lost+found directory on startup checks (DB-1215)
-Merged from DSE 4.8:
- * Protect against BigDecimals with large scale (DB-1848)
-
-
-DSE 5.1.7
->>>>>>> 1b5b91d7
  * Fix SASI AND/OR semantics for StandardAnalyzer (DB-548)
  * Remove invalid path from compaction-stress script, populate data base on initial size (DB-1652)
  * Fix infinite loop when replaying a truncated commit log file and truncation is tolerated (DB-1557)
@@ -155,6 +142,7 @@
  * Backport CASSANDRA-12946: cqlsh auto completion: refactor definition of compaction strategy options (no internal DB ticket)
  * Backport CASSANDRA-11935: Add support for arithmetic operators (no internal DB ticket)
 Merged from dse5.0:
+ * Fix AssertionError in ThrottledUnfilteredIterator due to empty UnfilteredRowIterator (DB-1859)
  * Make sstableloader use cassandra.config.loader instead of hardcoded YamlConfigurationLoader (DB-1750)
  * Backport CASSANDRA-9241, fix 'nodetool toppartitions' (DB-1825)
  * Ignore lost+found directory on startup checks (DB-1215)
