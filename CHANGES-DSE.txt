--- conflicted
+++ resolved
@@ -49,31 +49,6 @@
  * Ensure that the list and set selectors elements are all of the same type (APOLLO-905)
  * Always define execution_profiles in cqlsh.py (APOLLO-1150)
  * Fix stress-tool not outputting row/s (APOLLO-1123)
-<<<<<<< HEAD
-=======
-Merged from dse5.0:
- * Add cross_dc_rtt_in_ms to cross dc requests, default 0 (APOLLO-854)
- * Backport CASSANDRA-13299, Throttle base partitions during MV repair streaming to prevent OOM (APOLLO-878)
- * Backport CASSANDRA-13079: Warn user to run full repair when increasing replication factor (APOLLO-602)
- * Add anticompaction metrics and warn users when incremental repair is inefficient (APOLLO-689)
- * Make scrub validate the partition key, add validation to schema mutation creation (APOLLO-657)
-
-DSE 5.1.3
-Merged from dse5.0:
- * Group multiple view updates within the same base partition to speedup view build process(APOLLO-969)
- * Add nodetool mark_unrepaired command (APOLLO-692)
- * Make full repair default and disallow incremental repair on MV/CDC tables (APOLLO-596)
- * Revert CASSANDRA-11223 behavior in AbstractReadCommandBuilder (APOLLO-1010)
- * Simplify role-permissions handling (APOLLO-796)
- * Prevent marking remote SSTables shadowing compacted data as repaired (APOLLO-688)
- * fix completed rebuild logging always says 0 bytes (APOLLO-810)
- * nodetool rebuild & bootstrap improvements (APOLLO-581)
-Merged from DSE 4.8.14:
-  * Allow aggressive expiration of fully expired sstables without timestamp/key overlap checks (APOLLO-902)
-
-
-DSE 5.1.2
->>>>>>> 72cc414c
  * Make o.a.c.metrics extend org.codahale.metrics to fix Metrics Reporter (APOLLO-811)
  * Make sure to handle range queries while filtering (APOLLO-546)
  * Allow mapping a single column to multiple SASI indexes (APOLLO-521)
@@ -127,6 +102,7 @@
  * Backport CASSANDRA-12946: cqlsh auto completion: refactor definition of compaction strategy options (no APOLLO ticket)
  * Backport CASSANDRA-11935: Add support for arithmetic operators (no APOLLO ticket)
 Merged from dse5.0:
+ * Add cross_dc_rtt_in_ms to cross dc requests, default 0 (APOLLO-854)
  * Make scrub validate the partition key, add validation to schema mutation creation (APOLLO-657)
  * Group multiple view updates within the same base partition to speedup view build process(APOLLO-969)
  * Add nodetool mark_unrepaired command (APOLLO-692)
