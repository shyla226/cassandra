--- conflicted
+++ resolved
@@ -1,4 +1,3 @@
-<<<<<<< HEAD
 DSE 5.1.6
  * Use all columns to calculate estimatedRowSize for aggregation internal query (DB-1336)
  * Prevent continuous schema exchange between DSE 5.0 and DSE 5.1 nodes (DB-1477)
@@ -10,8 +9,6 @@
  * Do not leak body buffer in case of protocol exceptions and upgrade Netty to 4.0.52 (DB-1257)
  * Ensure that the list and set selectors elements are all of the same type (DB-905)
 Merged from dse5.0:
-=======
-DSE 5.0.12
  * Improve Gossip Dissemination Time (DB-996)
  * Use more intelligent level picking when we have a non-l0 file (DB-639)
  * Keep sstable level for decommision, remove and move operations (DB-908)
@@ -19,7 +16,6 @@
  * Fixes for waitForGossiper (DB-671)
  * LCS levels are not respected for `nodetool refresh` and replacing a node (DB-639)
  * Keep sstable level for decommision, remove and move operations (DB-908)
->>>>>>> afa35b9b
  * Print heap histogram on OOM errors by default (DB-1489)
  * Support frozen collection list and set in stress (DB-1464)
  * Improved streams logging (DB-1409)
