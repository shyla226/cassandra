package org.apache.cassandra.stress.report;
/*
 *
 * Licensed to the Apache Software Foundation (ASF) under one
 * or more contributor license agreements.  See the NOTICE file
 * distributed with this work for additional information
 * regarding copyright ownership.  The ASF licenses this file
 * to you under the Apache License, Version 2.0 (the
 * "License"); you may not use this file except in compliance
 * with the License.  You may obtain a copy of the License at
 *
 *   http://www.apache.org/licenses/LICENSE-2.0
 *
 * Unless required by applicable law or agreed to in writing,
 * software distributed under the License is distributed on an
 * "AS IS" BASIS, WITHOUT WARRANTIES OR CONDITIONS OF ANY
 * KIND, either express or implied.  See the License for the
 * specific language governing permissions and limitations
 * under the License.
 *
 */


import static java.util.concurrent.TimeUnit.NANOSECONDS;

import java.io.FileNotFoundException;
import java.util.ArrayDeque;
import java.util.ArrayList;
import java.util.Arrays;
import java.util.List;
import java.util.Map;
import java.util.Map.Entry;
import java.util.Queue;
import java.util.TreeMap;
import java.util.concurrent.Callable;
import java.util.concurrent.CountDownLatch;
import java.util.concurrent.TimeUnit;
import java.util.concurrent.locks.LockSupport;

import org.HdrHistogram.Histogram;
import org.HdrHistogram.HistogramLogWriter;
import org.apache.cassandra.stress.StressAction.Consumer;
import org.apache.cassandra.stress.StressAction.MeasurementSink;
import org.apache.cassandra.stress.StressAction.OpMeasurement;
import org.apache.cassandra.stress.settings.SettingsLog.Level;
import org.apache.cassandra.stress.settings.StressSettings;
import org.apache.cassandra.stress.util.JmxCollector;
import org.apache.cassandra.stress.util.ResultLogger;
import org.apache.cassandra.stress.util.JmxCollector.GcStats;
import org.apache.cassandra.stress.util.Uncertainty;
import org.apache.cassandra.utils.FBUtilities;
import org.apache.commons.lang3.time.DurationFormatUtils;

public class StressMetrics implements MeasurementSink
{
    private final List<Consumer> consumers = new ArrayList<>();
    private final ResultLogger output;
    private final Thread thread;
    private final Uncertainty rowRateUncertainty = new Uncertainty();
    private final CountDownLatch stopped = new CountDownLatch(1);
    private final Callable<JmxCollector.GcStats> gcStatsCollector;
    private final HistogramLogWriter histogramWriter;
    private final long epochNs = System.nanoTime();
    private final long epochMs = System.currentTimeMillis();

    private volatile JmxCollector.GcStats totalGcStats = new GcStats(0);

    private volatile boolean stop = false;
    private volatile boolean cancelled = false;

    private final boolean printProgress;


    // collected data for intervals and summary
    private final Map<String, TimingInterval> opTypeToCurrentTimingInterval = new TreeMap<>();
    private final Map<String, TimingInterval> opTypeToSummaryTimingInterval = new TreeMap<>();
    private final Queue<OpMeasurement> leftovers = new ArrayDeque<>();
    private final TimingInterval totalCurrentInterval;
    private final TimingInterval totalSummaryInterval;

    public StressMetrics(ResultLogger output, final long logIntervalMillis, StressSettings settings)
    {
        this.output = output;
        if(settings.log.hdrFile != null)
        {
            try
            {
                histogramWriter = new HistogramLogWriter(settings.log.hdrFile);
                histogramWriter.outputComment("Logging op latencies for Cassandra Stress");
                histogramWriter.outputLogFormatVersion();
                final long roundedEpoch = epochMs - (epochMs%1000);
                histogramWriter.outputBaseTime(roundedEpoch);
                histogramWriter.setBaseTime(roundedEpoch);
                histogramWriter.outputStartTime(roundedEpoch);
                histogramWriter.outputLegend();
            }
            catch (FileNotFoundException e)
            {
                throw new IllegalArgumentException(e);
            }
        }
        else
        {
            histogramWriter = null;
        }
        Callable<JmxCollector.GcStats> gcStatsCollector;
        totalGcStats = new JmxCollector.GcStats(0);
        try
        {
            gcStatsCollector = new JmxCollector(settings.node.resolveAllPermitted(settings), settings.port.jmxPort);
        }
        catch (Throwable t)
        {
            if (settings.log.level == Level.VERBOSE)
            {
                t.printStackTrace();
            }
            System.err.println("Failed to connect over JMX; not collecting these stats");
            gcStatsCollector = () -> totalGcStats;
        }
        this.gcStatsCollector = gcStatsCollector;
        this.totalCurrentInterval = new TimingInterval(settings.rate.isFixed);
        this.totalSummaryInterval = new TimingInterval(settings.rate.isFixed);
        printHeader("", output);
        thread = new Thread(() -> {
            reportingLoop(logIntervalMillis);
        });
        thread.setName("StressMetrics");
        printProgress = !settings.log.noProgress;
    }
    public void start()
    {
        thread.start();
    }

    public void waitUntilConverges(double targetUncertainty, int minMeasurements, int maxMeasurements) throws InterruptedException
    {
        rowRateUncertainty.await(targetUncertainty, minMeasurements, maxMeasurements);
    }

    public void cancel()
    {
        cancelled = true;
        stop = true;
        thread.interrupt();
        rowRateUncertainty.wakeAll();
    }

    public void stop() throws InterruptedException
    {
        stop = true;
        thread.interrupt();
        stopped.await();
    }


    private void reportingLoop(final long logIntervalMillis)
    {
        // align report timing to the nearest second
        final long currentTimeMs = System.currentTimeMillis();
        final long startTimeMs = currentTimeMs - (currentTimeMs % 1000);
        // reporting interval starts rounded to the second
        long reportingStartNs = (System.nanoTime() - TimeUnit.MILLISECONDS.toNanos(currentTimeMs - startTimeMs));
        final long parkIntervalNs = TimeUnit.MILLISECONDS.toNanos(logIntervalMillis);
        try
        {
            while (!stop)
            {
                final long wakupTarget = reportingStartNs + parkIntervalNs;
                sleepUntil(wakupTarget);
                if (stop)
                {
                    break;
                }
                recordInterval(wakupTarget, parkIntervalNs);
                reportingStartNs += parkIntervalNs;
            }

            final long end = System.nanoTime();
            recordInterval(end, end - reportingStartNs);
        }
        catch (Exception e)
        {
            e.printStackTrace();
            cancel();
        }
        finally
        {
            rowRateUncertainty.wakeAll();
            stopped.countDown();
        }
    }


    private void sleepUntil(final long until)
    {
        long parkFor;
        while (!stop &&
               (parkFor = until - System.nanoTime()) > 0)
        {
            LockSupport.parkNanos(parkFor);
        }
    }

    @Override
    public void record(String opType, long intended, long started, long ended, long rowCnt, long partitionCnt, boolean err)
    {
        TimingInterval current = opTypeToCurrentTimingInterval.computeIfAbsent(opType, k -> new TimingInterval(totalCurrentInterval.isFixed));
        record(current, intended, started, ended, rowCnt, partitionCnt, err);
    }

    private void record(TimingInterval t, long intended, long started, long ended, long rowCnt, long partitionCnt, boolean err)
    {
        t.rowCount += rowCnt;
        t.partitionCount += partitionCnt;
        if (err)
            t.errorCount++;
        if (intended != 0) {
            t.responseTime().recordValue(ended-intended);
            t.waitTime().recordValue(started-intended);
        }
        final long sTime = ended-started;
        t.serviceTime().recordValue(sTime);
    }

    private void recordInterval(long intervalEnd, long parkIntervalNs)
    {

        drainConsumerMeasurements(intervalEnd, parkIntervalNs);

        GcStats gcStats = null;
        try
        {
            gcStats = gcStatsCollector.call();
        }
        catch (Exception e)
        {
            gcStats = new GcStats(0);
        }
        totalGcStats = JmxCollector.GcStats.aggregate(Arrays.asList(totalGcStats, gcStats));

        rowRateUncertainty.update(totalCurrentInterval.adjustedRowRate());
        if (totalCurrentInterval.operationCount() != 0)
        {
            // if there's a single operation we only print the total
            final boolean logPerOpSummaryLine = opTypeToCurrentTimingInterval.size() > 1;

            for (Map.Entry<String, TimingInterval> type : opTypeToCurrentTimingInterval.entrySet())
            {
                final String opName = type.getKey();
                final TimingInterval opInterval = type.getValue();
                if (logPerOpSummaryLine && printProgress)
                {
                    printRow("", opName, opInterval, opTypeToSummaryTimingInterval.get(opName), gcStats, rowRateUncertainty, output);
                }
                logHistograms(opName, opInterval);
                opInterval.reset();
            }

            if (printProgress)
            {
                printRow("", "total", totalCurrentInterval, totalSummaryInterval, gcStats, rowRateUncertainty, output);
            }

            totalCurrentInterval.reset();
        }
    }

    private void drainConsumerMeasurements(long intervalEnd, long parkIntervalNs)
    {
        // record leftover measurements if any
        int leftoversSize = leftovers.size();
        for (int i=0;i<leftoversSize;i++)
        {
            OpMeasurement last = leftovers.poll();
            if (last.ended <= intervalEnd)
            {
                record(last.opType, last.intended, last.started, last.ended, last.rowCnt, last.partitionCnt, last.err);
                // round robin-ish redistribution of leftovers
                consumers.get(i%consumers.size()).measurementsRecycling.offer(last);
            }
            else
            {
                // no record for you! wait one interval!
                leftovers.offer(last);
            }
        }
        // record interval collected measurements
        for (Consumer c: consumers) {
            Queue<OpMeasurement> in = c.measurementsReporting;
            Queue<OpMeasurement> out = c.measurementsRecycling;
            OpMeasurement last;
            while ((last = in.poll()) != null)
            {
                if (last.ended > intervalEnd)
                {
                    // measurements for any given consumer are ordered, we stop when we stop.
                    leftovers.add(last);
                    break;
                }
                record(last.opType, last.intended, last.started, last.ended, last.rowCnt, last.partitionCnt, last.err);
                out.offer(last);
            }
        }
        // set timestamps and summarize
        for (Entry<String, TimingInterval> currPerOp : opTypeToCurrentTimingInterval.entrySet()) {
            currPerOp.getValue().endNanos(intervalEnd);
            currPerOp.getValue().startNanos(intervalEnd-parkIntervalNs);
            TimingInterval summaryPerOp = opTypeToSummaryTimingInterval.computeIfAbsent(currPerOp.getKey(), k -> new TimingInterval(totalCurrentInterval.isFixed));
            summaryPerOp.add(currPerOp.getValue());
            totalCurrentInterval.add(currPerOp.getValue());
        }
        totalCurrentInterval.endNanos(intervalEnd);
        totalCurrentInterval.startNanos(intervalEnd-parkIntervalNs);

        totalSummaryInterval.add(totalCurrentInterval);
    }


    private void logHistograms(String opName, TimingInterval opInterval)
    {
        if (histogramWriter == null)
            return;
        final long startNs = opInterval.startNanos();
        final long endNs = opInterval.endNanos();

        logHistogram(opName + "-st", startNs, endNs, opInterval.serviceTime());
        logHistogram(opName + "-rt", startNs, endNs, opInterval.responseTime());
        logHistogram(opName + "-wt", startNs, endNs, opInterval.waitTime());
    }

    private void logHistogram(String opName, final long startNs, final long endNs, final Histogram histogram)
    {
        if (histogram.getTotalCount() != 0)
        {
            histogram.setTag(opName);
            final long relativeStartNs = startNs - epochNs;
            final long startMs = (long) (1000 *((epochMs + NANOSECONDS.toMillis(relativeStartNs))/1000.0));
            histogram.setStartTimeStamp(startMs);
            final long relativeEndNs = endNs - epochNs;
            final long endMs = (long) (1000 *((epochMs + NANOSECONDS.toMillis(relativeEndNs))/1000.0));
            histogram.setEndTimeStamp(endMs);
            histogramWriter.outputIntervalHistogram(histogram);
        }
    }


    // PRINT FORMATTING
    public static final String HEADFORMAT = "%-50s%10s,%8s,%8s,%8s,%8s,%8s,%8s,%8s,%8s,%8s,%7s,%9s,%7s,%7s,%8s,%8s,%8s,%8s";
    public static final String ROWFORMAT =  "%-50s%10d,%8.0f,%8.0f,%8.0f,%8.1f,%8.1f,%8.1f,%8.1f,%8.1f,%8.1f,%7.1f,%9.5f,%7d,%7.0f,%8.0f,%8.0f,%8.0f,%8.0f";

<<<<<<< HEAD
    public static final String HEADFORMAT = "%-10s%10s,%8s,%8s,%8s,%8s,%8s,%8s,%8s,%8s,%8s,%7s,%9s,%7s,%7s,%8s,%8s,%8s,%8s";
    public static final String ROWFORMAT =  "%-10s%10d,%8.0f,%8.0f,%8.0f,%8.3f,%8.3f,%8.3f,%8.3f,%8.2f,%8.1f,%7.1f,%9.5f,%7d,%7.0f,%8.0f,%8.0f,%8.0f,%8.0f";
=======
>>>>>>> 2304363e
    public static final String[] HEADMETRICS = new String[]{"type", "total ops","op/s","pk/s","row/s","mean","med",".95",".99",".999","max","time","stderr", "errors", "gc: #", "max ms", "sum ms", "sdv ms", "mb"};
    public static final String HEAD = String.format(HEADFORMAT, (Object[]) HEADMETRICS);

    private static void printHeader(String prefix, ResultLogger output)
    {
        output.println(prefix + HEAD);
    }

    private static void printRow(String prefix, String type, TimingInterval interval, TimingInterval total,
                                 JmxCollector.GcStats gcStats, Uncertainty opRateUncertainty, ResultLogger output)
    {
        output.println(prefix + String.format(ROWFORMAT,
                type + ",",
                total.operationCount(),
                interval.opRate(),
                interval.partitionRate(),
                interval.rowRate(),
                interval.meanLatencyMs(),
                interval.medianLatencyMs(),
                interval.latencyAtPercentileMs(95.0),
                interval.latencyAtPercentileMs(99.0),
                interval.latencyAtPercentileMs(99.9),
                interval.maxLatencyMs(),
                total.runTimeMs() / 1000f,
                opRateUncertainty.getUncertainty(),
                interval.errorCount,
                gcStats.count,
                gcStats.maxms,
                gcStats.summs,
                gcStats.sdvms,
                gcStats.bytes / (1 << 20)
        ));
    }

    public void summarise()
    {
        output.println("\n");
        output.println("Results:");

        TimingIntervals opHistory = new TimingIntervals(opTypeToSummaryTimingInterval);
        TimingInterval history = this.totalSummaryInterval;
        output.println(String.format("Op rate                   : %,8.0f op/s  %s", history.opRate(), opHistory.opRates()));
        output.println(String.format("Partition rate            : %,8.0f pk/s  %s", history.partitionRate(), opHistory.partitionRates()));
        output.println(String.format("Row rate                  : %,8.0f row/s %s", history.rowRate(), opHistory.rowRates()));
        output.println(String.format("Latency mean              : %6.3f ms %s", history.meanLatencyMs(), opHistory.meanLatencies()));
        output.println(String.format("Latency median            : %6.3f ms %s", history.medianLatencyMs(), opHistory.medianLatencies()));
        output.println(String.format("Latency 95th percentile   : %6.3f ms %s", history.latencyAtPercentileMs(95.0), opHistory.latenciesAtPercentile(95.0)));
        output.println(String.format("Latency 99th percentile   : %6.3f ms %s", history.latencyAtPercentileMs(99.0), opHistory.latenciesAtPercentile(99.0)));
        output.println(String.format("Latency 99.9th percentile : %6.3f ms %s", history.latencyAtPercentileMs(99.9), opHistory.latenciesAtPercentile(99.9)));
        output.println(String.format("Latency max               : %6.3f ms %s", history.maxLatencyMs(), opHistory.maxLatencies()));
        output.println(String.format("Total partitions          : %,10d %s",   history.partitionCount, opHistory.partitionCounts()));
        output.println(String.format("Total errors              : %,10d %s",   history.errorCount, opHistory.errorCounts()));
        output.println(String.format("Total GC count            : %,1.0f", totalGcStats.count));
        output.println(String.format("Total GC memory           : %s", FBUtilities.prettyPrintMemory((long)totalGcStats.bytes, true)));
        output.println(String.format("Total GC time             : %,6.1f seconds", totalGcStats.summs / 1000));
        output.println(String.format("Avg GC time               : %,6.1f ms", totalGcStats.summs / totalGcStats.count));
        output.println(String.format("StdDev GC time            : %,6.1f ms", totalGcStats.sdvms));
        output.println("Total operation time      : " + DurationFormatUtils.formatDuration(
                history.runTimeMs(), "HH:mm:ss", true));
        output.println(""); // Newline is important here to separate the aggregates section from the END or the next stress iteration
    }

    public static void summarise(List<String> ids, List<StressMetrics> summarise, ResultLogger out)
    {
        int idLen = 0;
        for (String id : ids)
            idLen = Math.max(id.length(), idLen);
        String formatstr = "%" + idLen + "s, ";
        printHeader(String.format(formatstr, "id"), out);
        for (int i = 0 ; i < ids.size() ; i++)
        {
            for (Map.Entry<String, TimingInterval> type : summarise.get(i).opTypeToSummaryTimingInterval.entrySet())
            {
                printRow(String.format(formatstr, ids.get(i)),
                         type.getKey(),
                         type.getValue(),
                         type.getValue(),
                         summarise.get(i).totalGcStats,
                         summarise.get(i).rowRateUncertainty,
                         out);
            }
            TimingInterval hist = summarise.get(i).totalSummaryInterval;
            printRow(String.format(formatstr, ids.get(i)),
                    "total",
                    hist,
                    hist,
                    summarise.get(i).totalGcStats,
                    summarise.get(i).rowRateUncertainty,
                    out
            );
        }
    }

    public boolean wasCancelled()
    {
        return cancelled;
    }

    public void add(Consumer consumer)
    {
        consumers.add(consumer);
    }

    public double opRate()
    {
        return totalSummaryInterval.opRate();
    }
}<|MERGE_RESOLUTION|>--- conflicted
+++ resolved
@@ -346,14 +346,8 @@
 
 
     // PRINT FORMATTING
-    public static final String HEADFORMAT = "%-50s%10s,%8s,%8s,%8s,%8s,%8s,%8s,%8s,%8s,%8s,%7s,%9s,%7s,%7s,%8s,%8s,%8s,%8s";
-    public static final String ROWFORMAT =  "%-50s%10d,%8.0f,%8.0f,%8.0f,%8.1f,%8.1f,%8.1f,%8.1f,%8.1f,%8.1f,%7.1f,%9.5f,%7d,%7.0f,%8.0f,%8.0f,%8.0f,%8.0f";
-
-<<<<<<< HEAD
     public static final String HEADFORMAT = "%-10s%10s,%8s,%8s,%8s,%8s,%8s,%8s,%8s,%8s,%8s,%7s,%9s,%7s,%7s,%8s,%8s,%8s,%8s";
     public static final String ROWFORMAT =  "%-10s%10d,%8.0f,%8.0f,%8.0f,%8.3f,%8.3f,%8.3f,%8.3f,%8.2f,%8.1f,%7.1f,%9.5f,%7d,%7.0f,%8.0f,%8.0f,%8.0f,%8.0f";
-=======
->>>>>>> 2304363e
     public static final String[] HEADMETRICS = new String[]{"type", "total ops","op/s","pk/s","row/s","mean","med",".95",".99",".999","max","time","stderr", "errors", "gc: #", "max ms", "sum ms", "sdv ms", "mb"};
     public static final String HEAD = String.format(HEADFORMAT, (Object[]) HEADMETRICS);
 
