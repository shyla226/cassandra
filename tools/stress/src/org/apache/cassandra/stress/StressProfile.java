/*
 *
 * Licensed to the Apache Software Foundation (ASF) under one
 * or more contributor license agreements.  See the NOTICE file
 * distributed with this work for additional information
 * regarding copyright ownership.  The ASF licenses this file
 * to you under the Apache License, Version 2.0 (the
 * "License"); you may not use this file except in compliance
 * with the License.  You may obtain a copy of the License at
 *
 *   http://www.apache.org/licenses/LICENSE-2.0
 *
 * Unless required by applicable law or agreed to in writing,
 * software distributed under the License is distributed on an
 * "AS IS" BASIS, WITHOUT WARRANTIES OR CONDITIONS OF ANY
 * KIND, either express or implied.  See the License for the
 * specific language governing permissions and limitations
 * under the License.
 *
 */
package org.apache.cassandra.stress;


import java.io.IOError;
import java.io.IOException;
import java.io.InputStream;
import java.io.Serializable;
import java.net.URI;
import java.util.*;
import java.util.concurrent.TimeUnit;
import java.util.regex.Pattern;
import java.util.stream.Collectors;

import com.google.common.base.Function;
import com.google.common.util.concurrent.Uninterruptibles;

import com.datastax.driver.core.*;
import com.datastax.driver.core.exceptions.AlreadyExistsException;
import org.antlr.runtime.RecognitionException;
import org.apache.cassandra.config.CFMetaData;
import org.apache.cassandra.config.ColumnDefinition;
import org.apache.cassandra.cql3.CQLFragmentParser;
import org.apache.cassandra.cql3.CqlParser;
import org.apache.cassandra.cql3.QueryProcessor;
import org.apache.cassandra.cql3.statements.CreateTableStatement;
import org.apache.cassandra.exceptions.RequestValidationException;
import org.apache.cassandra.exceptions.SyntaxException;
import org.apache.cassandra.stress.generate.*;
import org.apache.cassandra.stress.generate.values.*;
import org.apache.cassandra.stress.operations.userdefined.TokenRangeQuery;
import org.apache.cassandra.stress.operations.userdefined.SchemaInsert;
import org.apache.cassandra.stress.operations.userdefined.SchemaQuery;
import org.apache.cassandra.stress.operations.userdefined.ValidatingSchemaQuery;
import org.apache.cassandra.stress.report.Timer;
import org.apache.cassandra.stress.settings.*;
import org.apache.cassandra.stress.util.JavaDriverClient;
import org.apache.cassandra.stress.util.ResultLogger;
<<<<<<< HEAD
import org.apache.commons.lang3.tuple.Pair;
=======
>>>>>>> 0f67b540
import org.yaml.snakeyaml.Yaml;
import org.yaml.snakeyaml.constructor.Constructor;
import org.yaml.snakeyaml.error.YAMLException;

public class StressProfile implements Serializable
{
    private String keyspaceCql;
    private String tableCql;
    private List<String> extraSchemaDefinitions;
    public final String seedStr = "seed for stress";

    public String keyspaceName;
    public String tableName;
    private Map<String, GeneratorConfig> columnConfigs;
    private Map<String, StressYaml.QueryDef> queries;
    public Map<String, StressYaml.TokenRangeQueryDef> tokenRangeQueries;
    private Map<String, String> insert;
    private boolean schemaCreated=false;

    transient volatile TableMetadata tableMetaData;
    transient volatile Set<TokenRange> tokenRanges;

    transient volatile GeneratorFactory generatorFactory;

    transient volatile BatchStatement.Type batchType;
    transient volatile DistributionFactory maxRowsPerBatch;
    transient volatile SchemaInsert.PartitionsPerBatch partitionsPerBatch;
    transient volatile DistributionFactory partitions;
    transient volatile RatioDistributionFactory selectchance;
    transient volatile RatioDistributionFactory rowPopulation;
    transient volatile PreparedStatement insertStatement;
    transient volatile List<ValidatingSchemaQuery.Factory> validationFactories;

    transient volatile Map<String, SchemaQuery.ArgSelect> argSelects;
    transient volatile Map<String, PreparedStatement> queryStatements;

    private static final Pattern lowercaseAlphanumeric = Pattern.compile("[a-z0-9_]+");

    private Pair<Double, Double> minMaxBatchSize(PartitionGenerator generator, StressSettings stressSettings)
    {
        // Not absolutely accurate if selectchance < 1, but close enough to
        // guarantee the vast majority of actions occur in these bounds:

        double minPartitionsPerBatch = partitions.get().minValue();
        double maxPartitionsPerBatch = partitions.get().maxValue();
        if (partitionsPerBatch == SchemaInsert.PartitionsPerBatch.SINGLE)
        {
            minPartitionsPerBatch = maxPartitionsPerBatch = 1;
        }

        double minBatchSize = selectchance.get().min() * minPartitionsPerBatch * generator.minRowCount *
            (1d / stressSettings.insert.visits.get().maxValue());

        double maxBatchSize = selectchance.get().max() * maxPartitionsPerBatch * generator.maxRowCount *
            (1d / stressSettings.insert.visits.get().minValue());

        if (maxRowsPerBatch.get().maxValue() != 0)
        {
            minBatchSize = Math.min(maxRowsPerBatch.get().minValue(), minBatchSize);
            maxBatchSize = Math.max(maxRowsPerBatch.get().maxValue(), maxBatchSize);
        }

        return Pair.of(minBatchSize, maxBatchSize);
    }

    public void printSettings(ResultLogger out, StressSettings stressSettings)
    {
        out.printf("  Keyspace Name: %s%n", keyspaceName);
        out.printf("  Keyspace CQL: %n***%n%s***%n%n", keyspaceCql);
        out.printf("  Table Name: %s%n", tableName);
        out.printf("  Table CQL: %n***%n%s***%n%n", tableCql);
        out.printf("  Extra Schema Definitions: %s%n", extraSchemaDefinitions);
        if (columnConfigs != null)
        {
            out.printf("  Generator Configs:%n");
            columnConfigs.forEach((k, v) -> out.printf("    %s: %s%n", k, v.getConfigAsString()));
        }
        if(queries != null)
        {
            out.printf("  Query Definitions:%n");
            queries.forEach((k, v) -> out.printf("    %s: %s%n", k, v.getConfigAsString()));
        }
        if (tokenRangeQueries != null)
        {
            out.printf("  Token Range Queries:%n");
            tokenRangeQueries.forEach((k, v) -> out.printf("    %s: %s%n", k, v.getConfigAsString()));
        }
        if (insert != null)
        {
            out.printf("  Insert Settings:%n");
            insert.forEach((k, v) -> out.printf("    %s: %s%n", k, v));
        }

        PartitionGenerator generator = newGenerator(stressSettings);
        SchemaInsert tmp = getInsert(null, generator, null, stressSettings); //just calling this to initialize selectchance and partitions vals for calc below

        Pair<Double, Double> range = minMaxBatchSize(generator, stressSettings);

        out.printf("Generating batches with [%d..%d] partitions and [%.0f..%.0f] rows (of [%.0f..%.0f] total rows in the partitions)%n",
                          partitions.get().minValue(), partitions.get().maxValue(),
                          range.getLeft(), range.getRight(),
                          partitions.get().minValue() * generator.minRowCount,
                          partitions.get().maxValue() * generator.maxRowCount);

    }


    private void init(StressYaml yaml) throws RequestValidationException
    {
        keyspaceName = yaml.keyspace;
        keyspaceCql = yaml.keyspace_definition;
        tableName = yaml.table;
        tableCql = yaml.table_definition;
        queries = yaml.queries;
        tokenRangeQueries = yaml.token_range_queries;
        insert = yaml.insert;

        extraSchemaDefinitions = yaml.extra_definitions;

        assert keyspaceName != null : "keyspace name is required in yaml file";
        assert tableName != null : "table name is required in yaml file";
        assert queries != null : "queries map is required in yaml file";

        for (String query : queries.keySet())
            assert !tokenRangeQueries.containsKey(query) :
                String.format("Found %s in both queries and token_range_queries, please use different names", query);

        if (keyspaceCql != null && keyspaceCql.length() > 0)
        {
            try
            {
                String name = CQLFragmentParser.parseAnyUnhandled(CqlParser::createKeyspaceStatement, keyspaceCql).keyspace();
                assert name.equalsIgnoreCase(keyspaceName) : "Name in keyspace_definition doesn't match keyspace property: '" + name + "' != '" + keyspaceName + "'";
            }
            catch (RecognitionException | SyntaxException e)
            {
                throw new IllegalArgumentException("There was a problem parsing the keyspace cql: " + e.getMessage());
            }
        }
        else
        {
            keyspaceCql = null;
        }

        if (tableCql != null && tableCql.length() > 0)
        {
            try
            {
                String name = CQLFragmentParser.parseAnyUnhandled(CqlParser::createTableStatement, tableCql).columnFamily();
                assert name.equalsIgnoreCase(tableName) : "Name in table_definition doesn't match table property: '" + name + "' != '" + tableName + "'";
            }
            catch (RecognitionException | RuntimeException e)
            {
                throw new IllegalArgumentException("There was a problem parsing the table cql: " + e.getMessage());
            }
        }
        else
        {
            tableCql = null;
        }

        columnConfigs = new HashMap<>();

        if (yaml.columnspec != null)
        {
            for (Map<String, Object> spec : yaml.columnspec)
            {
                lowerCase(spec);
                String name = (String) spec.remove("name");
                DistributionFactory population = !spec.containsKey("population") ? null : OptionDistribution.get((String) spec.remove("population"));
                DistributionFactory size = !spec.containsKey("size") ? null : OptionDistribution.get((String) spec.remove("size"));
                DistributionFactory clustering = !spec.containsKey("cluster") ? null : OptionDistribution.get((String) spec.remove("cluster"));

                if (!spec.isEmpty())
                    throw new IllegalArgumentException("Unrecognised option(s) in column spec: " + spec);
                if (name == null)
                    throw new IllegalArgumentException("Missing name argument in column spec");

                GeneratorConfig config = new GeneratorConfig(seedStr + name, clustering, size, population);
                columnConfigs.put(name, config);
            }
        }
    }

    public void maybeCreateSchema(StressSettings settings)
    {
        if (!schemaCreated)
        {
            JavaDriverClient client = settings.getJavaDriverClient(false);

            if (keyspaceCql != null)
            {
                try
                {
                    client.execute(keyspaceCql, org.apache.cassandra.db.ConsistencyLevel.ONE);
                }
                catch (AlreadyExistsException e)
                {
                }
            }

            client.execute("use " + keyspaceName, org.apache.cassandra.db.ConsistencyLevel.ONE);

            if (tableCql != null)
            {
                try
                {
                    client.execute(tableCql, org.apache.cassandra.db.ConsistencyLevel.ONE);
                }
                catch (AlreadyExistsException e)
                {
                }

                System.out.println(String.format("Created schema. Sleeping %ss for propagation.", settings.node.nodes.size()));
                Uninterruptibles.sleepUninterruptibly(settings.node.nodes.size(), TimeUnit.SECONDS);
            }

            if (extraSchemaDefinitions != null)
            {
                for (String extraCql : extraSchemaDefinitions)
                {

                    try
                    {
                        client.execute(extraCql, org.apache.cassandra.db.ConsistencyLevel.ONE);
                    }
                    catch (AlreadyExistsException e)
                    {
                    }
                }

                System.out.println(String.format("Created extra schema. Sleeping %ss for propagation.", settings.node.nodes.size()));
                Uninterruptibles.sleepUninterruptibly(settings.node.nodes.size(), TimeUnit.SECONDS);
            }
        schemaCreated = true;
        }
        maybeLoadSchemaInfo(settings);

    }

    public void truncateTable(StressSettings settings)
    {
        JavaDriverClient client = settings.getJavaDriverClient(false);
        assert settings.command.truncate != SettingsCommand.TruncateWhen.NEVER;
        String cql = String.format("TRUNCATE %s.%s", keyspaceName, tableName);
        client.execute(cql, org.apache.cassandra.db.ConsistencyLevel.ONE);
        System.out.println(String.format("Truncated %s.%s. Sleeping %ss for propagation.",
                                         keyspaceName, tableName, settings.node.nodes.size()));
        Uninterruptibles.sleepUninterruptibly(settings.node.nodes.size(), TimeUnit.SECONDS);
    }

    private void maybeLoadSchemaInfo(StressSettings settings)
    {
        if (tableMetaData == null)
        {
            JavaDriverClient client = settings.getJavaDriverClient();

            synchronized (client)
            {

                if (tableMetaData != null)
                    return;

                TableMetadata metadata = client.getCluster()
                                               .getMetadata()
                                               .getKeyspace(keyspaceName)
                                               .getTable(quoteIdentifier(tableName));

                if (metadata == null)
                    throw new RuntimeException("Unable to find table " + keyspaceName + "." + tableName);

                //Fill in missing column configs
                for (ColumnMetadata col : metadata.getColumns())
                {
                    if (columnConfigs.containsKey(col.getName()))
                        continue;

                    columnConfigs.put(col.getName(), new GeneratorConfig(seedStr + col.getName(), null, null, null));
                }

                tableMetaData = metadata;
            }
        }
    }

    public Set<TokenRange> maybeLoadTokenRanges(StressSettings settings)
    {
        maybeLoadSchemaInfo(settings); // ensure table metadata is available

        JavaDriverClient client = settings.getJavaDriverClient();
        synchronized (client)
        {
            if (tokenRanges != null)
                return tokenRanges;

            Cluster cluster = client.getCluster();
            Metadata metadata = cluster.getMetadata();
            if (metadata == null)
                throw new RuntimeException("Unable to get metadata");

            List<TokenRange> sortedRanges = new ArrayList<>(metadata.getTokenRanges().size() + 1);
            for (TokenRange range : metadata.getTokenRanges())
            {
                //if we don't unwrap we miss the partitions between ring min and smallest range start value
                if (range.isWrappedAround())
                    sortedRanges.addAll(range.unwrap());
                else
                    sortedRanges.add(range);
            }

            Collections.sort(sortedRanges);
            tokenRanges = new LinkedHashSet<>(sortedRanges);
            return tokenRanges;
        }
    }

    public Operation getQuery(String name,
                              Timer timer,
                              PartitionGenerator generator,
                              SeedManager seeds,
                              StressSettings settings,
                              boolean isWarmup)
    {
        name = name.toLowerCase();
        if (!queries.containsKey(name))
            throw new IllegalArgumentException("No query defined with name " + name);

        if (queryStatements == null)
        {
            synchronized (this)
            {
                if (queryStatements == null)
                {
                    JavaDriverClient jclient = settings.getJavaDriverClient();

                    Map<String, PreparedStatement> stmts = new HashMap<>();
<<<<<<< HEAD
                    Map<String, Integer> tids = new HashMap<>();
=======
>>>>>>> 0f67b540
                    Map<String, SchemaQuery.ArgSelect> args = new HashMap<>();
                    for (Map.Entry<String, StressYaml.QueryDef> e : queries.entrySet())
                    {
                        stmts.put(e.getKey().toLowerCase(), jclient.prepare(e.getValue().cql));
                        args.put(e.getKey().toLowerCase(), e.getValue().fields == null
                                                                 ? SchemaQuery.ArgSelect.MULTIROW
                                                                 : SchemaQuery.ArgSelect.valueOf(e.getValue().fields.toUpperCase()));
                    }
                    queryStatements = stmts;
                    argSelects = args;
                }
            }
        }

        return new SchemaQuery(timer, settings, generator, seeds, queryStatements.get(name), settings.command.consistencyLevel, argSelects.get(name));
    }

    public Operation getBulkReadQueries(String name, Timer timer, StressSettings settings, TokenRangeIterator tokenRangeIterator, boolean isWarmup)
    {
        StressYaml.TokenRangeQueryDef def = tokenRangeQueries.get(name);
        if (def == null)
            throw new IllegalArgumentException("No bulk read query defined with name " + name);

        return new TokenRangeQuery(timer, settings, tableMetaData, tokenRangeIterator, def, isWarmup);
    }


    public PartitionGenerator getOfflineGenerator()
    {
        CFMetaData cfMetaData = CFMetaData.compile(tableCql, keyspaceName);

        //Add missing column configs
        Iterator<ColumnDefinition> it = cfMetaData.allColumnsInSelectOrder();
        while (it.hasNext())
        {
            ColumnDefinition c = it.next();
            if (!columnConfigs.containsKey(c.name.toString()))
                columnConfigs.put(c.name.toString(), new GeneratorConfig(seedStr + c.name.toString(), null, null, null));
        }

        List<Generator> partitionColumns = cfMetaData.partitionKeyColumns().stream()
                                                     .map(c -> new ColumnInfo(c.name.toString(), c.type.asCQL3Type().toString(), "", columnConfigs.get(c.name.toString())))
                                                     .map(c -> c.getGenerator())
                                                     .collect(Collectors.toList());

        List<Generator> clusteringColumns = cfMetaData.clusteringColumns().stream()
                                                             .map(c -> new ColumnInfo(c.name.toString(), c.type.asCQL3Type().toString(), "", columnConfigs.get(c.name.toString())))
                                                             .map(c -> c.getGenerator())
                                                             .collect(Collectors.toList());

        List<Generator> regularColumns = com.google.common.collect.Lists.newArrayList(cfMetaData.partitionColumns().selectOrderIterator()).stream()
                                                                                                             .map(c -> new ColumnInfo(c.name.toString(), c.type.asCQL3Type().toString(), "", columnConfigs.get(c.name.toString())))
                                                                                                             .map(c -> c.getGenerator())
                                                                                                             .collect(Collectors.toList());

        return new PartitionGenerator(partitionColumns, clusteringColumns, regularColumns, PartitionGenerator.Order.ARBITRARY);
    }

    public CreateTableStatement.RawStatement getCreateStatement()
    {
        CreateTableStatement.RawStatement createStatement = QueryProcessor.parseStatement(tableCql, CreateTableStatement.RawStatement.class, "CREATE TABLE");
        createStatement.prepareKeyspace(keyspaceName);

        return createStatement;
    }

    public SchemaInsert getOfflineInsert(Timer timer, PartitionGenerator generator, SeedManager seedManager, StressSettings settings)
    {
        assert tableCql != null;

        CFMetaData cfMetaData = CFMetaData.compile(tableCql, keyspaceName);

        List<ColumnDefinition> allColumns = com.google.common.collect.Lists.newArrayList(cfMetaData.allColumnsInSelectOrder());

        StringBuilder sb = new StringBuilder();
        sb.append("INSERT INTO ").append(quoteIdentifier(keyspaceName)).append(".").append(quoteIdentifier(tableName)).append(" (");
        StringBuilder value = new StringBuilder();
        for (ColumnDefinition c : allColumns)
        {
            sb.append(quoteIdentifier(c.name.toString())).append(", ");
            value.append("?, ");
        }
        sb.delete(sb.lastIndexOf(","), sb.length());
        value.delete(value.lastIndexOf(","), value.length());
        sb.append(") ").append("values(").append(value).append(')');


        if (insert == null)
            insert = new HashMap<>();
        lowerCase(insert);

        partitions = select(settings.insert.batchsize, "partitions", "fixed(1)", insert, OptionDistribution.BUILDER);
        selectchance = select(settings.insert.selectRatio, "select", "fixed(1)/1", insert, OptionRatioDistribution.BUILDER);
        rowPopulation = select(settings.insert.rowPopulationRatio, "row-population", "fixed(1)/1", insert, OptionRatioDistribution.BUILDER);

        if (generator.maxRowCount > 100 * 1000 * 1000)
            System.err.printf("WARNING: You have defined a schema that permits very large partitions (%.0f max rows (>100M))%n", generator.maxRowCount);

        String statement = sb.toString();

        //CQLTableWriter requires the keyspace name be in the create statement
        String tableCreate = tableCql.replaceFirst("\\s+\"?"+tableName+"\"?\\s+", " \""+keyspaceName+"\".\""+tableName+"\" ");


        return new SchemaInsert(timer, settings, generator, seedManager, selectchance.get(), rowPopulation.get(), statement, tableCreate);
    }

    public SchemaInsert getInsert(Timer timer, PartitionGenerator generator, SeedManager seedManager, StressSettings settings)
    {
        if (insertStatement == null)
        {
            synchronized (this)
            {
                if (insertStatement == null)
                {
                    maybeLoadSchemaInfo(settings);

                    Set<ColumnMetadata> keyColumns = com.google.common.collect.Sets.newHashSet(tableMetaData.getPrimaryKey());
                    Set<ColumnMetadata> allColumns = com.google.common.collect.Sets.newHashSet(tableMetaData.getColumns());
                    boolean isKeyOnlyTable = (keyColumns.size() == allColumns.size());
                    //With compact storage
                    if (!isKeyOnlyTable && (keyColumns.size() == (allColumns.size() - 1)))
                    {
                        com.google.common.collect.Sets.SetView diff = com.google.common.collect.Sets.difference(allColumns, keyColumns);
                        for (Object obj : diff)
                        {
                            ColumnMetadata col = (ColumnMetadata)obj;
                            isKeyOnlyTable = col.getName().isEmpty();
                            break;
                        }
                    }

                    //Non PK Columns
                    StringBuilder sb = new StringBuilder();
                    if (!isKeyOnlyTable)
                    {
                        sb.append("UPDATE ").append(quoteIdentifier(tableName)).append(" SET ");
                        //PK Columns
                        StringBuilder pred = new StringBuilder();
                        pred.append(" WHERE ");

                        boolean firstCol = true;
                        boolean firstPred = true;
                        for (ColumnMetadata c : tableMetaData.getColumns()) {

                            if (keyColumns.contains(c)) {
                                if (firstPred)
                                    firstPred = false;
                                else
                                    pred.append(" AND ");

                                pred.append(quoteIdentifier(c.getName())).append(" = ?");
                            } else {
                                if (firstCol)
                                    firstCol = false;
                                else
                                    sb.append(',');

                                sb.append(quoteIdentifier(c.getName())).append(" = ");

                                switch (c.getType().getName())
                                {
                                case SET:
                                case LIST:
                                case COUNTER:
                                    sb.append(quoteIdentifier(c.getName())).append(" + ?");
                                    break;
                                default:
                                    sb.append("?");
                                    break;
                                }
                            }
                        }

                        //Put PK predicates at the end
                        sb.append(pred);
                    }
                    else
                    {
                        sb.append("INSERT INTO ").append(quoteIdentifier(tableName)).append(" (");
                        StringBuilder value = new StringBuilder();
                        for (ColumnMetadata c : tableMetaData.getPrimaryKey())
                        {
                            sb.append(quoteIdentifier(c.getName())).append(", ");
                            value.append("?, ");
                        }
                        sb.delete(sb.lastIndexOf(","), sb.length());
                        value.delete(value.lastIndexOf(","), value.length());
                        sb.append(") ").append("values(").append(value).append(')');
                    }

                    if (insert == null)
                        insert = new HashMap<>();
                    lowerCase(insert);

                    partitions = select(settings.insert.batchsize, "partitions", "fixed(1)", insert, OptionDistribution.BUILDER);
                    selectchance = select(settings.insert.selectRatio, "select", "fixed(1)/1", insert, OptionRatioDistribution.BUILDER);
                    rowPopulation = select(settings.insert.rowPopulationRatio, "row-population", "fixed(1)/1", insert, OptionRatioDistribution.BUILDER);
                    batchType = settings.insert.batchType != null
                                ? settings.insert.batchType
                                : !insert.containsKey("batchtype")
                                  ? BatchStatement.Type.LOGGED
                                  : BatchStatement.Type.valueOf(insert.remove("batchtype"));
                    maxRowsPerBatch = select(null, "max-rows-per-batch", "fixed(100)", insert, OptionDistribution.BUILDER);
                    partitionsPerBatch = !insert.containsKey("partitions-per-batch")
                        ? SchemaInsert.PartitionsPerBatch.SINGLE
                        : SchemaInsert.PartitionsPerBatch.valueOf(insert.remove("partitions-per-batch"));

                    if (!insert.isEmpty())
                        throw new IllegalArgumentException("Unrecognised insert option(s): " + insert);

                    if (generator.maxRowCount > 100 * 1000 * 1000)
                        System.err.printf("WARNING: You have defined a schema that permits very large partitions (%.0f max rows (>100M))%n", generator.maxRowCount);

                    double maxBatchSize = minMaxBatchSize(generator, settings).getRight();

                    if (maxBatchSize > 100000)
                        System.err.printf("WARNING: You have defined a schema that permits very large batches (%.0f max rows (>100K)). This may OOM this stress client, or the server.%n", maxBatchSize);

                    JavaDriverClient client = settings.getJavaDriverClient();
                    String query = sb.toString();

                    insertStatement = client.prepare(query);
                }
            }
        }

<<<<<<< HEAD
        return new SchemaInsert(timer, settings, generator, seedManager, maxRowsPerBatch.get(), partitionsPerBatch, partitions.get(), selectchance.get(), rowPopulation.get(), insertStatement, settings.command.consistencyLevel, batchType);
=======
        return new SchemaInsert(timer, settings, generator, seedManager, partitions.get(), selectchance.get(), rowPopulation.get(), insertStatement, settings.command.consistencyLevel, batchType);
>>>>>>> 0f67b540
    }

    public List<ValidatingSchemaQuery> getValidate(Timer timer, PartitionGenerator generator, SeedManager seedManager, StressSettings settings)
    {
        if (validationFactories == null)
        {
            synchronized (this)
            {
                if (validationFactories == null)
                {
                    maybeLoadSchemaInfo(settings);
                    validationFactories = ValidatingSchemaQuery.create(tableMetaData, settings);
                }
            }
        }

        List<ValidatingSchemaQuery> queries = new ArrayList<>();
        for (ValidatingSchemaQuery.Factory factory : validationFactories)
            queries.add(factory.create(timer, settings, generator, seedManager, settings.command.consistencyLevel));
        return queries;
    }

    private static <E> E select(E first, String key, String defValue, Map<String, String> map, Function<String, E> builder)
    {
        String val = map.remove(key);

        if (first != null)
            return first;
        if (val != null && val.trim().length() > 0)
            return builder.apply(val);

        return builder.apply(defValue);
    }

    public PartitionGenerator newGenerator(StressSettings settings)
    {
        if (generatorFactory == null)
        {
            synchronized (this)
            {
                maybeCreateSchema(settings);
                maybeLoadSchemaInfo(settings);
                if (generatorFactory == null)
                    generatorFactory = new GeneratorFactory();
            }
        }

        return generatorFactory.newGenerator(settings);
    }

    private class GeneratorFactory
    {
        final List<ColumnInfo> partitionKeys = new ArrayList<>();
        final List<ColumnInfo> clusteringColumns = new ArrayList<>();
        final List<ColumnInfo> valueColumns = new ArrayList<>();

        private GeneratorFactory()
        {
            Set<ColumnMetadata> keyColumns = com.google.common.collect.Sets.newHashSet(tableMetaData.getPrimaryKey());

            for (ColumnMetadata metadata : tableMetaData.getPartitionKey())
                partitionKeys.add(new ColumnInfo(metadata.getName(), metadata.getType().getName().toString(),
                                                 metadata.getType().isCollection() ? metadata.getType().getTypeArguments().get(0).getName().toString() : "",
                                                 columnConfigs.get(metadata.getName())));
            for (ColumnMetadata metadata : tableMetaData.getClusteringColumns())
                clusteringColumns.add(new ColumnInfo(metadata.getName(), metadata.getType().getName().toString(),
                                                     metadata.getType().isCollection() ? metadata.getType().getTypeArguments().get(0).getName().toString() : "",
                                                     columnConfigs.get(metadata.getName())));
            for (ColumnMetadata metadata : tableMetaData.getColumns())
                if (!keyColumns.contains(metadata))
                    valueColumns.add(new ColumnInfo(metadata.getName(), metadata.getType().getName().toString(),
                                                    metadata.getType().isCollection() ? metadata.getType().getTypeArguments().get(0).getName().toString() : "",
                                                    columnConfigs.get(metadata.getName())));
        }

        PartitionGenerator newGenerator(StressSettings settings)
        {
            return new PartitionGenerator(get(partitionKeys), get(clusteringColumns), get(valueColumns), settings.generate.order);
        }

        List<Generator> get(List<ColumnInfo> columnInfos)
        {
            List<Generator> result = new ArrayList<>();
            for (ColumnInfo columnInfo : columnInfos)
                result.add(columnInfo.getGenerator());
            return result;
        }
    }

    static class ColumnInfo
    {
        final String name;
        final String type;
        final String collectionType;
        final GeneratorConfig config;

        ColumnInfo(String name, String type, String collectionType, GeneratorConfig config)
        {
            this.name = name;
            this.type = type;
            this.collectionType = collectionType;
            this.config = config;
        }

        Generator getGenerator()
        {
            return getGenerator(name, type, collectionType, config);
        }

        static Generator getGenerator(final String name, final String type, final String collectionType, GeneratorConfig config)
        {
            switch (type.toUpperCase())
            {
                case "ASCII":
                case "TEXT":
                case "VARCHAR":
                    return new Strings(name, config);
                case "BIGINT":
                case "COUNTER":
                    return new Longs(name, config);
                case "BLOB":
                    return new Bytes(name, config);
                case "BOOLEAN":
                    return new Booleans(name, config);
                case "DECIMAL":
                    return new BigDecimals(name, config);
                case "DOUBLE":
                    return new Doubles(name, config);
                case "FLOAT":
                    return new Floats(name, config);
                case "INET":
                    return new Inets(name, config);
                case "INT":
                    return new Integers(name, config);
                case "VARINT":
                    return new BigIntegers(name, config);
                case "TIMESTAMP":
                    return new Dates(name, config);
                case "UUID":
                    return new UUIDs(name, config);
                case "TIMEUUID":
                    return new TimeUUIDs(name, config);
                case "TINYINT":
                    return new TinyInts(name, config);
                case "SMALLINT":
                    return new SmallInts(name, config);
                case "TIME":
                    return new Times(name, config);
                case "DATE":
                    return new LocalDates(name, config);
                case "SET":
                    return new Sets(name, getGenerator(name, collectionType, null, config), config);
                case "LIST":
                    return new Lists(name, getGenerator(name, collectionType, null, config), config);
                default:
                    throw new UnsupportedOperationException("Because of this name: "+name+" if you removed it from the yaml and are still seeing this, make sure to drop table");
            }
        }
    }

    public static StressProfile load(URI file) throws IOError
    {
        try
        {
            Constructor constructor = new Constructor(StressYaml.class);

            Yaml yaml = new Yaml(constructor);

            InputStream yamlStream = file.toURL().openStream();

            if (yamlStream.available() == 0)
                throw new IOException("Unable to load yaml file from: "+file);

            StressYaml profileYaml = yaml.loadAs(yamlStream, StressYaml.class);

            StressProfile profile = new StressProfile();
            profile.init(profileYaml);

            return profile;
        }
        catch (YAMLException | IOException | RequestValidationException e)
        {
            throw new IOError(e);
        }
    }

    static <V> void lowerCase(Map<String, V> map)
    {
        List<Map.Entry<String, V>> reinsert = new ArrayList<>();
        Iterator<Map.Entry<String, V>> iter = map.entrySet().iterator();
        while (iter.hasNext())
        {
            Map.Entry<String, V> e = iter.next();
            if (!e.getKey().equalsIgnoreCase(e.getKey()))
            {
                reinsert.add(e);
                iter.remove();
            }
        }
        for (Map.Entry<String, V> e : reinsert)
            map.put(e.getKey().toLowerCase(), e.getValue());
    }

    /* Quote a identifier if it contains uppercase letters */
    private static String quoteIdentifier(String identifier)
    {
        return lowercaseAlphanumeric.matcher(identifier).matches() ? identifier : '\"'+identifier+ '\"';
    }
}<|MERGE_RESOLUTION|>--- conflicted
+++ resolved
@@ -55,10 +55,7 @@
 import org.apache.cassandra.stress.settings.*;
 import org.apache.cassandra.stress.util.JavaDriverClient;
 import org.apache.cassandra.stress.util.ResultLogger;
-<<<<<<< HEAD
 import org.apache.commons.lang3.tuple.Pair;
-=======
->>>>>>> 0f67b540
 import org.yaml.snakeyaml.Yaml;
 import org.yaml.snakeyaml.constructor.Constructor;
 import org.yaml.snakeyaml.error.YAMLException;
@@ -395,10 +392,6 @@
                     JavaDriverClient jclient = settings.getJavaDriverClient();
 
                     Map<String, PreparedStatement> stmts = new HashMap<>();
-<<<<<<< HEAD
-                    Map<String, Integer> tids = new HashMap<>();
-=======
->>>>>>> 0f67b540
                     Map<String, SchemaQuery.ArgSelect> args = new HashMap<>();
                     for (Map.Entry<String, StressYaml.QueryDef> e : queries.entrySet())
                     {
@@ -626,11 +619,7 @@
             }
         }
 
-<<<<<<< HEAD
         return new SchemaInsert(timer, settings, generator, seedManager, maxRowsPerBatch.get(), partitionsPerBatch, partitions.get(), selectchance.get(), rowPopulation.get(), insertStatement, settings.command.consistencyLevel, batchType);
-=======
-        return new SchemaInsert(timer, settings, generator, seedManager, partitions.get(), selectchance.get(), rowPopulation.get(), insertStatement, settings.command.consistencyLevel, batchType);
->>>>>>> 0f67b540
     }
 
     public List<ValidatingSchemaQuery> getValidate(Timer timer, PartitionGenerator generator, SeedManager seedManager, StressSettings settings)
