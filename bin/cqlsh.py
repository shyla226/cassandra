--- conflicted
+++ resolved
@@ -1977,15 +1977,11 @@
                          display_timestamp_format=self.display_timestamp_format,
                          display_date_format=self.display_date_format,
                          display_float_precision=self.display_float_precision,
-<<<<<<< HEAD
                          display_double_precision=self.display_double_precision,
-                         max_trace_wait=self.max_trace_wait)
-=======
                          display_timezone=self.display_timezone,
                          max_trace_wait=self.max_trace_wait, ssl=self.ssl,
                          request_timeout=self.session.default_timeout,
                          connect_timeout=self.conn.connect_timeout)
->>>>>>> 47b50b45
         subshell.cmdloop()
         f.close()
 
