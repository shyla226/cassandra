--- conflicted
+++ resolved
@@ -1,18 +1,4 @@
 4.0
-<<<<<<< HEAD
-=======
- * Use zero as default score in DynamicEndpointSnitch (CASSANDRA-14252)
- * Handle static and partition deletion properly on ThrottledUnfilteredIterator (CASSANDRA-14315)
- * NodeTool clientstats should show SSL Cipher (CASSANDRA-14322)
- * Add ability to specify driver name and version (CASSANDRA-14275)
- * Abstract streaming for pluggable storage (CASSANDRA-14115)
- * Forced incremental repairs should promote sstables if they can (CASSANDRA-14294)
- * Use Murmur3 for validation compactions (CASSANDRA-14002)
- * Comma at the end of the seed list is interpretated as localhost (CASSANDRA-14285)
- * Refactor read executor and response resolver, abstract read repair (CASSANDRA-14058)
- * Add optional startup delay to wait until peers are ready (CASSANDRA-13993)
- * Add a few options to nodetool verify (CASSANDRA-14201)
->>>>>>> f109f200
  * CVE-2017-5929 Security vulnerability and redefine default log rotation policy (CASSANDRA-14183)
  * Fix sstablemetadata date string for minLocalDeletionTime (CASSANDRA-14132)
  * Make sub-range selection for non-frozen collections return null instead of empty (CASSANDRA-14182)
@@ -185,6 +171,7 @@
  * RateBasedBackPressure unnecessarily invokes a lock on the Guava RateLimiter (CASSANDRA-14163)
  * Fix wildcard GROUP BY queries (CASSANDRA-14209)
 Merged from 3.0:
+ * Use zero as default score in DynamicEndpointSnitch (CASSANDRA-14252)
  * Adding missing WriteType enum values to v3,v4 and v5 spec (CASSANDRA-13697)
  * Fix NPE when performing comparison against a null frozen in LWT (CASSANDRA-14087)
  * Log when SSTables are deleted (CASSANDRA-14302)
