--- conflicted
+++ resolved
@@ -1,17 +1,12 @@
-<<<<<<< HEAD
-4.0
+DSE 5.2.0
+Merged from DSE 5.1:
+ * Insert default superuser role with fixed timestamp (APOLLO-18)
+Merged from 4.0:
  * Add column definition kind to dropped columns in schema (CASSANDRA-12705)
  * Add (automate) Nodetool Documentation (CASSANDRA-12672)
  * Update bundled cqlsh python driver to 3.7.0 (CASSANDRA-12736)
  * Reject invalid replication settings when creating or altering a keyspace (CASSANDRA-12681)
-
-
-3.10
-=======
-DSE 5.1.0
- * Insert default superuser role with fixed timestamp (APOLLO-18)
 Merged from 3.x:
->>>>>>> 6d5326f0
  * cqlsh fails to format collections when using aliases (CASSANDRA-11534)
  * Check for hash conflicts in prepared statements (CASSANDRA-12733)
  * Exit query parsing upon first error (CASSANDRA-12598)
