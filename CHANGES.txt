<<<<<<< HEAD
DSE 5.1.0
 * Improve compaction performance (APOLLO-123)
 * Add client warning to SASI index (APOLLO-93)
 * Cqlsh copy-from: add support for UNSET values (APOLLO-4)
 * Improve error message for incompatible authn/authz config (APOLLO-226)
 * Continuous paging (APOLLO-3, APOLLO-267, APOLLO-277, APOLLO-291)
 * Added show-queries, query-log-file and no-progress log options to cassandra-stress (APOLLO-41)
 * Allow large partition generation in cassandra-stress user mode (APOLLO-35)
 * Optimize VIntCoding and BufferedDataOutputStreamPlus (APOLLO-49)
 * Improve metrics and reduce overhead under contention (APOLLO-81)
 * Make SinglePartitionReadCommand::queriesMulticellType() faster (APOLLO-117)
 * Accept internal resource name in GRANT/REVOKE statements (APOLLO-113)
 * Improve StatementRestrictions::getPartitionKeys() execution speed (APOLLO-115)
 * Move responsibility for qualifying ks in authz stmts to IResource (APOLLO-76)
 * Insert default superuser role with fixed timestamp (APOLLO-18)
 * Make Permissions extensible (APOLLO-26)
 * Make IResource more easily extensible (APOLLO-26)
 * Add method to IAuthenticator to login by user as well as by role (APOLLO-70)
 * Add private protocol version (APOLLO-2)
Merged from DSE 5.0.x
 * Perform repair sync sequentially to avoid overloading coordinator (APOLLO-216)
 * Backport CASSANDRA-10134 Always perform collision check before joining ring (CASSANDRA-10134)
 * Backport CASSANDRA-12461 (Add pre- and post-shutdown hooks to Storage Service) (APOLLO-48)
 * Wait for remaining tasks to finish on RepairJob after task failure (APOLLO-87)
 * Allow the prepared statement cache size to be changed. (APOLLO-50)


3.12
 * More fixes to the TokenAllocator (CASSANDRA-12990)
 * Require forceful decommission if number of nodes is less than replication factor (CASSANDRA-12510)
 * Allow IN restrictions on column families with collections (CASSANDRA-12654)
 * Move to FastThreadLocalThread and FastThreadLocal (CASSANDRA-13034)
 * nodetool stopdaemon errors out (CASSANDRA-13030)
 * Log message size in trace message in OutboundTcpConnection (CASSANDRA-13028)
 * Add timeUnit Days for cassandra-stress (CASSANDRA-13029)
 * Add mutation size and batch metrics (CASSANDRA-12649)
 * Add method to get size of endpoints to TokenMetadata (CASSANDRA-12999)
 * Fix primary index calculation for SASI (CASSANDRA-12910)
 * Expose time spent waiting in thread pool queue (CASSANDRA-8398)
 * Conditionally update index built status to avoid unnecessary flushes (CASSANDRA-12969)
 * NoReplicationTokenAllocator should work with zero replication factor (CASSANDRA-12983)
 * cqlsh auto completion: refactor definition of compaction strategy options (CASSANDRA-12946)
 * Add support for arithmetic operators (CASSANDRA-11935)
 * Tables in system_distributed should not use gcgs of 0 (CASSANDRA-12954)


3.10
 * Fixed query monitoring for range queries (CASSANDRA-13050)
 * Remove outboundBindAny configuration property (CASSANDRA-12673)
 * Use correct bounds for all-data range when filtering (CASSANDRA-12666)
 * Remove timing window in test case (CASSANDRA-12875)
 * Resolve unit testing without JCE security libraries installed (CASSANDRA-12945)
 * Fix inconsistencies in cassandra-stress load balancing policy (CASSANDRA-12919)
 * Fix validation of non-frozen UDT cells (CASSANDRA-12916)
 * Don't shut down socket input/output on StreamSession (CASSANDRA-12903)
 * Fix Murmur3PartitionerTest (CASSANDRA-12858)
 * Move cqlsh syntax rules into separate module and allow easier customization (CASSANDRA-12897)
 * Fix CommitLogSegmentManagerTest (CASSANDRA-12283)
 * Fix cassandra-stress truncate option (CASSANDRA-12695)
 * Fix crossNode value when receiving messages (CASSANDRA-12791)
 * Don't load MX4J beans twice (CASSANDRA-12869)
 * Extend native protocol request flags, add versions to SUPPORTED, and introduce ProtocolVersion enum (CASSANDRA-12838)
 * Set JOINING mode when running pre-join tasks (CASSANDRA-12836)
 * remove net.mintern.primitive library due to license issue (CASSANDRA-12845)
 * Properly format IPv6 addresses when logging JMX service URL (CASSANDRA-12454)
 * Optimize the vnode allocation for single replica per DC (CASSANDRA-12777)
 * Use non-token restrictions for bounds when token restrictions are overridden (CASSANDRA-12419)
 * Fix CQLSH auto completion for PER PARTITION LIMIT (CASSANDRA-12803)
 * Use different build directories for Eclipse and Ant (CASSANDRA-12466)
 * Avoid potential AttributeError in cqlsh due to no table metadata (CASSANDRA-12815)
 * Fix RandomReplicationAwareTokenAllocatorTest.testExistingCluster (CASSANDRA-12812)
 * Upgrade commons-codec to 1.9 (CASSANDRA-12790)
 * Make the fanout size for LeveledCompactionStrategy to be configurable (CASSANDRA-11550)
 * Add duration data type (CASSANDRA-11873)
 * Fix timeout in ReplicationAwareTokenAllocatorTest (CASSANDRA-12784)
 * Improve sum aggregate functions (CASSANDRA-12417)
 * Make cassandra.yaml docs for batch_size_*_threshold_in_kb reflect changes in CASSANDRA-10876 (CASSANDRA-12761)
 * cqlsh fails to format collections when using aliases (CASSANDRA-11534)
 * Check for hash conflicts in prepared statements (CASSANDRA-12733)
 * Exit query parsing upon first error (CASSANDRA-12598)
 * Fix cassandra-stress to use single seed in UUID generation (CASSANDRA-12729)
 * CQLSSTableWriter does not allow Update statement (CASSANDRA-12450)
 * Config class uses boxed types but DD exposes primitive types (CASSANDRA-12199)
 * Add pre- and post-shutdown hooks to Storage Service (CASSANDRA-12461)
 * Add hint delivery metrics (CASSANDRA-12693)
 * Remove IndexInfo cache from FileIndexInfoRetriever (CASSANDRA-12731)
 * ColumnIndex does not reuse buffer (CASSANDRA-12502)
 * cdc column addition still breaks schema migration tasks (CASSANDRA-12697)
 * Upgrade metrics-reporter dependencies (CASSANDRA-12089)
 * Tune compaction thread count via nodetool (CASSANDRA-12248)
 * Add +=/-= shortcut syntax for update queries (CASSANDRA-12232)
 * Include repair session IDs in repair start message (CASSANDRA-12532)
 * Add a blocking task to Index, run before joining the ring (CASSANDRA-12039)
 * Fix NPE when using CQLSSTableWriter (CASSANDRA-12667)
 * Support optional backpressure strategies at the coordinator (CASSANDRA-9318)
 * Make randompartitioner work with new vnode allocation (CASSANDRA-12647)
 * Fix cassandra-stress graphing (CASSANDRA-12237)
 * Allow filtering on partition key columns for queries without secondary indexes (CASSANDRA-11031)
 * Fix Cassandra Stress reporting thread model and precision (CASSANDRA-12585)
 * Add JMH benchmarks.jar (CASSANDRA-12586)
 * Cleanup uses of AlterTableStatementColumn (CASSANDRA-12567)
 * Add keep-alive to streaming (CASSANDRA-11841)
 * Tracing payload is passed through newSession(..) (CASSANDRA-11706)
 * avoid deleting non existing sstable files and improve related log messages (CASSANDRA-12261)
 * json/yaml output format for nodetool compactionhistory (CASSANDRA-12486)
 * Retry all internode messages once after a connection is
   closed and reopened (CASSANDRA-12192)
 * Add support to rebuild from targeted replica (CASSANDRA-9875)
 * Add sequence distribution type to cassandra stress (CASSANDRA-12490)
 * "SELECT * FROM foo LIMIT ;" does not error out (CASSANDRA-12154)
 * Define executeLocally() at the ReadQuery Level (CASSANDRA-12474)
 * Extend read/write failure messages with a map of replica addresses
   to error codes in the v5 native protocol (CASSANDRA-12311)
 * Fix rebuild of SASI indexes with existing index files (CASSANDRA-12374)
 * Let DatabaseDescriptor not implicitly startup services (CASSANDRA-9054, 12550)
 * Fix clustering indexes in presence of static columns in SASI (CASSANDRA-12378)
 * Fix queries on columns with reversed type on SASI indexes (CASSANDRA-12223)
 * Added slow query log (CASSANDRA-12403)
 * Count full coordinated request against timeout (CASSANDRA-12256)
 * Allow TTL with null value on insert and update (CASSANDRA-12216)
 * Make decommission operation resumable (CASSANDRA-12008)
 * Add support to one-way targeted repair (CASSANDRA-9876)
 * Remove clientutil jar (CASSANDRA-11635)
 * Fix compaction throughput throttle (CASSANDRA-12366, CASSANDRA-12717)
 * Delay releasing Memtable memory on flush until PostFlush has finished running (CASSANDRA-12358)
 * Cassandra stress should dump all setting on startup (CASSANDRA-11914)
 * Make it possible to compact a given token range (CASSANDRA-10643)
 * Allow updating DynamicEndpointSnitch properties via JMX (CASSANDRA-12179)
 * Collect metrics on queries by consistency level (CASSANDRA-7384)
 * Add support for GROUP BY to SELECT statement (CASSANDRA-10707)
 * Deprecate memtable_cleanup_threshold and update default for memtable_flush_writers (CASSANDRA-12228)
 * Upgrade to OHC 0.4.4 (CASSANDRA-12133)
 * Add version command to cassandra-stress (CASSANDRA-12258)
 * Create compaction-stress tool (CASSANDRA-11844)
 * Garbage-collecting compaction operation and schema option (CASSANDRA-7019)
 * Add beta protocol flag for v5 native protocol (CASSANDRA-12142)
 * Support filtering on non-PRIMARY KEY columns in the CREATE
   MATERIALIZED VIEW statement's WHERE clause (CASSANDRA-10368)
 * Unify STDOUT and SYSTEMLOG logback format (CASSANDRA-12004)
 * COPY FROM should raise error for non-existing input files (CASSANDRA-12174)
 * Faster write path (CASSANDRA-12269)
 * Option to leave omitted columns in INSERT JSON unset (CASSANDRA-11424)
 * Support json/yaml output in nodetool tpstats (CASSANDRA-12035)
 * Expose metrics for successful/failed authentication attempts (CASSANDRA-10635)
 * Prepend snapshot name with "truncated" or "dropped" when a snapshot
   is taken before truncating or dropping a table (CASSANDRA-12178)
 * Optimize RestrictionSet (CASSANDRA-12153)
 * cqlsh does not automatically downgrade CQL version (CASSANDRA-12150)
 * Omit (de)serialization of state variable in UDAs (CASSANDRA-9613)
 * Create a system table to expose prepared statements (CASSANDRA-8831)
 * Reuse DataOutputBuffer from ColumnIndex (CASSANDRA-11970)
 * Remove DatabaseDescriptor dependency from SegmentedFile (CASSANDRA-11580)
 * Add supplied username to authentication error messages (CASSANDRA-12076)
 * Remove pre-startup check for open JMX port (CASSANDRA-12074)
 * Remove compaction Severity from DynamicEndpointSnitch (CASSANDRA-11738)
 * Restore resumable hints delivery (CASSANDRA-11960)
 * Properly report LWT contention (CASSANDRA-12626)
Merged from 3.0:
=======
DSE 5.0.6
 * Perform repair sync sequentially to avoid overloading coordinator (APOLLO-216)
Merged from 3.0.X
>>>>>>> 6945bb1c
 * Fix deserialization of 2.x DeletedCells (CASSANDRA-12620)
 * Add parent repair session id to anticompaction log message (CASSANDRA-12186)
 * Improve contention handling on failure to acquire MV lock for streaming and hints (CASSANDRA-12905)
 * Fix DELETE and UPDATE queries with empty IN restrictions (CASSANDRA-12829)
 * Mark MVs as built after successful bootstrap (CASSANDRA-12984)
Merged from 2.2:
 * cqlsh copy-from: encode column names to avoid primary key parsing errors (CASSANDRA-12909)
 * Temporarily fix bug that creates commit log when running offline tools (CASSANDRA-8616)
Merged from 2.1:
 * cqlsh copy-from: sort user type fields in csv (CASSANDRA-12959)

DSE 5.0.5
 * Backport CASSANDRA-10134 Always perform collision check before joining ring (CASSANDRA-10134)
 * Backport CASSANDRA-12461 (Add pre- and post-shutdown hooks to Storage Service) (APOLLO-48)
Merged from 3.0.X
 * Estimated TS drop-time histogram updated with Cell.NO_DELETION_TIME (CASSANDRA-13040)
 * Nodetool compactionstats fails with NullPointerException (CASSANDRA-13021)
 * Thread local pools never cleaned up (CASSANDRA-13033)
 * Set RPC_READY to false when draining or if a node is marked as shutdown (CASSANDRA-12781)
 * CQL often queries static columns unnecessarily (CASSANDRA-12768)
 * Make sure sstables only get committed when it's safe to discard commit log records (CASSANDRA-12956)
 * Reject default_time_to_live option when creating or altering MVs (CASSANDRA-12868)
 * Nodetool should use a more sane max heap size (CASSANDRA-12739)
 * LocalToken ensures token values are cloned on heap (CASSANDRA-12651)
 * AnticompactionRequestSerializer serializedSize is incorrect (CASSANDRA-12934)
 * Prevent reloading of logback.xml from UDF sandbox (CASSANDRA-12535)
 * Reenable HeapPool (CASSANDRA-12900)
<<<<<<< HEAD
=======
Merged from 2.2:
 * Fix DynamicEndpointSnitch noop in multi-datacenter situations (CASSANDRA-13074)
 * cqlsh copy-from: encode column names to avoid primary key parsing errors (CASSANDRA-12909)
 * Temporarily fix bug that creates commit log when running offline tools (CASSANDRA-8616)
 * Reduce granuality of OpOrder.Group during index build (CASSANDRA-12796)
 * Test bind parameters and unset parameters in InsertUpdateIfConditionTest (CASSANDRA-12980)
 * Do not specify local address on outgoing connection when listen_on_broadcast_address is set (CASSANDRA-12673)
 * Use saved tokens when setting local tokens on StorageService.joinRing (CASSANDRA-12935)
 * cqlsh: fix DESC TYPES errors (CASSANDRA-12914)
 * Fix leak on skipped SSTables in sstableupgrade (CASSANDRA-12899)
 * Avoid blocking gossip during pending range calculation (CASSANDRA-12281)
 * Fix purgeability of tombstones with max timestamp (CASSANDRA-12792)
 * Fail repair if participant dies during sync or anticompaction (CASSANDRA-12901)


DSE 5.0.4
 * Wait for remaining tasks to finish on RepairJob after task failure (APOLLO-87)
 * Allow the prepared statement cache size to be changed. (APOLLO-50)
Merged from 3.0.X
>>>>>>> 6945bb1c
 * Disallow offheap_buffers memtable allocation (CASSANDRA-11039)
 * Fix CommitLogSegmentManagerTest (CASSANDRA-12283)
 * Pass root cause to CorruptBlockException when uncompression failed (CASSANDRA-12889)
 * Batch with multiple conditional updates for the same partition causes AssertionError (CASSANDRA-12867)
 * Make AbstractReplicationStrategy extendable from outside its package (CASSANDRA-12788)
 * Don't tell users to turn off consistent rangemovements during rebuild. (CASSANDRA-12296)
 * Fix CommitLogTest.testDeleteIfNotDirty (CASSANDRA-12854)
 * Avoid deadlock due to MV lock contention (CASSANDRA-12689)
 * Fix for KeyCacheCqlTest flakiness (CASSANDRA-12801)
 * Include SSTable filename in compacting large row message (CASSANDRA-12384)
 * Fix potential socket leak (CASSANDRA-12329, CASSANDRA-12330)
 * Fix ViewTest.testCompaction (CASSANDRA-12789)
 * Improve avg aggregate functions (CASSANDRA-12417)
 * Preserve quoted reserved keyword column names in MV creation (CASSANDRA-11803)
 * nodetool stopdaemon errors out (CASSANDRA-12646)
 * Split materialized view mutations on build to prevent OOM (CASSANDRA-12268)
 * mx4j does not work in 3.0.8 (CASSANDRA-12274)
 * Abort cqlsh copy-from in case of no answer after prolonged period of time (CASSANDRA-12740)
 * Avoid sstable corrupt exception due to dropped static column (CASSANDRA-12582)
 * Make stress use client mode to avoid checking commit log size on startup (CASSANDRA-12478)
 * Fix exceptions with new vnode allocation (CASSANDRA-12715)
 * Unify drain and shutdown processes (CASSANDRA-12509)
 * Fix NPE in ComponentOfSlice.isEQ() (CASSANDRA-12706)
 * Fix failure in LogTransactionTest (CASSANDRA-12632)
 * Fix potentially incomplete non-frozen UDT values when querying with the
   full primary key specified (CASSANDRA-12605)
 * Make sure repaired tombstones are dropped when only_purge_repaired_tombstones is enabled (CASSANDRA-12703)
 * Skip writing MV mutations to commitlog on mutation.applyUnsafe() (CASSANDRA-11670)
 * Establish consistent distinction between non-existing partition and NULL value for LWTs on static columns (CASSANDRA-12060)
 * Extend ColumnIdentifier.internedInstances key to include the type that generated the byte buffer (CASSANDRA-12516)
 * Handle composite prefixes with final EOC=0 as in 2.x and refactor LegacyLayout.decodeBound (CASSANDRA-12423)
 * select_distinct_with_deletions_test failing on non-vnode environments (CASSANDRA-11126)
 * Stack Overflow returned to queries while upgrading (CASSANDRA-12527)
 * Fix legacy regex for temporary files from 2.2 (CASSANDRA-12565)
 * Add option to state current gc_grace_seconds to tools/bin/sstablemetadata (CASSANDRA-12208)
 * Fix file system race condition that may cause LogAwareFileLister to fail to classify files (CASSANDRA-11889)
 * Fix file handle leaks due to simultaneous compaction/repair and
   listing snapshots, calculating snapshot sizes, or making schema
   changes (CASSANDRA-11594)
 * Fix nodetool repair exits with 0 for some errors (CASSANDRA-12508)
 * Do not shut down BatchlogManager twice during drain (CASSANDRA-12504)
 * Disk failure policy should not be invoked on out of space (CASSANDRA-12385)
 * Calculate last compacted key on startup (CASSANDRA-6216)
 * Add schema to snapshot manifest, add USING TIMESTAMP clause to ALTER TABLE statements (CASSANDRA-7190)
 * If CF has no clustering columns, any row cache is full partition cache (CASSANDRA-12499)
 * Correct log message for statistics of offheap memtable flush (CASSANDRA-12776)
 * Explicitly set locale for string validation (CASSANDRA-12541,CASSANDRA-12542,CASSANDRA-12543,CASSANDRA-12545)
Merged from 2.2:
<<<<<<< HEAD
 * Fix DynamicEndpointSnitch noop in multi-datacenter situations (CASSANDRA-13074)
 * cqlsh copy-from: encode column names to avoid primary key parsing errors (CASSANDRA-12909)
 * Temporarily fix bug that creates commit log when running offline tools (CASSANDRA-8616)
 * Reduce granuality of OpOrder.Group during index build (CASSANDRA-12796)
 * Test bind parameters and unset parameters in InsertUpdateIfConditionTest (CASSANDRA-12980)
 * Do not specify local address on outgoing connection when listen_on_broadcast_address is set (CASSANDRA-12673)
 * Use saved tokens when setting local tokens on StorageService.joinRing (CASSANDRA-12935)
 * cqlsh: fix DESC TYPES errors (CASSANDRA-12914)
 * Fix leak on skipped SSTables in sstableupgrade (CASSANDRA-12899)
 * Avoid blocking gossip during pending range calculation (CASSANDRA-12281)
 * Fix purgeability of tombstones with max timestamp (CASSANDRA-12792)
 * Fail repair if participant dies during sync or anticompaction (CASSANDRA-12901)
=======
 * Fix CommitLogSegmentManagerTest (CASSANDRA-12283)
>>>>>>> 6945bb1c
 * cqlsh COPY: unprotected pk values before converting them if not using prepared statements (CASSANDRA-12863)
 * Fix Util.spinAssertEquals (CASSANDRA-12283)
 * Fix potential NPE for compactionstats (CASSANDRA-12462)
 * Prepare legacy authenticate statement if credentials table initialised after node startup (CASSANDRA-12813)
 * Change cassandra.wait_for_tracing_events_timeout_secs default to 0 (CASSANDRA-12754)
 * Clean up permissions when a UDA is dropped (CASSANDRA-12720)
 * Limit colUpdateTimeDelta histogram updates to reasonable deltas (CASSANDRA-11117)
 * Fix leak errors and execution rejected exceptions when draining (CASSANDRA-12457)
 * Fix merkle tree depth calculation (CASSANDRA-12580)
 * Make Collections deserialization more robust (CASSANDRA-12618)
 * Better handle invalid system roles table (CASSANDRA-12700)
 * Fix exceptions when enabling gossip on nodes that haven't joined the ring (CASSANDRA-12253)
 * Fix authentication problem when invoking cqlsh copy from a SOURCE command (CASSANDRA-12642)
 * Decrement pending range calculator jobs counter in finally block
 * cqlshlib tests: increase default execute timeout (CASSANDRA-12481)
 * Forward writes to replacement node when replace_address != broadcast_address (CASSANDRA-8523)
 * Fail repair on non-existing table (CASSANDRA-12279)
 * Enable repair -pr and -local together (fix regression of CASSANDRA-7450) (CASSANDRA-12522)
 * Split consistent range movement flag correction (CASSANDRA-12786)
Merged from 2.1:
 * cqlsh copy-from: sort user type fields in csv (CASSANDRA-12959)
 * Don't skip sstables based on maxLocalDeletionTime (CASSANDRA-12765)


3.8, 3.9
 * Fix value skipping with counter columns (CASSANDRA-11726)
 * Fix nodetool tablestats miss SSTable count (CASSANDRA-12205)
 * Fixed flacky SSTablesIteratedTest (CASSANDRA-12282)
 * Fixed flacky SSTableRewriterTest: check file counts before calling validateCFS (CASSANDRA-12348)
 * cqlsh: Fix handling of $$-escaped strings (CASSANDRA-12189)
 * Fix SSL JMX requiring truststore containing server cert (CASSANDRA-12109)
 * RTE from new CDC column breaks in flight queries (CASSANDRA-12236)
 * Fix hdr logging for single operation workloads (CASSANDRA-12145)
 * Fix SASI PREFIX search in CONTAINS mode with partial terms (CASSANDRA-12073)
 * Increase size of flushExecutor thread pool (CASSANDRA-12071)
 * Partial revert of CASSANDRA-11971, cannot recycle buffer in SP.sendMessagesToNonlocalDC (CASSANDRA-11950)
 * Upgrade netty to 4.0.39 (CASSANDRA-12032, CASSANDRA-12034)
 * Improve details in compaction log message (CASSANDRA-12080)
 * Allow unset values in CQLSSTableWriter (CASSANDRA-11911)
 * Chunk cache to request compressor-compatible buffers if pool space is exhausted (CASSANDRA-11993)
 * Remove DatabaseDescriptor dependencies from SequentialWriter (CASSANDRA-11579)
 * Move skip_stop_words filter before stemming (CASSANDRA-12078)
 * Support seek() in EncryptedFileSegmentInputStream (CASSANDRA-11957)
 * SSTable tools mishandling LocalPartitioner (CASSANDRA-12002)
 * When SEPWorker assigned work, set thread name to match pool (CASSANDRA-11966)
 * Add cross-DC latency metrics (CASSANDRA-11596)
 * Allow terms in selection clause (CASSANDRA-10783)
 * Add bind variables to trace (CASSANDRA-11719)
 * Switch counter shards' clock to timestamps (CASSANDRA-9811)
 * Introduce HdrHistogram and response/service/wait separation to stress tool (CASSANDRA-11853)
 * entry-weighers in QueryProcessor should respect partitionKeyBindIndexes field (CASSANDRA-11718)
 * Support older ant versions (CASSANDRA-11807)
 * Estimate compressed on disk size when deciding if sstable size limit reached (CASSANDRA-11623)
 * cassandra-stress profiles should support case sensitive schemas (CASSANDRA-11546)
 * Remove DatabaseDescriptor dependency from FileUtils (CASSANDRA-11578)
 * Faster streaming (CASSANDRA-9766)
 * Add prepared query parameter to trace for "Execute CQL3 prepared query" session (CASSANDRA-11425)
 * Add repaired percentage metric (CASSANDRA-11503)
 * Add Change-Data-Capture (CASSANDRA-8844)
Merged from 3.0:
 * Fix paging for 2.x to 3.x upgrades (CASSANDRA-11195)
 * Fix clean interval not sent to commit log for empty memtable flush (CASSANDRA-12436)
 * Fix potential resource leak in RMIServerSocketFactoryImpl (CASSANDRA-12331)
 * Make sure compaction stats are updated when compaction is interrupted (CASSANDRA-12100)
 * Change commitlog and sstables to track dirty and clean intervals (CASSANDRA-11828)
 * NullPointerException during compaction on table with static columns (CASSANDRA-12336)
 * Fixed ConcurrentModificationException when reading metrics in GraphiteReporter (CASSANDRA-11823)
 * Fix upgrade of super columns on thrift (CASSANDRA-12335)
 * Fixed flacky BlacklistingCompactionsTest, switched to fixed size types and increased corruption size (CASSANDRA-12359)
 * Rerun ReplicationAwareTokenAllocatorTest on failure to avoid flakiness (CASSANDRA-12277)
 * Exception when computing read-repair for range tombstones (CASSANDRA-12263)
 * Lost counter writes in compact table and static columns (CASSANDRA-12219)
 * AssertionError with MVs on updating a row that isn't indexed due to a null value (CASSANDRA-12247)
 * Disable RR and speculative retry with EACH_QUORUM reads (CASSANDRA-11980)
 * Add option to override compaction space check (CASSANDRA-12180)
 * Faster startup by only scanning each directory for temporary files once (CASSANDRA-12114)
 * Respond with v1/v2 protocol header when responding to driver that attempts
   to connect with too low of a protocol version (CASSANDRA-11464)
 * NullPointerExpception when reading/compacting table (CASSANDRA-11988)
 * Fix problem with undeleteable rows on upgrade to new sstable format (CASSANDRA-12144)
 * Fix potential bad messaging service message for paged range reads
   within mixed-version 3.x clusters (CASSANDRA-12249)
 * Fix paging logic for deleted partitions with static columns (CASSANDRA-12107)
 * Wait until the message is being send to decide which serializer must be used (CASSANDRA-11393)
 * Fix migration of static thrift column names with non-text comparators (CASSANDRA-12147)
 * Fix upgrading sparse tables that are incorrectly marked as dense (CASSANDRA-11315)
 * Fix reverse queries ignoring range tombstones (CASSANDRA-11733)
 * Avoid potential race when rebuilding CFMetaData (CASSANDRA-12098)
 * Avoid missing sstables when getting the canonical sstables (CASSANDRA-11996)
 * Always select the live sstables when getting sstables in bounds (CASSANDRA-11944)
 * Fix column ordering of results with static columns for Thrift requests in
   a mixed 2.x/3.x cluster, also fix potential non-resolved duplication of
   those static columns in query results (CASSANDRA-12123)
 * Avoid digest mismatch with empty but static rows (CASSANDRA-12090)
 * Fix EOF exception when altering column type (CASSANDRA-11820)
 * Fix potential race in schema during new table creation (CASSANDRA-12083)
 * cqlsh: fix error handling in rare COPY FROM failure scenario (CASSANDRA-12070)
 * Disable autocompaction during drain (CASSANDRA-11878)
 * Add a metrics timer to MemtablePool and use it to track time spent blocked on memory in MemtableAllocator (CASSANDRA-11327)
 * Fix upgrading schema with super columns with non-text subcomparators (CASSANDRA-12023)
 * Add TimeWindowCompactionStrategy (CASSANDRA-9666)
 * Fix JsonTransformer output of partition with deletion info (CASSANDRA-12418)
 * Fix NPE in SSTableLoader when specifying partial directory path (CASSANDRA-12609)
Merged from 2.2:
 * Add local address entry in PropertyFileSnitch (CASSANDRA-11332)
 * cqlsh copy: fix missing counter values (CASSANDRA-12476)
 * Move migration tasks to non-periodic queue, assure flush executor shutdown after non-periodic executor (CASSANDRA-12251)
 * cqlsh copy: fixed possible race in initializing feeding thread (CASSANDRA-11701)
 * Only set broadcast_rpc_address on Ec2MultiRegionSnitch if it's not set (CASSANDRA-11357)
 * Update StorageProxy range metrics for timeouts, failures and unavailables (CASSANDRA-9507)
 * Add Sigar to classes included in clientutil.jar (CASSANDRA-11635)
 * Add decay to histograms and timers used for metrics (CASSANDRA-11752)
 * Fix hanging stream session (CASSANDRA-10992)
 * Fix INSERT JSON, fromJson() support of smallint, tinyint types (CASSANDRA-12371)
 * Restore JVM metric export for metric reporters (CASSANDRA-12312)
 * Release sstables of failed stream sessions only when outgoing transfers are finished (CASSANDRA-11345)
 * Wait for tracing events before returning response and query at same consistency level client side (CASSANDRA-11465)
 * cqlsh copyutil should get host metadata by connected address (CASSANDRA-11979)
 * Fixed cqlshlib.test.remove_test_db (CASSANDRA-12214)
 * Synchronize ThriftServer::stop() (CASSANDRA-12105)
 * Use dedicated thread for JMX notifications (CASSANDRA-12146)
 * Improve streaming synchronization and fault tolerance (CASSANDRA-11414)
 * MemoryUtil.getShort() should return an unsigned short also for architectures not supporting unaligned memory accesses (CASSANDRA-11973)
 * Allow nodetool info to run with readonly JMX access (CASSANDRA-11755)
 * Validate bloom_filter_fp_chance against lowest supported
   value when the table is created (CASSANDRA-11920)
 * Don't send erroneous NEW_NODE notifications on restart (CASSANDRA-11038)
 * StorageService shutdown hook should use a volatile variable (CASSANDRA-11984)
Merged from 2.1:
 * Add system property to set the max number of native transport requests in queue (CASSANDRA-11363)
 * Fix queries with empty ByteBuffer values in clustering column restrictions (CASSANDRA-12127) 
 * Disable passing control to post-flush after flush failure to prevent data loss (CASSANDRA-11828)
 * Allow STCS-in-L0 compactions to reduce scope with LCS (CASSANDRA-12040)
 * cannot use cql since upgrading python to 2.7.11+ (CASSANDRA-11850)
 * Fix filtering on clustering columns when 2i is used (CASSANDRA-11907)
 * Avoid stalling paxos when the paxos state expires (CASSANDRA-12043)
 * Remove finished incoming streaming connections from MessagingService (CASSANDRA-11854)
 * Don't try to get sstables for non-repairing column families (CASSANDRA-12077)
 * Avoid marking too many sstables as repaired (CASSANDRA-11696)
 * Prevent select statements with clustering key > 64k (CASSANDRA-11882)
 * Fix clock skew corrupting other nodes with paxos (CASSANDRA-11991)
 * Remove distinction between non-existing static columns and existing but null in LWTs (CASSANDRA-9842)
 * Cache local ranges when calculating repair neighbors (CASSANDRA-11934)
 * Allow LWT operation on static column with only partition keys (CASSANDRA-10532)
 * Create interval tree over canonical sstables to avoid missing sstables during streaming (CASSANDRA-11886)
 * cqlsh COPY FROM: shutdown parent cluster after forking, to avoid corrupting SSL connections (CASSANDRA-11749)


3.7
 * Support multiple folders for user defined compaction tasks (CASSANDRA-11765)
 * Fix race in CompactionStrategyManager's pause/resume (CASSANDRA-11922)
Merged from 3.0:
 * Fix legacy serialization of Thrift-generated non-compound range tombstones
   when communicating with 2.x nodes (CASSANDRA-11930)
 * Fix Directories instantiations where CFS.initialDirectories should be used (CASSANDRA-11849)
 * Avoid referencing DatabaseDescriptor in AbstractType (CASSANDRA-11912)
 * Don't use static dataDirectories field in Directories instances (CASSANDRA-11647)
 * Fix sstables not being protected from removal during index build (CASSANDRA-11905)
 * cqlsh: Suppress stack trace from Read/WriteFailures (CASSANDRA-11032)
 * Remove unneeded code to repair index summaries that have
   been improperly down-sampled (CASSANDRA-11127)
 * Avoid WriteTimeoutExceptions during commit log replay due to materialized
   view lock contention (CASSANDRA-11891)
 * Prevent OOM failures on SSTable corruption, improve tests for corruption detection (CASSANDRA-9530)
 * Use CFS.initialDirectories when clearing snapshots (CASSANDRA-11705)
 * Allow compaction strategies to disable early open (CASSANDRA-11754)
 * Refactor Materialized View code (CASSANDRA-11475)
 * Update Java Driver (CASSANDRA-11615)
Merged from 2.2:
 * Persist local metadata earlier in startup sequence (CASSANDRA-11742)
 * cqlsh: fix tab completion for case-sensitive identifiers (CASSANDRA-11664)
 * Avoid showing estimated key as -1 in tablestats (CASSANDRA-11587)
 * Fix possible race condition in CommitLog.recover (CASSANDRA-11743)
 * Enable client encryption in sstableloader with cli options (CASSANDRA-11708)
 * Possible memory leak in NIODataInputStream (CASSANDRA-11867)
 * Add seconds to cqlsh tracing session duration (CASSANDRA-11753)
 * Fix commit log replay after out-of-order flush completion (CASSANDRA-9669)
 * Prohibit Reversed Counter type as part of the PK (CASSANDRA-9395)
 * cqlsh: correctly handle non-ascii chars in error messages (CASSANDRA-11626)
Merged from 2.1:
 * Run CommitLog tests with different compression settings (CASSANDRA-9039)
 * cqlsh: apply current keyspace to source command (CASSANDRA-11152)
 * Clear out parent repair session if repair coordinator dies (CASSANDRA-11824)
 * Set default streaming_socket_timeout_in_ms to 24 hours (CASSANDRA-11840)
 * Do not consider local node a valid source during replace (CASSANDRA-11848)
 * Add message dropped tasks to nodetool netstats (CASSANDRA-11855)
 * Avoid holding SSTableReaders for duration of incremental repair (CASSANDRA-11739)


3.6
 * Correctly migrate schema for frozen UDTs during 2.x -> 3.x upgrades
   (does not affect any released versions) (CASSANDRA-11613)
 * Allow server startup if JMX is configured directly (CASSANDRA-11725)
 * Prevent direct memory OOM on buffer pool allocations (CASSANDRA-11710)
 * Enhanced Compaction Logging (CASSANDRA-10805)
 * Make prepared statement cache size configurable (CASSANDRA-11555)
 * Integrated JMX authentication and authorization (CASSANDRA-10091)
 * Add units to stress ouput (CASSANDRA-11352)
 * Fix PER PARTITION LIMIT for single and multi partitions queries (CASSANDRA-11603)
 * Add uncompressed chunk cache for RandomAccessReader (CASSANDRA-5863)
 * Clarify ClusteringPrefix hierarchy (CASSANDRA-11213)
 * Always perform collision check before joining ring (CASSANDRA-10134)
 * SSTableWriter output discrepancy (CASSANDRA-11646)
 * Fix potential timeout in NativeTransportService.testConcurrentDestroys (CASSANDRA-10756)
 * Support large partitions on the 3.0 sstable format (CASSANDRA-11206,11763)
 * Add support to rebuild from specific range (CASSANDRA-10406)
 * Optimize the overlapping lookup by calculating all the
   bounds in advance (CASSANDRA-11571)
 * Support json/yaml output in nodetool tablestats (CASSANDRA-5977)
 * (stress) Add datacenter option to -node options (CASSANDRA-11591)
 * Fix handling of empty slices (CASSANDRA-11513)
 * Make number of cores used by cqlsh COPY visible to testing code (CASSANDRA-11437)
 * Allow filtering on clustering columns for queries without secondary indexes (CASSANDRA-11310)
 * Refactor Restriction hierarchy (CASSANDRA-11354)
 * Eliminate allocations in R/W path (CASSANDRA-11421)
 * Update Netty to 4.0.36 (CASSANDRA-11567)
 * Fix PER PARTITION LIMIT for queries requiring post-query ordering (CASSANDRA-11556)
 * Allow instantiation of UDTs and tuples in UDFs (CASSANDRA-10818)
 * Support UDT in CQLSSTableWriter (CASSANDRA-10624)
 * Support for non-frozen user-defined types, updating
   individual fields of user-defined types (CASSANDRA-7423)
 * Make LZ4 compression level configurable (CASSANDRA-11051)
 * Allow per-partition LIMIT clause in CQL (CASSANDRA-7017)
 * Make custom filtering more extensible with UserExpression (CASSANDRA-11295)
 * Improve field-checking and error reporting in cassandra.yaml (CASSANDRA-10649)
 * Print CAS stats in nodetool proxyhistograms (CASSANDRA-11507)
 * More user friendly error when providing an invalid token to nodetool (CASSANDRA-9348)
 * Add static column support to SASI index (CASSANDRA-11183)
 * Support EQ/PREFIX queries in SASI CONTAINS mode without tokenization (CASSANDRA-11434)
 * Support LIKE operator in prepared statements (CASSANDRA-11456)
 * Add a command to see if a Materialized View has finished building (CASSANDRA-9967)
 * Log endpoint and port associated with streaming operation (CASSANDRA-8777)
 * Print sensible units for all log messages (CASSANDRA-9692)
 * Upgrade Netty to version 4.0.34 (CASSANDRA-11096)
 * Break the CQL grammar into separate Parser and Lexer (CASSANDRA-11372)
 * Compress only inter-dc traffic by default (CASSANDRA-8888)
 * Add metrics to track write amplification (CASSANDRA-11420)
 * cassandra-stress: cannot handle "value-less" tables (CASSANDRA-7739)
 * Add/drop multiple columns in one ALTER TABLE statement (CASSANDRA-10411)
 * Add require_endpoint_verification opt for internode encryption (CASSANDRA-9220)
 * Add auto import java.util for UDF code block (CASSANDRA-11392)
 * Add --hex-format option to nodetool getsstables (CASSANDRA-11337)
 * sstablemetadata should print sstable min/max token (CASSANDRA-7159)
 * Do not wrap CassandraException in TriggerExecutor (CASSANDRA-9421)
 * COPY TO should have higher double precision (CASSANDRA-11255)
 * Stress should exit with non-zero status after failure (CASSANDRA-10340)
 * Add client to cqlsh SHOW_SESSION (CASSANDRA-8958)
 * Fix nodetool tablestats keyspace level metrics (CASSANDRA-11226)
 * Store repair options in parent_repair_history (CASSANDRA-11244)
 * Print current leveling in sstableofflinerelevel (CASSANDRA-9588)
 * Change repair message for keyspaces with RF 1 (CASSANDRA-11203)
 * Remove hard-coded SSL cipher suites and protocols (CASSANDRA-10508)
 * Improve concurrency in CompactionStrategyManager (CASSANDRA-10099)
 * (cqlsh) interpret CQL type for formatting blobs (CASSANDRA-11274)
 * Refuse to start and print txn log information in case of disk
   corruption (CASSANDRA-10112)
 * Resolve some eclipse-warnings (CASSANDRA-11086)
 * (cqlsh) Show static columns in a different color (CASSANDRA-11059)
 * Allow to remove TTLs on table with default_time_to_live (CASSANDRA-11207)
Merged from 3.0:
 * Disallow creating view with a static column (CASSANDRA-11602)
 * Reduce the amount of object allocations caused by the getFunctions methods (CASSANDRA-11593)
 * Potential error replaying commitlog with smallint/tinyint/date/time types (CASSANDRA-11618)
 * Fix queries with filtering on counter columns (CASSANDRA-11629)
 * Improve tombstone printing in sstabledump (CASSANDRA-11655)
 * Fix paging for range queries where all clustering columns are specified (CASSANDRA-11669)
 * Don't require HEAP_NEW_SIZE to be set when using G1 (CASSANDRA-11600)
 * Fix sstabledump not showing cells after tombstone marker (CASSANDRA-11654)
 * Ignore all LocalStrategy keyspaces for streaming and other related
   operations (CASSANDRA-11627)
 * Ensure columnfilter covers indexed columns for thrift 2i queries (CASSANDRA-11523)
 * Only open one sstable scanner per sstable (CASSANDRA-11412)
 * Option to specify ProtocolVersion in cassandra-stress (CASSANDRA-11410)
 * ArithmeticException in avgFunctionForDecimal (CASSANDRA-11485)
 * LogAwareFileLister should only use OLD sstable files in current folder to determine disk consistency (CASSANDRA-11470)
 * Notify indexers of expired rows during compaction (CASSANDRA-11329)
 * Properly respond with ProtocolError when a v1/v2 native protocol
   header is received (CASSANDRA-11464)
 * Validate that num_tokens and initial_token are consistent with one another (CASSANDRA-10120)
Merged from 2.2:
 * Exit JVM if JMX server fails to startup (CASSANDRA-11540)
 * Produce a heap dump when exiting on OOM (CASSANDRA-9861)
 * Restore ability to filter on clustering columns when using a 2i (CASSANDRA-11510)
 * JSON datetime formatting needs timezone (CASSANDRA-11137)
 * Fix is_dense recalculation for Thrift-updated tables (CASSANDRA-11502)
 * Remove unnescessary file existence check during anticompaction (CASSANDRA-11660)
 * Add missing files to debian packages (CASSANDRA-11642)
 * Avoid calling Iterables::concat in loops during ModificationStatement::getFunctions (CASSANDRA-11621)
 * cqlsh: COPY FROM should use regular inserts for single statement batches and
   report errors correctly if workers processes crash on initialization (CASSANDRA-11474)
 * Always close cluster with connection in CqlRecordWriter (CASSANDRA-11553)
 * Allow only DISTINCT queries with partition keys restrictions (CASSANDRA-11339)
 * CqlConfigHelper no longer requires both a keystore and truststore to work (CASSANDRA-11532)
 * Make deprecated repair methods backward-compatible with previous notification service (CASSANDRA-11430)
 * IncomingStreamingConnection version check message wrong (CASSANDRA-11462)
Merged from 2.1:
 * Support mlockall on IBM POWER arch (CASSANDRA-11576)
 * Add option to disable use of severity in DynamicEndpointSnitch (CASSANDRA-11737)
 * cqlsh COPY FROM fails for null values with non-prepared statements (CASSANDRA-11631)
 * Make cython optional in pylib/setup.py (CASSANDRA-11630)
 * Change order of directory searching for cassandra.in.sh to favor local one (CASSANDRA-11628)
 * cqlsh COPY FROM fails with []{} chars in UDT/tuple fields/values (CASSANDRA-11633)
 * clqsh: COPY FROM throws TypeError with Cython extensions enabled (CASSANDRA-11574)
 * cqlsh: COPY FROM ignores NULL values in conversion (CASSANDRA-11549)
 * Validate levels when building LeveledScanner to avoid overlaps with orphaned sstables (CASSANDRA-9935)


3.5
 * StaticTokenTreeBuilder should respect posibility of duplicate tokens (CASSANDRA-11525)
 * Correctly fix potential assertion error during compaction (CASSANDRA-11353)
 * Avoid index segment stitching in RAM which lead to OOM on big SSTable files (CASSANDRA-11383)
 * Fix clustering and row filters for LIKE queries on clustering columns (CASSANDRA-11397)
Merged from 3.0:
 * Fix rare NPE on schema upgrade from 2.x to 3.x (CASSANDRA-10943)
 * Improve backoff policy for cqlsh COPY FROM (CASSANDRA-11320)
 * Improve IF NOT EXISTS check in CREATE INDEX (CASSANDRA-11131)
 * Upgrade ohc to 0.4.3
 * Enable SO_REUSEADDR for JMX RMI server sockets (CASSANDRA-11093)
 * Allocate merkletrees with the correct size (CASSANDRA-11390)
 * Support streaming pre-3.0 sstables (CASSANDRA-10990)
 * Add backpressure to compressed or encrypted commit log (CASSANDRA-10971)
 * SSTableExport supports secondary index tables (CASSANDRA-11330)
 * Fix sstabledump to include missing info in debug output (CASSANDRA-11321)
 * Establish and implement canonical bulk reading workload(s) (CASSANDRA-10331)
 * Fix paging for IN queries on tables without clustering columns (CASSANDRA-11208)
 * Remove recursive call from CompositesSearcher (CASSANDRA-11304)
 * Fix filtering on non-primary key columns for queries without index (CASSANDRA-6377)
 * Fix sstableloader fail when using materialized view (CASSANDRA-11275)
Merged from 2.2:
 * DatabaseDescriptor should log stacktrace in case of Eception during seed provider creation (CASSANDRA-11312)
 * Use canonical path for directory in SSTable descriptor (CASSANDRA-10587)
 * Add cassandra-stress keystore option (CASSANDRA-9325)
 * Dont mark sstables as repairing with sub range repairs (CASSANDRA-11451)
 * Notify when sstables change after cancelling compaction (CASSANDRA-11373)
 * cqlsh: COPY FROM should check that explicit column names are valid (CASSANDRA-11333)
 * Add -Dcassandra.start_gossip startup option (CASSANDRA-10809)
 * Fix UTF8Validator.validate() for modified UTF-8 (CASSANDRA-10748)
 * Clarify that now() function is calculated on the coordinator node in CQL documentation (CASSANDRA-10900)
 * Fix bloom filter sizing with LCS (CASSANDRA-11344)
 * (cqlsh) Fix error when result is 0 rows with EXPAND ON (CASSANDRA-11092)
 * Add missing newline at end of bin/cqlsh (CASSANDRA-11325)
 * Unresolved hostname leads to replace being ignored (CASSANDRA-11210)
 * Only log yaml config once, at startup (CASSANDRA-11217)
 * Reference leak with parallel repairs on the same table (CASSANDRA-11215)
Merged from 2.1:
 * Add a -j parameter to scrub/cleanup/upgradesstables to state how
   many threads to use (CASSANDRA-11179)
 * COPY FROM on large datasets: fix progress report and debug performance (CASSANDRA-11053)
 * InvalidateKeys should have a weak ref to key cache (CASSANDRA-11176)


3.4
 * (cqlsh) add cqlshrc option to always connect using ssl (CASSANDRA-10458)
 * Cleanup a few resource warnings (CASSANDRA-11085)
 * Allow custom tracing implementations (CASSANDRA-10392)
 * Extract LoaderOptions to be able to be used from outside (CASSANDRA-10637)
 * fix OnDiskIndexTest to properly treat empty ranges (CASSANDRA-11205)
 * fix TrackerTest to handle new notifications (CASSANDRA-11178)
 * add SASI validation for partitioner and complex columns (CASSANDRA-11169)
 * Add caching of encrypted credentials in PasswordAuthenticator (CASSANDRA-7715)
 * fix SASI memtable switching on flush (CASSANDRA-11159)
 * Remove duplicate offline compaction tracking (CASSANDRA-11148)
 * fix EQ semantics of analyzed SASI indexes (CASSANDRA-11130)
 * Support long name output for nodetool commands (CASSANDRA-7950)
 * Encrypted hints (CASSANDRA-11040)
 * SASI index options validation (CASSANDRA-11136)
 * Optimize disk seek using min/max column name meta data when the LIMIT clause is used
   (CASSANDRA-8180)
 * Add LIKE support to CQL3 (CASSANDRA-11067)
 * Generic Java UDF types (CASSANDRA-10819)
 * cqlsh: Include sub-second precision in timestamps by default (CASSANDRA-10428)
 * Set javac encoding to utf-8 (CASSANDRA-11077)
 * Integrate SASI index into Cassandra (CASSANDRA-10661)
 * Add --skip-flush option to nodetool snapshot
 * Skip values for non-queried columns (CASSANDRA-10657)
 * Add support for secondary indexes on static columns (CASSANDRA-8103)
 * CommitLogUpgradeTestMaker creates broken commit logs (CASSANDRA-11051)
 * Add metric for number of dropped mutations (CASSANDRA-10866)
 * Simplify row cache invalidation code (CASSANDRA-10396)
 * Support user-defined compaction through nodetool (CASSANDRA-10660)
 * Stripe view locks by key and table ID to reduce contention (CASSANDRA-10981)
 * Add nodetool gettimeout and settimeout commands (CASSANDRA-10953)
 * Add 3.0 metadata to sstablemetadata output (CASSANDRA-10838)
Merged from 3.0:
 * MV should only query complex columns included in the view (CASSANDRA-11069)
 * Failed aggregate creation breaks server permanently (CASSANDRA-11064)
 * Add sstabledump tool (CASSANDRA-7464)
 * Introduce backpressure for hints (CASSANDRA-10972)
 * Fix ClusteringPrefix not being able to read tombstone range boundaries (CASSANDRA-11158)
 * Prevent logging in sandboxed state (CASSANDRA-11033)
 * Disallow drop/alter operations of UDTs used by UDAs (CASSANDRA-10721)
 * Add query time validation method on Index (CASSANDRA-11043)
 * Avoid potential AssertionError in mixed version cluster (CASSANDRA-11128)
 * Properly handle hinted handoff after topology changes (CASSANDRA-5902)
 * AssertionError when listing sstable files on inconsistent disk state (CASSANDRA-11156)
 * Fix wrong rack counting and invalid conditions check for TokenAllocation
   (CASSANDRA-11139)
 * Avoid creating empty hint files (CASSANDRA-11090)
 * Fix leak detection strong reference loop using weak reference (CASSANDRA-11120)
 * Configurie BatchlogManager to stop delayed tasks on shutdown (CASSANDRA-11062)
 * Hadoop integration is incompatible with Cassandra Driver 3.0.0 (CASSANDRA-11001)
 * Add dropped_columns to the list of schema table so it gets handled
   properly (CASSANDRA-11050)
 * Fix NPE when using forceRepairRangeAsync without DC (CASSANDRA-11239)
Merged from 2.2:
 * Preserve order for preferred SSL cipher suites (CASSANDRA-11164)
 * Range.compareTo() violates the contract of Comparable (CASSANDRA-11216)
 * Avoid NPE when serializing ErrorMessage with null message (CASSANDRA-11167)
 * Replacing an aggregate with a new version doesn't reset INITCOND (CASSANDRA-10840)
 * (cqlsh) cqlsh cannot be called through symlink (CASSANDRA-11037)
 * fix ohc and java-driver pom dependencies in build.xml (CASSANDRA-10793)
 * Protect from keyspace dropped during repair (CASSANDRA-11065)
 * Handle adding fields to a UDT in SELECT JSON and toJson() (CASSANDRA-11146)
 * Better error message for cleanup (CASSANDRA-10991)
 * cqlsh pg-style-strings broken if line ends with ';' (CASSANDRA-11123)
 * Always persist upsampled index summaries (CASSANDRA-10512)
 * (cqlsh) Fix inconsistent auto-complete (CASSANDRA-10733)
 * Make SELECT JSON and toJson() threadsafe (CASSANDRA-11048)
 * Fix SELECT on tuple relations for mixed ASC/DESC clustering order (CASSANDRA-7281)
 * Use cloned TokenMetadata in size estimates to avoid race against membership check
   (CASSANDRA-10736)
 * (cqlsh) Support utf-8/cp65001 encoding on Windows (CASSANDRA-11030)
 * Fix paging on DISTINCT queries repeats result when first row in partition changes
   (CASSANDRA-10010)
 * (cqlsh) Support timezone conversion using pytz (CASSANDRA-10397)
 * cqlsh: change default encoding to UTF-8 (CASSANDRA-11124)
Merged from 2.1:
 * Checking if an unlogged batch is local is inefficient (CASSANDRA-11529)
 * Fix out-of-space error treatment in memtable flushing (CASSANDRA-11448).
 * Don't do defragmentation if reading from repaired sstables (CASSANDRA-10342)
 * Fix streaming_socket_timeout_in_ms not enforced (CASSANDRA-11286)
 * Avoid dropping message too quickly due to missing unit conversion (CASSANDRA-11302)
 * Don't remove FailureDetector history on removeEndpoint (CASSANDRA-10371)
 * Only notify if repair status changed (CASSANDRA-11172)
 * Use logback setting for 'cassandra -v' command (CASSANDRA-10767)
 * Fix sstableloader to unthrottle streaming by default (CASSANDRA-9714)
 * Fix incorrect warning in 'nodetool status' (CASSANDRA-10176)
 * Properly release sstable ref when doing offline scrub (CASSANDRA-10697)
 * Improve nodetool status performance for large cluster (CASSANDRA-7238)
 * Gossiper#isEnabled is not thread safe (CASSANDRA-11116)
 * Avoid major compaction mixing repaired and unrepaired sstables in DTCS (CASSANDRA-11113)
 * Make it clear what DTCS timestamp_resolution is used for (CASSANDRA-11041)
 * (cqlsh) Display milliseconds when datetime overflows (CASSANDRA-10625)


3.3
 * Avoid infinite loop if owned range is smaller than number of
   data dirs (CASSANDRA-11034)
 * Avoid bootstrap hanging when existing nodes have no data to stream (CASSANDRA-11010)
Merged from 3.0:
 * Remove double initialization of newly added tables (CASSANDRA-11027)
 * Filter keys searcher results by target range (CASSANDRA-11104)
 * Fix deserialization of legacy read commands (CASSANDRA-11087)
 * Fix incorrect computation of deletion time in sstable metadata (CASSANDRA-11102)
 * Avoid memory leak when collecting sstable metadata (CASSANDRA-11026)
 * Mutations do not block for completion under view lock contention (CASSANDRA-10779)
 * Invalidate legacy schema tables when unloading them (CASSANDRA-11071)
 * (cqlsh) handle INSERT and UPDATE statements with LWT conditions correctly
   (CASSANDRA-11003)
 * Fix DISTINCT queries in mixed version clusters (CASSANDRA-10762)
 * Migrate build status for indexes along with legacy schema (CASSANDRA-11046)
 * Ensure SSTables for legacy KEYS indexes can be read (CASSANDRA-11045)
 * Added support for IBM zSystems architecture (CASSANDRA-11054)
 * Update CQL documentation (CASSANDRA-10899)
 * Check the column name, not cell name, for dropped columns when reading
   legacy sstables (CASSANDRA-11018)
 * Don't attempt to index clustering values of static rows (CASSANDRA-11021)
 * Remove checksum files after replaying hints (CASSANDRA-10947)
 * Support passing base table metadata to custom 2i validation (CASSANDRA-10924)
 * Ensure stale index entries are purged during reads (CASSANDRA-11013)
 * (cqlsh) Also apply --connect-timeout to control connection
   timeout (CASSANDRA-10959)
 * Fix AssertionError when removing from list using UPDATE (CASSANDRA-10954)
 * Fix UnsupportedOperationException when reading old sstable with range
   tombstone (CASSANDRA-10743)
 * MV should use the maximum timestamp of the primary key (CASSANDRA-10910)
 * Fix potential assertion error during compaction (CASSANDRA-10944)
Merged from 2.2:
 * maxPurgeableTimestamp needs to check memtables too (CASSANDRA-9949)
 * Apply change to compaction throughput in real time (CASSANDRA-10025)
 * (cqlsh) encode input correctly when saving history
 * Fix potential NPE on ORDER BY queries with IN (CASSANDRA-10955)
 * Start L0 STCS-compactions even if there is a L0 -> L1 compaction
   going (CASSANDRA-10979)
 * Make UUID LSB unique per process (CASSANDRA-7925)
 * Avoid NPE when performing sstable tasks (scrub etc.) (CASSANDRA-10980)
 * Make sure client gets tombstone overwhelmed warning (CASSANDRA-9465)
 * Fix error streaming section more than 2GB (CASSANDRA-10961)
 * Histogram buckets exposed in jmx are sorted incorrectly (CASSANDRA-10975)
 * Enable GC logging by default (CASSANDRA-10140)
 * Optimize pending range computation (CASSANDRA-9258)
 * Skip commit log and saved cache directories in SSTable version startup check (CASSANDRA-10902)
 * drop/alter user should be case sensitive (CASSANDRA-10817)
Merged from 2.1:
 * test_bulk_round_trip_blogposts is failing occasionally (CASSANDRA-10938)
 * Fix isJoined return true only after becoming cluster member (CASANDRA-11007)
 * Fix bad gossip generation seen in long-running clusters (CASSANDRA-10969)
 * Avoid NPE when incremental repair fails (CASSANDRA-10909)
 * Unmark sstables compacting once they are done in cleanup/scrub/upgradesstables (CASSANDRA-10829)
 * Allow simultaneous bootstrapping with strict consistency when no vnodes are used (CASSANDRA-11005)
 * Log a message when major compaction does not result in a single file (CASSANDRA-10847)
 * (cqlsh) fix cqlsh_copy_tests when vnodes are disabled (CASSANDRA-10997)
 * (cqlsh) Add request timeout option to cqlsh (CASSANDRA-10686)
 * Avoid AssertionError while submitting hint with LWT (CASSANDRA-10477)
 * If CompactionMetadata is not in stats file, use index summary instead (CASSANDRA-10676)
 * Retry sending gossip syn multiple times during shadow round (CASSANDRA-8072)
 * Fix pending range calculation during moves (CASSANDRA-10887)
 * Sane default (200Mbps) for inter-DC streaming througput (CASSANDRA-8708)



3.2
 * Make sure tokens don't exist in several data directories (CASSANDRA-6696)
 * Add requireAuthorization method to IAuthorizer (CASSANDRA-10852)
 * Move static JVM options to conf/jvm.options file (CASSANDRA-10494)
 * Fix CassandraVersion to accept x.y version string (CASSANDRA-10931)
 * Add forceUserDefinedCleanup to allow more flexible cleanup (CASSANDRA-10708)
 * (cqlsh) allow setting TTL with COPY (CASSANDRA-9494)
 * Fix counting of received sstables in streaming (CASSANDRA-10949)
 * Implement hints compression (CASSANDRA-9428)
 * Fix potential assertion error when reading static columns (CASSANDRA-10903)
 * Fix EstimatedHistogram creation in nodetool tablehistograms (CASSANDRA-10859)
 * Establish bootstrap stream sessions sequentially (CASSANDRA-6992)
 * Sort compactionhistory output by timestamp (CASSANDRA-10464)
 * More efficient BTree removal (CASSANDRA-9991)
 * Make tablehistograms accept the same syntax as tablestats (CASSANDRA-10149)
 * Group pending compactions based on table (CASSANDRA-10718)
 * Add compressor name in sstablemetadata output (CASSANDRA-9879)
 * Fix type casting for counter columns (CASSANDRA-10824)
 * Prevent running Cassandra as root (CASSANDRA-8142)
 * bound maximum in-flight commit log replay mutation bytes to 64 megabytes (CASSANDRA-8639)
 * Normalize all scripts (CASSANDRA-10679)
 * Make compression ratio much more accurate (CASSANDRA-10225)
 * Optimize building of Clustering object when only one is created (CASSANDRA-10409)
 * Make index building pluggable (CASSANDRA-10681)
 * Add sstable flush observer (CASSANDRA-10678)
 * Improve NTS endpoints calculation (CASSANDRA-10200)
 * Improve performance of the folderSize function (CASSANDRA-10677)
 * Add support for type casting in selection clause (CASSANDRA-10310)
 * Added graphing option to cassandra-stress (CASSANDRA-7918)
 * Abort in-progress queries that time out (CASSANDRA-7392)
 * Add transparent data encryption core classes (CASSANDRA-9945)
Merged from 3.0:
 * Better handling of SSL connection errors inter-node (CASSANDRA-10816)
 * Avoid NoSuchElementException when executing empty batch (CASSANDRA-10711)
 * Avoid building PartitionUpdate in toString (CASSANDRA-10897)
 * Reduce heap spent when receiving many SSTables (CASSANDRA-10797)
 * Add back support for 3rd party auth providers to bulk loader (CASSANDRA-10873)
 * Eliminate the dependency on jgrapht for UDT resolution (CASSANDRA-10653)
 * (Hadoop) Close Clusters and Sessions in Hadoop Input/Output classes (CASSANDRA-10837)
 * Fix sstableloader not working with upper case keyspace name (CASSANDRA-10806)
Merged from 2.2:
 * jemalloc detection fails due to quoting issues in regexv (CASSANDRA-10946)
 * (cqlsh) show correct column names for empty result sets (CASSANDRA-9813)
 * Add new types to Stress (CASSANDRA-9556)
 * Add property to allow listening on broadcast interface (CASSANDRA-9748)
Merged from 2.1:
 * Match cassandra-loader options in COPY FROM (CASSANDRA-9303)
 * Fix binding to any address in CqlBulkRecordWriter (CASSANDRA-9309)
 * cqlsh fails to decode utf-8 characters for text typed columns (CASSANDRA-10875)
 * Log error when stream session fails (CASSANDRA-9294)
 * Fix bugs in commit log archiving startup behavior (CASSANDRA-10593)
 * (cqlsh) further optimise COPY FROM (CASSANDRA-9302)
 * Allow CREATE TABLE WITH ID (CASSANDRA-9179)
 * Make Stress compiles within eclipse (CASSANDRA-10807)
 * Cassandra Daemon should print JVM arguments (CASSANDRA-10764)
 * Allow cancellation of index summary redistribution (CASSANDRA-8805)


3.1.1
Merged from 3.0:
  * Fix upgrade data loss due to range tombstone deleting more data than then should
    (CASSANDRA-10822)


3.1
Merged from 3.0:
 * Avoid MV race during node decommission (CASSANDRA-10674)
 * Disable reloading of GossipingPropertyFileSnitch (CASSANDRA-9474)
 * Handle single-column deletions correction in materialized views
   when the column is part of the view primary key (CASSANDRA-10796)
 * Fix issue with datadir migration on upgrade (CASSANDRA-10788)
 * Fix bug with range tombstones on reverse queries and test coverage for
   AbstractBTreePartition (CASSANDRA-10059)
 * Remove 64k limit on collection elements (CASSANDRA-10374)
 * Remove unclear Indexer.indexes() method (CASSANDRA-10690)
 * Fix NPE on stream read error (CASSANDRA-10771)
 * Normalize cqlsh DESC output (CASSANDRA-10431)
 * Rejects partition range deletions when columns are specified (CASSANDRA-10739)
 * Fix error when saving cached key for old format sstable (CASSANDRA-10778)
 * Invalidate prepared statements on DROP INDEX (CASSANDRA-10758)
 * Fix SELECT statement with IN restrictions on partition key,
   ORDER BY and LIMIT (CASSANDRA-10729)
 * Improve stress performance over 1k threads (CASSANDRA-7217)
 * Wait for migration responses to complete before bootstrapping (CASSANDRA-10731)
 * Unable to create a function with argument of type Inet (CASSANDRA-10741)
 * Fix backward incompatibiliy in CqlInputFormat (CASSANDRA-10717)
 * Correctly preserve deletion info on updated rows when notifying indexers
   of single-row deletions (CASSANDRA-10694)
 * Notify indexers of partition delete during cleanup (CASSANDRA-10685)
 * Keep the file open in trySkipCache (CASSANDRA-10669)
 * Updated trigger example (CASSANDRA-10257)
Merged from 2.2:
 * Verify tables in pseudo-system keyspaces at startup (CASSANDRA-10761)
 * Fix IllegalArgumentException in DataOutputBuffer.reallocate for large buffers (CASSANDRA-10592)
 * Show CQL help in cqlsh in web browser (CASSANDRA-7225)
 * Serialize on disk the proper SSTable compression ratio (CASSANDRA-10775)
 * Reject index queries while the index is building (CASSANDRA-8505)
 * CQL.textile syntax incorrectly includes optional keyspace for aggregate SFUNC and FINALFUNC (CASSANDRA-10747)
 * Fix JSON update with prepared statements (CASSANDRA-10631)
 * Don't do anticompaction after subrange repair (CASSANDRA-10422)
 * Fix SimpleDateType type compatibility (CASSANDRA-10027)
 * (Hadoop) fix splits calculation (CASSANDRA-10640)
 * (Hadoop) ensure that Cluster instances are always closed (CASSANDRA-10058)
Merged from 2.1:
 * Fix Stress profile parsing on Windows (CASSANDRA-10808)
 * Fix incremental repair hang when replica is down (CASSANDRA-10288)
 * Optimize the way we check if a token is repaired in anticompaction (CASSANDRA-10768)
 * Add proper error handling to stream receiver (CASSANDRA-10774)
 * Warn or fail when changing cluster topology live (CASSANDRA-10243)
 * Status command in debian/ubuntu init script doesn't work (CASSANDRA-10213)
 * Some DROP ... IF EXISTS incorrectly result in exceptions on non-existing KS (CASSANDRA-10658)
 * DeletionTime.compareTo wrong in rare cases (CASSANDRA-10749)
 * Force encoding when computing statement ids (CASSANDRA-10755)
 * Properly reject counters as map keys (CASSANDRA-10760)
 * Fix the sstable-needs-cleanup check (CASSANDRA-10740)
 * (cqlsh) Print column names before COPY operation (CASSANDRA-8935)
 * Fix CompressedInputStream for proper cleanup (CASSANDRA-10012)
 * (cqlsh) Support counters in COPY commands (CASSANDRA-9043)
 * Try next replica if not possible to connect to primary replica on
   ColumnFamilyRecordReader (CASSANDRA-2388)
 * Limit window size in DTCS (CASSANDRA-10280)
 * sstableloader does not use MAX_HEAP_SIZE env parameter (CASSANDRA-10188)
 * (cqlsh) Improve COPY TO performance and error handling (CASSANDRA-9304)
 * Create compression chunk for sending file only (CASSANDRA-10680)
 * Forbid compact clustering column type changes in ALTER TABLE (CASSANDRA-8879)
 * Reject incremental repair with subrange repair (CASSANDRA-10422)
 * Add a nodetool command to refresh size_estimates (CASSANDRA-9579)
 * Invalidate cache after stream receive task is completed (CASSANDRA-10341)
 * Reject counter writes in CQLSSTableWriter (CASSANDRA-10258)
 * Remove superfluous COUNTER_MUTATION stage mapping (CASSANDRA-10605)


3.0
 * Fix AssertionError while flushing memtable due to materialized views
   incorrectly inserting empty rows (CASSANDRA-10614)
 * Store UDA initcond as CQL literal in the schema table, instead of a blob (CASSANDRA-10650)
 * Don't use -1 for the position of partition key in schema (CASSANDRA-10491)
 * Fix distinct queries in mixed version cluster (CASSANDRA-10573)
 * Skip sstable on clustering in names query (CASSANDRA-10571)
 * Remove value skipping as it breaks read-repair (CASSANDRA-10655)
 * Fix bootstrapping with MVs (CASSANDRA-10621)
 * Make sure EACH_QUORUM reads are using NTS (CASSANDRA-10584)
 * Fix MV replica filtering for non-NetworkTopologyStrategy (CASSANDRA-10634)
 * (Hadoop) fix CIF describeSplits() not handling 0 size estimates (CASSANDRA-10600)
 * Fix reading of legacy sstables (CASSANDRA-10590)
 * Use CQL type names in schema metadata tables (CASSANDRA-10365)
 * Guard batchlog replay against integer division by zero (CASSANDRA-9223)
 * Fix bug when adding a column to thrift with the same name than a primary key (CASSANDRA-10608)
 * Add client address argument to IAuthenticator::newSaslNegotiator (CASSANDRA-8068)
 * Fix implementation of LegacyLayout.LegacyBoundComparator (CASSANDRA-10602)
 * Don't use 'names query' read path for counters (CASSANDRA-10572)
 * Fix backward compatibility for counters (CASSANDRA-10470)
 * Remove memory_allocator paramter from cassandra.yaml (CASSANDRA-10581,10628)
 * Execute the metadata reload task of all registered indexes on CFS::reload (CASSANDRA-10604)
 * Fix thrift cas operations with defined columns (CASSANDRA-10576)
 * Fix PartitionUpdate.operationCount()for updates with static column operations (CASSANDRA-10606)
 * Fix thrift get() queries with defined columns (CASSANDRA-10586)
 * Fix marking of indexes as built and removed (CASSANDRA-10601)
 * Skip initialization of non-registered 2i instances, remove Index::getIndexName (CASSANDRA-10595)
 * Fix batches on multiple tables (CASSANDRA-10554)
 * Ensure compaction options are validated when updating KeyspaceMetadata (CASSANDRA-10569)
 * Flatten Iterator Transformation Hierarchy (CASSANDRA-9975)
 * Remove token generator (CASSANDRA-5261)
 * RolesCache should not be created for any authenticator that does not requireAuthentication (CASSANDRA-10562)
 * Fix LogTransaction checking only a single directory for files (CASSANDRA-10421)
 * Fix handling of range tombstones when reading old format sstables (CASSANDRA-10360)
 * Aggregate with Initial Condition fails with C* 3.0 (CASSANDRA-10367)
Merged from 2.2:
 * (cqlsh) show partial trace if incomplete after max_trace_wait (CASSANDRA-7645)
 * Use most up-to-date version of schema for system tables (CASSANDRA-10652)
 * Deprecate memory_allocator in cassandra.yaml (CASSANDRA-10581,10628)
 * Expose phi values from failure detector via JMX and tweak debug
   and trace logging (CASSANDRA-9526)
 * Fix IllegalArgumentException in DataOutputBuffer.reallocate for large buffers (CASSANDRA-10592)
Merged from 2.1:
 * Shutdown compaction in drain to prevent leak (CASSANDRA-10079)
 * (cqlsh) fix COPY using wrong variable name for time_format (CASSANDRA-10633)
 * Do not run SizeEstimatesRecorder if a node is not a member of the ring (CASSANDRA-9912)
 * Improve handling of dead nodes in gossip (CASSANDRA-10298)
 * Fix logback-tools.xml incorrectly configured for outputing to System.err
   (CASSANDRA-9937)
 * Fix streaming to catch exception so retry not fail (CASSANDRA-10557)
 * Add validation method to PerRowSecondaryIndex (CASSANDRA-10092)
 * Support encrypted and plain traffic on the same port (CASSANDRA-10559)
 * Do STCS in DTCS windows (CASSANDRA-10276)
 * Avoid repetition of JVM_OPTS in debian package (CASSANDRA-10251)
 * Fix potential NPE from handling result of SIM.highestSelectivityIndex (CASSANDRA-10550)
 * Fix paging issues with partitions containing only static columns data (CASSANDRA-10381)
 * Fix conditions on static columns (CASSANDRA-10264)
 * AssertionError: attempted to delete non-existing file CommitLog (CASSANDRA-10377)
 * Fix sorting for queries with an IN condition on partition key columns (CASSANDRA-10363)


3.0-rc2
 * Fix SELECT DISTINCT queries between 2.2.2 nodes and 3.0 nodes (CASSANDRA-10473)
 * Remove circular references in SegmentedFile (CASSANDRA-10543)
 * Ensure validation of indexed values only occurs once per-partition (CASSANDRA-10536)
 * Fix handling of static columns for range tombstones in thrift (CASSANDRA-10174)
 * Support empty ColumnFilter for backward compatility on empty IN (CASSANDRA-10471)
 * Remove Pig support (CASSANDRA-10542)
 * Fix LogFile throws Exception when assertion is disabled (CASSANDRA-10522)
 * Revert CASSANDRA-7486, make CMS default GC, move GC config to
   conf/jvm.options (CASSANDRA-10403)
 * Fix TeeingAppender causing some logs to be truncated/empty (CASSANDRA-10447)
 * Allow EACH_QUORUM for reads (CASSANDRA-9602)
 * Fix potential ClassCastException while upgrading (CASSANDRA-10468)
 * Fix NPE in MVs on update (CASSANDRA-10503)
 * Only include modified cell data in indexing deltas (CASSANDRA-10438)
 * Do not load keyspace when creating sstable writer (CASSANDRA-10443)
 * If node is not yet gossiping write all MV updates to batchlog only (CASSANDRA-10413)
 * Re-populate token metadata after commit log recovery (CASSANDRA-10293)
 * Provide additional metrics for materialized views (CASSANDRA-10323)
 * Flush system schema tables after local schema changes (CASSANDRA-10429)
Merged from 2.2:
 * Reduce contention getting instances of CompositeType (CASSANDRA-10433)
 * Fix the regression when using LIMIT with aggregates (CASSANDRA-10487)
 * Avoid NoClassDefFoundError during DataDescriptor initialization on windows (CASSANDRA-10412)
 * Preserve case of quoted Role & User names (CASSANDRA-10394)
 * cqlsh pg-style-strings broken (CASSANDRA-10484)
 * cqlsh prompt includes name of keyspace after failed `use` statement (CASSANDRA-10369)
Merged from 2.1:
 * (cqlsh) Distinguish negative and positive infinity in output (CASSANDRA-10523)
 * (cqlsh) allow custom time_format for COPY TO (CASSANDRA-8970)
 * Don't allow startup if the node's rack has changed (CASSANDRA-10242)
 * (cqlsh) show partial trace if incomplete after max_trace_wait (CASSANDRA-7645)
 * Allow LOCAL_JMX to be easily overridden (CASSANDRA-10275)
 * Mark nodes as dead even if they've already left (CASSANDRA-10205)


3.0.0-rc1
 * Fix mixed version read request compatibility for compact static tables
   (CASSANDRA-10373)
 * Fix paging of DISTINCT with static and IN (CASSANDRA-10354)
 * Allow MATERIALIZED VIEW's SELECT statement to restrict primary key
   columns (CASSANDRA-9664)
 * Move crc_check_chance out of compression options (CASSANDRA-9839)
 * Fix descending iteration past end of BTreeSearchIterator (CASSANDRA-10301)
 * Transfer hints to a different node on decommission (CASSANDRA-10198)
 * Check partition keys for CAS operations during stmt validation (CASSANDRA-10338)
 * Add custom query expressions to SELECT (CASSANDRA-10217)
 * Fix minor bugs in MV handling (CASSANDRA-10362)
 * Allow custom indexes with 0,1 or multiple target columns (CASSANDRA-10124)
 * Improve MV schema representation (CASSANDRA-9921)
 * Add flag to enable/disable coordinator batchlog for MV writes (CASSANDRA-10230)
 * Update cqlsh COPY for new internal driver serialization interface (CASSANDRA-10318)
 * Give index implementations more control over rebuild operations (CASSANDRA-10312)
 * Update index file format (CASSANDRA-10314)
 * Add "shadowable" row tombstones to deal with mv timestamp issues (CASSANDRA-10261)
 * CFS.loadNewSSTables() broken for pre-3.0 sstables
 * Cache selected index in read command to reduce lookups (CASSANDRA-10215)
 * Small optimizations of sstable index serialization (CASSANDRA-10232)
 * Support for both encrypted and unencrypted native transport connections (CASSANDRA-9590)
Merged from 2.2:
 * Configurable page size in cqlsh (CASSANDRA-9855)
 * Defer default role manager setup until all nodes are on 2.2+ (CASSANDRA-9761)
 * Handle missing RoleManager in config after upgrade to 2.2 (CASSANDRA-10209)
Merged from 2.1:
 * Bulk Loader API could not tolerate even node failure (CASSANDRA-10347)
 * Avoid misleading pushed notifications when multiple nodes
   share an rpc_address (CASSANDRA-10052)
 * Fix dropping undroppable when message queue is full (CASSANDRA-10113)
 * Fix potential ClassCastException during paging (CASSANDRA-10352)
 * Prevent ALTER TYPE from creating circular references (CASSANDRA-10339)
 * Fix cache handling of 2i and base tables (CASSANDRA-10155, 10359)
 * Fix NPE in nodetool compactionhistory (CASSANDRA-9758)
 * (Pig) support BulkOutputFormat as a URL parameter (CASSANDRA-7410)
 * BATCH statement is broken in cqlsh (CASSANDRA-10272)
 * (cqlsh) Make cqlsh PEP8 Compliant (CASSANDRA-10066)
 * (cqlsh) Fix error when starting cqlsh with --debug (CASSANDRA-10282)
 * Scrub, Cleanup and Upgrade do not unmark compacting until all operations
   have completed, regardless of the occurence of exceptions (CASSANDRA-10274)


3.0.0-beta2
 * Fix columns returned by AbstractBtreePartitions (CASSANDRA-10220)
 * Fix backward compatibility issue due to AbstractBounds serialization bug (CASSANDRA-9857)
 * Fix startup error when upgrading nodes (CASSANDRA-10136)
 * Base table PRIMARY KEY can be assumed to be NOT NULL in MV creation (CASSANDRA-10147)
 * Improve batchlog write patch (CASSANDRA-9673)
 * Re-apply MaterializedView updates on commitlog replay (CASSANDRA-10164)
 * Require AbstractType.isByteOrderComparable declaration in constructor (CASSANDRA-9901)
 * Avoid digest mismatch on upgrade to 3.0 (CASSANDRA-9554)
 * Fix Materialized View builder when adding multiple MVs (CASSANDRA-10156)
 * Choose better poolingOptions for protocol v4 in cassandra-stress (CASSANDRA-10182)
 * Fix LWW bug affecting Materialized Views (CASSANDRA-10197)
 * Ensures frozen sets and maps are always sorted (CASSANDRA-10162)
 * Don't deadlock when flushing CFS backed custom indexes (CASSANDRA-10181)
 * Fix double flushing of secondary index tables (CASSANDRA-10180)
 * Fix incorrect handling of range tombstones in thrift (CASSANDRA-10046)
 * Only use batchlog when paired materialized view replica is remote (CASSANDRA-10061)
 * Reuse TemporalRow when updating multiple MaterializedViews (CASSANDRA-10060)
 * Validate gc_grace_seconds for batchlog writes and MVs (CASSANDRA-9917)
 * Fix sstablerepairedset (CASSANDRA-10132)
Merged from 2.2:
 * Cancel transaction for sstables we wont redistribute index summary
   for (CASSANDRA-10270)
 * Retry snapshot deletion after compaction and gc on Windows (CASSANDRA-10222)
 * Fix failure to start with space in directory path on Windows (CASSANDRA-10239)
 * Fix repair hang when snapshot failed (CASSANDRA-10057)
 * Fall back to 1/4 commitlog volume for commitlog_total_space on small disks
   (CASSANDRA-10199)
Merged from 2.1:
 * Added configurable warning threshold for GC duration (CASSANDRA-8907)
 * Fix handling of streaming EOF (CASSANDRA-10206)
 * Only check KeyCache when it is enabled
 * Change streaming_socket_timeout_in_ms default to 1 hour (CASSANDRA-8611)
 * (cqlsh) update list of CQL keywords (CASSANDRA-9232)
 * Add nodetool gettraceprobability command (CASSANDRA-10234)
Merged from 2.0:
 * Fix rare race where older gossip states can be shadowed (CASSANDRA-10366)
 * Fix consolidating racks violating the RF contract (CASSANDRA-10238)
 * Disallow decommission when node is in drained state (CASSANDRA-8741)


2.2.1
 * Fix race during construction of commit log (CASSANDRA-10049)
 * Fix LeveledCompactionStrategyTest (CASSANDRA-9757)
 * Fix broken UnbufferedDataOutputStreamPlus.writeUTF (CASSANDRA-10203)
 * (cqlsh) default load-from-file encoding to utf-8 (CASSANDRA-9898)
 * Avoid returning Permission.NONE when failing to query users table (CASSANDRA-10168)
 * (cqlsh) add CLEAR command (CASSANDRA-10086)
 * Support string literals as Role names for compatibility (CASSANDRA-10135)
Merged from 2.1:
 * Only check KeyCache when it is enabled
 * Change streaming_socket_timeout_in_ms default to 1 hour (CASSANDRA-8611)
 * (cqlsh) update list of CQL keywords (CASSANDRA-9232)


3.0.0-beta1
 * Redesign secondary index API (CASSANDRA-9459, 7771, 9041)
 * Fix throwing ReadFailure instead of ReadTimeout on range queries (CASSANDRA-10125)
 * Rewrite hinted handoff (CASSANDRA-6230)
 * Fix query on static compact tables (CASSANDRA-10093)
 * Fix race during construction of commit log (CASSANDRA-10049)
 * Add option to only purge repaired tombstones (CASSANDRA-6434)
 * Change authorization handling for MVs (CASSANDRA-9927)
 * Add custom JMX enabled executor for UDF sandbox (CASSANDRA-10026)
 * Fix row deletion bug for Materialized Views (CASSANDRA-10014)
 * Support mixed-version clusters with Cassandra 2.1 and 2.2 (CASSANDRA-9704)
 * Fix multiple slices on RowSearchers (CASSANDRA-10002)
 * Fix bug in merging of collections (CASSANDRA-10001)
 * Optimize batchlog replay to avoid full scans (CASSANDRA-7237)
 * Repair improvements when using vnodes (CASSANDRA-5220)
 * Disable scripted UDFs by default (CASSANDRA-9889)
 * Bytecode inspection for Java-UDFs (CASSANDRA-9890)
 * Use byte to serialize MT hash length (CASSANDRA-9792)
 * Replace usage of Adler32 with CRC32 (CASSANDRA-8684)
 * Fix migration to new format from 2.1 SSTable (CASSANDRA-10006)
 * SequentialWriter should extend BufferedDataOutputStreamPlus (CASSANDRA-9500)
 * Use the same repairedAt timestamp within incremental repair session (CASSANDRA-9111)
Merged from 2.2:
 * Allow count(*) and count(1) to be use as normal aggregation (CASSANDRA-10114)
 * An NPE is thrown if the column name is unknown for an IN relation (CASSANDRA-10043)
 * Apply commit_failure_policy to more errors on startup (CASSANDRA-9749)
 * Fix histogram overflow exception (CASSANDRA-9973)
 * Route gossip messages over dedicated socket (CASSANDRA-9237)
 * Add checksum to saved cache files (CASSANDRA-9265)
 * Log warning when using an aggregate without partition key (CASSANDRA-9737)
Merged from 2.1:
 * (cqlsh) Allow encoding to be set through command line (CASSANDRA-10004)
 * Add new JMX methods to change local compaction strategy (CASSANDRA-9965)
 * Write hints for paxos commits (CASSANDRA-7342)
 * (cqlsh) Fix timestamps before 1970 on Windows, always
   use UTC for timestamp display (CASSANDRA-10000)
 * (cqlsh) Avoid overwriting new config file with old config
   when both exist (CASSANDRA-9777)
 * Release snapshot selfRef when doing snapshot repair (CASSANDRA-9998)
 * Cannot replace token does not exist - DN node removed as Fat Client (CASSANDRA-9871)
Merged from 2.0:
 * Don't cast expected bf size to an int (CASSANDRA-9959)
 * Make getFullyExpiredSSTables less expensive (CASSANDRA-9882)


3.0.0-alpha1
 * Implement proper sandboxing for UDFs (CASSANDRA-9402)
 * Simplify (and unify) cleanup of compaction leftovers (CASSANDRA-7066)
 * Allow extra schema definitions in cassandra-stress yaml (CASSANDRA-9850)
 * Metrics should use up to date nomenclature (CASSANDRA-9448)
 * Change CREATE/ALTER TABLE syntax for compression (CASSANDRA-8384)
 * Cleanup crc and adler code for java 8 (CASSANDRA-9650)
 * Storage engine refactor (CASSANDRA-8099, 9743, 9746, 9759, 9781, 9808, 9825,
   9848, 9705, 9859, 9867, 9874, 9828, 9801)
 * Update Guava to 18.0 (CASSANDRA-9653)
 * Bloom filter false positive ratio is not honoured (CASSANDRA-8413)
 * New option for cassandra-stress to leave a ratio of columns null (CASSANDRA-9522)
 * Change hinted_handoff_enabled yaml setting, JMX (CASSANDRA-9035)
 * Add algorithmic token allocation (CASSANDRA-7032)
 * Add nodetool command to replay batchlog (CASSANDRA-9547)
 * Make file buffer cache independent of paths being read (CASSANDRA-8897)
 * Remove deprecated legacy Hadoop code (CASSANDRA-9353)
 * Decommissioned nodes will not rejoin the cluster (CASSANDRA-8801)
 * Change gossip stabilization to use endpoit size (CASSANDRA-9401)
 * Change default garbage collector to G1 (CASSANDRA-7486)
 * Populate TokenMetadata early during startup (CASSANDRA-9317)
 * Undeprecate cache recentHitRate (CASSANDRA-6591)
 * Add support for selectively varint encoding fields (CASSANDRA-9499, 9865)
 * Materialized Views (CASSANDRA-6477)
Merged from 2.2:
 * Avoid grouping sstables for anticompaction with DTCS (CASSANDRA-9900)
 * UDF / UDA execution time in trace (CASSANDRA-9723)
 * Fix broken internode SSL (CASSANDRA-9884)
Merged from 2.1:
 * Add new JMX methods to change local compaction strategy (CASSANDRA-9965)
 * Fix handling of enable/disable autocompaction (CASSANDRA-9899)
 * Add consistency level to tracing ouput (CASSANDRA-9827)
 * Remove repair snapshot leftover on startup (CASSANDRA-7357)
 * Use random nodes for batch log when only 2 racks (CASSANDRA-8735)
 * Ensure atomicity inside thrift and stream session (CASSANDRA-7757)
 * Fix nodetool info error when the node is not joined (CASSANDRA-9031)
Merged from 2.0:
 * Log when messages are dropped due to cross_node_timeout (CASSANDRA-9793)
 * Don't track hotness when opening from snapshot for validation (CASSANDRA-9382)


2.2.0
 * Allow the selection of columns together with aggregates (CASSANDRA-9767)
 * Fix cqlsh copy methods and other windows specific issues (CASSANDRA-9795)
 * Don't wrap byte arrays in SequentialWriter (CASSANDRA-9797)
 * sum() and avg() functions missing for smallint and tinyint types (CASSANDRA-9671)
 * Revert CASSANDRA-9542 (allow native functions in UDA) (CASSANDRA-9771)
Merged from 2.1:
 * Fix MarshalException when upgrading superColumn family (CASSANDRA-9582)
 * Fix broken logging for "empty" flushes in Memtable (CASSANDRA-9837)
 * Handle corrupt files on startup (CASSANDRA-9686)
 * Fix clientutil jar and tests (CASSANDRA-9760)
 * (cqlsh) Allow the SSL protocol version to be specified through the
    config file or environment variables (CASSANDRA-9544)
Merged from 2.0:
 * Add tool to find why expired sstables are not getting dropped (CASSANDRA-10015)
 * Remove erroneous pending HH tasks from tpstats/jmx (CASSANDRA-9129)
 * Don't cast expected bf size to an int (CASSANDRA-9959)
 * checkForEndpointCollision fails for legitimate collisions (CASSANDRA-9765)
 * Complete CASSANDRA-8448 fix (CASSANDRA-9519)
 * Don't include auth credentials in debug log (CASSANDRA-9682)
 * Can't transition from write survey to normal mode (CASSANDRA-9740)
 * Scrub (recover) sstables even when -Index.db is missing (CASSANDRA-9591)
 * Fix growing pending background compaction (CASSANDRA-9662)


2.2.0-rc2
 * Re-enable memory-mapped I/O on Windows (CASSANDRA-9658)
 * Warn when an extra-large partition is compacted (CASSANDRA-9643)
 * (cqlsh) Allow setting the initial connection timeout (CASSANDRA-9601)
 * BulkLoader has --transport-factory option but does not use it (CASSANDRA-9675)
 * Allow JMX over SSL directly from nodetool (CASSANDRA-9090)
 * Update cqlsh for UDFs (CASSANDRA-7556)
 * Change Windows kernel default timer resolution (CASSANDRA-9634)
 * Deprected sstable2json and json2sstable (CASSANDRA-9618)
 * Allow native functions in user-defined aggregates (CASSANDRA-9542)
 * Don't repair system_distributed by default (CASSANDRA-9621)
 * Fix mixing min, max, and count aggregates for blob type (CASSANRA-9622)
 * Rename class for DATE type in Java driver (CASSANDRA-9563)
 * Duplicate compilation of UDFs on coordinator (CASSANDRA-9475)
 * Fix connection leak in CqlRecordWriter (CASSANDRA-9576)
 * Mlockall before opening system sstables & remove boot_without_jna option (CASSANDRA-9573)
 * Add functions to convert timeuuid to date or time, deprecate dateOf and unixTimestampOf (CASSANDRA-9229)
 * Make sure we cancel non-compacting sstables from LifecycleTransaction (CASSANDRA-9566)
 * Fix deprecated repair JMX API (CASSANDRA-9570)
 * Add logback metrics (CASSANDRA-9378)
 * Update and refactor ant test/test-compression to run the tests in parallel (CASSANDRA-9583)
 * Fix upgrading to new directory for secondary index (CASSANDRA-9687)
Merged from 2.1:
 * (cqlsh) Fix bad check for CQL compatibility when DESCRIBE'ing
   COMPACT STORAGE tables with no clustering columns
 * Eliminate strong self-reference chains in sstable ref tidiers (CASSANDRA-9656)
 * Ensure StreamSession uses canonical sstable reader instances (CASSANDRA-9700)
 * Ensure memtable book keeping is not corrupted in the event we shrink usage (CASSANDRA-9681)
 * Update internal python driver for cqlsh (CASSANDRA-9064)
 * Fix IndexOutOfBoundsException when inserting tuple with too many
   elements using the string literal notation (CASSANDRA-9559)
 * Enable describe on indices (CASSANDRA-7814)
 * Fix incorrect result for IN queries where column not found (CASSANDRA-9540)
 * ColumnFamilyStore.selectAndReference may block during compaction (CASSANDRA-9637)
 * Fix bug in cardinality check when compacting (CASSANDRA-9580)
 * Fix memory leak in Ref due to ConcurrentLinkedQueue.remove() behaviour (CASSANDRA-9549)
 * Make rebuild only run one at a time (CASSANDRA-9119)
Merged from 2.0:
 * Avoid NPE in AuthSuccess#decode (CASSANDRA-9727)
 * Add listen_address to system.local (CASSANDRA-9603)
 * Bug fixes to resultset metadata construction (CASSANDRA-9636)
 * Fix setting 'durable_writes' in ALTER KEYSPACE (CASSANDRA-9560)
 * Avoids ballot clash in Paxos (CASSANDRA-9649)
 * Improve trace messages for RR (CASSANDRA-9479)
 * Fix suboptimal secondary index selection when restricted
   clustering column is also indexed (CASSANDRA-9631)
 * (cqlsh) Add min_threshold to DTCS option autocomplete (CASSANDRA-9385)
 * Fix error message when attempting to create an index on a column
   in a COMPACT STORAGE table with clustering columns (CASSANDRA-9527)
 * 'WITH WITH' in alter keyspace statements causes NPE (CASSANDRA-9565)
 * Expose some internals of SelectStatement for inspection (CASSANDRA-9532)
 * ArrivalWindow should use primitives (CASSANDRA-9496)
 * Periodically submit background compaction tasks (CASSANDRA-9592)
 * Set HAS_MORE_PAGES flag to false when PagingState is null (CASSANDRA-9571)


2.2.0-rc1
 * Compressed commit log should measure compressed space used (CASSANDRA-9095)
 * Fix comparison bug in CassandraRoleManager#collectRoles (CASSANDRA-9551)
 * Add tinyint,smallint,time,date support for UDFs (CASSANDRA-9400)
 * Deprecates SSTableSimpleWriter and SSTableSimpleUnsortedWriter (CASSANDRA-9546)
 * Empty INITCOND treated as null in aggregate (CASSANDRA-9457)
 * Remove use of Cell in Thrift MapReduce classes (CASSANDRA-8609)
 * Integrate pre-release Java Driver 2.2-rc1, custom build (CASSANDRA-9493)
 * Clean up gossiper logic for old versions (CASSANDRA-9370)
 * Fix custom payload coding/decoding to match the spec (CASSANDRA-9515)
 * ant test-all results incomplete when parsed (CASSANDRA-9463)
 * Disallow frozen<> types in function arguments and return types for
   clarity (CASSANDRA-9411)
 * Static Analysis to warn on unsafe use of Autocloseable instances (CASSANDRA-9431)
 * Update commitlog archiving examples now that commitlog segments are
   not recycled (CASSANDRA-9350)
 * Extend Transactional API to sstable lifecycle management (CASSANDRA-8568)
 * (cqlsh) Add support for native protocol 4 (CASSANDRA-9399)
 * Ensure that UDF and UDAs are keyspace-isolated (CASSANDRA-9409)
 * Revert CASSANDRA-7807 (tracing completion client notifications) (CASSANDRA-9429)
 * Add ability to stop compaction by ID (CASSANDRA-7207)
 * Let CassandraVersion handle SNAPSHOT version (CASSANDRA-9438)
Merged from 2.1:
 * (cqlsh) Fix using COPY through SOURCE or -f (CASSANDRA-9083)
 * Fix occasional lack of `system` keyspace in schema tables (CASSANDRA-8487)
 * Use ProtocolError code instead of ServerError code for native protocol
   error responses to unsupported protocol versions (CASSANDRA-9451)
 * Default commitlog_sync_batch_window_in_ms changed to 2ms (CASSANDRA-9504)
 * Fix empty partition assertion in unsorted sstable writing tools (CASSANDRA-9071)
 * Ensure truncate without snapshot cannot produce corrupt responses (CASSANDRA-9388)
 * Consistent error message when a table mixes counter and non-counter
   columns (CASSANDRA-9492)
 * Avoid getting unreadable keys during anticompaction (CASSANDRA-9508)
 * (cqlsh) Better float precision by default (CASSANDRA-9224)
 * Improve estimated row count (CASSANDRA-9107)
 * Optimize range tombstone memory footprint (CASSANDRA-8603)
 * Use configured gcgs in anticompaction (CASSANDRA-9397)
Merged from 2.0:
 * Don't accumulate more range than necessary in RangeTombstone.Tracker (CASSANDRA-9486)
 * Add broadcast and rpc addresses to system.local (CASSANDRA-9436)
 * Always mark sstable suspect when corrupted (CASSANDRA-9478)
 * Add database users and permissions to CQL3 documentation (CASSANDRA-7558)
 * Allow JVM_OPTS to be passed to standalone tools (CASSANDRA-5969)
 * Fix bad condition in RangeTombstoneList (CASSANDRA-9485)
 * Fix potential StackOverflow when setting CrcCheckChance over JMX (CASSANDRA-9488)
 * Fix null static columns in pages after the first, paged reversed
   queries (CASSANDRA-8502)
 * Fix counting cache serialization in request metrics (CASSANDRA-9466)
 * Add option not to validate atoms during scrub (CASSANDRA-9406)


2.2.0-beta1
 * Introduce Transactional API for internal state changes (CASSANDRA-8984)
 * Add a flag in cassandra.yaml to enable UDFs (CASSANDRA-9404)
 * Better support of null for UDF (CASSANDRA-8374)
 * Use ecj instead of javassist for UDFs (CASSANDRA-8241)
 * faster async logback configuration for tests (CASSANDRA-9376)
 * Add `smallint` and `tinyint` data types (CASSANDRA-8951)
 * Avoid thrift schema creation when native driver is used in stress tool (CASSANDRA-9374)
 * Make Functions.declared thread-safe
 * Add client warnings to native protocol v4 (CASSANDRA-8930)
 * Allow roles cache to be invalidated (CASSANDRA-8967)
 * Upgrade Snappy (CASSANDRA-9063)
 * Don't start Thrift rpc by default (CASSANDRA-9319)
 * Only stream from unrepaired sstables with incremental repair (CASSANDRA-8267)
 * Aggregate UDFs allow SFUNC return type to differ from STYPE if FFUNC specified (CASSANDRA-9321)
 * Remove Thrift dependencies in bundled tools (CASSANDRA-8358)
 * Disable memory mapping of hsperfdata file for JVM statistics (CASSANDRA-9242)
 * Add pre-startup checks to detect potential incompatibilities (CASSANDRA-8049)
 * Distinguish between null and unset in protocol v4 (CASSANDRA-7304)
 * Add user/role permissions for user-defined functions (CASSANDRA-7557)
 * Allow cassandra config to be updated to restart daemon without unloading classes (CASSANDRA-9046)
 * Don't initialize compaction writer before checking if iter is empty (CASSANDRA-9117)
 * Don't execute any functions at prepare-time (CASSANDRA-9037)
 * Share file handles between all instances of a SegmentedFile (CASSANDRA-8893)
 * Make it possible to major compact LCS (CASSANDRA-7272)
 * Make FunctionExecutionException extend RequestExecutionException
   (CASSANDRA-9055)
 * Add support for SELECT JSON, INSERT JSON syntax and new toJson(), fromJson()
   functions (CASSANDRA-7970)
 * Optimise max purgeable timestamp calculation in compaction (CASSANDRA-8920)
 * Constrain internode message buffer sizes, and improve IO class hierarchy (CASSANDRA-8670)
 * New tool added to validate all sstables in a node (CASSANDRA-5791)
 * Push notification when tracing completes for an operation (CASSANDRA-7807)
 * Delay "node up" and "node added" notifications until native protocol server is started (CASSANDRA-8236)
 * Compressed Commit Log (CASSANDRA-6809)
 * Optimise IntervalTree (CASSANDRA-8988)
 * Add a key-value payload for third party usage (CASSANDRA-8553, 9212)
 * Bump metrics-reporter-config dependency for metrics 3.0 (CASSANDRA-8149)
 * Partition intra-cluster message streams by size, not type (CASSANDRA-8789)
 * Add WriteFailureException to native protocol, notify coordinator of
   write failures (CASSANDRA-8592)
 * Convert SequentialWriter to nio (CASSANDRA-8709)
 * Add role based access control (CASSANDRA-7653, 8650, 7216, 8760, 8849, 8761, 8850)
 * Record client ip address in tracing sessions (CASSANDRA-8162)
 * Indicate partition key columns in response metadata for prepared
   statements (CASSANDRA-7660)
 * Merge UUIDType and TimeUUIDType parse logic (CASSANDRA-8759)
 * Avoid memory allocation when searching index summary (CASSANDRA-8793)
 * Optimise (Time)?UUIDType Comparisons (CASSANDRA-8730)
 * Make CRC32Ex into a separate maven dependency (CASSANDRA-8836)
 * Use preloaded jemalloc w/ Unsafe (CASSANDRA-8714, 9197)
 * Avoid accessing partitioner through StorageProxy (CASSANDRA-8244, 8268)
 * Upgrade Metrics library and remove depricated metrics (CASSANDRA-5657)
 * Serializing Row cache alternative, fully off heap (CASSANDRA-7438)
 * Duplicate rows returned when in clause has repeated values (CASSANDRA-6706)
 * Make CassandraException unchecked, extend RuntimeException (CASSANDRA-8560)
 * Support direct buffer decompression for reads (CASSANDRA-8464)
 * DirectByteBuffer compatible LZ4 methods (CASSANDRA-7039)
 * Group sstables for anticompaction correctly (CASSANDRA-8578)
 * Add ReadFailureException to native protocol, respond
   immediately when replicas encounter errors while handling
   a read request (CASSANDRA-7886)
 * Switch CommitLogSegment from RandomAccessFile to nio (CASSANDRA-8308)
 * Allow mixing token and partition key restrictions (CASSANDRA-7016)
 * Support index key/value entries on map collections (CASSANDRA-8473)
 * Modernize schema tables (CASSANDRA-8261)
 * Support for user-defined aggregation functions (CASSANDRA-8053)
 * Fix NPE in SelectStatement with empty IN values (CASSANDRA-8419)
 * Refactor SelectStatement, return IN results in natural order instead
   of IN value list order and ignore duplicate values in partition key IN restrictions (CASSANDRA-7981)
 * Support UDTs, tuples, and collections in user-defined
   functions (CASSANDRA-7563)
 * Fix aggregate fn results on empty selection, result column name,
   and cqlsh parsing (CASSANDRA-8229)
 * Mark sstables as repaired after full repair (CASSANDRA-7586)
 * Extend Descriptor to include a format value and refactor reader/writer
   APIs (CASSANDRA-7443)
 * Integrate JMH for microbenchmarks (CASSANDRA-8151)
 * Keep sstable levels when bootstrapping (CASSANDRA-7460)
 * Add Sigar library and perform basic OS settings check on startup (CASSANDRA-7838)
 * Support for aggregation functions (CASSANDRA-4914)
 * Remove cassandra-cli (CASSANDRA-7920)
 * Accept dollar quoted strings in CQL (CASSANDRA-7769)
 * Make assassinate a first class command (CASSANDRA-7935)
 * Support IN clause on any partition key column (CASSANDRA-7855)
 * Support IN clause on any clustering column (CASSANDRA-4762)
 * Improve compaction logging (CASSANDRA-7818)
 * Remove YamlFileNetworkTopologySnitch (CASSANDRA-7917)
 * Do anticompaction in groups (CASSANDRA-6851)
 * Support user-defined functions (CASSANDRA-7395, 7526, 7562, 7740, 7781, 7929,
   7924, 7812, 8063, 7813, 7708)
 * Permit configurable timestamps with cassandra-stress (CASSANDRA-7416)
 * Move sstable RandomAccessReader to nio2, which allows using the
   FILE_SHARE_DELETE flag on Windows (CASSANDRA-4050)
 * Remove CQL2 (CASSANDRA-5918)
 * Optimize fetching multiple cells by name (CASSANDRA-6933)
 * Allow compilation in java 8 (CASSANDRA-7028)
 * Make incremental repair default (CASSANDRA-7250)
 * Enable code coverage thru JaCoCo (CASSANDRA-7226)
 * Switch external naming of 'column families' to 'tables' (CASSANDRA-4369)
 * Shorten SSTable path (CASSANDRA-6962)
 * Use unsafe mutations for most unit tests (CASSANDRA-6969)
 * Fix race condition during calculation of pending ranges (CASSANDRA-7390)
 * Fail on very large batch sizes (CASSANDRA-8011)
 * Improve concurrency of repair (CASSANDRA-6455, 8208, 9145)
 * Select optimal CRC32 implementation at runtime (CASSANDRA-8614)
 * Evaluate MurmurHash of Token once per query (CASSANDRA-7096)
 * Generalize progress reporting (CASSANDRA-8901)
 * Resumable bootstrap streaming (CASSANDRA-8838, CASSANDRA-8942)
 * Allow scrub for secondary index (CASSANDRA-5174)
 * Save repair data to system table (CASSANDRA-5839)
 * fix nodetool names that reference column families (CASSANDRA-8872)
 Merged from 2.1:
 * Warn on misuse of unlogged batches (CASSANDRA-9282)
 * Failure detector detects and ignores local pauses (CASSANDRA-9183)
 * Add utility class to support for rate limiting a given log statement (CASSANDRA-9029)
 * Add missing consistency levels to cassandra-stess (CASSANDRA-9361)
 * Fix commitlog getCompletedTasks to not increment (CASSANDRA-9339)
 * Fix for harmless exceptions logged as ERROR (CASSANDRA-8564)
 * Delete processed sstables in sstablesplit/sstableupgrade (CASSANDRA-8606)
 * Improve sstable exclusion from partition tombstones (CASSANDRA-9298)
 * Validate the indexed column rather than the cell's contents for 2i (CASSANDRA-9057)
 * Add support for top-k custom 2i queries (CASSANDRA-8717)
 * Fix error when dropping table during compaction (CASSANDRA-9251)
 * cassandra-stress supports validation operations over user profiles (CASSANDRA-8773)
 * Add support for rate limiting log messages (CASSANDRA-9029)
 * Log the partition key with tombstone warnings (CASSANDRA-8561)
 * Reduce runWithCompactionsDisabled poll interval to 1ms (CASSANDRA-9271)
 * Fix PITR commitlog replay (CASSANDRA-9195)
 * GCInspector logs very different times (CASSANDRA-9124)
 * Fix deleting from an empty list (CASSANDRA-9198)
 * Update tuple and collection types that use a user-defined type when that UDT
   is modified (CASSANDRA-9148, CASSANDRA-9192)
 * Use higher timeout for prepair and snapshot in repair (CASSANDRA-9261)
 * Fix anticompaction blocking ANTI_ENTROPY stage (CASSANDRA-9151)
 * Repair waits for anticompaction to finish (CASSANDRA-9097)
 * Fix streaming not holding ref when stream error (CASSANDRA-9295)
 * Fix canonical view returning early opened SSTables (CASSANDRA-9396)
Merged from 2.0:
 * (cqlsh) Add LOGIN command to switch users (CASSANDRA-7212)
 * Clone SliceQueryFilter in AbstractReadCommand implementations (CASSANDRA-8940)
 * Push correct protocol notification for DROP INDEX (CASSANDRA-9310)
 * token-generator - generated tokens too long (CASSANDRA-9300)
 * Fix counting of tombstones for TombstoneOverwhelmingException (CASSANDRA-9299)
 * Fix ReconnectableSnitch reconnecting to peers during upgrade (CASSANDRA-6702)
 * Include keyspace and table name in error log for collections over the size
   limit (CASSANDRA-9286)
 * Avoid potential overlap in LCS with single-partition sstables (CASSANDRA-9322)
 * Log warning message when a table is queried before the schema has fully
   propagated (CASSANDRA-9136)
 * Overload SecondaryIndex#indexes to accept the column definition (CASSANDRA-9314)
 * (cqlsh) Add SERIAL and LOCAL_SERIAL consistency levels (CASSANDRA-8051)
 * Fix index selection during rebuild with certain table layouts (CASSANDRA-9281)
 * Fix partition-level-delete-only workload accounting (CASSANDRA-9194)
 * Allow scrub to handle corrupted compressed chunks (CASSANDRA-9140)
 * Fix assertion error when resetlocalschema is run during repair (CASSANDRA-9249)
 * Disable single sstable tombstone compactions for DTCS by default (CASSANDRA-9234)
 * IncomingTcpConnection thread is not named (CASSANDRA-9262)
 * Close incoming connections when MessagingService is stopped (CASSANDRA-9238)
 * Fix streaming hang when retrying (CASSANDRA-9132)


2.1.5
 * Re-add deprecated cold_reads_to_omit param for backwards compat (CASSANDRA-9203)
 * Make anticompaction visible in compactionstats (CASSANDRA-9098)
 * Improve nodetool getendpoints documentation about the partition
   key parameter (CASSANDRA-6458)
 * Don't check other keyspaces for schema changes when an user-defined
   type is altered (CASSANDRA-9187)
 * Add generate-idea-files target to build.xml (CASSANDRA-9123)
 * Allow takeColumnFamilySnapshot to take a list of tables (CASSANDRA-8348)
 * Limit major sstable operations to their canonical representation (CASSANDRA-8669)
 * cqlsh: Add tests for INSERT and UPDATE tab completion (CASSANDRA-9125)
 * cqlsh: quote column names when needed in COPY FROM inserts (CASSANDRA-9080)
 * Do not load read meter for offline operations (CASSANDRA-9082)
 * cqlsh: Make CompositeType data readable (CASSANDRA-8919)
 * cqlsh: Fix display of triggers (CASSANDRA-9081)
 * Fix NullPointerException when deleting or setting an element by index on
   a null list collection (CASSANDRA-9077)
 * Buffer bloom filter serialization (CASSANDRA-9066)
 * Fix anti-compaction target bloom filter size (CASSANDRA-9060)
 * Make FROZEN and TUPLE unreserved keywords in CQL (CASSANDRA-9047)
 * Prevent AssertionError from SizeEstimatesRecorder (CASSANDRA-9034)
 * Avoid overwriting index summaries for sstables with an older format that
   does not support downsampling; rebuild summaries on startup when this
   is detected (CASSANDRA-8993)
 * Fix potential data loss in CompressedSequentialWriter (CASSANDRA-8949)
 * Make PasswordAuthenticator number of hashing rounds configurable (CASSANDRA-8085)
 * Fix AssertionError when binding nested collections in DELETE (CASSANDRA-8900)
 * Check for overlap with non-early sstables in LCS (CASSANDRA-8739)
 * Only calculate max purgable timestamp if we have to (CASSANDRA-8914)
 * (cqlsh) Greatly improve performance of COPY FROM (CASSANDRA-8225)
 * IndexSummary effectiveIndexInterval is now a guideline, not a rule (CASSANDRA-8993)
 * Use correct bounds for page cache eviction of compressed files (CASSANDRA-8746)
 * SSTableScanner enforces its bounds (CASSANDRA-8946)
 * Cleanup cell equality (CASSANDRA-8947)
 * Introduce intra-cluster message coalescing (CASSANDRA-8692)
 * DatabaseDescriptor throws NPE when rpc_interface is used (CASSANDRA-8839)
 * Don't check if an sstable is live for offline compactions (CASSANDRA-8841)
 * Don't set clientMode in SSTableLoader (CASSANDRA-8238)
 * Fix SSTableRewriter with disabled early open (CASSANDRA-8535)
 * Fix cassandra-stress so it respects the CL passed in user mode (CASSANDRA-8948)
 * Fix rare NPE in ColumnDefinition#hasIndexOption() (CASSANDRA-8786)
 * cassandra-stress reports per-operation statistics, plus misc (CASSANDRA-8769)
 * Add SimpleDate (cql date) and Time (cql time) types (CASSANDRA-7523)
 * Use long for key count in cfstats (CASSANDRA-8913)
 * Make SSTableRewriter.abort() more robust to failure (CASSANDRA-8832)
 * Remove cold_reads_to_omit from STCS (CASSANDRA-8860)
 * Make EstimatedHistogram#percentile() use ceil instead of floor (CASSANDRA-8883)
 * Fix top partitions reporting wrong cardinality (CASSANDRA-8834)
 * Fix rare NPE in KeyCacheSerializer (CASSANDRA-8067)
 * Pick sstables for validation as late as possible inc repairs (CASSANDRA-8366)
 * Fix commitlog getPendingTasks to not increment (CASSANDRA-8862)
 * Fix parallelism adjustment in range and secondary index queries
   when the first fetch does not satisfy the limit (CASSANDRA-8856)
 * Check if the filtered sstables is non-empty in STCS (CASSANDRA-8843)
 * Upgrade java-driver used for cassandra-stress (CASSANDRA-8842)
 * Fix CommitLog.forceRecycleAllSegments() memory access error (CASSANDRA-8812)
 * Improve assertions in Memory (CASSANDRA-8792)
 * Fix SSTableRewriter cleanup (CASSANDRA-8802)
 * Introduce SafeMemory for CompressionMetadata.Writer (CASSANDRA-8758)
 * 'nodetool info' prints exception against older node (CASSANDRA-8796)
 * Ensure SSTableReader.last corresponds exactly with the file end (CASSANDRA-8750)
 * Make SSTableWriter.openEarly more robust and obvious (CASSANDRA-8747)
 * Enforce SSTableReader.first/last (CASSANDRA-8744)
 * Cleanup SegmentedFile API (CASSANDRA-8749)
 * Avoid overlap with early compaction replacement (CASSANDRA-8683)
 * Safer Resource Management++ (CASSANDRA-8707)
 * Write partition size estimates into a system table (CASSANDRA-7688)
 * cqlsh: Fix keys() and full() collection indexes in DESCRIBE output
   (CASSANDRA-8154)
 * Show progress of streaming in nodetool netstats (CASSANDRA-8886)
 * IndexSummaryBuilder utilises offheap memory, and shares data between
   each IndexSummary opened from it (CASSANDRA-8757)
 * markCompacting only succeeds if the exact SSTableReader instances being
   marked are in the live set (CASSANDRA-8689)
 * cassandra-stress support for varint (CASSANDRA-8882)
 * Fix Adler32 digest for compressed sstables (CASSANDRA-8778)
 * Add nodetool statushandoff/statusbackup (CASSANDRA-8912)
 * Use stdout for progress and stats in sstableloader (CASSANDRA-8982)
 * Correctly identify 2i datadir from older versions (CASSANDRA-9116)
Merged from 2.0:
 * Ignore gossip SYNs after shutdown (CASSANDRA-9238)
 * Avoid overflow when calculating max sstable size in LCS (CASSANDRA-9235)
 * Make sstable blacklisting work with compression (CASSANDRA-9138)
 * Do not attempt to rebuild indexes if no index accepts any column (CASSANDRA-9196)
 * Don't initiate snitch reconnection for dead states (CASSANDRA-7292)
 * Fix ArrayIndexOutOfBoundsException in CQLSSTableWriter (CASSANDRA-8978)
 * Add shutdown gossip state to prevent timeouts during rolling restarts (CASSANDRA-8336)
 * Fix running with java.net.preferIPv6Addresses=true (CASSANDRA-9137)
 * Fix failed bootstrap/replace attempts being persisted in system.peers (CASSANDRA-9180)
 * Flush system.IndexInfo after marking index built (CASSANDRA-9128)
 * Fix updates to min/max_compaction_threshold through cassandra-cli
   (CASSANDRA-8102)
 * Don't include tmp files when doing offline relevel (CASSANDRA-9088)
 * Use the proper CAS WriteType when finishing a previous round during Paxos
   preparation (CASSANDRA-8672)
 * Avoid race in cancelling compactions (CASSANDRA-9070)
 * More aggressive check for expired sstables in DTCS (CASSANDRA-8359)
 * Fix ignored index_interval change in ALTER TABLE statements (CASSANDRA-7976)
 * Do more aggressive compaction in old time windows in DTCS (CASSANDRA-8360)
 * java.lang.AssertionError when reading saved cache (CASSANDRA-8740)
 * "disk full" when running cleanup (CASSANDRA-9036)
 * Lower logging level from ERROR to DEBUG when a scheduled schema pull
   cannot be completed due to a node being down (CASSANDRA-9032)
 * Fix MOVED_NODE client event (CASSANDRA-8516)
 * Allow overriding MAX_OUTSTANDING_REPLAY_COUNT (CASSANDRA-7533)
 * Fix malformed JMX ObjectName containing IPv6 addresses (CASSANDRA-9027)
 * (cqlsh) Allow increasing CSV field size limit through
   cqlshrc config option (CASSANDRA-8934)
 * Stop logging range tombstones when exceeding the threshold
   (CASSANDRA-8559)
 * Fix NullPointerException when nodetool getendpoints is run
   against invalid keyspaces or tables (CASSANDRA-8950)
 * Allow specifying the tmp dir (CASSANDRA-7712)
 * Improve compaction estimated tasks estimation (CASSANDRA-8904)
 * Fix duplicate up/down messages sent to native clients (CASSANDRA-7816)
 * Expose commit log archive status via JMX (CASSANDRA-8734)
 * Provide better exceptions for invalid replication strategy parameters
   (CASSANDRA-8909)
 * Fix regression in mixed single and multi-column relation support for
   SELECT statements (CASSANDRA-8613)
 * Add ability to limit number of native connections (CASSANDRA-8086)
 * Fix CQLSSTableWriter throwing exception and spawning threads
   (CASSANDRA-8808)
 * Fix MT mismatch between empty and GC-able data (CASSANDRA-8979)
 * Fix incorrect validation when snapshotting single table (CASSANDRA-8056)
 * Add offline tool to relevel sstables (CASSANDRA-8301)
 * Preserve stream ID for more protocol errors (CASSANDRA-8848)
 * Fix combining token() function with multi-column relations on
   clustering columns (CASSANDRA-8797)
 * Make CFS.markReferenced() resistant to bad refcounting (CASSANDRA-8829)
 * Fix StreamTransferTask abort/complete bad refcounting (CASSANDRA-8815)
 * Fix AssertionError when querying a DESC clustering ordered
   table with ASC ordering and paging (CASSANDRA-8767)
 * AssertionError: "Memory was freed" when running cleanup (CASSANDRA-8716)
 * Make it possible to set max_sstable_age to fractional days (CASSANDRA-8406)
 * Fix some multi-column relations with indexes on some clustering
   columns (CASSANDRA-8275)
 * Fix memory leak in SSTableSimple*Writer and SSTableReader.validate()
   (CASSANDRA-8748)
 * Throw OOM if allocating memory fails to return a valid pointer (CASSANDRA-8726)
 * Fix SSTableSimpleUnsortedWriter ConcurrentModificationException (CASSANDRA-8619)
 * 'nodetool info' prints exception against older node (CASSANDRA-8796)
 * Ensure SSTableSimpleUnsortedWriter.close() terminates if
   disk writer has crashed (CASSANDRA-8807)


2.1.4
 * Bind JMX to localhost unless explicitly configured otherwise (CASSANDRA-9085)


2.1.3
 * Fix HSHA/offheap_objects corruption (CASSANDRA-8719)
 * Upgrade libthrift to 0.9.2 (CASSANDRA-8685)
 * Don't use the shared ref in sstableloader (CASSANDRA-8704)
 * Purge internal prepared statements if related tables or
   keyspaces are dropped (CASSANDRA-8693)
 * (cqlsh) Handle unicode BOM at start of files (CASSANDRA-8638)
 * Stop compactions before exiting offline tools (CASSANDRA-8623)
 * Update tools/stress/README.txt to match current behaviour (CASSANDRA-7933)
 * Fix schema from Thrift conversion with empty metadata (CASSANDRA-8695)
 * Safer Resource Management (CASSANDRA-7705)
 * Make sure we compact highly overlapping cold sstables with
   STCS (CASSANDRA-8635)
 * rpc_interface and listen_interface generate NPE on startup when specified
   interface doesn't exist (CASSANDRA-8677)
 * Fix ArrayIndexOutOfBoundsException in nodetool cfhistograms (CASSANDRA-8514)
 * Switch from yammer metrics for nodetool cf/proxy histograms (CASSANDRA-8662)
 * Make sure we don't add tmplink files to the compaction
   strategy (CASSANDRA-8580)
 * (cqlsh) Handle maps with blob keys (CASSANDRA-8372)
 * (cqlsh) Handle DynamicCompositeType schemas correctly (CASSANDRA-8563)
 * Duplicate rows returned when in clause has repeated values (CASSANDRA-6706)
 * Add tooling to detect hot partitions (CASSANDRA-7974)
 * Fix cassandra-stress user-mode truncation of partition generation (CASSANDRA-8608)
 * Only stream from unrepaired sstables during inc repair (CASSANDRA-8267)
 * Don't allow starting multiple inc repairs on the same sstables (CASSANDRA-8316)
 * Invalidate prepared BATCH statements when related tables
   or keyspaces are dropped (CASSANDRA-8652)
 * Fix missing results in secondary index queries on collections
   with ALLOW FILTERING (CASSANDRA-8421)
 * Expose EstimatedHistogram metrics for range slices (CASSANDRA-8627)
 * (cqlsh) Escape clqshrc passwords properly (CASSANDRA-8618)
 * Fix NPE when passing wrong argument in ALTER TABLE statement (CASSANDRA-8355)
 * Pig: Refactor and deprecate CqlStorage (CASSANDRA-8599)
 * Don't reuse the same cleanup strategy for all sstables (CASSANDRA-8537)
 * Fix case-sensitivity of index name on CREATE and DROP INDEX
   statements (CASSANDRA-8365)
 * Better detection/logging for corruption in compressed sstables (CASSANDRA-8192)
 * Use the correct repairedAt value when closing writer (CASSANDRA-8570)
 * (cqlsh) Handle a schema mismatch being detected on startup (CASSANDRA-8512)
 * Properly calculate expected write size during compaction (CASSANDRA-8532)
 * Invalidate affected prepared statements when a table's columns
   are altered (CASSANDRA-7910)
 * Stress - user defined writes should populate sequentally (CASSANDRA-8524)
 * Fix regression in SSTableRewriter causing some rows to become unreadable
   during compaction (CASSANDRA-8429)
 * Run major compactions for repaired/unrepaired in parallel (CASSANDRA-8510)
 * (cqlsh) Fix compression options in DESCRIBE TABLE output when compression
   is disabled (CASSANDRA-8288)
 * (cqlsh) Fix DESCRIBE output after keyspaces are altered (CASSANDRA-7623)
 * Make sure we set lastCompactedKey correctly (CASSANDRA-8463)
 * (cqlsh) Fix output of CONSISTENCY command (CASSANDRA-8507)
 * (cqlsh) Fixed the handling of LIST statements (CASSANDRA-8370)
 * Make sstablescrub check leveled manifest again (CASSANDRA-8432)
 * Check first/last keys in sstable when giving out positions (CASSANDRA-8458)
 * Disable mmap on Windows (CASSANDRA-6993)
 * Add missing ConsistencyLevels to cassandra-stress (CASSANDRA-8253)
 * Add auth support to cassandra-stress (CASSANDRA-7985)
 * Fix ArrayIndexOutOfBoundsException when generating error message
   for some CQL syntax errors (CASSANDRA-8455)
 * Scale memtable slab allocation logarithmically (CASSANDRA-7882)
 * cassandra-stress simultaneous inserts over same seed (CASSANDRA-7964)
 * Reduce cassandra-stress sampling memory requirements (CASSANDRA-7926)
 * Ensure memtable flush cannot expire commit log entries from its future (CASSANDRA-8383)
 * Make read "defrag" async to reclaim memtables (CASSANDRA-8459)
 * Remove tmplink files for offline compactions (CASSANDRA-8321)
 * Reduce maxHintsInProgress (CASSANDRA-8415)
 * BTree updates may call provided update function twice (CASSANDRA-8018)
 * Release sstable references after anticompaction (CASSANDRA-8386)
 * Handle abort() in SSTableRewriter properly (CASSANDRA-8320)
 * Centralize shared executors (CASSANDRA-8055)
 * Fix filtering for CONTAINS (KEY) relations on frozen collection
   clustering columns when the query is restricted to a single
   partition (CASSANDRA-8203)
 * Do more aggressive entire-sstable TTL expiry checks (CASSANDRA-8243)
 * Add more log info if readMeter is null (CASSANDRA-8238)
 * add check of the system wall clock time at startup (CASSANDRA-8305)
 * Support for frozen collections (CASSANDRA-7859)
 * Fix overflow on histogram computation (CASSANDRA-8028)
 * Have paxos reuse the timestamp generation of normal queries (CASSANDRA-7801)
 * Fix incremental repair not remove parent session on remote (CASSANDRA-8291)
 * Improve JBOD disk utilization (CASSANDRA-7386)
 * Log failed host when preparing incremental repair (CASSANDRA-8228)
 * Force config client mode in CQLSSTableWriter (CASSANDRA-8281)
 * Fix sstableupgrade throws exception (CASSANDRA-8688)
 * Fix hang when repairing empty keyspace (CASSANDRA-8694)
Merged from 2.0:
 * Fix IllegalArgumentException in dynamic snitch (CASSANDRA-8448)
 * Add support for UPDATE ... IF EXISTS (CASSANDRA-8610)
 * Fix reversal of list prepends (CASSANDRA-8733)
 * Prevent non-zero default_time_to_live on tables with counters
   (CASSANDRA-8678)
 * Fix SSTableSimpleUnsortedWriter ConcurrentModificationException
   (CASSANDRA-8619)
 * Round up time deltas lower than 1ms in BulkLoader (CASSANDRA-8645)
 * Add batch remove iterator to ABSC (CASSANDRA-8414, 8666)
 * Round up time deltas lower than 1ms in BulkLoader (CASSANDRA-8645)
 * Fix isClientMode check in Keyspace (CASSANDRA-8687)
 * Use more efficient slice size for querying internal secondary
   index tables (CASSANDRA-8550)
 * Fix potentially returning deleted rows with range tombstone (CASSANDRA-8558)
 * Check for available disk space before starting a compaction (CASSANDRA-8562)
 * Fix DISTINCT queries with LIMITs or paging when some partitions
   contain only tombstones (CASSANDRA-8490)
 * Introduce background cache refreshing to permissions cache
   (CASSANDRA-8194)
 * Fix race condition in StreamTransferTask that could lead to
   infinite loops and premature sstable deletion (CASSANDRA-7704)
 * Add an extra version check to MigrationTask (CASSANDRA-8462)
 * Ensure SSTableWriter cleans up properly after failure (CASSANDRA-8499)
 * Increase bf true positive count on key cache hit (CASSANDRA-8525)
 * Move MeteredFlusher to its own thread (CASSANDRA-8485)
 * Fix non-distinct results in DISTNCT queries on static columns when
   paging is enabled (CASSANDRA-8087)
 * Move all hints related tasks to hints internal executor (CASSANDRA-8285)
 * Fix paging for multi-partition IN queries (CASSANDRA-8408)
 * Fix MOVED_NODE topology event never being emitted when a node
   moves its token (CASSANDRA-8373)
 * Fix validation of indexes in COMPACT tables (CASSANDRA-8156)
 * Avoid StackOverflowError when a large list of IN values
   is used for a clustering column (CASSANDRA-8410)
 * Fix NPE when writetime() or ttl() calls are wrapped by
   another function call (CASSANDRA-8451)
 * Fix NPE after dropping a keyspace (CASSANDRA-8332)
 * Fix error message on read repair timeouts (CASSANDRA-7947)
 * Default DTCS base_time_seconds changed to 60 (CASSANDRA-8417)
 * Refuse Paxos operation with more than one pending endpoint (CASSANDRA-8346, 8640)
 * Throw correct exception when trying to bind a keyspace or table
   name (CASSANDRA-6952)
 * Make HHOM.compact synchronized (CASSANDRA-8416)
 * cancel latency-sampling task when CF is dropped (CASSANDRA-8401)
 * don't block SocketThread for MessagingService (CASSANDRA-8188)
 * Increase quarantine delay on replacement (CASSANDRA-8260)
 * Expose off-heap memory usage stats (CASSANDRA-7897)
 * Ignore Paxos commits for truncated tables (CASSANDRA-7538)
 * Validate size of indexed column values (CASSANDRA-8280)
 * Make LCS split compaction results over all data directories (CASSANDRA-8329)
 * Fix some failing queries that use multi-column relations
   on COMPACT STORAGE tables (CASSANDRA-8264)
 * Fix InvalidRequestException with ORDER BY (CASSANDRA-8286)
 * Disable SSLv3 for POODLE (CASSANDRA-8265)
 * Fix millisecond timestamps in Tracing (CASSANDRA-8297)
 * Include keyspace name in error message when there are insufficient
   live nodes to stream from (CASSANDRA-8221)
 * Avoid overlap in L1 when L0 contains many nonoverlapping
   sstables (CASSANDRA-8211)
 * Improve PropertyFileSnitch logging (CASSANDRA-8183)
 * Add DC-aware sequential repair (CASSANDRA-8193)
 * Use live sstables in snapshot repair if possible (CASSANDRA-8312)
 * Fix hints serialized size calculation (CASSANDRA-8587)


2.1.2
 * (cqlsh) parse_for_table_meta errors out on queries with undefined
   grammars (CASSANDRA-8262)
 * (cqlsh) Fix SELECT ... TOKEN() function broken in C* 2.1.1 (CASSANDRA-8258)
 * Fix Cassandra crash when running on JDK8 update 40 (CASSANDRA-8209)
 * Optimize partitioner tokens (CASSANDRA-8230)
 * Improve compaction of repaired/unrepaired sstables (CASSANDRA-8004)
 * Make cache serializers pluggable (CASSANDRA-8096)
 * Fix issues with CONTAINS (KEY) queries on secondary indexes
   (CASSANDRA-8147)
 * Fix read-rate tracking of sstables for some queries (CASSANDRA-8239)
 * Fix default timestamp in QueryOptions (CASSANDRA-8246)
 * Set socket timeout when reading remote version (CASSANDRA-8188)
 * Refactor how we track live size (CASSANDRA-7852)
 * Make sure unfinished compaction files are removed (CASSANDRA-8124)
 * Fix shutdown when run as Windows service (CASSANDRA-8136)
 * Fix DESCRIBE TABLE with custom indexes (CASSANDRA-8031)
 * Fix race in RecoveryManagerTest (CASSANDRA-8176)
 * Avoid IllegalArgumentException while sorting sstables in
   IndexSummaryManager (CASSANDRA-8182)
 * Shutdown JVM on file descriptor exhaustion (CASSANDRA-7579)
 * Add 'die' policy for commit log and disk failure (CASSANDRA-7927)
 * Fix installing as service on Windows (CASSANDRA-8115)
 * Fix CREATE TABLE for CQL2 (CASSANDRA-8144)
 * Avoid boxing in ColumnStats min/max trackers (CASSANDRA-8109)
Merged from 2.0:
 * Correctly handle non-text column names in cql3 (CASSANDRA-8178)
 * Fix deletion for indexes on primary key columns (CASSANDRA-8206)
 * Add 'nodetool statusgossip' (CASSANDRA-8125)
 * Improve client notification that nodes are ready for requests (CASSANDRA-7510)
 * Handle negative timestamp in writetime method (CASSANDRA-8139)
 * Pig: Remove errant LIMIT clause in CqlNativeStorage (CASSANDRA-8166)
 * Throw ConfigurationException when hsha is used with the default
   rpc_max_threads setting of 'unlimited' (CASSANDRA-8116)
 * Allow concurrent writing of the same table in the same JVM using
   CQLSSTableWriter (CASSANDRA-7463)
 * Fix totalDiskSpaceUsed calculation (CASSANDRA-8205)


2.1.1
 * Fix spin loop in AtomicSortedColumns (CASSANDRA-7546)
 * Dont notify when replacing tmplink files (CASSANDRA-8157)
 * Fix validation with multiple CONTAINS clause (CASSANDRA-8131)
 * Fix validation of collections in TriggerExecutor (CASSANDRA-8146)
 * Fix IllegalArgumentException when a list of IN values containing tuples
   is passed as a single arg to a prepared statement with the v1 or v2
   protocol (CASSANDRA-8062)
 * Fix ClassCastException in DISTINCT query on static columns with
   query paging (CASSANDRA-8108)
 * Fix NPE on null nested UDT inside a set (CASSANDRA-8105)
 * Fix exception when querying secondary index on set items or map keys
   when some clustering columns are specified (CASSANDRA-8073)
 * Send proper error response when there is an error during native
   protocol message decode (CASSANDRA-8118)
 * Gossip should ignore generation numbers too far in the future (CASSANDRA-8113)
 * Fix NPE when creating a table with frozen sets, lists (CASSANDRA-8104)
 * Fix high memory use due to tracking reads on incrementally opened sstable
   readers (CASSANDRA-8066)
 * Fix EXECUTE request with skipMetadata=false returning no metadata
   (CASSANDRA-8054)
 * Allow concurrent use of CQLBulkOutputFormat (CASSANDRA-7776)
 * Shutdown JVM on OOM (CASSANDRA-7507)
 * Upgrade netty version and enable epoll event loop (CASSANDRA-7761)
 * Don't duplicate sstables smaller than split size when using
   the sstablesplitter tool (CASSANDRA-7616)
 * Avoid re-parsing already prepared statements (CASSANDRA-7923)
 * Fix some Thrift slice deletions and updates of COMPACT STORAGE
   tables with some clustering columns omitted (CASSANDRA-7990)
 * Fix filtering for CONTAINS on sets (CASSANDRA-8033)
 * Properly track added size (CASSANDRA-7239)
 * Allow compilation in java 8 (CASSANDRA-7208)
 * Fix Assertion error on RangeTombstoneList diff (CASSANDRA-8013)
 * Release references to overlapping sstables during compaction (CASSANDRA-7819)
 * Send notification when opening compaction results early (CASSANDRA-8034)
 * Make native server start block until properly bound (CASSANDRA-7885)
 * (cqlsh) Fix IPv6 support (CASSANDRA-7988)
 * Ignore fat clients when checking for endpoint collision (CASSANDRA-7939)
 * Make sstablerepairedset take a list of files (CASSANDRA-7995)
 * (cqlsh) Tab completeion for indexes on map keys (CASSANDRA-7972)
 * (cqlsh) Fix UDT field selection in select clause (CASSANDRA-7891)
 * Fix resource leak in event of corrupt sstable
 * (cqlsh) Add command line option for cqlshrc file path (CASSANDRA-7131)
 * Provide visibility into prepared statements churn (CASSANDRA-7921, CASSANDRA-7930)
 * Invalidate prepared statements when their keyspace or table is
   dropped (CASSANDRA-7566)
 * cassandra-stress: fix support for NetworkTopologyStrategy (CASSANDRA-7945)
 * Fix saving caches when a table is dropped (CASSANDRA-7784)
 * Add better error checking of new stress profile (CASSANDRA-7716)
 * Use ThreadLocalRandom and remove FBUtilities.threadLocalRandom (CASSANDRA-7934)
 * Prevent operator mistakes due to simultaneous bootstrap (CASSANDRA-7069)
 * cassandra-stress supports whitelist mode for node config (CASSANDRA-7658)
 * GCInspector more closely tracks GC; cassandra-stress and nodetool report it (CASSANDRA-7916)
 * nodetool won't output bogus ownership info without a keyspace (CASSANDRA-7173)
 * Add human readable option to nodetool commands (CASSANDRA-5433)
 * Don't try to set repairedAt on old sstables (CASSANDRA-7913)
 * Add metrics for tracking PreparedStatement use (CASSANDRA-7719)
 * (cqlsh) tab-completion for triggers (CASSANDRA-7824)
 * (cqlsh) Support for query paging (CASSANDRA-7514)
 * (cqlsh) Show progress of COPY operations (CASSANDRA-7789)
 * Add syntax to remove multiple elements from a map (CASSANDRA-6599)
 * Support non-equals conditions in lightweight transactions (CASSANDRA-6839)
 * Add IF [NOT] EXISTS to create/drop triggers (CASSANDRA-7606)
 * (cqlsh) Display the current logged-in user (CASSANDRA-7785)
 * (cqlsh) Don't ignore CTRL-C during COPY FROM execution (CASSANDRA-7815)
 * (cqlsh) Order UDTs according to cross-type dependencies in DESCRIBE
   output (CASSANDRA-7659)
 * (cqlsh) Fix handling of CAS statement results (CASSANDRA-7671)
 * (cqlsh) COPY TO/FROM improvements (CASSANDRA-7405)
 * Support list index operations with conditions (CASSANDRA-7499)
 * Add max live/tombstoned cells to nodetool cfstats output (CASSANDRA-7731)
 * Validate IPv6 wildcard addresses properly (CASSANDRA-7680)
 * (cqlsh) Error when tracing query (CASSANDRA-7613)
 * Avoid IOOBE when building SyntaxError message snippet (CASSANDRA-7569)
 * SSTableExport uses correct validator to create string representation of partition
   keys (CASSANDRA-7498)
 * Avoid NPEs when receiving type changes for an unknown keyspace (CASSANDRA-7689)
 * Add support for custom 2i validation (CASSANDRA-7575)
 * Pig support for hadoop CqlInputFormat (CASSANDRA-6454)
 * Add duration mode to cassandra-stress (CASSANDRA-7468)
 * Add listen_interface and rpc_interface options (CASSANDRA-7417)
 * Improve schema merge performance (CASSANDRA-7444)
 * Adjust MT depth based on # of partition validating (CASSANDRA-5263)
 * Optimise NativeCell comparisons (CASSANDRA-6755)
 * Configurable client timeout for cqlsh (CASSANDRA-7516)
 * Include snippet of CQL query near syntax error in messages (CASSANDRA-7111)
 * Make repair -pr work with -local (CASSANDRA-7450)
 * Fix error in sstableloader with -cph > 1 (CASSANDRA-8007)
 * Fix snapshot repair error on indexed tables (CASSANDRA-8020)
 * Do not exit nodetool repair when receiving JMX NOTIF_LOST (CASSANDRA-7909)
 * Stream to private IP when available (CASSANDRA-8084)
Merged from 2.0:
 * Reject conditions on DELETE unless full PK is given (CASSANDRA-6430)
 * Properly reject the token function DELETE (CASSANDRA-7747)
 * Force batchlog replay before decommissioning a node (CASSANDRA-7446)
 * Fix hint replay with many accumulated expired hints (CASSANDRA-6998)
 * Fix duplicate results in DISTINCT queries on static columns with query
   paging (CASSANDRA-8108)
 * Add DateTieredCompactionStrategy (CASSANDRA-6602)
 * Properly validate ascii and utf8 string literals in CQL queries (CASSANDRA-8101)
 * (cqlsh) Fix autocompletion for alter keyspace (CASSANDRA-8021)
 * Create backup directories for commitlog archiving during startup (CASSANDRA-8111)
 * Reduce totalBlockFor() for LOCAL_* consistency levels (CASSANDRA-8058)
 * Fix merging schemas with re-dropped keyspaces (CASSANDRA-7256)
 * Fix counters in supercolumns during live upgrades from 1.2 (CASSANDRA-7188)
 * Notify DT subscribers when a column family is truncated (CASSANDRA-8088)
 * Add sanity check of $JAVA on startup (CASSANDRA-7676)
 * Schedule fat client schema pull on join (CASSANDRA-7993)
 * Don't reset nodes' versions when closing IncomingTcpConnections
   (CASSANDRA-7734)
 * Record the real messaging version in all cases in OutboundTcpConnection
   (CASSANDRA-8057)
 * SSL does not work in cassandra-cli (CASSANDRA-7899)
 * Fix potential exception when using ReversedType in DynamicCompositeType
   (CASSANDRA-7898)
 * Better validation of collection values (CASSANDRA-7833)
 * Track min/max timestamps correctly (CASSANDRA-7969)
 * Fix possible overflow while sorting CL segments for replay (CASSANDRA-7992)
 * Increase nodetool Xmx (CASSANDRA-7956)
 * Archive any commitlog segments present at startup (CASSANDRA-6904)
 * CrcCheckChance should adjust based on live CFMetadata not
   sstable metadata (CASSANDRA-7978)
 * token() should only accept columns in the partitioning
   key order (CASSANDRA-6075)
 * Add method to invalidate permission cache via JMX (CASSANDRA-7977)
 * Allow propagating multiple gossip states atomically (CASSANDRA-6125)
 * Log exceptions related to unclean native protocol client disconnects
   at DEBUG or INFO (CASSANDRA-7849)
 * Allow permissions cache to be set via JMX (CASSANDRA-7698)
 * Include schema_triggers CF in readable system resources (CASSANDRA-7967)
 * Fix RowIndexEntry to report correct serializedSize (CASSANDRA-7948)
 * Make CQLSSTableWriter sync within partitions (CASSANDRA-7360)
 * Potentially use non-local replicas in CqlConfigHelper (CASSANDRA-7906)
 * Explicitly disallow mixing multi-column and single-column
   relations on clustering columns (CASSANDRA-7711)
 * Better error message when condition is set on PK column (CASSANDRA-7804)
 * Don't send schema change responses and events for no-op DDL
   statements (CASSANDRA-7600)
 * (Hadoop) fix cluster initialisation for a split fetching (CASSANDRA-7774)
 * Throw InvalidRequestException when queries contain relations on entire
   collection columns (CASSANDRA-7506)
 * (cqlsh) enable CTRL-R history search with libedit (CASSANDRA-7577)
 * (Hadoop) allow ACFRW to limit nodes to local DC (CASSANDRA-7252)
 * (cqlsh) cqlsh should automatically disable tracing when selecting
   from system_traces (CASSANDRA-7641)
 * (Hadoop) Add CqlOutputFormat (CASSANDRA-6927)
 * Don't depend on cassandra config for nodetool ring (CASSANDRA-7508)
 * (cqlsh) Fix failing cqlsh formatting tests (CASSANDRA-7703)
 * Fix IncompatibleClassChangeError from hadoop2 (CASSANDRA-7229)
 * Add 'nodetool sethintedhandoffthrottlekb' (CASSANDRA-7635)
 * (cqlsh) Add tab-completion for CREATE/DROP USER IF [NOT] EXISTS (CASSANDRA-7611)
 * Catch errors when the JVM pulls the rug out from GCInspector (CASSANDRA-5345)
 * cqlsh fails when version number parts are not int (CASSANDRA-7524)
 * Fix NPE when table dropped during streaming (CASSANDRA-7946)
 * Fix wrong progress when streaming uncompressed (CASSANDRA-7878)
 * Fix possible infinite loop in creating repair range (CASSANDRA-7983)
 * Fix unit in nodetool for streaming throughput (CASSANDRA-7375)
Merged from 1.2:
 * Don't index tombstones (CASSANDRA-7828)
 * Improve PasswordAuthenticator default super user setup (CASSANDRA-7788)


2.1.0
 * (cqlsh) Removed "ALTER TYPE <name> RENAME TO <name>" from tab-completion
   (CASSANDRA-7895)
 * Fixed IllegalStateException in anticompaction (CASSANDRA-7892)
 * cqlsh: DESCRIBE support for frozen UDTs, tuples (CASSANDRA-7863)
 * Avoid exposing internal classes over JMX (CASSANDRA-7879)
 * Add null check for keys when freezing collection (CASSANDRA-7869)
 * Improve stress workload realism (CASSANDRA-7519)
Merged from 2.0:
 * Configure system.paxos with LeveledCompactionStrategy (CASSANDRA-7753)
 * Fix ALTER clustering column type from DateType to TimestampType when
   using DESC clustering order (CASSANRDA-7797)
 * Throw EOFException if we run out of chunks in compressed datafile
   (CASSANDRA-7664)
 * Fix PRSI handling of CQL3 row markers for row cleanup (CASSANDRA-7787)
 * Fix dropping collection when it's the last regular column (CASSANDRA-7744)
 * Make StreamReceiveTask thread safe and gc friendly (CASSANDRA-7795)
 * Validate empty cell names from counter updates (CASSANDRA-7798)
Merged from 1.2:
 * Don't allow compacted sstables to be marked as compacting (CASSANDRA-7145)
 * Track expired tombstones (CASSANDRA-7810)


2.1.0-rc7
 * Add frozen keyword and require UDT to be frozen (CASSANDRA-7857)
 * Track added sstable size correctly (CASSANDRA-7239)
 * (cqlsh) Fix case insensitivity (CASSANDRA-7834)
 * Fix failure to stream ranges when moving (CASSANDRA-7836)
 * Correctly remove tmplink files (CASSANDRA-7803)
 * (cqlsh) Fix column name formatting for functions, CAS operations,
   and UDT field selections (CASSANDRA-7806)
 * (cqlsh) Fix COPY FROM handling of null/empty primary key
   values (CASSANDRA-7792)
 * Fix ordering of static cells (CASSANDRA-7763)
Merged from 2.0:
 * Forbid re-adding dropped counter columns (CASSANDRA-7831)
 * Fix CFMetaData#isThriftCompatible() for PK-only tables (CASSANDRA-7832)
 * Always reject inequality on the partition key without token()
   (CASSANDRA-7722)
 * Always send Paxos commit to all replicas (CASSANDRA-7479)
 * Make disruptor_thrift_server invocation pool configurable (CASSANDRA-7594)
 * Make repair no-op when RF=1 (CASSANDRA-7864)


2.1.0-rc6
 * Fix OOM issue from netty caching over time (CASSANDRA-7743)
 * json2sstable couldn't import JSON for CQL table (CASSANDRA-7477)
 * Invalidate all caches on table drop (CASSANDRA-7561)
 * Skip strict endpoint selection for ranges if RF == nodes (CASSANRA-7765)
 * Fix Thrift range filtering without 2ary index lookups (CASSANDRA-7741)
 * Add tracing entries about concurrent range requests (CASSANDRA-7599)
 * (cqlsh) Fix DESCRIBE for NTS keyspaces (CASSANDRA-7729)
 * Remove netty buffer ref-counting (CASSANDRA-7735)
 * Pass mutated cf to index updater for use by PRSI (CASSANDRA-7742)
 * Include stress yaml example in release and deb (CASSANDRA-7717)
 * workaround for netty issue causing corrupted data off the wire (CASSANDRA-7695)
 * cqlsh DESC CLUSTER fails retrieving ring information (CASSANDRA-7687)
 * Fix binding null values inside UDT (CASSANDRA-7685)
 * Fix UDT field selection with empty fields (CASSANDRA-7670)
 * Bogus deserialization of static cells from sstable (CASSANDRA-7684)
 * Fix NPE on compaction leftover cleanup for dropped table (CASSANDRA-7770)
Merged from 2.0:
 * Fix race condition in StreamTransferTask that could lead to
   infinite loops and premature sstable deletion (CASSANDRA-7704)
 * (cqlsh) Wait up to 10 sec for a tracing session (CASSANDRA-7222)
 * Fix NPE in FileCacheService.sizeInBytes (CASSANDRA-7756)
 * Remove duplicates from StorageService.getJoiningNodes (CASSANDRA-7478)
 * Clone token map outside of hot gossip loops (CASSANDRA-7758)
 * Fix MS expiring map timeout for Paxos messages (CASSANDRA-7752)
 * Do not flush on truncate if durable_writes is false (CASSANDRA-7750)
 * Give CRR a default input_cql Statement (CASSANDRA-7226)
 * Better error message when adding a collection with the same name
   than a previously dropped one (CASSANDRA-6276)
 * Fix validation when adding static columns (CASSANDRA-7730)
 * (Thrift) fix range deletion of supercolumns (CASSANDRA-7733)
 * Fix potential AssertionError in RangeTombstoneList (CASSANDRA-7700)
 * Validate arguments of blobAs* functions (CASSANDRA-7707)
 * Fix potential AssertionError with 2ndary indexes (CASSANDRA-6612)
 * Avoid logging CompactionInterrupted at ERROR (CASSANDRA-7694)
 * Minor leak in sstable2jon (CASSANDRA-7709)
 * Add cassandra.auto_bootstrap system property (CASSANDRA-7650)
 * Update java driver (for hadoop) (CASSANDRA-7618)
 * Remove CqlPagingRecordReader/CqlPagingInputFormat (CASSANDRA-7570)
 * Support connecting to ipv6 jmx with nodetool (CASSANDRA-7669)


2.1.0-rc5
 * Reject counters inside user types (CASSANDRA-7672)
 * Switch to notification-based GCInspector (CASSANDRA-7638)
 * (cqlsh) Handle nulls in UDTs and tuples correctly (CASSANDRA-7656)
 * Don't use strict consistency when replacing (CASSANDRA-7568)
 * Fix min/max cell name collection on 2.0 SSTables with range
   tombstones (CASSANDRA-7593)
 * Tolerate min/max cell names of different lengths (CASSANDRA-7651)
 * Filter cached results correctly (CASSANDRA-7636)
 * Fix tracing on the new SEPExecutor (CASSANDRA-7644)
 * Remove shuffle and taketoken (CASSANDRA-7601)
 * Clean up Windows batch scripts (CASSANDRA-7619)
 * Fix native protocol drop user type notification (CASSANDRA-7571)
 * Give read access to system.schema_usertypes to all authenticated users
   (CASSANDRA-7578)
 * (cqlsh) Fix cqlsh display when zero rows are returned (CASSANDRA-7580)
 * Get java version correctly when JAVA_TOOL_OPTIONS is set (CASSANDRA-7572)
 * Fix NPE when dropping index from non-existent keyspace, AssertionError when
   dropping non-existent index with IF EXISTS (CASSANDRA-7590)
 * Fix sstablelevelresetter hang (CASSANDRA-7614)
 * (cqlsh) Fix deserialization of blobs (CASSANDRA-7603)
 * Use "keyspace updated" schema change message for UDT changes in v1 and
   v2 protocols (CASSANDRA-7617)
 * Fix tracing of range slices and secondary index lookups that are local
   to the coordinator (CASSANDRA-7599)
 * Set -Dcassandra.storagedir for all tool shell scripts (CASSANDRA-7587)
 * Don't swap max/min col names when mutating sstable metadata (CASSANDRA-7596)
 * (cqlsh) Correctly handle paged result sets (CASSANDRA-7625)
 * (cqlsh) Improve waiting for a trace to complete (CASSANDRA-7626)
 * Fix tracing of concurrent range slices and 2ary index queries (CASSANDRA-7626)
 * Fix scrub against collection type (CASSANDRA-7665)
Merged from 2.0:
 * Set gc_grace_seconds to seven days for system schema tables (CASSANDRA-7668)
 * SimpleSeedProvider no longer caches seeds forever (CASSANDRA-7663)
 * Always flush on truncate (CASSANDRA-7511)
 * Fix ReversedType(DateType) mapping to native protocol (CASSANDRA-7576)
 * Always merge ranges owned by a single node (CASSANDRA-6930)
 * Track max/min timestamps for range tombstones (CASSANDRA-7647)
 * Fix NPE when listing saved caches dir (CASSANDRA-7632)


2.1.0-rc4
 * Fix word count hadoop example (CASSANDRA-7200)
 * Updated memtable_cleanup_threshold and memtable_flush_writers defaults
   (CASSANDRA-7551)
 * (Windows) fix startup when WMI memory query fails (CASSANDRA-7505)
 * Anti-compaction proceeds if any part of the repair failed (CASSANDRA-7521)
 * Add missing table name to DROP INDEX responses and notifications (CASSANDRA-7539)
 * Bump CQL version to 3.2.0 and update CQL documentation (CASSANDRA-7527)
 * Fix configuration error message when running nodetool ring (CASSANDRA-7508)
 * Support conditional updates, tuple type, and the v3 protocol in cqlsh (CASSANDRA-7509)
 * Handle queries on multiple secondary index types (CASSANDRA-7525)
 * Fix cqlsh authentication with v3 native protocol (CASSANDRA-7564)
 * Fix NPE when unknown prepared statement ID is used (CASSANDRA-7454)
Merged from 2.0:
 * (Windows) force range-based repair to non-sequential mode (CASSANDRA-7541)
 * Fix range merging when DES scores are zero (CASSANDRA-7535)
 * Warn when SSL certificates have expired (CASSANDRA-7528)
 * Fix error when doing reversed queries with static columns (CASSANDRA-7490)
Merged from 1.2:
 * Set correct stream ID on responses when non-Exception Throwables
   are thrown while handling native protocol messages (CASSANDRA-7470)


2.1.0-rc3
 * Consider expiry when reconciling otherwise equal cells (CASSANDRA-7403)
 * Introduce CQL support for stress tool (CASSANDRA-6146)
 * Fix ClassCastException processing expired messages (CASSANDRA-7496)
 * Fix prepared marker for collections inside UDT (CASSANDRA-7472)
 * Remove left-over populate_io_cache_on_flush and replicate_on_write
   uses (CASSANDRA-7493)
 * (Windows) handle spaces in path names (CASSANDRA-7451)
 * Ensure writes have completed after dropping a table, before recycling
   commit log segments (CASSANDRA-7437)
 * Remove left-over rows_per_partition_to_cache (CASSANDRA-7493)
 * Fix error when CONTAINS is used with a bind marker (CASSANDRA-7502)
 * Properly reject unknown UDT field (CASSANDRA-7484)
Merged from 2.0:
 * Fix CC#collectTimeOrderedData() tombstone optimisations (CASSANDRA-7394)
 * Support DISTINCT for static columns and fix behaviour when DISTINC is
   not use (CASSANDRA-7305).
 * Workaround JVM NPE on JMX bind failure (CASSANDRA-7254)
 * Fix race in FileCacheService RemovalListener (CASSANDRA-7278)
 * Fix inconsistent use of consistencyForCommit that allowed LOCAL_QUORUM
   operations to incorrect become full QUORUM (CASSANDRA-7345)
 * Properly handle unrecognized opcodes and flags (CASSANDRA-7440)
 * (Hadoop) close CqlRecordWriter clients when finished (CASSANDRA-7459)
 * Commit disk failure policy (CASSANDRA-7429)
 * Make sure high level sstables get compacted (CASSANDRA-7414)
 * Fix AssertionError when using empty clustering columns and static columns
   (CASSANDRA-7455)
 * Add option to disable STCS in L0 (CASSANDRA-6621)
 * Upgrade to snappy-java 1.0.5.2 (CASSANDRA-7476)


2.1.0-rc2
 * Fix heap size calculation for CompoundSparseCellName and
   CompoundSparseCellName.WithCollection (CASSANDRA-7421)
 * Allow counter mutations in UNLOGGED batches (CASSANDRA-7351)
 * Modify reconcile logic to always pick a tombstone over a counter cell
   (CASSANDRA-7346)
 * Avoid incremental compaction on Windows (CASSANDRA-7365)
 * Fix exception when querying a composite-keyed table with a collection index
   (CASSANDRA-7372)
 * Use node's host id in place of counter ids (CASSANDRA-7366)
 * Fix error when doing reversed queries with static columns (CASSANDRA-7490)
 * Backport CASSANDRA-6747 (CASSANDRA-7560)
 * Track max/min timestamps for range tombstones (CASSANDRA-7647)
 * Fix NPE when listing saved caches dir (CASSANDRA-7632)
 * Fix sstableloader unable to connect encrypted node (CASSANDRA-7585)
Merged from 1.2:
 * Clone token map outside of hot gossip loops (CASSANDRA-7758)
 * Add stop method to EmbeddedCassandraService (CASSANDRA-7595)
 * Support connecting to ipv6 jmx with nodetool (CASSANDRA-7669)
 * Set gc_grace_seconds to seven days for system schema tables (CASSANDRA-7668)
 * SimpleSeedProvider no longer caches seeds forever (CASSANDRA-7663)
 * Set correct stream ID on responses when non-Exception Throwables
   are thrown while handling native protocol messages (CASSANDRA-7470)
 * Fix row size miscalculation in LazilyCompactedRow (CASSANDRA-7543)
 * Fix race in background compaction check (CASSANDRA-7745)
 * Don't clear out range tombstones during compaction (CASSANDRA-7808)


2.1.0-rc1
 * Revert flush directory (CASSANDRA-6357)
 * More efficient executor service for fast operations (CASSANDRA-4718)
 * Move less common tools into a new cassandra-tools package (CASSANDRA-7160)
 * Support more concurrent requests in native protocol (CASSANDRA-7231)
 * Add tab-completion to debian nodetool packaging (CASSANDRA-6421)
 * Change concurrent_compactors defaults (CASSANDRA-7139)
 * Add PowerShell Windows launch scripts (CASSANDRA-7001)
 * Make commitlog archive+restore more robust (CASSANDRA-6974)
 * Fix marking commitlogsegments clean (CASSANDRA-6959)
 * Add snapshot "manifest" describing files included (CASSANDRA-6326)
 * Parallel streaming for sstableloader (CASSANDRA-3668)
 * Fix bugs in supercolumns handling (CASSANDRA-7138)
 * Fix ClassClassException on composite dense tables (CASSANDRA-7112)
 * Cleanup and optimize collation and slice iterators (CASSANDRA-7107)
 * Upgrade NBHM lib (CASSANDRA-7128)
 * Optimize netty server (CASSANDRA-6861)
 * Fix repair hang when given CF does not exist (CASSANDRA-7189)
 * Allow c* to be shutdown in an embedded mode (CASSANDRA-5635)
 * Add server side batching to native transport (CASSANDRA-5663)
 * Make batchlog replay asynchronous (CASSANDRA-6134)
 * remove unused classes (CASSANDRA-7197)
 * Limit user types to the keyspace they are defined in (CASSANDRA-6643)
 * Add validate method to CollectionType (CASSANDRA-7208)
 * New serialization format for UDT values (CASSANDRA-7209, CASSANDRA-7261)
 * Fix nodetool netstats (CASSANDRA-7270)
 * Fix potential ClassCastException in HintedHandoffManager (CASSANDRA-7284)
 * Use prepared statements internally (CASSANDRA-6975)
 * Fix broken paging state with prepared statement (CASSANDRA-7120)
 * Fix IllegalArgumentException in CqlStorage (CASSANDRA-7287)
 * Allow nulls/non-existant fields in UDT (CASSANDRA-7206)
 * Add Thrift MultiSliceRequest (CASSANDRA-6757, CASSANDRA-7027)
 * Handle overlapping MultiSlices (CASSANDRA-7279)
 * Fix DataOutputTest on Windows (CASSANDRA-7265)
 * Embedded sets in user defined data-types are not updating (CASSANDRA-7267)
 * Add tuple type to CQL/native protocol (CASSANDRA-7248)
 * Fix CqlPagingRecordReader on tables with few rows (CASSANDRA-7322)
Merged from 2.0:
 * Copy compaction options to make sure they are reloaded (CASSANDRA-7290)
 * Add option to do more aggressive tombstone compactions (CASSANDRA-6563)
 * Don't try to compact already-compacting files in HHOM (CASSANDRA-7288)
 * Always reallocate buffers in HSHA (CASSANDRA-6285)
 * (Hadoop) support authentication in CqlRecordReader (CASSANDRA-7221)
 * (Hadoop) Close java driver Cluster in CQLRR.close (CASSANDRA-7228)
 * Warn when 'USING TIMESTAMP' is used on a CAS BATCH (CASSANDRA-7067)
 * return all cpu values from BackgroundActivityMonitor.readAndCompute (CASSANDRA-7183)
 * Correctly delete scheduled range xfers (CASSANDRA-7143)
 * return all cpu values from BackgroundActivityMonitor.readAndCompute (CASSANDRA-7183)
 * reduce garbage creation in calculatePendingRanges (CASSANDRA-7191)
 * fix c* launch issues on Russian os's due to output of linux 'free' cmd (CASSANDRA-6162)
 * Fix disabling autocompaction (CASSANDRA-7187)
 * Fix potential NumberFormatException when deserializing IntegerType (CASSANDRA-7088)
 * cqlsh can't tab-complete disabling compaction (CASSANDRA-7185)
 * cqlsh: Accept and execute CQL statement(s) from command-line parameter (CASSANDRA-7172)
 * Fix IllegalStateException in CqlPagingRecordReader (CASSANDRA-7198)
 * Fix the InvertedIndex trigger example (CASSANDRA-7211)
 * Add --resolve-ip option to 'nodetool ring' (CASSANDRA-7210)
 * reduce garbage on codec flag deserialization (CASSANDRA-7244)
 * Fix duplicated error messages on directory creation error at startup (CASSANDRA-5818)
 * Proper null handle for IF with map element access (CASSANDRA-7155)
 * Improve compaction visibility (CASSANDRA-7242)
 * Correctly delete scheduled range xfers (CASSANDRA-7143)
 * Make batchlog replica selection rack-aware (CASSANDRA-6551)
 * Fix CFMetaData#getColumnDefinitionFromColumnName() (CASSANDRA-7074)
 * Fix writetime/ttl functions for static columns (CASSANDRA-7081)
 * Suggest CTRL-C or semicolon after three blank lines in cqlsh (CASSANDRA-7142)
 * Fix 2ndary index queries with DESC clustering order (CASSANDRA-6950)
 * Invalid key cache entries on DROP (CASSANDRA-6525)
 * Fix flapping RecoveryManagerTest (CASSANDRA-7084)
 * Add missing iso8601 patterns for date strings (CASSANDRA-6973)
 * Support selecting multiple rows in a partition using IN (CASSANDRA-6875)
 * Add authentication support to shuffle (CASSANDRA-6484)
 * Swap local and global default read repair chances (CASSANDRA-7320)
 * Add conditional CREATE/DROP USER support (CASSANDRA-7264)
 * Cqlsh counts non-empty lines for "Blank lines" warning (CASSANDRA-7325)
Merged from 1.2:
 * Add Cloudstack snitch (CASSANDRA-7147)
 * Update system.peers correctly when relocating tokens (CASSANDRA-7126)
 * Add Google Compute Engine snitch (CASSANDRA-7132)
 * remove duplicate query for local tokens (CASSANDRA-7182)
 * exit CQLSH with error status code if script fails (CASSANDRA-6344)
 * Fix bug with some IN queries missig results (CASSANDRA-7105)
 * Fix availability validation for LOCAL_ONE CL (CASSANDRA-7319)
 * Hint streaming can cause decommission to fail (CASSANDRA-7219)


2.1.0-beta2
 * Increase default CL space to 8GB (CASSANDRA-7031)
 * Add range tombstones to read repair digests (CASSANDRA-6863)
 * Fix BTree.clear for large updates (CASSANDRA-6943)
 * Fail write instead of logging a warning when unable to append to CL
   (CASSANDRA-6764)
 * Eliminate possibility of CL segment appearing twice in active list
   (CASSANDRA-6557)
 * Apply DONTNEED fadvise to commitlog segments (CASSANDRA-6759)
 * Switch CRC component to Adler and include it for compressed sstables
   (CASSANDRA-4165)
 * Allow cassandra-stress to set compaction strategy options (CASSANDRA-6451)
 * Add broadcast_rpc_address option to cassandra.yaml (CASSANDRA-5899)
 * Auto reload GossipingPropertyFileSnitch config (CASSANDRA-5897)
 * Fix overflow of memtable_total_space_in_mb (CASSANDRA-6573)
 * Fix ABTC NPE and apply update function correctly (CASSANDRA-6692)
 * Allow nodetool to use a file or prompt for password (CASSANDRA-6660)
 * Fix AIOOBE when concurrently accessing ABSC (CASSANDRA-6742)
 * Fix assertion error in ALTER TYPE RENAME (CASSANDRA-6705)
 * Scrub should not always clear out repaired status (CASSANDRA-5351)
 * Improve handling of range tombstone for wide partitions (CASSANDRA-6446)
 * Fix ClassCastException for compact table with composites (CASSANDRA-6738)
 * Fix potentially repairing with wrong nodes (CASSANDRA-6808)
 * Change caching option syntax (CASSANDRA-6745)
 * Fix stress to do proper counter reads (CASSANDRA-6835)
 * Fix help message for stress counter_write (CASSANDRA-6824)
 * Fix stress smart Thrift client to pick servers correctly (CASSANDRA-6848)
 * Add logging levels (minimal, normal or verbose) to stress tool (CASSANDRA-6849)
 * Fix race condition in Batch CLE (CASSANDRA-6860)
 * Improve cleanup/scrub/upgradesstables failure handling (CASSANDRA-6774)
 * ByteBuffer write() methods for serializing sstables (CASSANDRA-6781)
 * Proper compare function for CollectionType (CASSANDRA-6783)
 * Update native server to Netty 4 (CASSANDRA-6236)
 * Fix off-by-one error in stress (CASSANDRA-6883)
 * Make OpOrder AutoCloseable (CASSANDRA-6901)
 * Remove sync repair JMX interface (CASSANDRA-6900)
 * Add multiple memory allocation options for memtables (CASSANDRA-6689, 6694)
 * Remove adjusted op rate from stress output (CASSANDRA-6921)
 * Add optimized CF.hasColumns() implementations (CASSANDRA-6941)
 * Serialize batchlog mutations with the version of the target node
   (CASSANDRA-6931)
 * Optimize CounterColumn#reconcile() (CASSANDRA-6953)
 * Properly remove 1.2 sstable support in 2.1 (CASSANDRA-6869)
 * Lock counter cells, not partitions (CASSANDRA-6880)
 * Track presence of legacy counter shards in sstables (CASSANDRA-6888)
 * Ensure safe resource cleanup when replacing sstables (CASSANDRA-6912)
 * Add failure handler to async callback (CASSANDRA-6747)
 * Fix AE when closing SSTable without releasing reference (CASSANDRA-7000)
 * Clean up IndexInfo on keyspace/table drops (CASSANDRA-6924)
 * Only snapshot relative SSTables when sequential repair (CASSANDRA-7024)
 * Require nodetool rebuild_index to specify index names (CASSANDRA-7038)
 * fix cassandra stress errors on reads with native protocol (CASSANDRA-7033)
 * Use OpOrder to guard sstable references for reads (CASSANDRA-6919)
 * Preemptive opening of compaction result (CASSANDRA-6916)
 * Multi-threaded scrub/cleanup/upgradesstables (CASSANDRA-5547)
 * Optimize cellname comparison (CASSANDRA-6934)
 * Native protocol v3 (CASSANDRA-6855)
 * Optimize Cell liveness checks and clean up Cell (CASSANDRA-7119)
 * Support consistent range movements (CASSANDRA-2434)
 * Display min timestamp in sstablemetadata viewer (CASSANDRA-6767)
Merged from 2.0:
 * Avoid race-prone second "scrub" of system keyspace (CASSANDRA-6797)
 * Pool CqlRecordWriter clients by inetaddress rather than Range
   (CASSANDRA-6665)
 * Fix compaction_history timestamps (CASSANDRA-6784)
 * Compare scores of full replica ordering in DES (CASSANDRA-6683)
 * fix CME in SessionInfo updateProgress affecting netstats (CASSANDRA-6577)
 * Allow repairing between specific replicas (CASSANDRA-6440)
 * Allow per-dc enabling of hints (CASSANDRA-6157)
 * Add compatibility for Hadoop 0.2.x (CASSANDRA-5201)
 * Fix EstimatedHistogram races (CASSANDRA-6682)
 * Failure detector correctly converts initial value to nanos (CASSANDRA-6658)
 * Add nodetool taketoken to relocate vnodes (CASSANDRA-4445)
 * Expose bulk loading progress over JMX (CASSANDRA-4757)
 * Correctly handle null with IF conditions and TTL (CASSANDRA-6623)
 * Account for range/row tombstones in tombstone drop
   time histogram (CASSANDRA-6522)
 * Stop CommitLogSegment.close() from calling sync() (CASSANDRA-6652)
 * Make commitlog failure handling configurable (CASSANDRA-6364)
 * Avoid overlaps in LCS (CASSANDRA-6688)
 * Improve support for paginating over composites (CASSANDRA-4851)
 * Fix count(*) queries in a mixed cluster (CASSANDRA-6707)
 * Improve repair tasks(snapshot, differencing) concurrency (CASSANDRA-6566)
 * Fix replaying pre-2.0 commit logs (CASSANDRA-6714)
 * Add static columns to CQL3 (CASSANDRA-6561)
 * Optimize single partition batch statements (CASSANDRA-6737)
 * Disallow post-query re-ordering when paging (CASSANDRA-6722)
 * Fix potential paging bug with deleted columns (CASSANDRA-6748)
 * Fix NPE on BulkLoader caused by losing StreamEvent (CASSANDRA-6636)
 * Fix truncating compression metadata (CASSANDRA-6791)
 * Add CMSClassUnloadingEnabled JVM option (CASSANDRA-6541)
 * Catch memtable flush exceptions during shutdown (CASSANDRA-6735)
 * Fix upgradesstables NPE for non-CF-based indexes (CASSANDRA-6645)
 * Fix UPDATE updating PRIMARY KEY columns implicitly (CASSANDRA-6782)
 * Fix IllegalArgumentException when updating from 1.2 with SuperColumns
   (CASSANDRA-6733)
 * FBUtilities.singleton() should use the CF comparator (CASSANDRA-6778)
 * Fix CQLSStableWriter.addRow(Map<String, Object>) (CASSANDRA-6526)
 * Fix HSHA server introducing corrupt data (CASSANDRA-6285)
 * Fix CAS conditions for COMPACT STORAGE tables (CASSANDRA-6813)
 * Starting threads in OutboundTcpConnectionPool constructor causes race conditions (CASSANDRA-7177)
 * Allow overriding cassandra-rackdc.properties file (CASSANDRA-7072)
 * Set JMX RMI port to 7199 (CASSANDRA-7087)
 * Use LOCAL_QUORUM for data reads at LOCAL_SERIAL (CASSANDRA-6939)
 * Log a warning for large batches (CASSANDRA-6487)
 * Put nodes in hibernate when join_ring is false (CASSANDRA-6961)
 * Avoid early loading of non-system keyspaces before compaction-leftovers
   cleanup at startup (CASSANDRA-6913)
 * Restrict Windows to parallel repairs (CASSANDRA-6907)
 * (Hadoop) Allow manually specifying start/end tokens in CFIF (CASSANDRA-6436)
 * Fix NPE in MeteredFlusher (CASSANDRA-6820)
 * Fix race processing range scan responses (CASSANDRA-6820)
 * Allow deleting snapshots from dropped keyspaces (CASSANDRA-6821)
 * Add uuid() function (CASSANDRA-6473)
 * Omit tombstones from schema digests (CASSANDRA-6862)
 * Include correct consistencyLevel in LWT timeout (CASSANDRA-6884)
 * Lower chances for losing new SSTables during nodetool refresh and
   ColumnFamilyStore.loadNewSSTables (CASSANDRA-6514)
 * Add support for DELETE ... IF EXISTS to CQL3 (CASSANDRA-5708)
 * Update hadoop_cql3_word_count example (CASSANDRA-6793)
 * Fix handling of RejectedExecution in sync Thrift server (CASSANDRA-6788)
 * Log more information when exceeding tombstone_warn_threshold (CASSANDRA-6865)
 * Fix truncate to not abort due to unreachable fat clients (CASSANDRA-6864)
 * Fix schema concurrency exceptions (CASSANDRA-6841)
 * Fix leaking validator FH in StreamWriter (CASSANDRA-6832)
 * Fix saving triggers to schema (CASSANDRA-6789)
 * Fix trigger mutations when base mutation list is immutable (CASSANDRA-6790)
 * Fix accounting in FileCacheService to allow re-using RAR (CASSANDRA-6838)
 * Fix static counter columns (CASSANDRA-6827)
 * Restore expiring->deleted (cell) compaction optimization (CASSANDRA-6844)
 * Fix CompactionManager.needsCleanup (CASSANDRA-6845)
 * Correctly compare BooleanType values other than 0 and 1 (CASSANDRA-6779)
 * Read message id as string from earlier versions (CASSANDRA-6840)
 * Properly use the Paxos consistency for (non-protocol) batch (CASSANDRA-6837)
 * Add paranoid disk failure option (CASSANDRA-6646)
 * Improve PerRowSecondaryIndex performance (CASSANDRA-6876)
 * Extend triggers to support CAS updates (CASSANDRA-6882)
 * Static columns with IF NOT EXISTS don't always work as expected (CASSANDRA-6873)
 * Fix paging with SELECT DISTINCT (CASSANDRA-6857)
 * Fix UnsupportedOperationException on CAS timeout (CASSANDRA-6923)
 * Improve MeteredFlusher handling of MF-unaffected column families
   (CASSANDRA-6867)
 * Add CqlRecordReader using native pagination (CASSANDRA-6311)
 * Add QueryHandler interface (CASSANDRA-6659)
 * Track liveRatio per-memtable, not per-CF (CASSANDRA-6945)
 * Make sure upgradesstables keeps sstable level (CASSANDRA-6958)
 * Fix LIMIT with static columns (CASSANDRA-6956)
 * Fix clash with CQL column name in thrift validation (CASSANDRA-6892)
 * Fix error with super columns in mixed 1.2-2.0 clusters (CASSANDRA-6966)
 * Fix bad skip of sstables on slice query with composite start/finish (CASSANDRA-6825)
 * Fix unintended update with conditional statement (CASSANDRA-6893)
 * Fix map element access in IF (CASSANDRA-6914)
 * Avoid costly range calculations for range queries on system keyspaces
   (CASSANDRA-6906)
 * Fix SSTable not released if stream session fails (CASSANDRA-6818)
 * Avoid build failure due to ANTLR timeout (CASSANDRA-6991)
 * Queries on compact tables can return more rows that requested (CASSANDRA-7052)
 * USING TIMESTAMP for batches does not work (CASSANDRA-7053)
 * Fix performance regression from CASSANDRA-5614 (CASSANDRA-6949)
 * Ensure that batchlog and hint timeouts do not produce hints (CASSANDRA-7058)
 * Merge groupable mutations in TriggerExecutor#execute() (CASSANDRA-7047)
 * Plug holes in resource release when wiring up StreamSession (CASSANDRA-7073)
 * Re-add parameter columns to tracing session (CASSANDRA-6942)
 * Preserves CQL metadata when updating table from thrift (CASSANDRA-6831)
Merged from 1.2:
 * Fix nodetool display with vnodes (CASSANDRA-7082)
 * Add UNLOGGED, COUNTER options to BATCH documentation (CASSANDRA-6816)
 * add extra SSL cipher suites (CASSANDRA-6613)
 * fix nodetool getsstables for blob PK (CASSANDRA-6803)
 * Fix BatchlogManager#deleteBatch() use of millisecond timestamps
   (CASSANDRA-6822)
 * Continue assassinating even if the endpoint vanishes (CASSANDRA-6787)
 * Schedule schema pulls on change (CASSANDRA-6971)
 * Non-droppable verbs shouldn't be dropped from OTC (CASSANDRA-6980)
 * Shutdown batchlog executor in SS#drain() (CASSANDRA-7025)
 * Fix batchlog to account for CF truncation records (CASSANDRA-6999)
 * Fix CQLSH parsing of functions and BLOB literals (CASSANDRA-7018)
 * Properly load trustore in the native protocol (CASSANDRA-6847)
 * Always clean up references in SerializingCache (CASSANDRA-6994)
 * Don't shut MessagingService down when replacing a node (CASSANDRA-6476)
 * fix npe when doing -Dcassandra.fd_initial_value_ms (CASSANDRA-6751)


2.1.0-beta1
 * Add flush directory distinct from compaction directories (CASSANDRA-6357)
 * Require JNA by default (CASSANDRA-6575)
 * add listsnapshots command to nodetool (CASSANDRA-5742)
 * Introduce AtomicBTreeColumns (CASSANDRA-6271, 6692)
 * Multithreaded commitlog (CASSANDRA-3578)
 * allocate fixed index summary memory pool and resample cold index summaries
   to use less memory (CASSANDRA-5519)
 * Removed multithreaded compaction (CASSANDRA-6142)
 * Parallelize fetching rows for low-cardinality indexes (CASSANDRA-1337)
 * change logging from log4j to logback (CASSANDRA-5883)
 * switch to LZ4 compression for internode communication (CASSANDRA-5887)
 * Stop using Thrift-generated Index* classes internally (CASSANDRA-5971)
 * Remove 1.2 network compatibility code (CASSANDRA-5960)
 * Remove leveled json manifest migration code (CASSANDRA-5996)
 * Remove CFDefinition (CASSANDRA-6253)
 * Use AtomicIntegerFieldUpdater in RefCountedMemory (CASSANDRA-6278)
 * User-defined types for CQL3 (CASSANDRA-5590)
 * Use of o.a.c.metrics in nodetool (CASSANDRA-5871, 6406)
 * Batch read from OTC's queue and cleanup (CASSANDRA-1632)
 * Secondary index support for collections (CASSANDRA-4511, 6383)
 * SSTable metadata(Stats.db) format change (CASSANDRA-6356)
 * Push composites support in the storage engine
   (CASSANDRA-5417, CASSANDRA-6520)
 * Add snapshot space used to cfstats (CASSANDRA-6231)
 * Add cardinality estimator for key count estimation (CASSANDRA-5906)
 * CF id is changed to be non-deterministic. Data dir/key cache are created
   uniquely for CF id (CASSANDRA-5202)
 * New counters implementation (CASSANDRA-6504)
 * Replace UnsortedColumns, EmptyColumns, TreeMapBackedSortedColumns with new
   ArrayBackedSortedColumns (CASSANDRA-6630, CASSANDRA-6662, CASSANDRA-6690)
 * Add option to use row cache with a given amount of rows (CASSANDRA-5357)
 * Avoid repairing already repaired data (CASSANDRA-5351)
 * Reject counter updates with USING TTL/TIMESTAMP (CASSANDRA-6649)
 * Replace index_interval with min/max_index_interval (CASSANDRA-6379)
 * Lift limitation that order by columns must be selected for IN queries (CASSANDRA-4911)


2.0.5
 * Reduce garbage generated by bloom filter lookups (CASSANDRA-6609)
 * Add ks.cf names to tombstone logging (CASSANDRA-6597)
 * Use LOCAL_QUORUM for LWT operations at LOCAL_SERIAL (CASSANDRA-6495)
 * Wait for gossip to settle before accepting client connections (CASSANDRA-4288)
 * Delete unfinished compaction incrementally (CASSANDRA-6086)
 * Allow specifying custom secondary index options in CQL3 (CASSANDRA-6480)
 * Improve replica pinning for cache efficiency in DES (CASSANDRA-6485)
 * Fix LOCAL_SERIAL from thrift (CASSANDRA-6584)
 * Don't special case received counts in CAS timeout exceptions (CASSANDRA-6595)
 * Add support for 2.1 global counter shards (CASSANDRA-6505)
 * Fix NPE when streaming connection is not yet established (CASSANDRA-6210)
 * Avoid rare duplicate read repair triggering (CASSANDRA-6606)
 * Fix paging discardFirst (CASSANDRA-6555)
 * Fix ArrayIndexOutOfBoundsException in 2ndary index query (CASSANDRA-6470)
 * Release sstables upon rebuilding 2i (CASSANDRA-6635)
 * Add AbstractCompactionStrategy.startup() method (CASSANDRA-6637)
 * SSTableScanner may skip rows during cleanup (CASSANDRA-6638)
 * sstables from stalled repair sessions can resurrect deleted data (CASSANDRA-6503)
 * Switch stress to use ITransportFactory (CASSANDRA-6641)
 * Fix IllegalArgumentException during prepare (CASSANDRA-6592)
 * Fix possible loss of 2ndary index entries during compaction (CASSANDRA-6517)
 * Fix direct Memory on architectures that do not support unaligned long access
   (CASSANDRA-6628)
 * Let scrub optionally skip broken counter partitions (CASSANDRA-5930)
Merged from 1.2:
 * fsync compression metadata (CASSANDRA-6531)
 * Validate CF existence on execution for prepared statement (CASSANDRA-6535)
 * Add ability to throttle batchlog replay (CASSANDRA-6550)
 * Fix executing LOCAL_QUORUM with SimpleStrategy (CASSANDRA-6545)
 * Avoid StackOverflow when using large IN queries (CASSANDRA-6567)
 * Nodetool upgradesstables includes secondary indexes (CASSANDRA-6598)
 * Paginate batchlog replay (CASSANDRA-6569)
 * skip blocking on streaming during drain (CASSANDRA-6603)
 * Improve error message when schema doesn't match loaded sstable (CASSANDRA-6262)
 * Add properties to adjust FD initial value and max interval (CASSANDRA-4375)
 * Fix preparing with batch and delete from collection (CASSANDRA-6607)
 * Fix ABSC reverse iterator's remove() method (CASSANDRA-6629)
 * Handle host ID conflicts properly (CASSANDRA-6615)
 * Move handling of migration event source to solve bootstrap race. (CASSANDRA-6648)
 * Make sure compaction throughput value doesn't overflow with int math (CASSANDRA-6647)


2.0.4
 * Allow removing snapshots of no-longer-existing CFs (CASSANDRA-6418)
 * add StorageService.stopDaemon() (CASSANDRA-4268)
 * add IRE for invalid CF supplied to get_count (CASSANDRA-5701)
 * add client encryption support to sstableloader (CASSANDRA-6378)
 * Fix accept() loop for SSL sockets post-shutdown (CASSANDRA-6468)
 * Fix size-tiered compaction in LCS L0 (CASSANDRA-6496)
 * Fix assertion failure in filterColdSSTables (CASSANDRA-6483)
 * Fix row tombstones in larger-than-memory compactions (CASSANDRA-6008)
 * Fix cleanup ClassCastException (CASSANDRA-6462)
 * Reduce gossip memory use by interning VersionedValue strings (CASSANDRA-6410)
 * Allow specifying datacenters to participate in a repair (CASSANDRA-6218)
 * Fix divide-by-zero in PCI (CASSANDRA-6403)
 * Fix setting last compacted key in the wrong level for LCS (CASSANDRA-6284)
 * Add millisecond precision formats to the timestamp parser (CASSANDRA-6395)
 * Expose a total memtable size metric for a CF (CASSANDRA-6391)
 * cqlsh: handle symlinks properly (CASSANDRA-6425)
 * Fix potential infinite loop when paging query with IN (CASSANDRA-6464)
 * Fix assertion error in AbstractQueryPager.discardFirst (CASSANDRA-6447)
 * Fix streaming older SSTable yields unnecessary tombstones (CASSANDRA-6527)
Merged from 1.2:
 * Improved error message on bad properties in DDL queries (CASSANDRA-6453)
 * Randomize batchlog candidates selection (CASSANDRA-6481)
 * Fix thundering herd on endpoint cache invalidation (CASSANDRA-6345, 6485)
 * Improve batchlog write performance with vnodes (CASSANDRA-6488)
 * cqlsh: quote single quotes in strings inside collections (CASSANDRA-6172)
 * Improve gossip performance for typical messages (CASSANDRA-6409)
 * Throw IRE if a prepared statement has more markers than supported
   (CASSANDRA-5598)
 * Expose Thread metrics for the native protocol server (CASSANDRA-6234)
 * Change snapshot response message verb to INTERNAL to avoid dropping it
   (CASSANDRA-6415)
 * Warn when collection read has > 65K elements (CASSANDRA-5428)
 * Fix cache persistence when both row and key cache are enabled
   (CASSANDRA-6413)
 * (Hadoop) add describe_local_ring (CASSANDRA-6268)
 * Fix handling of concurrent directory creation failure (CASSANDRA-6459)
 * Allow executing CREATE statements multiple times (CASSANDRA-6471)
 * Don't send confusing info with timeouts (CASSANDRA-6491)
 * Don't resubmit counter mutation runnables internally (CASSANDRA-6427)
 * Don't drop local mutations without a hint (CASSANDRA-6510)
 * Don't allow null max_hint_window_in_ms (CASSANDRA-6419)
 * Validate SliceRange start and finish lengths (CASSANDRA-6521)


2.0.3
 * Fix FD leak on slice read path (CASSANDRA-6275)
 * Cancel read meter task when closing SSTR (CASSANDRA-6358)
 * free off-heap IndexSummary during bulk (CASSANDRA-6359)
 * Recover from IOException in accept() thread (CASSANDRA-6349)
 * Improve Gossip tolerance of abnormally slow tasks (CASSANDRA-6338)
 * Fix trying to hint timed out counter writes (CASSANDRA-6322)
 * Allow restoring specific columnfamilies from archived CL (CASSANDRA-4809)
 * Avoid flushing compaction_history after each operation (CASSANDRA-6287)
 * Fix repair assertion error when tombstones expire (CASSANDRA-6277)
 * Skip loading corrupt key cache (CASSANDRA-6260)
 * Fixes for compacting larger-than-memory rows (CASSANDRA-6274)
 * Compact hottest sstables first and optionally omit coldest from
   compaction entirely (CASSANDRA-6109)
 * Fix modifying column_metadata from thrift (CASSANDRA-6182)
 * cqlsh: fix LIST USERS output (CASSANDRA-6242)
 * Add IRequestSink interface (CASSANDRA-6248)
 * Update memtable size while flushing (CASSANDRA-6249)
 * Provide hooks around CQL2/CQL3 statement execution (CASSANDRA-6252)
 * Require Permission.SELECT for CAS updates (CASSANDRA-6247)
 * New CQL-aware SSTableWriter (CASSANDRA-5894)
 * Reject CAS operation when the protocol v1 is used (CASSANDRA-6270)
 * Correctly throw error when frame too large (CASSANDRA-5981)
 * Fix serialization bug in PagedRange with 2ndary indexes (CASSANDRA-6299)
 * Fix CQL3 table validation in Thrift (CASSANDRA-6140)
 * Fix bug missing results with IN clauses (CASSANDRA-6327)
 * Fix paging with reversed slices (CASSANDRA-6343)
 * Set minTimestamp correctly to be able to drop expired sstables (CASSANDRA-6337)
 * Support NaN and Infinity as float literals (CASSANDRA-6003)
 * Remove RF from nodetool ring output (CASSANDRA-6289)
 * Fix attempting to flush empty rows (CASSANDRA-6374)
 * Fix potential out of bounds exception when paging (CASSANDRA-6333)
Merged from 1.2:
 * Optimize FD phi calculation (CASSANDRA-6386)
 * Improve initial FD phi estimate when starting up (CASSANDRA-6385)
 * Don't list CQL3 table in CLI describe even if named explicitely
   (CASSANDRA-5750)
 * Invalidate row cache when dropping CF (CASSANDRA-6351)
 * add non-jamm path for cached statements (CASSANDRA-6293)
 * add windows bat files for shell commands (CASSANDRA-6145)
 * Require logging in for Thrift CQL2/3 statement preparation (CASSANDRA-6254)
 * restrict max_num_tokens to 1536 (CASSANDRA-6267)
 * Nodetool gets default JMX port from cassandra-env.sh (CASSANDRA-6273)
 * make calculatePendingRanges asynchronous (CASSANDRA-6244)
 * Remove blocking flushes in gossip thread (CASSANDRA-6297)
 * Fix potential socket leak in connectionpool creation (CASSANDRA-6308)
 * Allow LOCAL_ONE/LOCAL_QUORUM to work with SimpleStrategy (CASSANDRA-6238)
 * cqlsh: handle 'null' as session duration (CASSANDRA-6317)
 * Fix json2sstable handling of range tombstones (CASSANDRA-6316)
 * Fix missing one row in reverse query (CASSANDRA-6330)
 * Fix reading expired row value from row cache (CASSANDRA-6325)
 * Fix AssertionError when doing set element deletion (CASSANDRA-6341)
 * Make CL code for the native protocol match the one in C* 2.0
   (CASSANDRA-6347)
 * Disallow altering CQL3 table from thrift (CASSANDRA-6370)
 * Fix size computation of prepared statement (CASSANDRA-6369)


2.0.2
 * Update FailureDetector to use nanontime (CASSANDRA-4925)
 * Fix FileCacheService regressions (CASSANDRA-6149)
 * Never return WriteTimeout for CL.ANY (CASSANDRA-6132)
 * Fix race conditions in bulk loader (CASSANDRA-6129)
 * Add configurable metrics reporting (CASSANDRA-4430)
 * drop queries exceeding a configurable number of tombstones (CASSANDRA-6117)
 * Track and persist sstable read activity (CASSANDRA-5515)
 * Fixes for speculative retry (CASSANDRA-5932, CASSANDRA-6194)
 * Improve memory usage of metadata min/max column names (CASSANDRA-6077)
 * Fix thrift validation refusing row markers on CQL3 tables (CASSANDRA-6081)
 * Fix insertion of collections with CAS (CASSANDRA-6069)
 * Correctly send metadata on SELECT COUNT (CASSANDRA-6080)
 * Track clients' remote addresses in ClientState (CASSANDRA-6070)
 * Create snapshot dir if it does not exist when migrating
   leveled manifest (CASSANDRA-6093)
 * make sequential nodetool repair the default (CASSANDRA-5950)
 * Add more hooks for compaction strategy implementations (CASSANDRA-6111)
 * Fix potential NPE on composite 2ndary indexes (CASSANDRA-6098)
 * Delete can potentially be skipped in batch (CASSANDRA-6115)
 * Allow alter keyspace on system_traces (CASSANDRA-6016)
 * Disallow empty column names in cql (CASSANDRA-6136)
 * Use Java7 file-handling APIs and fix file moving on Windows (CASSANDRA-5383)
 * Save compaction history to system keyspace (CASSANDRA-5078)
 * Fix NPE if StorageService.getOperationMode() is executed before full startup (CASSANDRA-6166)
 * CQL3: support pre-epoch longs for TimestampType (CASSANDRA-6212)
 * Add reloadtriggers command to nodetool (CASSANDRA-4949)
 * cqlsh: ignore empty 'value alias' in DESCRIBE (CASSANDRA-6139)
 * Fix sstable loader (CASSANDRA-6205)
 * Reject bootstrapping if the node already exists in gossip (CASSANDRA-5571)
 * Fix NPE while loading paxos state (CASSANDRA-6211)
 * cqlsh: add SHOW SESSION <tracing-session> command (CASSANDRA-6228)
Merged from 1.2:
 * (Hadoop) Require CFRR batchSize to be at least 2 (CASSANDRA-6114)
 * Add a warning for small LCS sstable size (CASSANDRA-6191)
 * Add ability to list specific KS/CF combinations in nodetool cfstats (CASSANDRA-4191)
 * Mark CF clean if a mutation raced the drop and got it marked dirty (CASSANDRA-5946)
 * Add a LOCAL_ONE consistency level (CASSANDRA-6202)
 * Limit CQL prepared statement cache by size instead of count (CASSANDRA-6107)
 * Tracing should log write failure rather than raw exceptions (CASSANDRA-6133)
 * lock access to TM.endpointToHostIdMap (CASSANDRA-6103)
 * Allow estimated memtable size to exceed slab allocator size (CASSANDRA-6078)
 * Start MeteredFlusher earlier to prevent OOM during CL replay (CASSANDRA-6087)
 * Avoid sending Truncate command to fat clients (CASSANDRA-6088)
 * Allow where clause conditions to be in parenthesis (CASSANDRA-6037)
 * Do not open non-ssl storage port if encryption option is all (CASSANDRA-3916)
 * Move batchlog replay to its own executor (CASSANDRA-6079)
 * Add tombstone debug threshold and histogram (CASSANDRA-6042, 6057)
 * Enable tcp keepalive on incoming connections (CASSANDRA-4053)
 * Fix fat client schema pull NPE (CASSANDRA-6089)
 * Fix memtable flushing for indexed tables (CASSANDRA-6112)
 * Fix skipping columns with multiple slices (CASSANDRA-6119)
 * Expose connected thrift + native client counts (CASSANDRA-5084)
 * Optimize auth setup (CASSANDRA-6122)
 * Trace index selection (CASSANDRA-6001)
 * Update sstablesPerReadHistogram to use biased sampling (CASSANDRA-6164)
 * Log UnknownColumnfamilyException when closing socket (CASSANDRA-5725)
 * Properly error out on CREATE INDEX for counters table (CASSANDRA-6160)
 * Handle JMX notification failure for repair (CASSANDRA-6097)
 * (Hadoop) Fetch no more than 128 splits in parallel (CASSANDRA-6169)
 * stress: add username/password authentication support (CASSANDRA-6068)
 * Fix indexed queries with row cache enabled on parent table (CASSANDRA-5732)
 * Fix compaction race during columnfamily drop (CASSANDRA-5957)
 * Fix validation of empty column names for compact tables (CASSANDRA-6152)
 * Skip replaying mutations that pass CRC but fail to deserialize (CASSANDRA-6183)
 * Rework token replacement to use replace_address (CASSANDRA-5916)
 * Fix altering column types (CASSANDRA-6185)
 * cqlsh: fix CREATE/ALTER WITH completion (CASSANDRA-6196)
 * add windows bat files for shell commands (CASSANDRA-6145)
 * Fix potential stack overflow during range tombstones insertion (CASSANDRA-6181)
 * (Hadoop) Make LOCAL_ONE the default consistency level (CASSANDRA-6214)


2.0.1
 * Fix bug that could allow reading deleted data temporarily (CASSANDRA-6025)
 * Improve memory use defaults (CASSANDRA-6059)
 * Make ThriftServer more easlly extensible (CASSANDRA-6058)
 * Remove Hadoop dependency from ITransportFactory (CASSANDRA-6062)
 * add file_cache_size_in_mb setting (CASSANDRA-5661)
 * Improve error message when yaml contains invalid properties (CASSANDRA-5958)
 * Improve leveled compaction's ability to find non-overlapping L0 compactions
   to work on concurrently (CASSANDRA-5921)
 * Notify indexer of columns shadowed by range tombstones (CASSANDRA-5614)
 * Log Merkle tree stats (CASSANDRA-2698)
 * Switch from crc32 to adler32 for compressed sstable checksums (CASSANDRA-5862)
 * Improve offheap memcpy performance (CASSANDRA-5884)
 * Use a range aware scanner for cleanup (CASSANDRA-2524)
 * Cleanup doesn't need to inspect sstables that contain only local data
   (CASSANDRA-5722)
 * Add ability for CQL3 to list partition keys (CASSANDRA-4536)
 * Improve native protocol serialization (CASSANDRA-5664)
 * Upgrade Thrift to 0.9.1 (CASSANDRA-5923)
 * Require superuser status for adding triggers (CASSANDRA-5963)
 * Make standalone scrubber handle old and new style leveled manifest
   (CASSANDRA-6005)
 * Fix paxos bugs (CASSANDRA-6012, 6013, 6023)
 * Fix paged ranges with multiple replicas (CASSANDRA-6004)
 * Fix potential AssertionError during tracing (CASSANDRA-6041)
 * Fix NPE in sstablesplit (CASSANDRA-6027)
 * Migrate pre-2.0 key/value/column aliases to system.schema_columns
   (CASSANDRA-6009)
 * Paging filter empty rows too agressively (CASSANDRA-6040)
 * Support variadic parameters for IN clauses (CASSANDRA-4210)
 * cqlsh: return the result of CAS writes (CASSANDRA-5796)
 * Fix validation of IN clauses with 2ndary indexes (CASSANDRA-6050)
 * Support named bind variables in CQL (CASSANDRA-6033)
Merged from 1.2:
 * Allow cache-keys-to-save to be set at runtime (CASSANDRA-5980)
 * Avoid second-guessing out-of-space state (CASSANDRA-5605)
 * Tuning knobs for dealing with large blobs and many CFs (CASSANDRA-5982)
 * (Hadoop) Fix CQLRW for thrift tables (CASSANDRA-6002)
 * Fix possible divide-by-zero in HHOM (CASSANDRA-5990)
 * Allow local batchlog writes for CL.ANY (CASSANDRA-5967)
 * Upgrade metrics-core to version 2.2.0 (CASSANDRA-5947)
 * Fix CqlRecordWriter with composite keys (CASSANDRA-5949)
 * Add snitch, schema version, cluster, partitioner to JMX (CASSANDRA-5881)
 * Allow disabling SlabAllocator (CASSANDRA-5935)
 * Make user-defined compaction JMX blocking (CASSANDRA-4952)
 * Fix streaming does not transfer wrapped range (CASSANDRA-5948)
 * Fix loading index summary containing empty key (CASSANDRA-5965)
 * Correctly handle limits in CompositesSearcher (CASSANDRA-5975)
 * Pig: handle CQL collections (CASSANDRA-5867)
 * Pass the updated cf to the PRSI index() method (CASSANDRA-5999)
 * Allow empty CQL3 batches (as no-op) (CASSANDRA-5994)
 * Support null in CQL3 functions (CASSANDRA-5910)
 * Replace the deprecated MapMaker with CacheLoader (CASSANDRA-6007)
 * Add SSTableDeletingNotification to DataTracker (CASSANDRA-6010)
 * Fix snapshots in use get deleted during snapshot repair (CASSANDRA-6011)
 * Move hints and exception count to o.a.c.metrics (CASSANDRA-6017)
 * Fix memory leak in snapshot repair (CASSANDRA-6047)
 * Fix sstable2sjon for CQL3 tables (CASSANDRA-5852)


2.0.0
 * Fix thrift validation when inserting into CQL3 tables (CASSANDRA-5138)
 * Fix periodic memtable flushing behavior with clean memtables (CASSANDRA-5931)
 * Fix dateOf() function for pre-2.0 timestamp columns (CASSANDRA-5928)
 * Fix SSTable unintentionally loads BF when opened for batch (CASSANDRA-5938)
 * Add stream session progress to JMX (CASSANDRA-4757)
 * Fix NPE during CAS operation (CASSANDRA-5925)
Merged from 1.2:
 * Fix getBloomFilterDiskSpaceUsed for AlwaysPresentFilter (CASSANDRA-5900)
 * Don't announce schema version until we've loaded the changes locally
   (CASSANDRA-5904)
 * Fix to support off heap bloom filters size greater than 2 GB (CASSANDRA-5903)
 * Properly handle parsing huge map and set literals (CASSANDRA-5893)


2.0.0-rc2
 * enable vnodes by default (CASSANDRA-5869)
 * fix CAS contention timeout (CASSANDRA-5830)
 * fix HsHa to respect max frame size (CASSANDRA-4573)
 * Fix (some) 2i on composite components omissions (CASSANDRA-5851)
 * cqlsh: add DESCRIBE FULL SCHEMA variant (CASSANDRA-5880)
Merged from 1.2:
 * Correctly validate sparse composite cells in scrub (CASSANDRA-5855)
 * Add KeyCacheHitRate metric to CF metrics (CASSANDRA-5868)
 * cqlsh: add support for multiline comments (CASSANDRA-5798)
 * Handle CQL3 SELECT duplicate IN restrictions on clustering columns
   (CASSANDRA-5856)


2.0.0-rc1
 * improve DecimalSerializer performance (CASSANDRA-5837)
 * fix potential spurious wakeup in AsyncOneResponse (CASSANDRA-5690)
 * fix schema-related trigger issues (CASSANDRA-5774)
 * Better validation when accessing CQL3 table from thrift (CASSANDRA-5138)
 * Fix assertion error during repair (CASSANDRA-5801)
 * Fix range tombstone bug (CASSANDRA-5805)
 * DC-local CAS (CASSANDRA-5797)
 * Add a native_protocol_version column to the system.local table (CASSANRDA-5819)
 * Use index_interval from cassandra.yaml when upgraded (CASSANDRA-5822)
 * Fix buffer underflow on socket close (CASSANDRA-5792)
Merged from 1.2:
 * Fix reading DeletionTime from 1.1-format sstables (CASSANDRA-5814)
 * cqlsh: add collections support to COPY (CASSANDRA-5698)
 * retry important messages for any IOException (CASSANDRA-5804)
 * Allow empty IN relations in SELECT/UPDATE/DELETE statements (CASSANDRA-5626)
 * cqlsh: fix crashing on Windows due to libedit detection (CASSANDRA-5812)
 * fix bulk-loading compressed sstables (CASSANDRA-5820)
 * (Hadoop) fix quoting in CqlPagingRecordReader and CqlRecordWriter
   (CASSANDRA-5824)
 * update default LCS sstable size to 160MB (CASSANDRA-5727)
 * Allow compacting 2Is via nodetool (CASSANDRA-5670)
 * Hex-encode non-String keys in OPP (CASSANDRA-5793)
 * nodetool history logging (CASSANDRA-5823)
 * (Hadoop) fix support for Thrift tables in CqlPagingRecordReader
   (CASSANDRA-5752)
 * add "all time blocked" to StatusLogger output (CASSANDRA-5825)
 * Future-proof inter-major-version schema migrations (CASSANDRA-5845)
 * (Hadoop) add CqlPagingRecordReader support for ReversedType in Thrift table
   (CASSANDRA-5718)
 * Add -no-snapshot option to scrub (CASSANDRA-5891)
 * Fix to support off heap bloom filters size greater than 2 GB (CASSANDRA-5903)
 * Properly handle parsing huge map and set literals (CASSANDRA-5893)
 * Fix LCS L0 compaction may overlap in L1 (CASSANDRA-5907)
 * New sstablesplit tool to split large sstables offline (CASSANDRA-4766)
 * Fix potential deadlock in native protocol server (CASSANDRA-5926)
 * Disallow incompatible type change in CQL3 (CASSANDRA-5882)
Merged from 1.1:
 * Correctly validate sparse composite cells in scrub (CASSANDRA-5855)


2.0.0-beta2
 * Replace countPendingHints with Hints Created metric (CASSANDRA-5746)
 * Allow nodetool with no args, and with help to run without a server (CASSANDRA-5734)
 * Cleanup AbstractType/TypeSerializer classes (CASSANDRA-5744)
 * Remove unimplemented cli option schema-mwt (CASSANDRA-5754)
 * Support range tombstones in thrift (CASSANDRA-5435)
 * Normalize table-manipulating CQL3 statements' class names (CASSANDRA-5759)
 * cqlsh: add missing table options to DESCRIBE output (CASSANDRA-5749)
 * Fix assertion error during repair (CASSANDRA-5757)
 * Fix bulkloader (CASSANDRA-5542)
 * Add LZ4 compression to the native protocol (CASSANDRA-5765)
 * Fix bugs in the native protocol v2 (CASSANDRA-5770)
 * CAS on 'primary key only' table (CASSANDRA-5715)
 * Support streaming SSTables of old versions (CASSANDRA-5772)
 * Always respect protocol version in native protocol (CASSANDRA-5778)
 * Fix ConcurrentModificationException during streaming (CASSANDRA-5782)
 * Update deletion timestamp in Commit#updatesWithPaxosTime (CASSANDRA-5787)
 * Thrift cas() method crashes if input columns are not sorted (CASSANDRA-5786)
 * Order columns names correctly when querying for CAS (CASSANDRA-5788)
 * Fix streaming retry (CASSANDRA-5775)
Merged from 1.2:
 * if no seeds can be a reached a node won't start in a ring by itself (CASSANDRA-5768)
 * add cassandra.unsafesystem property (CASSANDRA-5704)
 * (Hadoop) quote identifiers in CqlPagingRecordReader (CASSANDRA-5763)
 * Add replace_node functionality for vnodes (CASSANDRA-5337)
 * Add timeout events to query traces (CASSANDRA-5520)
 * Fix serialization of the LEFT gossip value (CASSANDRA-5696)
 * Pig: support for cql3 tables (CASSANDRA-5234)
 * Fix skipping range tombstones with reverse queries (CASSANDRA-5712)
 * Expire entries out of ThriftSessionManager (CASSANDRA-5719)
 * Don't keep ancestor information in memory (CASSANDRA-5342)
 * Expose native protocol server status in nodetool info (CASSANDRA-5735)
 * Fix pathetic performance of range tombstones (CASSANDRA-5677)
 * Fix querying with an empty (impossible) range (CASSANDRA-5573)
 * cqlsh: handle CUSTOM 2i in DESCRIBE output (CASSANDRA-5760)
 * Fix minor bug in Range.intersects(Bound) (CASSANDRA-5771)
 * cqlsh: handle disabled compression in DESCRIBE output (CASSANDRA-5766)
 * Ensure all UP events are notified on the native protocol (CASSANDRA-5769)
 * Fix formatting of sstable2json with multiple -k arguments (CASSANDRA-5781)
 * Don't rely on row marker for queries in general to hide lost markers
   after TTL expires (CASSANDRA-5762)
 * Sort nodetool help output (CASSANDRA-5776)
 * Fix column expiring during 2 phases compaction (CASSANDRA-5799)
 * now() is being rejected in INSERTs when inside collections (CASSANDRA-5795)


2.0.0-beta1
 * Add support for indexing clustered columns (CASSANDRA-5125)
 * Removed on-heap row cache (CASSANDRA-5348)
 * use nanotime consistently for node-local timeouts (CASSANDRA-5581)
 * Avoid unnecessary second pass on name-based queries (CASSANDRA-5577)
 * Experimental triggers (CASSANDRA-1311)
 * JEMalloc support for off-heap allocation (CASSANDRA-3997)
 * Single-pass compaction (CASSANDRA-4180)
 * Removed token range bisection (CASSANDRA-5518)
 * Removed compatibility with pre-1.2.5 sstables and network messages
   (CASSANDRA-5511)
 * removed PBSPredictor (CASSANDRA-5455)
 * CAS support (CASSANDRA-5062, 5441, 5442, 5443, 5619, 5667)
 * Leveled compaction performs size-tiered compactions in L0
   (CASSANDRA-5371, 5439)
 * Add yaml network topology snitch for mixed ec2/other envs (CASSANDRA-5339)
 * Log when a node is down longer than the hint window (CASSANDRA-4554)
 * Optimize tombstone creation for ExpiringColumns (CASSANDRA-4917)
 * Improve LeveledScanner work estimation (CASSANDRA-5250, 5407)
 * Replace compaction lock with runWithCompactionsDisabled (CASSANDRA-3430)
 * Change Message IDs to ints (CASSANDRA-5307)
 * Move sstable level information into the Stats component, removing the
   need for a separate Manifest file (CASSANDRA-4872)
 * avoid serializing to byte[] on commitlog append (CASSANDRA-5199)
 * make index_interval configurable per columnfamily (CASSANDRA-3961, CASSANDRA-5650)
 * add default_time_to_live (CASSANDRA-3974)
 * add memtable_flush_period_in_ms (CASSANDRA-4237)
 * replace supercolumns internally by composites (CASSANDRA-3237, 5123)
 * upgrade thrift to 0.9.0 (CASSANDRA-3719)
 * drop unnecessary keyspace parameter from user-defined compaction API
   (CASSANDRA-5139)
 * more robust solution to incomplete compactions + counters (CASSANDRA-5151)
 * Change order of directory searching for c*.in.sh (CASSANDRA-3983)
 * Add tool to reset SSTable compaction level for LCS (CASSANDRA-5271)
 * Allow custom configuration loader (CASSANDRA-5045)
 * Remove memory emergency pressure valve logic (CASSANDRA-3534)
 * Reduce request latency with eager retry (CASSANDRA-4705)
 * cqlsh: Remove ASSUME command (CASSANDRA-5331)
 * Rebuild BF when loading sstables if bloom_filter_fp_chance
   has changed since compaction (CASSANDRA-5015)
 * remove row-level bloom filters (CASSANDRA-4885)
 * Change Kernel Page Cache skipping into row preheating (disabled by default)
   (CASSANDRA-4937)
 * Improve repair by deciding on a gcBefore before sending
   out TreeRequests (CASSANDRA-4932)
 * Add an official way to disable compactions (CASSANDRA-5074)
 * Reenable ALTER TABLE DROP with new semantics (CASSANDRA-3919)
 * Add binary protocol versioning (CASSANDRA-5436)
 * Swap THshaServer for TThreadedSelectorServer (CASSANDRA-5530)
 * Add alias support to SELECT statement (CASSANDRA-5075)
 * Don't create empty RowMutations in CommitLogReplayer (CASSANDRA-5541)
 * Use range tombstones when dropping cfs/columns from schema (CASSANDRA-5579)
 * cqlsh: drop CQL2/CQL3-beta support (CASSANDRA-5585)
 * Track max/min column names in sstables to be able to optimize slice
   queries (CASSANDRA-5514, CASSANDRA-5595, CASSANDRA-5600)
 * Binary protocol: allow batching already prepared statements (CASSANDRA-4693)
 * Allow preparing timestamp, ttl and limit in CQL3 queries (CASSANDRA-4450)
 * Support native link w/o JNA in Java7 (CASSANDRA-3734)
 * Use SASL authentication in binary protocol v2 (CASSANDRA-5545)
 * Replace Thrift HsHa with LMAX Disruptor based implementation (CASSANDRA-5582)
 * cqlsh: Add row count to SELECT output (CASSANDRA-5636)
 * Include a timestamp with all read commands to determine column expiration
   (CASSANDRA-5149)
 * Streaming 2.0 (CASSANDRA-5286, 5699)
 * Conditional create/drop ks/table/index statements in CQL3 (CASSANDRA-2737)
 * more pre-table creation property validation (CASSANDRA-5693)
 * Redesign repair messages (CASSANDRA-5426)
 * Fix ALTER RENAME post-5125 (CASSANDRA-5702)
 * Disallow renaming a 2ndary indexed column (CASSANDRA-5705)
 * Rename Table to Keyspace (CASSANDRA-5613)
 * Ensure changing column_index_size_in_kb on different nodes don't corrupt the
   sstable (CASSANDRA-5454)
 * Move resultset type information into prepare, not execute (CASSANDRA-5649)
 * Auto paging in binary protocol (CASSANDRA-4415, 5714)
 * Don't tie client side use of AbstractType to JDBC (CASSANDRA-4495)
 * Adds new TimestampType to replace DateType (CASSANDRA-5723, CASSANDRA-5729)
Merged from 1.2:
 * make starting native protocol server idempotent (CASSANDRA-5728)
 * Fix loading key cache when a saved entry is no longer valid (CASSANDRA-5706)
 * Fix serialization of the LEFT gossip value (CASSANDRA-5696)
 * cqlsh: Don't show 'null' in place of empty values (CASSANDRA-5675)
 * Race condition in detecting version on a mixed 1.1/1.2 cluster
   (CASSANDRA-5692)
 * Fix skipping range tombstones with reverse queries (CASSANDRA-5712)
 * Expire entries out of ThriftSessionManager (CASSANRDA-5719)
 * Don't keep ancestor information in memory (CASSANDRA-5342)
 * cqlsh: fix handling of semicolons inside BATCH queries (CASSANDRA-5697)


1.2.6
 * Fix tracing when operation completes before all responses arrive
   (CASSANDRA-5668)
 * Fix cross-DC mutation forwarding (CASSANDRA-5632)
 * Reduce SSTableLoader memory usage (CASSANDRA-5555)
 * Scale hinted_handoff_throttle_in_kb to cluster size (CASSANDRA-5272)
 * (Hadoop) Add CQL3 input/output formats (CASSANDRA-4421, 5622)
 * (Hadoop) Fix InputKeyRange in CFIF (CASSANDRA-5536)
 * Fix dealing with ridiculously large max sstable sizes in LCS (CASSANDRA-5589)
 * Ignore pre-truncate hints (CASSANDRA-4655)
 * Move System.exit on OOM into a separate thread (CASSANDRA-5273)
 * Write row markers when serializing schema (CASSANDRA-5572)
 * Check only SSTables for the requested range when streaming (CASSANDRA-5569)
 * Improve batchlog replay behavior and hint ttl handling (CASSANDRA-5314)
 * Exclude localTimestamp from validation for tombstones (CASSANDRA-5398)
 * cqlsh: add custom prompt support (CASSANDRA-5539)
 * Reuse prepared statements in hot auth queries (CASSANDRA-5594)
 * cqlsh: add vertical output option (see EXPAND) (CASSANDRA-5597)
 * Add a rate limit option to stress (CASSANDRA-5004)
 * have BulkLoader ignore snapshots directories (CASSANDRA-5587)
 * fix SnitchProperties logging context (CASSANDRA-5602)
 * Expose whether jna is enabled and memory is locked via JMX (CASSANDRA-5508)
 * cqlsh: fix COPY FROM with ReversedType (CASSANDRA-5610)
 * Allow creating CUSTOM indexes on collections (CASSANDRA-5615)
 * Evaluate now() function at execution time (CASSANDRA-5616)
 * Expose detailed read repair metrics (CASSANDRA-5618)
 * Correct blob literal + ReversedType parsing (CASSANDRA-5629)
 * Allow GPFS to prefer the internal IP like EC2MRS (CASSANDRA-5630)
 * fix help text for -tspw cassandra-cli (CASSANDRA-5643)
 * don't throw away initial causes exceptions for internode encryption issues
   (CASSANDRA-5644)
 * Fix message spelling errors for cql select statements (CASSANDRA-5647)
 * Suppress custom exceptions thru jmx (CASSANDRA-5652)
 * Update CREATE CUSTOM INDEX syntax (CASSANDRA-5639)
 * Fix PermissionDetails.equals() method (CASSANDRA-5655)
 * Never allow partition key ranges in CQL3 without token() (CASSANDRA-5666)
 * Gossiper incorrectly drops AppState for an upgrading node (CASSANDRA-5660)
 * Connection thrashing during multi-region ec2 during upgrade, due to
   messaging version (CASSANDRA-5669)
 * Avoid over reconnecting in EC2MRS (CASSANDRA-5678)
 * Fix ReadResponseSerializer.serializedSize() for digest reads (CASSANDRA-5476)
 * allow sstable2json on 2i CFs (CASSANDRA-5694)
Merged from 1.1:
 * Remove buggy thrift max message length option (CASSANDRA-5529)
 * Fix NPE in Pig's widerow mode (CASSANDRA-5488)
 * Add split size parameter to Pig and disable split combination (CASSANDRA-5544)


1.2.5
 * make BytesToken.toString only return hex bytes (CASSANDRA-5566)
 * Ensure that submitBackground enqueues at least one task (CASSANDRA-5554)
 * fix 2i updates with identical values and timestamps (CASSANDRA-5540)
 * fix compaction throttling bursty-ness (CASSANDRA-4316)
 * reduce memory consumption of IndexSummary (CASSANDRA-5506)
 * remove per-row column name bloom filters (CASSANDRA-5492)
 * Include fatal errors in trace events (CASSANDRA-5447)
 * Ensure that PerRowSecondaryIndex is notified of row-level deletes
   (CASSANDRA-5445)
 * Allow empty blob literals in CQL3 (CASSANDRA-5452)
 * Fix streaming RangeTombstones at column index boundary (CASSANDRA-5418)
 * Fix preparing statements when current keyspace is not set (CASSANDRA-5468)
 * Fix SemanticVersion.isSupportedBy minor/patch handling (CASSANDRA-5496)
 * Don't provide oldCfId for post-1.1 system cfs (CASSANDRA-5490)
 * Fix primary range ignores replication strategy (CASSANDRA-5424)
 * Fix shutdown of binary protocol server (CASSANDRA-5507)
 * Fix repair -snapshot not working (CASSANDRA-5512)
 * Set isRunning flag later in binary protocol server (CASSANDRA-5467)
 * Fix use of CQL3 functions with descending clustering order (CASSANDRA-5472)
 * Disallow renaming columns one at a time for thrift table in CQL3
   (CASSANDRA-5531)
 * cqlsh: add CLUSTERING ORDER BY support to DESCRIBE (CASSANDRA-5528)
 * Add custom secondary index support to CQL3 (CASSANDRA-5484)
 * Fix repair hanging silently on unexpected error (CASSANDRA-5229)
 * Fix Ec2Snitch regression introduced by CASSANDRA-5171 (CASSANDRA-5432)
 * Add nodetool enablebackup/disablebackup (CASSANDRA-5556)
 * cqlsh: fix DESCRIBE after case insensitive USE (CASSANDRA-5567)
Merged from 1.1
 * Add retry mechanism to OTC for non-droppable_verbs (CASSANDRA-5393)
 * Use allocator information to improve memtable memory usage estimate
   (CASSANDRA-5497)
 * Fix trying to load deleted row into row cache on startup (CASSANDRA-4463)
 * fsync leveled manifest to avoid corruption (CASSANDRA-5535)
 * Fix Bound intersection computation (CASSANDRA-5551)
 * sstablescrub now respects max memory size in cassandra.in.sh (CASSANDRA-5562)


1.2.4
 * Ensure that PerRowSecondaryIndex updates see the most recent values
   (CASSANDRA-5397)
 * avoid duplicate index entries ind PrecompactedRow and
   ParallelCompactionIterable (CASSANDRA-5395)
 * remove the index entry on oldColumn when new column is a tombstone
   (CASSANDRA-5395)
 * Change default stream throughput from 400 to 200 mbps (CASSANDRA-5036)
 * Gossiper logs DOWN for symmetry with UP (CASSANDRA-5187)
 * Fix mixing prepared statements between keyspaces (CASSANDRA-5352)
 * Fix consistency level during bootstrap - strike 3 (CASSANDRA-5354)
 * Fix transposed arguments in AlreadyExistsException (CASSANDRA-5362)
 * Improve asynchronous hint delivery (CASSANDRA-5179)
 * Fix Guava dependency version (12.0 -> 13.0.1) for Maven (CASSANDRA-5364)
 * Validate that provided CQL3 collection value are < 64K (CASSANDRA-5355)
 * Make upgradeSSTable skip current version sstables by default (CASSANDRA-5366)
 * Optimize min/max timestamp collection (CASSANDRA-5373)
 * Invalid streamId in cql binary protocol when using invalid CL
   (CASSANDRA-5164)
 * Fix validation for IN where clauses with collections (CASSANDRA-5376)
 * Copy resultSet on count query to avoid ConcurrentModificationException
   (CASSANDRA-5382)
 * Correctly typecheck in CQL3 even with ReversedType (CASSANDRA-5386)
 * Fix streaming compressed files when using encryption (CASSANDRA-5391)
 * cassandra-all 1.2.0 pom missing netty dependency (CASSANDRA-5392)
 * Fix writetime/ttl functions on null values (CASSANDRA-5341)
 * Fix NPE during cql3 select with token() (CASSANDRA-5404)
 * IndexHelper.skipBloomFilters won't skip non-SHA filters (CASSANDRA-5385)
 * cqlsh: Print maps ordered by key, sort sets (CASSANDRA-5413)
 * Add null syntax support in CQL3 for inserts (CASSANDRA-3783)
 * Allow unauthenticated set_keyspace() calls (CASSANDRA-5423)
 * Fix potential incremental backups race (CASSANDRA-5410)
 * Fix prepared BATCH statements with batch-level timestamps (CASSANDRA-5415)
 * Allow overriding superuser setup delay (CASSANDRA-5430)
 * cassandra-shuffle with JMX usernames and passwords (CASSANDRA-5431)
Merged from 1.1:
 * cli: Quote ks and cf names in schema output when needed (CASSANDRA-5052)
 * Fix bad default for min/max timestamp in SSTableMetadata (CASSANDRA-5372)
 * Fix cf name extraction from manifest in Directories.migrateFile()
   (CASSANDRA-5242)
 * Support pluggable internode authentication (CASSANDRA-5401)


1.2.3
 * add check for sstable overlap within a level on startup (CASSANDRA-5327)
 * replace ipv6 colons in jmx object names (CASSANDRA-5298, 5328)
 * Avoid allocating SSTableBoundedScanner during repair when the range does
   not intersect the sstable (CASSANDRA-5249)
 * Don't lowercase property map keys (this breaks NTS) (CASSANDRA-5292)
 * Fix composite comparator with super columns (CASSANDRA-5287)
 * Fix insufficient validation of UPDATE queries against counter cfs
   (CASSANDRA-5300)
 * Fix PropertyFileSnitch default DC/Rack behavior (CASSANDRA-5285)
 * Handle null values when executing prepared statement (CASSANDRA-5081)
 * Add netty to pom dependencies (CASSANDRA-5181)
 * Include type arguments in Thrift CQLPreparedResult (CASSANDRA-5311)
 * Fix compaction not removing columns when bf_fp_ratio is 1 (CASSANDRA-5182)
 * cli: Warn about missing CQL3 tables in schema descriptions (CASSANDRA-5309)
 * Re-enable unknown option in replication/compaction strategies option for
   backward compatibility (CASSANDRA-4795)
 * Add binary protocol support to stress (CASSANDRA-4993)
 * cqlsh: Fix COPY FROM value quoting and null handling (CASSANDRA-5305)
 * Fix repair -pr for vnodes (CASSANDRA-5329)
 * Relax CL for auth queries for non-default users (CASSANDRA-5310)
 * Fix AssertionError during repair (CASSANDRA-5245)
 * Don't announce migrations to pre-1.2 nodes (CASSANDRA-5334)
Merged from 1.1:
 * Update offline scrub for 1.0 -> 1.1 directory structure (CASSANDRA-5195)
 * add tmp flag to Descriptor hashcode (CASSANDRA-4021)
 * fix logging of "Found table data in data directories" when only system tables
   are present (CASSANDRA-5289)
 * cli: Add JMX authentication support (CASSANDRA-5080)
 * nodetool: ability to repair specific range (CASSANDRA-5280)
 * Fix possible assertion triggered in SliceFromReadCommand (CASSANDRA-5284)
 * cqlsh: Add inet type support on Windows (ipv4-only) (CASSANDRA-4801)
 * Fix race when initializing ColumnFamilyStore (CASSANDRA-5350)
 * Add UseTLAB JVM flag (CASSANDRA-5361)


1.2.2
 * fix potential for multiple concurrent compactions of the same sstables
   (CASSANDRA-5256)
 * avoid no-op caching of byte[] on commitlog append (CASSANDRA-5199)
 * fix symlinks under data dir not working (CASSANDRA-5185)
 * fix bug in compact storage metadata handling (CASSANDRA-5189)
 * Validate login for USE queries (CASSANDRA-5207)
 * cli: remove default username and password (CASSANDRA-5208)
 * configure populate_io_cache_on_flush per-CF (CASSANDRA-4694)
 * allow configuration of internode socket buffer (CASSANDRA-3378)
 * Make sstable directory picking blacklist-aware again (CASSANDRA-5193)
 * Correctly expire gossip states for edge cases (CASSANDRA-5216)
 * Improve handling of directory creation failures (CASSANDRA-5196)
 * Expose secondary indicies to the rest of nodetool (CASSANDRA-4464)
 * Binary protocol: avoid sending notification for 0.0.0.0 (CASSANDRA-5227)
 * add UseCondCardMark XX jvm settings on jdk 1.7 (CASSANDRA-4366)
 * CQL3 refactor to allow conversion function (CASSANDRA-5226)
 * Fix drop of sstables in some circumstance (CASSANDRA-5232)
 * Implement caching of authorization results (CASSANDRA-4295)
 * Add support for LZ4 compression (CASSANDRA-5038)
 * Fix missing columns in wide rows queries (CASSANDRA-5225)
 * Simplify auth setup and make system_auth ks alterable (CASSANDRA-5112)
 * Stop compactions from hanging during bootstrap (CASSANDRA-5244)
 * fix compressed streaming sending extra chunk (CASSANDRA-5105)
 * Add CQL3-based implementations of IAuthenticator and IAuthorizer
   (CASSANDRA-4898)
 * Fix timestamp-based tomstone removal logic (CASSANDRA-5248)
 * cli: Add JMX authentication support (CASSANDRA-5080)
 * Fix forceFlush behavior (CASSANDRA-5241)
 * cqlsh: Add username autocompletion (CASSANDRA-5231)
 * Fix CQL3 composite partition key error (CASSANDRA-5240)
 * Allow IN clause on last clustering key (CASSANDRA-5230)
Merged from 1.1:
 * fix start key/end token validation for wide row iteration (CASSANDRA-5168)
 * add ConfigHelper support for Thrift frame and max message sizes (CASSANDRA-5188)
 * fix nodetool repair not fail on node down (CASSANDRA-5203)
 * always collect tombstone hints (CASSANDRA-5068)
 * Fix error when sourcing file in cqlsh (CASSANDRA-5235)


1.2.1
 * stream undelivered hints on decommission (CASSANDRA-5128)
 * GossipingPropertyFileSnitch loads saved dc/rack info if needed (CASSANDRA-5133)
 * drain should flush system CFs too (CASSANDRA-4446)
 * add inter_dc_tcp_nodelay setting (CASSANDRA-5148)
 * re-allow wrapping ranges for start_token/end_token range pairitspwng (CASSANDRA-5106)
 * fix validation compaction of empty rows (CASSANDRA-5136)
 * nodetool methods to enable/disable hint storage/delivery (CASSANDRA-4750)
 * disallow bloom filter false positive chance of 0 (CASSANDRA-5013)
 * add threadpool size adjustment methods to JMXEnabledThreadPoolExecutor and
   CompactionManagerMBean (CASSANDRA-5044)
 * fix hinting for dropped local writes (CASSANDRA-4753)
 * off-heap cache doesn't need mutable column container (CASSANDRA-5057)
 * apply disk_failure_policy to bad disks on initial directory creation
   (CASSANDRA-4847)
 * Optimize name-based queries to use ArrayBackedSortedColumns (CASSANDRA-5043)
 * Fall back to old manifest if most recent is unparseable (CASSANDRA-5041)
 * pool [Compressed]RandomAccessReader objects on the partitioned read path
   (CASSANDRA-4942)
 * Add debug logging to list filenames processed by Directories.migrateFile
   method (CASSANDRA-4939)
 * Expose black-listed directories via JMX (CASSANDRA-4848)
 * Log compaction merge counts (CASSANDRA-4894)
 * Minimize byte array allocation by AbstractData{Input,Output} (CASSANDRA-5090)
 * Add SSL support for the binary protocol (CASSANDRA-5031)
 * Allow non-schema system ks modification for shuffle to work (CASSANDRA-5097)
 * cqlsh: Add default limit to SELECT statements (CASSANDRA-4972)
 * cqlsh: fix DESCRIBE for 1.1 cfs in CQL3 (CASSANDRA-5101)
 * Correctly gossip with nodes >= 1.1.7 (CASSANDRA-5102)
 * Ensure CL guarantees on digest mismatch (CASSANDRA-5113)
 * Validate correctly selects on composite partition key (CASSANDRA-5122)
 * Fix exception when adding collection (CASSANDRA-5117)
 * Handle states for non-vnode clusters correctly (CASSANDRA-5127)
 * Refuse unrecognized replication and compaction strategy options (CASSANDRA-4795)
 * Pick the correct value validator in sstable2json for cql3 tables (CASSANDRA-5134)
 * Validate login for describe_keyspace, describe_keyspaces and set_keyspace
   (CASSANDRA-5144)
 * Fix inserting empty maps (CASSANDRA-5141)
 * Don't remove tokens from System table for node we know (CASSANDRA-5121)
 * fix streaming progress report for compresed files (CASSANDRA-5130)
 * Coverage analysis for low-CL queries (CASSANDRA-4858)
 * Stop interpreting dates as valid timeUUID value (CASSANDRA-4936)
 * Adds E notation for floating point numbers (CASSANDRA-4927)
 * Detect (and warn) unintentional use of the cql2 thrift methods when cql3 was
   intended (CASSANDRA-5172)
 * cli: Quote ks and cf names in schema output when needed (CASSANDRA-5052)
 * Fix cf name extraction from manifest in Directories.migrateFile() (CASSANDRA-5242)
 * Replace mistaken usage of commons-logging with slf4j (CASSANDRA-5464)
 * Ensure Jackson dependency matches lib (CASSANDRA-5126)
 * Expose droppable tombstone ratio stats over JMX (CASSANDRA-5159)
Merged from 1.1:
 * Simplify CompressedRandomAccessReader to work around JDK FD bug (CASSANDRA-5088)
 * Improve handling a changing target throttle rate mid-compaction (CASSANDRA-5087)
 * Pig: correctly decode row keys in widerow mode (CASSANDRA-5098)
 * nodetool repair command now prints progress (CASSANDRA-4767)
 * fix user defined compaction to run against 1.1 data directory (CASSANDRA-5118)
 * Fix CQL3 BATCH authorization caching (CASSANDRA-5145)
 * fix get_count returns incorrect value with TTL (CASSANDRA-5099)
 * better handling for mid-compaction failure (CASSANDRA-5137)
 * convert default marshallers list to map for better readability (CASSANDRA-5109)
 * fix ConcurrentModificationException in getBootstrapSource (CASSANDRA-5170)
 * fix sstable maxtimestamp for row deletes and pre-1.1.1 sstables (CASSANDRA-5153)
 * Fix thread growth on node removal (CASSANDRA-5175)
 * Make Ec2Region's datacenter name configurable (CASSANDRA-5155)


1.2.0
 * Disallow counters in collections (CASSANDRA-5082)
 * cqlsh: add unit tests (CASSANDRA-3920)
 * fix default bloom_filter_fp_chance for LeveledCompactionStrategy (CASSANDRA-5093)
Merged from 1.1:
 * add validation for get_range_slices with start_key and end_token (CASSANDRA-5089)


1.2.0-rc2
 * fix nodetool ownership display with vnodes (CASSANDRA-5065)
 * cqlsh: add DESCRIBE KEYSPACES command (CASSANDRA-5060)
 * Fix potential infinite loop when reloading CFS (CASSANDRA-5064)
 * Fix SimpleAuthorizer example (CASSANDRA-5072)
 * cqlsh: force CL.ONE for tracing and system.schema* queries (CASSANDRA-5070)
 * Includes cassandra-shuffle in the debian package (CASSANDRA-5058)
Merged from 1.1:
 * fix multithreaded compaction deadlock (CASSANDRA-4492)
 * fix temporarily missing schema after upgrade from pre-1.1.5 (CASSANDRA-5061)
 * Fix ALTER TABLE overriding compression options with defaults
   (CASSANDRA-4996, 5066)
 * fix specifying and altering crc_check_chance (CASSANDRA-5053)
 * fix Murmur3Partitioner ownership% calculation (CASSANDRA-5076)
 * Don't expire columns sooner than they should in 2ndary indexes (CASSANDRA-5079)


1.2-rc1
 * rename rpc_timeout settings to request_timeout (CASSANDRA-5027)
 * add BF with 0.1 FP to LCS by default (CASSANDRA-5029)
 * Fix preparing insert queries (CASSANDRA-5016)
 * Fix preparing queries with counter increment (CASSANDRA-5022)
 * Fix preparing updates with collections (CASSANDRA-5017)
 * Don't generate UUID based on other node address (CASSANDRA-5002)
 * Fix message when trying to alter a clustering key type (CASSANDRA-5012)
 * Update IAuthenticator to match the new IAuthorizer (CASSANDRA-5003)
 * Fix inserting only a key in CQL3 (CASSANDRA-5040)
 * Fix CQL3 token() function when used with strings (CASSANDRA-5050)
Merged from 1.1:
 * reduce log spam from invalid counter shards (CASSANDRA-5026)
 * Improve schema propagation performance (CASSANDRA-5025)
 * Fix for IndexHelper.IndexFor throws OOB Exception (CASSANDRA-5030)
 * cqlsh: make it possible to describe thrift CFs (CASSANDRA-4827)
 * cqlsh: fix timestamp formatting on some platforms (CASSANDRA-5046)


1.2-beta3
 * make consistency level configurable in cqlsh (CASSANDRA-4829)
 * fix cqlsh rendering of blob fields (CASSANDRA-4970)
 * fix cqlsh DESCRIBE command (CASSANDRA-4913)
 * save truncation position in system table (CASSANDRA-4906)
 * Move CompressionMetadata off-heap (CASSANDRA-4937)
 * allow CLI to GET cql3 columnfamily data (CASSANDRA-4924)
 * Fix rare race condition in getExpireTimeForEndpoint (CASSANDRA-4402)
 * acquire references to overlapping sstables during compaction so bloom filter
   doesn't get free'd prematurely (CASSANDRA-4934)
 * Don't share slice query filter in CQL3 SelectStatement (CASSANDRA-4928)
 * Separate tracing from Log4J (CASSANDRA-4861)
 * Exclude gcable tombstones from merkle-tree computation (CASSANDRA-4905)
 * Better printing of AbstractBounds for tracing (CASSANDRA-4931)
 * Optimize mostRecentTombstone check in CC.collectAllData (CASSANDRA-4883)
 * Change stream session ID to UUID to avoid collision from same node (CASSANDRA-4813)
 * Use Stats.db when bulk loading if present (CASSANDRA-4957)
 * Skip repair on system_trace and keyspaces with RF=1 (CASSANDRA-4956)
 * (cql3) Remove arbitrary SELECT limit (CASSANDRA-4918)
 * Correctly handle prepared operation on collections (CASSANDRA-4945)
 * Fix CQL3 LIMIT (CASSANDRA-4877)
 * Fix Stress for CQL3 (CASSANDRA-4979)
 * Remove cassandra specific exceptions from JMX interface (CASSANDRA-4893)
 * (CQL3) Force using ALLOW FILTERING on potentially inefficient queries (CASSANDRA-4915)
 * (cql3) Fix adding column when the table has collections (CASSANDRA-4982)
 * (cql3) Fix allowing collections with compact storage (CASSANDRA-4990)
 * (cql3) Refuse ttl/writetime function on collections (CASSANDRA-4992)
 * Replace IAuthority with new IAuthorizer (CASSANDRA-4874)
 * clqsh: fix KEY pseudocolumn escaping when describing Thrift tables
   in CQL3 mode (CASSANDRA-4955)
 * add basic authentication support for Pig CassandraStorage (CASSANDRA-3042)
 * fix CQL2 ALTER TABLE compaction_strategy_class altering (CASSANDRA-4965)
Merged from 1.1:
 * Fall back to old describe_splits if d_s_ex is not available (CASSANDRA-4803)
 * Improve error reporting when streaming ranges fail (CASSANDRA-5009)
 * Fix cqlsh timestamp formatting of timezone info (CASSANDRA-4746)
 * Fix assertion failure with leveled compaction (CASSANDRA-4799)
 * Check for null end_token in get_range_slice (CASSANDRA-4804)
 * Remove all remnants of removed nodes (CASSANDRA-4840)
 * Add aut-reloading of the log4j file in debian package (CASSANDRA-4855)
 * Fix estimated row cache entry size (CASSANDRA-4860)
 * reset getRangeSlice filter after finishing a row for get_paged_slice
   (CASSANDRA-4919)
 * expunge row cache post-truncate (CASSANDRA-4940)
 * Allow static CF definition with compact storage (CASSANDRA-4910)
 * Fix endless loop/compaction of schema_* CFs due to broken timestamps (CASSANDRA-4880)
 * Fix 'wrong class type' assertion in CounterColumn (CASSANDRA-4976)


1.2-beta2
 * fp rate of 1.0 disables BF entirely; LCS defaults to 1.0 (CASSANDRA-4876)
 * off-heap bloom filters for row keys (CASSANDRA_4865)
 * add extension point for sstable components (CASSANDRA-4049)
 * improve tracing output (CASSANDRA-4852, 4862)
 * make TRACE verb droppable (CASSANDRA-4672)
 * fix BulkLoader recognition of CQL3 columnfamilies (CASSANDRA-4755)
 * Sort commitlog segments for replay by id instead of mtime (CASSANDRA-4793)
 * Make hint delivery asynchronous (CASSANDRA-4761)
 * Pluggable Thrift transport factories for CLI and cqlsh (CASSANDRA-4609, 4610)
 * cassandra-cli: allow Double value type to be inserted to a column (CASSANDRA-4661)
 * Add ability to use custom TServerFactory implementations (CASSANDRA-4608)
 * optimize batchlog flushing to skip successful batches (CASSANDRA-4667)
 * include metadata for system keyspace itself in schema tables (CASSANDRA-4416)
 * add check to PropertyFileSnitch to verify presence of location for
   local node (CASSANDRA-4728)
 * add PBSPredictor consistency modeler (CASSANDRA-4261)
 * remove vestiges of Thrift unframed mode (CASSANDRA-4729)
 * optimize single-row PK lookups (CASSANDRA-4710)
 * adjust blockFor calculation to account for pending ranges due to node
   movement (CASSANDRA-833)
 * Change CQL version to 3.0.0 and stop accepting 3.0.0-beta1 (CASSANDRA-4649)
 * (CQL3) Make prepared statement global instead of per connection
   (CASSANDRA-4449)
 * Fix scrubbing of CQL3 created tables (CASSANDRA-4685)
 * (CQL3) Fix validation when using counter and regular columns in the same
   table (CASSANDRA-4706)
 * Fix bug starting Cassandra with simple authentication (CASSANDRA-4648)
 * Add support for batchlog in CQL3 (CASSANDRA-4545, 4738)
 * Add support for multiple column family outputs in CFOF (CASSANDRA-4208)
 * Support repairing only the local DC nodes (CASSANDRA-4747)
 * Use rpc_address for binary protocol and change default port (CASSANDRA-4751)
 * Fix use of collections in prepared statements (CASSANDRA-4739)
 * Store more information into peers table (CASSANDRA-4351, 4814)
 * Configurable bucket size for size tiered compaction (CASSANDRA-4704)
 * Run leveled compaction in parallel (CASSANDRA-4310)
 * Fix potential NPE during CFS reload (CASSANDRA-4786)
 * Composite indexes may miss results (CASSANDRA-4796)
 * Move consistency level to the protocol level (CASSANDRA-4734, 4824)
 * Fix Subcolumn slice ends not respected (CASSANDRA-4826)
 * Fix Assertion error in cql3 select (CASSANDRA-4783)
 * Fix list prepend logic (CQL3) (CASSANDRA-4835)
 * Add booleans as literals in CQL3 (CASSANDRA-4776)
 * Allow renaming PK columns in CQL3 (CASSANDRA-4822)
 * Fix binary protocol NEW_NODE event (CASSANDRA-4679)
 * Fix potential infinite loop in tombstone compaction (CASSANDRA-4781)
 * Remove system tables accounting from schema (CASSANDRA-4850)
 * (cql3) Force provided columns in clustering key order in
   'CLUSTERING ORDER BY' (CASSANDRA-4881)
 * Fix composite index bug (CASSANDRA-4884)
 * Fix short read protection for CQL3 (CASSANDRA-4882)
 * Add tracing support to the binary protocol (CASSANDRA-4699)
 * (cql3) Don't allow prepared marker inside collections (CASSANDRA-4890)
 * Re-allow order by on non-selected columns (CASSANDRA-4645)
 * Bug when composite index is created in a table having collections (CASSANDRA-4909)
 * log index scan subject in CompositesSearcher (CASSANDRA-4904)
Merged from 1.1:
 * add get[Row|Key]CacheEntries to CacheServiceMBean (CASSANDRA-4859)
 * fix get_paged_slice to wrap to next row correctly (CASSANDRA-4816)
 * fix indexing empty column values (CASSANDRA-4832)
 * allow JdbcDate to compose null Date objects (CASSANDRA-4830)
 * fix possible stackoverflow when compacting 1000s of sstables
   (CASSANDRA-4765)
 * fix wrong leveled compaction progress calculation (CASSANDRA-4807)
 * add a close() method to CRAR to prevent leaking file descriptors (CASSANDRA-4820)
 * fix potential infinite loop in get_count (CASSANDRA-4833)
 * fix compositeType.{get/from}String methods (CASSANDRA-4842)
 * (CQL) fix CREATE COLUMNFAMILY permissions check (CASSANDRA-4864)
 * Fix DynamicCompositeType same type comparison (CASSANDRA-4711)
 * Fix duplicate SSTable reference when stream session failed (CASSANDRA-3306)
 * Allow static CF definition with compact storage (CASSANDRA-4910)
 * Fix endless loop/compaction of schema_* CFs due to broken timestamps (CASSANDRA-4880)
 * Fix 'wrong class type' assertion in CounterColumn (CASSANDRA-4976)


1.2-beta1
 * add atomic_batch_mutate (CASSANDRA-4542, -4635)
 * increase default max_hint_window_in_ms to 3h (CASSANDRA-4632)
 * include message initiation time to replicas so they can more
   accurately drop timed-out requests (CASSANDRA-2858)
 * fix clientutil.jar dependencies (CASSANDRA-4566)
 * optimize WriteResponse (CASSANDRA-4548)
 * new metrics (CASSANDRA-4009)
 * redesign KEYS indexes to avoid read-before-write (CASSANDRA-2897)
 * debug tracing (CASSANDRA-1123)
 * parallelize row cache loading (CASSANDRA-4282)
 * Make compaction, flush JBOD-aware (CASSANDRA-4292)
 * run local range scans on the read stage (CASSANDRA-3687)
 * clean up ioexceptions (CASSANDRA-2116)
 * add disk_failure_policy (CASSANDRA-2118)
 * Introduce new json format with row level deletion (CASSANDRA-4054)
 * remove redundant "name" column from schema_keyspaces (CASSANDRA-4433)
 * improve "nodetool ring" handling of multi-dc clusters (CASSANDRA-3047)
 * update NTS calculateNaturalEndpoints to be O(N log N) (CASSANDRA-3881)
 * split up rpc timeout by operation type (CASSANDRA-2819)
 * rewrite key cache save/load to use only sequential i/o (CASSANDRA-3762)
 * update MS protocol with a version handshake + broadcast address id
   (CASSANDRA-4311)
 * multithreaded hint replay (CASSANDRA-4189)
 * add inter-node message compression (CASSANDRA-3127)
 * remove COPP (CASSANDRA-2479)
 * Track tombstone expiration and compact when tombstone content is
   higher than a configurable threshold, default 20% (CASSANDRA-3442, 4234)
 * update MurmurHash to version 3 (CASSANDRA-2975)
 * (CLI) track elapsed time for `delete' operation (CASSANDRA-4060)
 * (CLI) jline version is bumped to 1.0 to properly  support
   'delete' key function (CASSANDRA-4132)
 * Save IndexSummary into new SSTable 'Summary' component (CASSANDRA-2392, 4289)
 * Add support for range tombstones (CASSANDRA-3708)
 * Improve MessagingService efficiency (CASSANDRA-3617)
 * Avoid ID conflicts from concurrent schema changes (CASSANDRA-3794)
 * Set thrift HSHA server thread limit to unlimited by default (CASSANDRA-4277)
 * Avoids double serialization of CF id in RowMutation messages
   (CASSANDRA-4293)
 * stream compressed sstables directly with java nio (CASSANDRA-4297)
 * Support multiple ranges in SliceQueryFilter (CASSANDRA-3885)
 * Add column metadata to system column families (CASSANDRA-4018)
 * (cql3) Always use composite types by default (CASSANDRA-4329)
 * (cql3) Add support for set, map and list (CASSANDRA-3647)
 * Validate date type correctly (CASSANDRA-4441)
 * (cql3) Allow definitions with only a PK (CASSANDRA-4361)
 * (cql3) Add support for row key composites (CASSANDRA-4179)
 * improve DynamicEndpointSnitch by using reservoir sampling (CASSANDRA-4038)
 * (cql3) Add support for 2ndary indexes (CASSANDRA-3680)
 * (cql3) fix defining more than one PK to be invalid (CASSANDRA-4477)
 * remove schema agreement checking from all external APIs (Thrift, CQL and CQL3) (CASSANDRA-4487)
 * add Murmur3Partitioner and make it default for new installations (CASSANDRA-3772, 4621)
 * (cql3) update pseudo-map syntax to use map syntax (CASSANDRA-4497)
 * Finer grained exceptions hierarchy and provides error code with exceptions (CASSANDRA-3979)
 * Adds events push to binary protocol (CASSANDRA-4480)
 * Rewrite nodetool help (CASSANDRA-2293)
 * Make CQL3 the default for CQL (CASSANDRA-4640)
 * update stress tool to be able to use CQL3 (CASSANDRA-4406)
 * Accept all thrift update on CQL3 cf but don't expose their metadata (CASSANDRA-4377)
 * Replace Throttle with Guava's RateLimiter for HintedHandOff (CASSANDRA-4541)
 * fix counter add/get using CQL2 and CQL3 in stress tool (CASSANDRA-4633)
 * Add sstable count per level to cfstats (CASSANDRA-4537)
 * (cql3) Add ALTER KEYSPACE statement (CASSANDRA-4611)
 * (cql3) Allow defining default consistency levels (CASSANDRA-4448)
 * (cql3) Fix queries using LIMIT missing results (CASSANDRA-4579)
 * fix cross-version gossip messaging (CASSANDRA-4576)
 * added inet data type (CASSANDRA-4627)


1.1.6
 * Wait for writes on synchronous read digest mismatch (CASSANDRA-4792)
 * fix commitlog replay for nanotime-infected sstables (CASSANDRA-4782)
 * preflight check ttl for maximum of 20 years (CASSANDRA-4771)
 * (Pig) fix widerow input with single column rows (CASSANDRA-4789)
 * Fix HH to compact with correct gcBefore, which avoids wiping out
   undelivered hints (CASSANDRA-4772)
 * LCS will merge up to 32 L0 sstables as intended (CASSANDRA-4778)
 * NTS will default unconfigured DC replicas to zero (CASSANDRA-4675)
 * use default consistency level in counter validation if none is
   explicitly provide (CASSANDRA-4700)
 * Improve IAuthority interface by introducing fine-grained
   access permissions and grant/revoke commands (CASSANDRA-4490, 4644)
 * fix assumption error in CLI when updating/describing keyspace
   (CASSANDRA-4322)
 * Adds offline sstablescrub to debian packaging (CASSANDRA-4642)
 * Automatic fixing of overlapping leveled sstables (CASSANDRA-4644)
 * fix error when using ORDER BY with extended selections (CASSANDRA-4689)
 * (CQL3) Fix validation for IN queries for non-PK cols (CASSANDRA-4709)
 * fix re-created keyspace disappering after 1.1.5 upgrade
   (CASSANDRA-4698, 4752)
 * (CLI) display elapsed time in 2 fraction digits (CASSANDRA-3460)
 * add authentication support to sstableloader (CASSANDRA-4712)
 * Fix CQL3 'is reversed' logic (CASSANDRA-4716, 4759)
 * (CQL3) Don't return ReversedType in result set metadata (CASSANDRA-4717)
 * Backport adding AlterKeyspace statement (CASSANDRA-4611)
 * (CQL3) Correcty accept upper-case data types (CASSANDRA-4770)
 * Add binary protocol events for schema changes (CASSANDRA-4684)
Merged from 1.0:
 * Switch from NBHM to CHM in MessagingService's callback map, which
   prevents OOM in long-running instances (CASSANDRA-4708)


1.1.5
 * add SecondaryIndex.reload API (CASSANDRA-4581)
 * use millis + atomicint for commitlog segment creation instead of
   nanotime, which has issues under some hypervisors (CASSANDRA-4601)
 * fix FD leak in slice queries (CASSANDRA-4571)
 * avoid recursion in leveled compaction (CASSANDRA-4587)
 * increase stack size under Java7 to 180K
 * Log(info) schema changes (CASSANDRA-4547)
 * Change nodetool setcachecapcity to manipulate global caches (CASSANDRA-4563)
 * (cql3) fix setting compaction strategy (CASSANDRA-4597)
 * fix broken system.schema_* timestamps on system startup (CASSANDRA-4561)
 * fix wrong skip of cache saving (CASSANDRA-4533)
 * Avoid NPE when lost+found is in data dir (CASSANDRA-4572)
 * Respect five-minute flush moratorium after initial CL replay (CASSANDRA-4474)
 * Adds ntp as recommended in debian packaging (CASSANDRA-4606)
 * Configurable transport in CF Record{Reader|Writer} (CASSANDRA-4558)
 * (cql3) fix potential NPE with both equal and unequal restriction (CASSANDRA-4532)
 * (cql3) improves ORDER BY validation (CASSANDRA-4624)
 * Fix potential deadlock during counter writes (CASSANDRA-4578)
 * Fix cql error with ORDER BY when using IN (CASSANDRA-4612)
Merged from 1.0:
 * increase Xss to 160k to accomodate latest 1.6 JVMs (CASSANDRA-4602)
 * fix toString of hint destination tokens (CASSANDRA-4568)
 * Fix multiple values for CurrentLocal NodeID (CASSANDRA-4626)


1.1.4
 * fix offline scrub to catch >= out of order rows (CASSANDRA-4411)
 * fix cassandra-env.sh on RHEL and other non-dash-based systems
   (CASSANDRA-4494)
Merged from 1.0:
 * (Hadoop) fix setting key length for old-style mapred api (CASSANDRA-4534)
 * (Hadoop) fix iterating through a resultset consisting entirely
   of tombstoned rows (CASSANDRA-4466)


1.1.3
 * (cqlsh) add COPY TO (CASSANDRA-4434)
 * munmap commitlog segments before rename (CASSANDRA-4337)
 * (JMX) rename getRangeKeySample to sampleKeyRange to avoid returning
   multi-MB results as an attribute (CASSANDRA-4452)
 * flush based on data size, not throughput; overwritten columns no
   longer artificially inflate liveRatio (CASSANDRA-4399)
 * update default commitlog segment size to 32MB and total commitlog
   size to 32/1024 MB for 32/64 bit JVMs, respectively (CASSANDRA-4422)
 * avoid using global partitioner to estimate ranges in index sstables
   (CASSANDRA-4403)
 * restore pre-CASSANDRA-3862 approach to removing expired tombstones
   from row cache during compaction (CASSANDRA-4364)
 * (stress) support for CQL prepared statements (CASSANDRA-3633)
 * Correctly catch exception when Snappy cannot be loaded (CASSANDRA-4400)
 * (cql3) Support ORDER BY when IN condition is given in WHERE clause (CASSANDRA-4327)
 * (cql3) delete "component_index" column on DROP TABLE call (CASSANDRA-4420)
 * change nanoTime() to currentTimeInMillis() in schema related code (CASSANDRA-4432)
 * add a token generation tool (CASSANDRA-3709)
 * Fix LCS bug with sstable containing only 1 row (CASSANDRA-4411)
 * fix "Can't Modify Index Name" problem on CF update (CASSANDRA-4439)
 * Fix assertion error in getOverlappingSSTables during repair (CASSANDRA-4456)
 * fix nodetool's setcompactionthreshold command (CASSANDRA-4455)
 * Ensure compacted files are never used, to avoid counter overcount (CASSANDRA-4436)
Merged from 1.0:
 * Push the validation of secondary index values to the SecondaryIndexManager (CASSANDRA-4240)
 * allow dropping columns shadowed by not-yet-expired supercolumn or row
   tombstones in PrecompactedRow (CASSANDRA-4396)


1.1.2
 * Fix cleanup not deleting index entries (CASSANDRA-4379)
 * Use correct partitioner when saving + loading caches (CASSANDRA-4331)
 * Check schema before trying to export sstable (CASSANDRA-2760)
 * Raise a meaningful exception instead of NPE when PFS encounters
   an unconfigured node + no default (CASSANDRA-4349)
 * fix bug in sstable blacklisting with LCS (CASSANDRA-4343)
 * LCS no longer promotes tiny sstables out of L0 (CASSANDRA-4341)
 * skip tombstones during hint replay (CASSANDRA-4320)
 * fix NPE in compactionstats (CASSANDRA-4318)
 * enforce 1m min keycache for auto (CASSANDRA-4306)
 * Have DeletedColumn.isMFD always return true (CASSANDRA-4307)
 * (cql3) exeption message for ORDER BY constraints said primary filter can be
    an IN clause, which is misleading (CASSANDRA-4319)
 * (cql3) Reject (not yet supported) creation of 2ndardy indexes on tables with
   composite primary keys (CASSANDRA-4328)
 * Set JVM stack size to 160k for java 7 (CASSANDRA-4275)
 * cqlsh: add COPY command to load data from CSV flat files (CASSANDRA-4012)
 * CFMetaData.fromThrift to throw ConfigurationException upon error (CASSANDRA-4353)
 * Use CF comparator to sort indexed columns in SecondaryIndexManager
   (CASSANDRA-4365)
 * add strategy_options to the KSMetaData.toString() output (CASSANDRA-4248)
 * (cql3) fix range queries containing unqueried results (CASSANDRA-4372)
 * (cql3) allow updating column_alias types (CASSANDRA-4041)
 * (cql3) Fix deletion bug (CASSANDRA-4193)
 * Fix computation of overlapping sstable for leveled compaction (CASSANDRA-4321)
 * Improve scrub and allow to run it offline (CASSANDRA-4321)
 * Fix assertionError in StorageService.bulkLoad (CASSANDRA-4368)
 * (cqlsh) add option to authenticate to a keyspace at startup (CASSANDRA-4108)
 * (cqlsh) fix ASSUME functionality (CASSANDRA-4352)
 * Fix ColumnFamilyRecordReader to not return progress > 100% (CASSANDRA-3942)
Merged from 1.0:
 * Set gc_grace on index CF to 0 (CASSANDRA-4314)


1.1.1
 * add populate_io_cache_on_flush option (CASSANDRA-2635)
 * allow larger cache capacities than 2GB (CASSANDRA-4150)
 * add getsstables command to nodetool (CASSANDRA-4199)
 * apply parent CF compaction settings to secondary index CFs (CASSANDRA-4280)
 * preserve commitlog size cap when recycling segments at startup
   (CASSANDRA-4201)
 * (Hadoop) fix split generation regression (CASSANDRA-4259)
 * ignore min/max compactions settings in LCS, while preserving
   behavior that min=max=0 disables autocompaction (CASSANDRA-4233)
 * log number of rows read from saved cache (CASSANDRA-4249)
 * calculate exact size required for cleanup operations (CASSANDRA-1404)
 * avoid blocking additional writes during flush when the commitlog
   gets behind temporarily (CASSANDRA-1991)
 * enable caching on index CFs based on data CF cache setting (CASSANDRA-4197)
 * warn on invalid replication strategy creation options (CASSANDRA-4046)
 * remove [Freeable]Memory finalizers (CASSANDRA-4222)
 * include tombstone size in ColumnFamily.size, which can prevent OOM
   during sudden mass delete operations by yielding a nonzero liveRatio
   (CASSANDRA-3741)
 * Open 1 sstableScanner per level for leveled compaction (CASSANDRA-4142)
 * Optimize reads when row deletion timestamps allow us to restrict
   the set of sstables we check (CASSANDRA-4116)
 * add support for commitlog archiving and point-in-time recovery
   (CASSANDRA-3690)
 * avoid generating redundant compaction tasks during streaming
   (CASSANDRA-4174)
 * add -cf option to nodetool snapshot, and takeColumnFamilySnapshot to
   StorageService mbean (CASSANDRA-556)
 * optimize cleanup to drop entire sstables where possible (CASSANDRA-4079)
 * optimize truncate when autosnapshot is disabled (CASSANDRA-4153)
 * update caches to use byte[] keys to reduce memory overhead (CASSANDRA-3966)
 * add column limit to cli (CASSANDRA-3012, 4098)
 * clean up and optimize DataOutputBuffer, used by CQL compression and
   CompositeType (CASSANDRA-4072)
 * optimize commitlog checksumming (CASSANDRA-3610)
 * identify and blacklist corrupted SSTables from future compactions
   (CASSANDRA-2261)
 * Move CfDef and KsDef validation out of thrift (CASSANDRA-4037)
 * Expose API to repair a user provided range (CASSANDRA-3912)
 * Add way to force the cassandra-cli to refresh its schema (CASSANDRA-4052)
 * Avoid having replicate on write tasks stacking up at CL.ONE (CASSANDRA-2889)
 * (cql3) Backwards compatibility for composite comparators in non-cql3-aware
   clients (CASSANDRA-4093)
 * (cql3) Fix order by for reversed queries (CASSANDRA-4160)
 * (cql3) Add ReversedType support (CASSANDRA-4004)
 * (cql3) Add timeuuid type (CASSANDRA-4194)
 * (cql3) Minor fixes (CASSANDRA-4185)
 * (cql3) Fix prepared statement in BATCH (CASSANDRA-4202)
 * (cql3) Reduce the list of reserved keywords (CASSANDRA-4186)
 * (cql3) Move max/min compaction thresholds to compaction strategy options
   (CASSANDRA-4187)
 * Fix exception during move when localhost is the only source (CASSANDRA-4200)
 * (cql3) Allow paging through non-ordered partitioner results (CASSANDRA-3771)
 * (cql3) Fix drop index (CASSANDRA-4192)
 * (cql3) Don't return range ghosts anymore (CASSANDRA-3982)
 * fix re-creating Keyspaces/ColumnFamilies with the same name as dropped
   ones (CASSANDRA-4219)
 * fix SecondaryIndex LeveledManifest save upon snapshot (CASSANDRA-4230)
 * fix missing arrayOffset in FBUtilities.hash (CASSANDRA-4250)
 * (cql3) Add name of parameters in CqlResultSet (CASSANDRA-4242)
 * (cql3) Correctly validate order by queries (CASSANDRA-4246)
 * rename stress to cassandra-stress for saner packaging (CASSANDRA-4256)
 * Fix exception on colum metadata with non-string comparator (CASSANDRA-4269)
 * Check for unknown/invalid compression options (CASSANDRA-4266)
 * (cql3) Adds simple access to column timestamp and ttl (CASSANDRA-4217)
 * (cql3) Fix range queries with secondary indexes (CASSANDRA-4257)
 * Better error messages from improper input in cli (CASSANDRA-3865)
 * Try to stop all compaction upon Keyspace or ColumnFamily drop (CASSANDRA-4221)
 * (cql3) Allow keyspace properties to contain hyphens (CASSANDRA-4278)
 * (cql3) Correctly validate keyspace access in create table (CASSANDRA-4296)
 * Avoid deadlock in migration stage (CASSANDRA-3882)
 * Take supercolumn names and deletion info into account in memtable throughput
   (CASSANDRA-4264)
 * Add back backward compatibility for old style replication factor (CASSANDRA-4294)
 * Preserve compatibility with pre-1.1 index queries (CASSANDRA-4262)
Merged from 1.0:
 * Fix super columns bug where cache is not updated (CASSANDRA-4190)
 * fix maxTimestamp to include row tombstones (CASSANDRA-4116)
 * (CLI) properly handle quotes in create/update keyspace commands (CASSANDRA-4129)
 * Avoids possible deadlock during bootstrap (CASSANDRA-4159)
 * fix stress tool that hangs forever on timeout or error (CASSANDRA-4128)
 * stress tool to return appropriate exit code on failure (CASSANDRA-4188)
 * fix compaction NPE when out of disk space and assertions disabled
   (CASSANDRA-3985)
 * synchronize LCS getEstimatedTasks to avoid CME (CASSANDRA-4255)
 * ensure unique streaming session id's (CASSANDRA-4223)
 * kick off background compaction when min/max thresholds change
   (CASSANDRA-4279)
 * improve ability of STCS.getBuckets to deal with 100s of 1000s of
   sstables, such as when convertinb back from LCS (CASSANDRA-4287)
 * Oversize integer in CQL throws NumberFormatException (CASSANDRA-4291)
 * fix 1.0.x node join to mixed version cluster, other nodes >= 1.1 (CASSANDRA-4195)
 * Fix LCS splitting sstable base on uncompressed size (CASSANDRA-4419)
 * Push the validation of secondary index values to the SecondaryIndexManager (CASSANDRA-4240)
 * Don't purge columns during upgradesstables (CASSANDRA-4462)
 * Make cqlsh work with piping (CASSANDRA-4113)
 * Validate arguments for nodetool decommission (CASSANDRA-4061)
 * Report thrift status in nodetool info (CASSANDRA-4010)


1.1.0-final
 * average a reduced liveRatio estimate with the previous one (CASSANDRA-4065)
 * Allow KS and CF names up to 48 characters (CASSANDRA-4157)
 * fix stress build (CASSANDRA-4140)
 * add time remaining estimate to nodetool compactionstats (CASSANDRA-4167)
 * (cql) fix NPE in cql3 ALTER TABLE (CASSANDRA-4163)
 * (cql) Add support for CL.TWO and CL.THREE in CQL (CASSANDRA-4156)
 * (cql) Fix type in CQL3 ALTER TABLE preventing update (CASSANDRA-4170)
 * (cql) Throw invalid exception from CQL3 on obsolete options (CASSANDRA-4171)
 * (cqlsh) fix recognizing uppercase SELECT keyword (CASSANDRA-4161)
 * Pig: wide row support (CASSANDRA-3909)
Merged from 1.0:
 * avoid streaming empty files with bulk loader if sstablewriter errors out
   (CASSANDRA-3946)


1.1-rc1
 * Include stress tool in binary builds (CASSANDRA-4103)
 * (Hadoop) fix wide row iteration when last row read was deleted
   (CASSANDRA-4154)
 * fix read_repair_chance to really default to 0.1 in the cli (CASSANDRA-4114)
 * Adds caching and bloomFilterFpChange to CQL options (CASSANDRA-4042)
 * Adds posibility to autoconfigure size of the KeyCache (CASSANDRA-4087)
 * fix KEYS index from skipping results (CASSANDRA-3996)
 * Remove sliced_buffer_size_in_kb dead option (CASSANDRA-4076)
 * make loadNewSStable preserve sstable version (CASSANDRA-4077)
 * Respect 1.0 cache settings as much as possible when upgrading
   (CASSANDRA-4088)
 * relax path length requirement for sstable files when upgrading on
   non-Windows platforms (CASSANDRA-4110)
 * fix terminination of the stress.java when errors were encountered
   (CASSANDRA-4128)
 * Move CfDef and KsDef validation out of thrift (CASSANDRA-4037)
 * Fix get_paged_slice (CASSANDRA-4136)
 * CQL3: Support slice with exclusive start and stop (CASSANDRA-3785)
Merged from 1.0:
 * support PropertyFileSnitch in bulk loader (CASSANDRA-4145)
 * add auto_snapshot option allowing disabling snapshot before drop/truncate
   (CASSANDRA-3710)
 * allow short snitch names (CASSANDRA-4130)


1.1-beta2
 * rename loaded sstables to avoid conflicts with local snapshots
   (CASSANDRA-3967)
 * start hint replay as soon as FD notifies that the target is back up
   (CASSANDRA-3958)
 * avoid unproductive deserializing of cached rows during compaction
   (CASSANDRA-3921)
 * fix concurrency issues with CQL keyspace creation (CASSANDRA-3903)
 * Show Effective Owership via Nodetool ring <keyspace> (CASSANDRA-3412)
 * Update ORDER BY syntax for CQL3 (CASSANDRA-3925)
 * Fix BulkRecordWriter to not throw NPE if reducer gets no map data from Hadoop (CASSANDRA-3944)
 * Fix bug with counters in super columns (CASSANDRA-3821)
 * Remove deprecated merge_shard_chance (CASSANDRA-3940)
 * add a convenient way to reset a node's schema (CASSANDRA-2963)
 * fix for intermittent SchemaDisagreementException (CASSANDRA-3884)
 * CLI `list <CF>` to limit number of columns and their order (CASSANDRA-3012)
 * ignore deprecated KsDef/CfDef/ColumnDef fields in native schema (CASSANDRA-3963)
 * CLI to report when unsupported column_metadata pair was given (CASSANDRA-3959)
 * reincarnate removed and deprecated KsDef/CfDef attributes (CASSANDRA-3953)
 * Fix race between writes and read for cache (CASSANDRA-3862)
 * perform static initialization of StorageProxy on start-up (CASSANDRA-3797)
 * support trickling fsync() on writes (CASSANDRA-3950)
 * expose counters for unavailable/timeout exceptions given to thrift clients (CASSANDRA-3671)
 * avoid quadratic startup time in LeveledManifest (CASSANDRA-3952)
 * Add type information to new schema_ columnfamilies and remove thrift
   serialization for schema (CASSANDRA-3792)
 * add missing column validator options to the CLI help (CASSANDRA-3926)
 * skip reading saved key cache if CF's caching strategy is NONE or ROWS_ONLY (CASSANDRA-3954)
 * Unify migration code (CASSANDRA-4017)
Merged from 1.0:
 * cqlsh: guess correct version of Python for Arch Linux (CASSANDRA-4090)
 * (CLI) properly handle quotes in create/update keyspace commands (CASSANDRA-4129)
 * Avoids possible deadlock during bootstrap (CASSANDRA-4159)
 * fix stress tool that hangs forever on timeout or error (CASSANDRA-4128)
 * Fix super columns bug where cache is not updated (CASSANDRA-4190)
 * stress tool to return appropriate exit code on failure (CASSANDRA-4188)


1.0.9
 * improve index sampling performance (CASSANDRA-4023)
 * always compact away deleted hints immediately after handoff (CASSANDRA-3955)
 * delete hints from dropped ColumnFamilies on handoff instead of
   erroring out (CASSANDRA-3975)
 * add CompositeType ref to the CLI doc for create/update column family (CASSANDRA-3980)
 * Pig: support Counter ColumnFamilies (CASSANDRA-3973)
 * Pig: Composite column support (CASSANDRA-3684)
 * Avoid NPE during repair when a keyspace has no CFs (CASSANDRA-3988)
 * Fix division-by-zero error on get_slice (CASSANDRA-4000)
 * don't change manifest level for cleanup, scrub, and upgradesstables
   operations under LeveledCompactionStrategy (CASSANDRA-3989, 4112)
 * fix race leading to super columns assertion failure (CASSANDRA-3957)
 * fix NPE on invalid CQL delete command (CASSANDRA-3755)
 * allow custom types in CLI's assume command (CASSANDRA-4081)
 * fix totalBytes count for parallel compactions (CASSANDRA-3758)
 * fix intermittent NPE in get_slice (CASSANDRA-4095)
 * remove unnecessary asserts in native code interfaces (CASSANDRA-4096)
 * Validate blank keys in CQL to avoid assertion errors (CASSANDRA-3612)
 * cqlsh: fix bad decoding of some column names (CASSANDRA-4003)
 * cqlsh: fix incorrect padding with unicode chars (CASSANDRA-4033)
 * Fix EC2 snitch incorrectly reporting region (CASSANDRA-4026)
 * Shut down thrift during decommission (CASSANDRA-4086)
 * Expose nodetool cfhistograms for 2ndary indexes (CASSANDRA-4063)
Merged from 0.8:
 * Fix ConcurrentModificationException in gossiper (CASSANDRA-4019)


1.1-beta1
 * (cqlsh)
   + add SOURCE and CAPTURE commands, and --file option (CASSANDRA-3479)
   + add ALTER COLUMNFAMILY WITH (CASSANDRA-3523)
   + bundle Python dependencies with Cassandra (CASSANDRA-3507)
   + added to Debian package (CASSANDRA-3458)
   + display byte data instead of erroring out on decode failure
     (CASSANDRA-3874)
 * add nodetool rebuild_index (CASSANDRA-3583)
 * add nodetool rangekeysample (CASSANDRA-2917)
 * Fix streaming too much data during move operations (CASSANDRA-3639)
 * Nodetool and CLI connect to localhost by default (CASSANDRA-3568)
 * Reduce memory used by primary index sample (CASSANDRA-3743)
 * (Hadoop) separate input/output configurations (CASSANDRA-3197, 3765)
 * avoid returning internal Cassandra classes over JMX (CASSANDRA-2805)
 * add row-level isolation via SnapTree (CASSANDRA-2893)
 * Optimize key count estimation when opening sstable on startup
   (CASSANDRA-2988)
 * multi-dc replication optimization supporting CL > ONE (CASSANDRA-3577)
 * add command to stop compactions (CASSANDRA-1740, 3566, 3582)
 * multithreaded streaming (CASSANDRA-3494)
 * removed in-tree redhat spec (CASSANDRA-3567)
 * "defragment" rows for name-based queries under STCS, again (CASSANDRA-2503)
 * Recycle commitlog segments for improved performance
   (CASSANDRA-3411, 3543, 3557, 3615)
 * update size-tiered compaction to prioritize small tiers (CASSANDRA-2407)
 * add message expiration logic to OutboundTcpConnection (CASSANDRA-3005)
 * off-heap cache to use sun.misc.Unsafe instead of JNA (CASSANDRA-3271)
 * EACH_QUORUM is only supported for writes (CASSANDRA-3272)
 * replace compactionlock use in schema migration by checking CFS.isValid
   (CASSANDRA-3116)
 * recognize that "SELECT first ... *" isn't really "SELECT *" (CASSANDRA-3445)
 * Use faster bytes comparison (CASSANDRA-3434)
 * Bulk loader is no longer a fat client, (HADOOP) bulk load output format
   (CASSANDRA-3045)
 * (Hadoop) add support for KeyRange.filter
 * remove assumption that keys and token are in bijection
   (CASSANDRA-1034, 3574, 3604)
 * always remove endpoints from delevery queue in HH (CASSANDRA-3546)
 * fix race between cf flush and its 2ndary indexes flush (CASSANDRA-3547)
 * fix potential race in AES when a repair fails (CASSANDRA-3548)
 * Remove columns shadowed by a deleted container even when we cannot purge
   (CASSANDRA-3538)
 * Improve memtable slice iteration performance (CASSANDRA-3545)
 * more efficient allocation of small bloom filters (CASSANDRA-3618)
 * Use separate writer thread in SSTableSimpleUnsortedWriter (CASSANDRA-3619)
 * fsync the directory after new sstable or commitlog segment are created (CASSANDRA-3250)
 * fix minor issues reported by FindBugs (CASSANDRA-3658)
 * global key/row caches (CASSANDRA-3143, 3849)
 * optimize memtable iteration during range scan (CASSANDRA-3638)
 * introduce 'crc_check_chance' in CompressionParameters to support
   a checksum percentage checking chance similarly to read-repair (CASSANDRA-3611)
 * a way to deactivate global key/row cache on per-CF basis (CASSANDRA-3667)
 * fix LeveledCompactionStrategy broken because of generation pre-allocation
   in LeveledManifest (CASSANDRA-3691)
 * finer-grained control over data directories (CASSANDRA-2749)
 * Fix ClassCastException during hinted handoff (CASSANDRA-3694)
 * Upgrade Thrift to 0.7 (CASSANDRA-3213)
 * Make stress.java insert operation to use microseconds (CASSANDRA-3725)
 * Allows (internally) doing a range query with a limit of columns instead of
   rows (CASSANDRA-3742)
 * Allow rangeSlice queries to be start/end inclusive/exclusive (CASSANDRA-3749)
 * Fix BulkLoader to support new SSTable layout and add stream
   throttling to prevent an NPE when there is no yaml config (CASSANDRA-3752)
 * Allow concurrent schema migrations (CASSANDRA-1391, 3832)
 * Add SnapshotCommand to trigger snapshot on remote node (CASSANDRA-3721)
 * Make CFMetaData conversions to/from thrift/native schema inverses
   (CASSANDRA_3559)
 * Add initial code for CQL 3.0-beta (CASSANDRA-2474, 3781, 3753)
 * Add wide row support for ColumnFamilyInputFormat (CASSANDRA-3264)
 * Allow extending CompositeType comparator (CASSANDRA-3657)
 * Avoids over-paging during get_count (CASSANDRA-3798)
 * Add new command to rebuild a node without (repair) merkle tree calculations
   (CASSANDRA-3483, 3922)
 * respect not only row cache capacity but caching mode when
   trying to read data (CASSANDRA-3812)
 * fix system tests (CASSANDRA-3827)
 * CQL support for altering row key type in ALTER TABLE (CASSANDRA-3781)
 * turn compression on by default (CASSANDRA-3871)
 * make hexToBytes refuse invalid input (CASSANDRA-2851)
 * Make secondary indexes CF inherit compression and compaction from their
   parent CF (CASSANDRA-3877)
 * Finish cleanup up tombstone purge code (CASSANDRA-3872)
 * Avoid NPE on aboarted stream-out sessions (CASSANDRA-3904)
 * BulkRecordWriter throws NPE for counter columns (CASSANDRA-3906)
 * Support compression using BulkWriter (CASSANDRA-3907)


1.0.8
 * fix race between cleanup and flush on secondary index CFSes (CASSANDRA-3712)
 * avoid including non-queried nodes in rangeslice read repair
   (CASSANDRA-3843)
 * Only snapshot CF being compacted for snapshot_before_compaction
   (CASSANDRA-3803)
 * Log active compactions in StatusLogger (CASSANDRA-3703)
 * Compute more accurate compaction score per level (CASSANDRA-3790)
 * Return InvalidRequest when using a keyspace that doesn't exist
   (CASSANDRA-3764)
 * disallow user modification of System keyspace (CASSANDRA-3738)
 * allow using sstable2json on secondary index data (CASSANDRA-3738)
 * (cqlsh) add DESCRIBE COLUMNFAMILIES (CASSANDRA-3586)
 * (cqlsh) format blobs correctly and use colors to improve output
   readability (CASSANDRA-3726)
 * synchronize BiMap of bootstrapping tokens (CASSANDRA-3417)
 * show index options in CLI (CASSANDRA-3809)
 * add optional socket timeout for streaming (CASSANDRA-3838)
 * fix truncate not to leave behind non-CFS backed secondary indexes
   (CASSANDRA-3844)
 * make CLI `show schema` to use output stream directly instead
   of StringBuilder (CASSANDRA-3842)
 * remove the wait on hint future during write (CASSANDRA-3870)
 * (cqlsh) ignore missing CfDef opts (CASSANDRA-3933)
 * (cqlsh) look for cqlshlib relative to realpath (CASSANDRA-3767)
 * Fix short read protection (CASSANDRA-3934)
 * Make sure infered and actual schema match (CASSANDRA-3371)
 * Fix NPE during HH delivery (CASSANDRA-3677)
 * Don't put boostrapping node in 'hibernate' status (CASSANDRA-3737)
 * Fix double quotes in windows bat files (CASSANDRA-3744)
 * Fix bad validator lookup (CASSANDRA-3789)
 * Fix soft reset in EC2MultiRegionSnitch (CASSANDRA-3835)
 * Don't leave zombie connections with THSHA thrift server (CASSANDRA-3867)
 * (cqlsh) fix deserialization of data (CASSANDRA-3874)
 * Fix removetoken force causing an inconsistent state (CASSANDRA-3876)
 * Fix ahndling of some types with Pig (CASSANDRA-3886)
 * Don't allow to drop the system keyspace (CASSANDRA-3759)
 * Make Pig deletes disabled by default and configurable (CASSANDRA-3628)
Merged from 0.8:
 * (Pig) fix CassandraStorage to use correct comparator in Super ColumnFamily
   case (CASSANDRA-3251)
 * fix thread safety issues in commitlog replay, primarily affecting
   systems with many (100s) of CF definitions (CASSANDRA-3751)
 * Fix relevant tombstone ignored with super columns (CASSANDRA-3875)


1.0.7
 * fix regression in HH page size calculation (CASSANDRA-3624)
 * retry failed stream on IOException (CASSANDRA-3686)
 * allow configuring bloom_filter_fp_chance (CASSANDRA-3497)
 * attempt hint delivery every ten minutes, or when failure detector
   notifies us that a node is back up, whichever comes first.  hint
   handoff throttle delay default changed to 1ms, from 50 (CASSANDRA-3554)
 * add nodetool setstreamthroughput (CASSANDRA-3571)
 * fix assertion when dropping a columnfamily with no sstables (CASSANDRA-3614)
 * more efficient allocation of small bloom filters (CASSANDRA-3618)
 * CLibrary.createHardLinkWithExec() to check for errors (CASSANDRA-3101)
 * Avoid creating empty and non cleaned writer during compaction (CASSANDRA-3616)
 * stop thrift service in shutdown hook so we can quiesce MessagingService
   (CASSANDRA-3335)
 * (CQL) compaction_strategy_options and compression_parameters for
   CREATE COLUMNFAMILY statement (CASSANDRA-3374)
 * Reset min/max compaction threshold when creating size tiered compaction
   strategy (CASSANDRA-3666)
 * Don't ignore IOException during compaction (CASSANDRA-3655)
 * Fix assertion error for CF with gc_grace=0 (CASSANDRA-3579)
 * Shutdown ParallelCompaction reducer executor after use (CASSANDRA-3711)
 * Avoid < 0 value for pending tasks in leveled compaction (CASSANDRA-3693)
 * (Hadoop) Support TimeUUID in Pig CassandraStorage (CASSANDRA-3327)
 * Check schema is ready before continuing boostrapping (CASSANDRA-3629)
 * Catch overflows during parsing of chunk_length_kb (CASSANDRA-3644)
 * Improve stream protocol mismatch errors (CASSANDRA-3652)
 * Avoid multiple thread doing HH to the same target (CASSANDRA-3681)
 * Add JMX property for rp_timeout_in_ms (CASSANDRA-2940)
 * Allow DynamicCompositeType to compare component of different types
   (CASSANDRA-3625)
 * Flush non-cfs backed secondary indexes (CASSANDRA-3659)
 * Secondary Indexes should report memory consumption (CASSANDRA-3155)
 * fix for SelectStatement start/end key are not set correctly
   when a key alias is involved (CASSANDRA-3700)
 * fix CLI `show schema` command insert of an extra comma in
   column_metadata (CASSANDRA-3714)
Merged from 0.8:
 * avoid logging (harmless) exception when GC takes < 1ms (CASSANDRA-3656)
 * prevent new nodes from thinking down nodes are up forever (CASSANDRA-3626)
 * use correct list of replicas for LOCAL_QUORUM reads when read repair
   is disabled (CASSANDRA-3696)
 * block on flush before compacting hints (may prevent OOM) (CASSANDRA-3733)


1.0.6
 * (CQL) fix cqlsh support for replicate_on_write (CASSANDRA-3596)
 * fix adding to leveled manifest after streaming (CASSANDRA-3536)
 * filter out unavailable cipher suites when using encryption (CASSANDRA-3178)
 * (HADOOP) add old-style api support for CFIF and CFRR (CASSANDRA-2799)
 * Support TimeUUIDType column names in Stress.java tool (CASSANDRA-3541)
 * (CQL) INSERT/UPDATE/DELETE/TRUNCATE commands should allow CF names to
   be qualified by keyspace (CASSANDRA-3419)
 * always remove endpoints from delevery queue in HH (CASSANDRA-3546)
 * fix race between cf flush and its 2ndary indexes flush (CASSANDRA-3547)
 * fix potential race in AES when a repair fails (CASSANDRA-3548)
 * fix default value validation usage in CLI SET command (CASSANDRA-3553)
 * Optimize componentsFor method for compaction and startup time
   (CASSANDRA-3532)
 * (CQL) Proper ColumnFamily metadata validation on CREATE COLUMNFAMILY
   (CASSANDRA-3565)
 * fix compression "chunk_length_kb" option to set correct kb value for
   thrift/avro (CASSANDRA-3558)
 * fix missing response during range slice repair (CASSANDRA-3551)
 * 'describe ring' moved from CLI to nodetool and available through JMX (CASSANDRA-3220)
 * add back partitioner to sstable metadata (CASSANDRA-3540)
 * fix NPE in get_count for counters (CASSANDRA-3601)
Merged from 0.8:
 * remove invalid assertion that table was opened before dropping it
   (CASSANDRA-3580)
 * range and index scans now only send requests to enough replicas to
   satisfy requested CL + RR (CASSANDRA-3598)
 * use cannonical host for local node in nodetool info (CASSANDRA-3556)
 * remove nonlocal DC write optimization since it only worked with
   CL.ONE or CL.LOCAL_QUORUM (CASSANDRA-3577, 3585)
 * detect misuses of CounterColumnType (CASSANDRA-3422)
 * turn off string interning in json2sstable, take 2 (CASSANDRA-2189)
 * validate compression parameters on add/update of the ColumnFamily
   (CASSANDRA-3573)
 * Check for 0.0.0.0 is incorrect in CFIF (CASSANDRA-3584)
 * Increase vm.max_map_count in debian packaging (CASSANDRA-3563)
 * gossiper will never add itself to saved endpoints (CASSANDRA-3485)


1.0.5
 * revert CASSANDRA-3407 (see CASSANDRA-3540)
 * fix assertion error while forwarding writes to local nodes (CASSANDRA-3539)


1.0.4
 * fix self-hinting of timed out read repair updates and make hinted handoff
   less prone to OOMing a coordinator (CASSANDRA-3440)
 * expose bloom filter sizes via JMX (CASSANDRA-3495)
 * enforce RP tokens 0..2**127 (CASSANDRA-3501)
 * canonicalize paths exposed through JMX (CASSANDRA-3504)
 * fix "liveSize" stat when sstables are removed (CASSANDRA-3496)
 * add bloom filter FP rates to nodetool cfstats (CASSANDRA-3347)
 * record partitioner in sstable metadata component (CASSANDRA-3407)
 * add new upgradesstables nodetool command (CASSANDRA-3406)
 * skip --debug requirement to see common exceptions in CLI (CASSANDRA-3508)
 * fix incorrect query results due to invalid max timestamp (CASSANDRA-3510)
 * make sstableloader recognize compressed sstables (CASSANDRA-3521)
 * avoids race in OutboundTcpConnection in multi-DC setups (CASSANDRA-3530)
 * use SETLOCAL in cassandra.bat (CASSANDRA-3506)
 * fix ConcurrentModificationException in Table.all() (CASSANDRA-3529)
Merged from 0.8:
 * fix concurrence issue in the FailureDetector (CASSANDRA-3519)
 * fix array out of bounds error in counter shard removal (CASSANDRA-3514)
 * avoid dropping tombstones when they might still be needed to shadow
   data in a different sstable (CASSANDRA-2786)


1.0.3
 * revert name-based query defragmentation aka CASSANDRA-2503 (CASSANDRA-3491)
 * fix invalidate-related test failures (CASSANDRA-3437)
 * add next-gen cqlsh to bin/ (CASSANDRA-3188, 3131, 3493)
 * (CQL) fix handling of rows with no columns (CASSANDRA-3424, 3473)
 * fix querying supercolumns by name returning only a subset of
   subcolumns or old subcolumn versions (CASSANDRA-3446)
 * automatically compute sha1 sum for uncompressed data files (CASSANDRA-3456)
 * fix reading metadata/statistics component for version < h (CASSANDRA-3474)
 * add sstable forward-compatibility (CASSANDRA-3478)
 * report compression ratio in CFSMBean (CASSANDRA-3393)
 * fix incorrect size exception during streaming of counters (CASSANDRA-3481)
 * (CQL) fix for counter decrement syntax (CASSANDRA-3418)
 * Fix race introduced by CASSANDRA-2503 (CASSANDRA-3482)
 * Fix incomplete deletion of delivered hints (CASSANDRA-3466)
 * Avoid rescheduling compactions when no compaction was executed
   (CASSANDRA-3484)
 * fix handling of the chunk_length_kb compression options (CASSANDRA-3492)
Merged from 0.8:
 * fix updating CF row_cache_provider (CASSANDRA-3414)
 * CFMetaData.convertToThrift method to set RowCacheProvider (CASSANDRA-3405)
 * acquire compactionlock during truncate (CASSANDRA-3399)
 * fix displaying cfdef entries for super columnfamilies (CASSANDRA-3415)
 * Make counter shard merging thread safe (CASSANDRA-3178)
 * Revert CASSANDRA-2855
 * Fix bug preventing the use of efficient cross-DC writes (CASSANDRA-3472)
 * `describe ring` command for CLI (CASSANDRA-3220)
 * (Hadoop) skip empty rows when entire row is requested, redux (CASSANDRA-2855)


1.0.2
 * "defragment" rows for name-based queries under STCS (CASSANDRA-2503)
 * Add timing information to cassandra-cli GET/SET/LIST queries (CASSANDRA-3326)
 * Only create one CompressionMetadata object per sstable (CASSANDRA-3427)
 * cleanup usage of StorageService.setMode() (CASSANDRA-3388)
 * Avoid large array allocation for compressed chunk offsets (CASSANDRA-3432)
 * fix DecimalType bytebuffer marshalling (CASSANDRA-3421)
 * fix bug that caused first column in per row indexes to be ignored
   (CASSANDRA-3441)
 * add JMX call to clean (failed) repair sessions (CASSANDRA-3316)
 * fix sstableloader reference acquisition bug (CASSANDRA-3438)
 * fix estimated row size regression (CASSANDRA-3451)
 * make sure we don't return more columns than asked (CASSANDRA-3303, 3395)
Merged from 0.8:
 * acquire compactionlock during truncate (CASSANDRA-3399)
 * fix displaying cfdef entries for super columnfamilies (CASSANDRA-3415)


1.0.1
 * acquire references during index build to prevent delete problems
   on Windows (CASSANDRA-3314)
 * describe_ring should include datacenter/topology information (CASSANDRA-2882)
 * Thrift sockets are not properly buffered (CASSANDRA-3261)
 * performance improvement for bytebufferutil compare function (CASSANDRA-3286)
 * add system.versions ColumnFamily (CASSANDRA-3140)
 * reduce network copies (CASSANDRA-3333, 3373)
 * limit nodetool to 32MB of heap (CASSANDRA-3124)
 * (CQL) update parser to accept "timestamp" instead of "date" (CASSANDRA-3149)
 * Fix CLI `show schema` to include "compression_options" (CASSANDRA-3368)
 * Snapshot to include manifest under LeveledCompactionStrategy (CASSANDRA-3359)
 * (CQL) SELECT query should allow CF name to be qualified by keyspace (CASSANDRA-3130)
 * (CQL) Fix internal application error specifying 'using consistency ...'
   in lower case (CASSANDRA-3366)
 * fix Deflate compression when compression actually makes the data bigger
   (CASSANDRA-3370)
 * optimize UUIDGen to avoid lock contention on InetAddress.getLocalHost
   (CASSANDRA-3387)
 * tolerate index being dropped mid-mutation (CASSANDRA-3334, 3313)
 * CompactionManager is now responsible for checking for new candidates
   post-task execution, enabling more consistent leveled compaction
   (CASSANDRA-3391)
 * Cache HSHA threads (CASSANDRA-3372)
 * use CF/KS names as snapshot prefix for drop + truncate operations
   (CASSANDRA-2997)
 * Break bloom filters up to avoid heap fragmentation (CASSANDRA-2466)
 * fix cassandra hanging on jsvc stop (CASSANDRA-3302)
 * Avoid leveled compaction getting blocked on errors (CASSANDRA-3408)
 * Make reloading the compaction strategy safe (CASSANDRA-3409)
 * ignore 0.8 hints even if compaction begins before we try to purge
   them (CASSANDRA-3385)
 * remove procrun (bin\daemon) from Cassandra source tree and
   artifacts (CASSANDRA-3331)
 * make cassandra compile under JDK7 (CASSANDRA-3275)
 * remove dependency of clientutil.jar to FBUtilities (CASSANDRA-3299)
 * avoid truncation errors by using long math on long values (CASSANDRA-3364)
 * avoid clock drift on some Windows machine (CASSANDRA-3375)
 * display cache provider in cli 'describe keyspace' command (CASSANDRA-3384)
 * fix incomplete topology information in describe_ring (CASSANDRA-3403)
 * expire dead gossip states based on time (CASSANDRA-2961)
 * improve CompactionTask extensibility (CASSANDRA-3330)
 * Allow one leveled compaction task to kick off another (CASSANDRA-3363)
 * allow encryption only between datacenters (CASSANDRA-2802)
Merged from 0.8:
 * fix truncate allowing data to be replayed post-restart (CASSANDRA-3297)
 * make iwriter final in IndexWriter to avoid NPE (CASSANDRA-2863)
 * (CQL) update grammar to require key clause in DELETE statement
   (CASSANDRA-3349)
 * (CQL) allow numeric keyspace names in USE statement (CASSANDRA-3350)
 * (Hadoop) skip empty rows when slicing the entire row (CASSANDRA-2855)
 * Fix handling of tombstone by SSTableExport/Import (CASSANDRA-3357)
 * fix ColumnIndexer to use long offsets (CASSANDRA-3358)
 * Improved CLI exceptions (CASSANDRA-3312)
 * Fix handling of tombstone by SSTableExport/Import (CASSANDRA-3357)
 * Only count compaction as active (for throttling) when they have
   successfully acquired the compaction lock (CASSANDRA-3344)
 * Display CLI version string on startup (CASSANDRA-3196)
 * (Hadoop) make CFIF try rpc_address or fallback to listen_address
   (CASSANDRA-3214)
 * (Hadoop) accept comma delimited lists of initial thrift connections
   (CASSANDRA-3185)
 * ColumnFamily min_compaction_threshold should be >= 2 (CASSANDRA-3342)
 * (Pig) add 0.8+ types and key validation type in schema (CASSANDRA-3280)
 * Fix completely removing column metadata using CLI (CASSANDRA-3126)
 * CLI `describe cluster;` output should be on separate lines for separate versions
   (CASSANDRA-3170)
 * fix changing durable_writes keyspace option during CF creation
   (CASSANDRA-3292)
 * avoid locking on update when no indexes are involved (CASSANDRA-3386)
 * fix assertionError during repair with ordered partitioners (CASSANDRA-3369)
 * correctly serialize key_validation_class for avro (CASSANDRA-3391)
 * don't expire counter tombstone after streaming (CASSANDRA-3394)
 * prevent nodes that failed to join from hanging around forever
   (CASSANDRA-3351)
 * remove incorrect optimization from slice read path (CASSANDRA-3390)
 * Fix race in AntiEntropyService (CASSANDRA-3400)


1.0.0-final
 * close scrubbed sstable fd before deleting it (CASSANDRA-3318)
 * fix bug preventing obsolete commitlog segments from being removed
   (CASSANDRA-3269)
 * tolerate whitespace in seed CDL (CASSANDRA-3263)
 * Change default heap thresholds to max(min(1/2 ram, 1G), min(1/4 ram, 8GB))
   (CASSANDRA-3295)
 * Fix broken CompressedRandomAccessReaderTest (CASSANDRA-3298)
 * (CQL) fix type information returned for wildcard queries (CASSANDRA-3311)
 * add estimated tasks to LeveledCompactionStrategy (CASSANDRA-3322)
 * avoid including compaction cache-warming in keycache stats (CASSANDRA-3325)
 * run compaction and hinted handoff threads at MIN_PRIORITY (CASSANDRA-3308)
 * default hsha thrift server to cpu core count in rpc pool (CASSANDRA-3329)
 * add bin\daemon to binary tarball for Windows service (CASSANDRA-3331)
 * Fix places where uncompressed size of sstables was use in place of the
   compressed one (CASSANDRA-3338)
 * Fix hsha thrift server (CASSANDRA-3346)
 * Make sure repair only stream needed sstables (CASSANDRA-3345)


1.0.0-rc2
 * Log a meaningful warning when a node receives a message for a repair session
   that doesn't exist anymore (CASSANDRA-3256)
 * test for NUMA policy support as well as numactl presence (CASSANDRA-3245)
 * Fix FD leak when internode encryption is enabled (CASSANDRA-3257)
 * Remove incorrect assertion in mergeIterator (CASSANDRA-3260)
 * FBUtilities.hexToBytes(String) to throw NumberFormatException when string
   contains non-hex characters (CASSANDRA-3231)
 * Keep SimpleSnitch proximity ordering unchanged from what the Strategy
   generates, as intended (CASSANDRA-3262)
 * remove Scrub from compactionstats when finished (CASSANDRA-3255)
 * fix counter entry in jdbc TypesMap (CASSANDRA-3268)
 * fix full queue scenario for ParallelCompactionIterator (CASSANDRA-3270)
 * fix bootstrap process (CASSANDRA-3285)
 * don't try delivering hints if when there isn't any (CASSANDRA-3176)
 * CLI documentation change for ColumnFamily `compression_options` (CASSANDRA-3282)
 * ignore any CF ids sent by client for adding CF/KS (CASSANDRA-3288)
 * remove obsolete hints on first startup (CASSANDRA-3291)
 * use correct ISortedColumns for time-optimized reads (CASSANDRA-3289)
 * Evict gossip state immediately when a token is taken over by a new IP
   (CASSANDRA-3259)


1.0.0-rc1
 * Update CQL to generate microsecond timestamps by default (CASSANDRA-3227)
 * Fix counting CFMetadata towards Memtable liveRatio (CASSANDRA-3023)
 * Kill server on wrapped OOME such as from FileChannel.map (CASSANDRA-3201)
 * remove unnecessary copy when adding to row cache (CASSANDRA-3223)
 * Log message when a full repair operation completes (CASSANDRA-3207)
 * Fix streamOutSession keeping sstables references forever if the remote end
   dies (CASSANDRA-3216)
 * Remove dynamic_snitch boolean from example configuration (defaulting to
   true) and set default badness threshold to 0.1 (CASSANDRA-3229)
 * Base choice of random or "balanced" token on bootstrap on whether
   schema definitions were found (CASSANDRA-3219)
 * Fixes for LeveledCompactionStrategy score computation, prioritization,
   scheduling, and performance (CASSANDRA-3224, 3234)
 * parallelize sstable open at server startup (CASSANDRA-2988)
 * fix handling of exceptions writing to OutboundTcpConnection (CASSANDRA-3235)
 * Allow using quotes in "USE <keyspace>;" CLI command (CASSANDRA-3208)
 * Don't allow any cache loading exceptions to halt startup (CASSANDRA-3218)
 * Fix sstableloader --ignores option (CASSANDRA-3247)
 * File descriptor limit increased in packaging (CASSANDRA-3206)
 * Fix deadlock in commit log during flush (CASSANDRA-3253)


1.0.0-beta1
 * removed binarymemtable (CASSANDRA-2692)
 * add commitlog_total_space_in_mb to prevent fragmented logs (CASSANDRA-2427)
 * removed commitlog_rotation_threshold_in_mb configuration (CASSANDRA-2771)
 * make AbstractBounds.normalize de-overlapp overlapping ranges (CASSANDRA-2641)
 * replace CollatingIterator, ReducingIterator with MergeIterator
   (CASSANDRA-2062)
 * Fixed the ability to set compaction strategy in cli using create column
   family command (CASSANDRA-2778)
 * clean up tmp files after failed compaction (CASSANDRA-2468)
 * restrict repair streaming to specific columnfamilies (CASSANDRA-2280)
 * don't bother persisting columns shadowed by a row tombstone (CASSANDRA-2589)
 * reset CF and SC deletion times after gc_grace (CASSANDRA-2317)
 * optimize away seek when compacting wide rows (CASSANDRA-2879)
 * single-pass streaming (CASSANDRA-2677, 2906, 2916, 3003)
 * use reference counting for deleting sstables instead of relying on GC
   (CASSANDRA-2521, 3179)
 * store hints as serialized mutations instead of pointers to data row
   (CASSANDRA-2045)
 * store hints in the coordinator node instead of in the closest replica
   (CASSANDRA-2914)
 * add row_cache_keys_to_save CF option (CASSANDRA-1966)
 * check column family validity in nodetool repair (CASSANDRA-2933)
 * use lazy initialization instead of class initialization in NodeId
   (CASSANDRA-2953)
 * add paging to get_count (CASSANDRA-2894)
 * fix "short reads" in [multi]get (CASSANDRA-2643, 3157, 3192)
 * add optional compression for sstables (CASSANDRA-47, 2994, 3001, 3128)
 * add scheduler JMX metrics (CASSANDRA-2962)
 * add block level checksum for compressed data (CASSANDRA-1717)
 * make column family backed column map pluggable and introduce unsynchronized
   ArrayList backed one to speedup reads (CASSANDRA-2843, 3165, 3205)
 * refactoring of the secondary index api (CASSANDRA-2982)
 * make CL > ONE reads wait for digest reconciliation before returning
   (CASSANDRA-2494)
 * fix missing logging for some exceptions (CASSANDRA-2061)
 * refactor and optimize ColumnFamilyStore.files(...) and Descriptor.fromFilename(String)
   and few other places responsible for work with SSTable files (CASSANDRA-3040)
 * Stop reading from sstables once we know we have the most recent columns,
   for query-by-name requests (CASSANDRA-2498)
 * Add query-by-column mode to stress.java (CASSANDRA-3064)
 * Add "install" command to cassandra.bat (CASSANDRA-292)
 * clean up KSMetadata, CFMetadata from unnecessary
   Thrift<->Avro conversion methods (CASSANDRA-3032)
 * Add timeouts to client request schedulers (CASSANDRA-3079, 3096)
 * Cli to use hashes rather than array of hashes for strategy options (CASSANDRA-3081)
 * LeveledCompactionStrategy (CASSANDRA-1608, 3085, 3110, 3087, 3145, 3154, 3182)
 * Improvements of the CLI `describe` command (CASSANDRA-2630)
 * reduce window where dropped CF sstables may not be deleted (CASSANDRA-2942)
 * Expose gossip/FD info to JMX (CASSANDRA-2806)
 * Fix streaming over SSL when compressed SSTable involved (CASSANDRA-3051)
 * Add support for pluggable secondary index implementations (CASSANDRA-3078)
 * remove compaction_thread_priority setting (CASSANDRA-3104)
 * generate hints for replicas that timeout, not just replicas that are known
   to be down before starting (CASSANDRA-2034)
 * Add throttling for internode streaming (CASSANDRA-3080)
 * make the repair of a range repair all replica (CASSANDRA-2610, 3194)
 * expose the ability to repair the first range (as returned by the
   partitioner) of a node (CASSANDRA-2606)
 * Streams Compression (CASSANDRA-3015)
 * add ability to use multiple threads during a single compaction
   (CASSANDRA-2901)
 * make AbstractBounds.normalize support overlapping ranges (CASSANDRA-2641)
 * fix of the CQL count() behavior (CASSANDRA-3068)
 * use TreeMap backed column families for the SSTable simple writers
   (CASSANDRA-3148)
 * fix inconsistency of the CLI syntax when {} should be used instead of [{}]
   (CASSANDRA-3119)
 * rename CQL type names to match expected SQL behavior (CASSANDRA-3149, 3031)
 * Arena-based allocation for memtables (CASSANDRA-2252, 3162, 3163, 3168)
 * Default RR chance to 0.1 (CASSANDRA-3169)
 * Add RowLevel support to secondary index API (CASSANDRA-3147)
 * Make SerializingCacheProvider the default if JNA is available (CASSANDRA-3183)
 * Fix backwards compatibilty for CQL memtable properties (CASSANDRA-3190)
 * Add five-minute delay before starting compactions on a restarted server
   (CASSANDRA-3181)
 * Reduce copies done for intra-host messages (CASSANDRA-1788, 3144)
 * support of compaction strategy option for stress.java (CASSANDRA-3204)
 * make memtable throughput and column count thresholds no-ops (CASSANDRA-2449)
 * Return schema information along with the resultSet in CQL (CASSANDRA-2734)
 * Add new DecimalType (CASSANDRA-2883)
 * Fix assertion error in RowRepairResolver (CASSANDRA-3156)
 * Reduce unnecessary high buffer sizes (CASSANDRA-3171)
 * Pluggable compaction strategy (CASSANDRA-1610)
 * Add new broadcast_address config option (CASSANDRA-2491)


0.8.7
 * Kill server on wrapped OOME such as from FileChannel.map (CASSANDRA-3201)
 * Allow using quotes in "USE <keyspace>;" CLI command (CASSANDRA-3208)
 * Log message when a full repair operation completes (CASSANDRA-3207)
 * Don't allow any cache loading exceptions to halt startup (CASSANDRA-3218)
 * Fix sstableloader --ignores option (CASSANDRA-3247)
 * File descriptor limit increased in packaging (CASSANDRA-3206)
 * Log a meaningfull warning when a node receive a message for a repair session
   that doesn't exist anymore (CASSANDRA-3256)
 * Fix FD leak when internode encryption is enabled (CASSANDRA-3257)
 * FBUtilities.hexToBytes(String) to throw NumberFormatException when string
   contains non-hex characters (CASSANDRA-3231)
 * Keep SimpleSnitch proximity ordering unchanged from what the Strategy
   generates, as intended (CASSANDRA-3262)
 * remove Scrub from compactionstats when finished (CASSANDRA-3255)
 * Fix tool .bat files when CASSANDRA_HOME contains spaces (CASSANDRA-3258)
 * Force flush of status table when removing/updating token (CASSANDRA-3243)
 * Evict gossip state immediately when a token is taken over by a new IP (CASSANDRA-3259)
 * Fix bug where the failure detector can take too long to mark a host
   down (CASSANDRA-3273)
 * (Hadoop) allow wrapping ranges in queries (CASSANDRA-3137)
 * (Hadoop) check all interfaces for a match with split location
   before falling back to random replica (CASSANDRA-3211)
 * (Hadoop) Make Pig storage handle implements LoadMetadata (CASSANDRA-2777)
 * (Hadoop) Fix exception during PIG 'dump' (CASSANDRA-2810)
 * Fix stress COUNTER_GET option (CASSANDRA-3301)
 * Fix missing fields in CLI `show schema` output (CASSANDRA-3304)
 * Nodetool no longer leaks threads and closes JMX connections (CASSANDRA-3309)
 * fix truncate allowing data to be replayed post-restart (CASSANDRA-3297)
 * Move SimpleAuthority and SimpleAuthenticator to examples (CASSANDRA-2922)
 * Fix handling of tombstone by SSTableExport/Import (CASSANDRA-3357)
 * Fix transposition in cfHistograms (CASSANDRA-3222)
 * Allow using number as DC name when creating keyspace in CQL (CASSANDRA-3239)
 * Force flush of system table after updating/removing a token (CASSANDRA-3243)


0.8.6
 * revert CASSANDRA-2388
 * change TokenRange.endpoints back to listen/broadcast address to match
   pre-1777 behavior, and add TokenRange.rpc_endpoints instead (CASSANDRA-3187)
 * avoid trying to watch cassandra-topology.properties when loaded from jar
   (CASSANDRA-3138)
 * prevent users from creating keyspaces with LocalStrategy replication
   (CASSANDRA-3139)
 * fix CLI `show schema;` to output correct keyspace definition statement
   (CASSANDRA-3129)
 * CustomTThreadPoolServer to log TTransportException at DEBUG level
   (CASSANDRA-3142)
 * allow topology sort to work with non-unique rack names between
   datacenters (CASSANDRA-3152)
 * Improve caching of same-version Messages on digest and repair paths
   (CASSANDRA-3158)
 * Randomize choice of first replica for counter increment (CASSANDRA-2890)
 * Fix using read_repair_chance instead of merge_shard_change (CASSANDRA-3202)
 * Avoid streaming data to nodes that already have it, on move as well as
   decommission (CASSANDRA-3041)
 * Fix divide by zero error in GCInspector (CASSANDRA-3164)
 * allow quoting of the ColumnFamily name in CLI `create column family`
   statement (CASSANDRA-3195)
 * Fix rolling upgrade from 0.7 to 0.8 problem (CASSANDRA-3166)
 * Accomodate missing encryption_options in IncomingTcpConnection.stream
   (CASSANDRA-3212)


0.8.5
 * fix NPE when encryption_options is unspecified (CASSANDRA-3007)
 * include column name in validation failure exceptions (CASSANDRA-2849)
 * make sure truncate clears out the commitlog so replay won't re-
   populate with truncated data (CASSANDRA-2950)
 * fix NPE when debug logging is enabled and dropped CF is present
   in a commitlog segment (CASSANDRA-3021)
 * fix cassandra.bat when CASSANDRA_HOME contains spaces (CASSANDRA-2952)
 * fix to SSTableSimpleUnsortedWriter bufferSize calculation (CASSANDRA-3027)
 * make cleanup and normal compaction able to skip empty rows
   (rows containing nothing but expired tombstones) (CASSANDRA-3039)
 * work around native memory leak in com.sun.management.GarbageCollectorMXBean
   (CASSANDRA-2868)
 * validate that column names in column_metadata are not equal to key_alias
   on create/update of the ColumnFamily and CQL 'ALTER' statement (CASSANDRA-3036)
 * return an InvalidRequestException if an indexed column is assigned
   a value larger than 64KB (CASSANDRA-3057)
 * fix of numeric-only and string column names handling in CLI "drop index"
   (CASSANDRA-3054)
 * prune index scan resultset back to original request for lazy
   resultset expansion case (CASSANDRA-2964)
 * (Hadoop) fail jobs when Cassandra node has failed but TaskTracker
   has not (CASSANDRA-2388)
 * fix dynamic snitch ignoring nodes when read_repair_chance is zero
   (CASSANDRA-2662)
 * avoid retaining references to dropped CFS objects in
   CompactionManager.estimatedCompactions (CASSANDRA-2708)
 * expose rpc timeouts per host in MessagingServiceMBean (CASSANDRA-2941)
 * avoid including cwd in classpath for deb and rpm packages (CASSANDRA-2881)
 * remove gossip state when a new IP takes over a token (CASSANDRA-3071)
 * allow sstable2json to work on index sstable files (CASSANDRA-3059)
 * always hint counters (CASSANDRA-3099)
 * fix log4j initialization in EmbeddedCassandraService (CASSANDRA-2857)
 * remove gossip state when a new IP takes over a token (CASSANDRA-3071)
 * work around native memory leak in com.sun.management.GarbageCollectorMXBean
    (CASSANDRA-2868)
 * fix UnavailableException with writes at CL.EACH_QUORM (CASSANDRA-3084)
 * fix parsing of the Keyspace and ColumnFamily names in numeric
   and string representations in CLI (CASSANDRA-3075)
 * fix corner cases in Range.differenceToFetch (CASSANDRA-3084)
 * fix ip address String representation in the ring cache (CASSANDRA-3044)
 * fix ring cache compatibility when mixing pre-0.8.4 nodes with post-
   in the same cluster (CASSANDRA-3023)
 * make repair report failure when a node participating dies (instead of
   hanging forever) (CASSANDRA-2433)
 * fix handling of the empty byte buffer by ReversedType (CASSANDRA-3111)
 * Add validation that Keyspace names are case-insensitively unique (CASSANDRA-3066)
 * catch invalid key_validation_class before instantiating UpdateColumnFamily (CASSANDRA-3102)
 * make Range and Bounds objects client-safe (CASSANDRA-3108)
 * optionally skip log4j configuration (CASSANDRA-3061)
 * bundle sstableloader with the debian package (CASSANDRA-3113)
 * don't try to build secondary indexes when there is none (CASSANDRA-3123)
 * improve SSTableSimpleUnsortedWriter speed for large rows (CASSANDRA-3122)
 * handle keyspace arguments correctly in nodetool snapshot (CASSANDRA-3038)
 * Fix SSTableImportTest on windows (CASSANDRA-3043)
 * expose compactionThroughputMbPerSec through JMX (CASSANDRA-3117)
 * log keyspace and CF of large rows being compacted


0.8.4
 * change TokenRing.endpoints to be a list of rpc addresses instead of
   listen/broadcast addresses (CASSANDRA-1777)
 * include files-to-be-streamed in StreamInSession.getSources (CASSANDRA-2972)
 * use JAVA env var in cassandra-env.sh (CASSANDRA-2785, 2992)
 * avoid doing read for no-op replicate-on-write at CL=1 (CASSANDRA-2892)
 * refuse counter write for CL.ANY (CASSANDRA-2990)
 * switch back to only logging recent dropped messages (CASSANDRA-3004)
 * always deserialize RowMutation for counters (CASSANDRA-3006)
 * ignore saved replication_factor strategy_option for NTS (CASSANDRA-3011)
 * make sure pre-truncate CL segments are discarded (CASSANDRA-2950)


0.8.3
 * add ability to drop local reads/writes that are going to timeout
   (CASSANDRA-2943)
 * revamp token removal process, keep gossip states for 3 days (CASSANDRA-2496)
 * don't accept extra args for 0-arg nodetool commands (CASSANDRA-2740)
 * log unavailableexception details at debug level (CASSANDRA-2856)
 * expose data_dir though jmx (CASSANDRA-2770)
 * don't include tmp files as sstable when create cfs (CASSANDRA-2929)
 * log Java classpath on startup (CASSANDRA-2895)
 * keep gossipped version in sync with actual on migration coordinator
   (CASSANDRA-2946)
 * use lazy initialization instead of class initialization in NodeId
   (CASSANDRA-2953)
 * check column family validity in nodetool repair (CASSANDRA-2933)
 * speedup bytes to hex conversions dramatically (CASSANDRA-2850)
 * Flush memtables on shutdown when durable writes are disabled
   (CASSANDRA-2958)
 * improved POSIX compatibility of start scripts (CASsANDRA-2965)
 * add counter support to Hadoop InputFormat (CASSANDRA-2981)
 * fix bug where dirty commitlog segments were removed (and avoid keeping
   segments with no post-flush activity permanently dirty) (CASSANDRA-2829)
 * fix throwing exception with batch mutation of counter super columns
   (CASSANDRA-2949)
 * ignore system tables during repair (CASSANDRA-2979)
 * throw exception when NTS is given replication_factor as an option
   (CASSANDRA-2960)
 * fix assertion error during compaction of counter CFs (CASSANDRA-2968)
 * avoid trying to create index names, when no index exists (CASSANDRA-2867)
 * don't sample the system table when choosing a bootstrap token
   (CASSANDRA-2825)
 * gossiper notifies of local state changes (CASSANDRA-2948)
 * add asynchronous and half-sync/half-async (hsha) thrift servers
   (CASSANDRA-1405)
 * fix potential use of free'd native memory in SerializingCache
   (CASSANDRA-2951)
 * prune index scan resultset back to original request for lazy
   resultset expansion case (CASSANDRA-2964)
 * (Hadoop) fail jobs when Cassandra node has failed but TaskTracker
    has not (CASSANDRA-2388)


0.8.2
 * CQL:
   - include only one row per unique key for IN queries (CASSANDRA-2717)
   - respect client timestamp on full row deletions (CASSANDRA-2912)
 * improve thread-safety in StreamOutSession (CASSANDRA-2792)
 * allow deleting a row and updating indexed columns in it in the
   same mutation (CASSANDRA-2773)
 * Expose number of threads blocked on submitting memtable to flush
   in JMX (CASSANDRA-2817)
 * add ability to return "endpoints" to nodetool (CASSANDRA-2776)
 * Add support for multiple (comma-delimited) coordinator addresses
   to ColumnFamilyInputFormat (CASSANDRA-2807)
 * fix potential NPE while scheduling read repair for range slice
   (CASSANDRA-2823)
 * Fix race in SystemTable.getCurrentLocalNodeId (CASSANDRA-2824)
 * Correctly set default for replicate_on_write (CASSANDRA-2835)
 * improve nodetool compactionstats formatting (CASSANDRA-2844)
 * fix index-building status display (CASSANDRA-2853)
 * fix CLI perpetuating obsolete KsDef.replication_factor (CASSANDRA-2846)
 * improve cli treatment of multiline comments (CASSANDRA-2852)
 * handle row tombstones correctly in EchoedRow (CASSANDRA-2786)
 * add MessagingService.get[Recently]DroppedMessages and
   StorageService.getExceptionCount (CASSANDRA-2804)
 * fix possibility of spurious UnavailableException for LOCAL_QUORUM
   reads with dynamic snitch + read repair disabled (CASSANDRA-2870)
 * add ant-optional as dependence for the debian package (CASSANDRA-2164)
 * add option to specify limit for get_slice in the CLI (CASSANDRA-2646)
 * decrease HH page size (CASSANDRA-2832)
 * reset cli keyspace after dropping the current one (CASSANDRA-2763)
 * add KeyRange option to Hadoop inputformat (CASSANDRA-1125)
 * fix protocol versioning (CASSANDRA-2818, 2860)
 * support spaces in path to log4j configuration (CASSANDRA-2383)
 * avoid including inferred types in CF update (CASSANDRA-2809)
 * fix JMX bulkload call (CASSANDRA-2908)
 * fix updating KS with durable_writes=false (CASSANDRA-2907)
 * add simplified facade to SSTableWriter for bulk loading use
   (CASSANDRA-2911)
 * fix re-using index CF sstable names after drop/recreate (CASSANDRA-2872)
 * prepend CF to default index names (CASSANDRA-2903)
 * fix hint replay (CASSANDRA-2928)
 * Properly synchronize repair's merkle tree computation (CASSANDRA-2816)


0.8.1
 * CQL:
   - support for insert, delete in BATCH (CASSANDRA-2537)
   - support for IN to SELECT, UPDATE (CASSANDRA-2553)
   - timestamp support for INSERT, UPDATE, and BATCH (CASSANDRA-2555)
   - TTL support (CASSANDRA-2476)
   - counter support (CASSANDRA-2473)
   - ALTER COLUMNFAMILY (CASSANDRA-1709)
   - DROP INDEX (CASSANDRA-2617)
   - add SCHEMA/TABLE as aliases for KS/CF (CASSANDRA-2743)
   - server handles wait-for-schema-agreement (CASSANDRA-2756)
   - key alias support (CASSANDRA-2480)
 * add support for comparator parameters and a generic ReverseType
   (CASSANDRA-2355)
 * add CompositeType and DynamicCompositeType (CASSANDRA-2231)
 * optimize batches containing multiple updates to the same row
   (CASSANDRA-2583)
 * adjust hinted handoff page size to avoid OOM with large columns
   (CASSANDRA-2652)
 * mark BRAF buffer invalid post-flush so we don't re-flush partial
   buffers again, especially on CL writes (CASSANDRA-2660)
 * add DROP INDEX support to CLI (CASSANDRA-2616)
 * don't perform HH to client-mode [storageproxy] nodes (CASSANDRA-2668)
 * Improve forceDeserialize/getCompactedRow encapsulation (CASSANDRA-2659)
 * Don't write CounterUpdateColumn to disk in tests (CASSANDRA-2650)
 * Add sstable bulk loading utility (CASSANDRA-1278)
 * avoid replaying hints to dropped columnfamilies (CASSANDRA-2685)
 * add placeholders for missing rows in range query pseudo-RR (CASSANDRA-2680)
 * remove no-op HHOM.renameHints (CASSANDRA-2693)
 * clone super columns to avoid modifying them during flush (CASSANDRA-2675)
 * allow writes to bypass the commitlog for certain keyspaces (CASSANDRA-2683)
 * avoid NPE when bypassing commitlog during memtable flush (CASSANDRA-2781)
 * Added support for making bootstrap retry if nodes flap (CASSANDRA-2644)
 * Added statusthrift to nodetool to report if thrift server is running (CASSANDRA-2722)
 * Fixed rows being cached if they do not exist (CASSANDRA-2723)
 * Support passing tableName and cfName to RowCacheProviders (CASSANDRA-2702)
 * close scrub file handles (CASSANDRA-2669)
 * throttle migration replay (CASSANDRA-2714)
 * optimize column serializer creation (CASSANDRA-2716)
 * Added support for making bootstrap retry if nodes flap (CASSANDRA-2644)
 * Added statusthrift to nodetool to report if thrift server is running
   (CASSANDRA-2722)
 * Fixed rows being cached if they do not exist (CASSANDRA-2723)
 * fix truncate/compaction race (CASSANDRA-2673)
 * workaround large resultsets causing large allocation retention
   by nio sockets (CASSANDRA-2654)
 * fix nodetool ring use with Ec2Snitch (CASSANDRA-2733)
 * fix removing columns and subcolumns that are supressed by a row or
   supercolumn tombstone during replica resolution (CASSANDRA-2590)
 * support sstable2json against snapshot sstables (CASSANDRA-2386)
 * remove active-pull schema requests (CASSANDRA-2715)
 * avoid marking entire list of sstables as actively being compacted
   in multithreaded compaction (CASSANDRA-2765)
 * seek back after deserializing a row to update cache with (CASSANDRA-2752)
 * avoid skipping rows in scrub for counter column family (CASSANDRA-2759)
 * fix ConcurrentModificationException in repair when dealing with 0.7 node
   (CASSANDRA-2767)
 * use threadsafe collections for StreamInSession (CASSANDRA-2766)
 * avoid infinite loop when creating merkle tree (CASSANDRA-2758)
 * avoids unmarking compacting sstable prematurely in cleanup (CASSANDRA-2769)
 * fix NPE when the commit log is bypassed (CASSANDRA-2718)
 * don't throw an exception in SS.isRPCServerRunning (CASSANDRA-2721)
 * make stress.jar executable (CASSANDRA-2744)
 * add daemon mode to java stress (CASSANDRA-2267)
 * expose the DC and rack of a node through JMX and nodetool ring (CASSANDRA-2531)
 * fix cache mbean getSize (CASSANDRA-2781)
 * Add Date, Float, Double, and Boolean types (CASSANDRA-2530)
 * Add startup flag to renew counter node id (CASSANDRA-2788)
 * add jamm agent to cassandra.bat (CASSANDRA-2787)
 * fix repair hanging if a neighbor has nothing to send (CASSANDRA-2797)
 * purge tombstone even if row is in only one sstable (CASSANDRA-2801)
 * Fix wrong purge of deleted cf during compaction (CASSANDRA-2786)
 * fix race that could result in Hadoop writer failing to throw an
   exception encountered after close() (CASSANDRA-2755)
 * fix scan wrongly throwing assertion error (CASSANDRA-2653)
 * Always use even distribution for merkle tree with RandomPartitionner
   (CASSANDRA-2841)
 * fix describeOwnership for OPP (CASSANDRA-2800)
 * ensure that string tokens do not contain commas (CASSANDRA-2762)


0.8.0-final
 * fix CQL grammar warning and cqlsh regression from CASSANDRA-2622
 * add ant generate-cql-html target (CASSANDRA-2526)
 * update CQL consistency levels (CASSANDRA-2566)
 * debian packaging fixes (CASSANDRA-2481, 2647)
 * fix UUIDType, IntegerType for direct buffers (CASSANDRA-2682, 2684)
 * switch to native Thrift for Hadoop map/reduce (CASSANDRA-2667)
 * fix StackOverflowError when building from eclipse (CASSANDRA-2687)
 * only provide replication_factor to strategy_options "help" for
   SimpleStrategy, OldNetworkTopologyStrategy (CASSANDRA-2678, 2713)
 * fix exception adding validators to non-string columns (CASSANDRA-2696)
 * avoid instantiating DatabaseDescriptor in JDBC (CASSANDRA-2694)
 * fix potential stack overflow during compaction (CASSANDRA-2626)
 * clone super columns to avoid modifying them during flush (CASSANDRA-2675)
 * reset underlying iterator in EchoedRow constructor (CASSANDRA-2653)


0.8.0-rc1
 * faster flushes and compaction from fixing excessively pessimistic
   rebuffering in BRAF (CASSANDRA-2581)
 * fix returning null column values in the python cql driver (CASSANDRA-2593)
 * fix merkle tree splitting exiting early (CASSANDRA-2605)
 * snapshot_before_compaction directory name fix (CASSANDRA-2598)
 * Disable compaction throttling during bootstrap (CASSANDRA-2612)
 * fix CQL treatment of > and < operators in range slices (CASSANDRA-2592)
 * fix potential double-application of counter updates on commitlog replay
   by moving replay position from header to sstable metadata (CASSANDRA-2419)
 * JDBC CQL driver exposes getColumn for access to timestamp
 * JDBC ResultSetMetadata properties added to AbstractType
 * r/m clustertool (CASSANDRA-2607)
 * add support for presenting row key as a column in CQL result sets
   (CASSANDRA-2622)
 * Don't allow {LOCAL|EACH}_QUORUM unless strategy is NTS (CASSANDRA-2627)
 * validate keyspace strategy_options during CQL create (CASSANDRA-2624)
 * fix empty Result with secondary index when limit=1 (CASSANDRA-2628)
 * Fix regression where bootstrapping a node with no schema fails
   (CASSANDRA-2625)
 * Allow removing LocationInfo sstables (CASSANDRA-2632)
 * avoid attempting to replay mutations from dropped keyspaces (CASSANDRA-2631)
 * avoid using cached position of a key when GT is requested (CASSANDRA-2633)
 * fix counting bloom filter true positives (CASSANDRA-2637)
 * initialize local ep state prior to gossip startup if needed (CASSANDRA-2638)
 * fix counter increment lost after restart (CASSANDRA-2642)
 * add quote-escaping via backslash to CLI (CASSANDRA-2623)
 * fix pig example script (CASSANDRA-2487)
 * fix dynamic snitch race in adding latencies (CASSANDRA-2618)
 * Start/stop cassandra after more important services such as mdadm in
   debian packaging (CASSANDRA-2481)


0.8.0-beta2
 * fix NPE compacting index CFs (CASSANDRA-2528)
 * Remove checking all column families on startup for compaction candidates
   (CASSANDRA-2444)
 * validate CQL create keyspace options (CASSANDRA-2525)
 * fix nodetool setcompactionthroughput (CASSANDRA-2550)
 * move	gossip heartbeat back to its own thread (CASSANDRA-2554)
 * validate cql TRUNCATE columnfamily before truncating (CASSANDRA-2570)
 * fix batch_mutate for mixed standard-counter mutations (CASSANDRA-2457)
 * disallow making schema changes to system keyspace (CASSANDRA-2563)
 * fix sending mutation messages multiple times (CASSANDRA-2557)
 * fix incorrect use of NBHM.size in ReadCallback that could cause
   reads to time out even when responses were received (CASSANDRA-2552)
 * trigger read repair correctly for LOCAL_QUORUM reads (CASSANDRA-2556)
 * Allow configuring the number of compaction thread (CASSANDRA-2558)
 * forceUserDefinedCompaction will attempt to compact what it is given
   even if the pessimistic estimate is that there is not enough disk space;
   automatic compactions will only compact 2 or more sstables (CASSANDRA-2575)
 * refuse to apply migrations with older timestamps than the current
   schema (CASSANDRA-2536)
 * remove unframed Thrift transport option
 * include indexes in snapshots (CASSANDRA-2596)
 * improve ignoring of obsolete mutations in index maintenance (CASSANDRA-2401)
 * recognize attempt to drop just the index while leaving the column
   definition alone (CASSANDRA-2619)


0.8.0-beta1
 * remove Avro RPC support (CASSANDRA-926)
 * support for columns that act as incr/decr counters
   (CASSANDRA-1072, 1937, 1944, 1936, 2101, 2093, 2288, 2105, 2384, 2236, 2342,
   2454)
 * CQL (CASSANDRA-1703, 1704, 1705, 1706, 1707, 1708, 1710, 1711, 1940,
   2124, 2302, 2277, 2493)
 * avoid double RowMutation serialization on write path (CASSANDRA-1800)
 * make NetworkTopologyStrategy the default (CASSANDRA-1960)
 * configurable internode encryption (CASSANDRA-1567, 2152)
 * human readable column names in sstable2json output (CASSANDRA-1933)
 * change default JMX port to 7199 (CASSANDRA-2027)
 * backwards compatible internal messaging (CASSANDRA-1015)
 * atomic switch of memtables and sstables (CASSANDRA-2284)
 * add pluggable SeedProvider (CASSANDRA-1669)
 * Fix clustertool to not throw exception when calling get_endpoints (CASSANDRA-2437)
 * upgrade to thrift 0.6 (CASSANDRA-2412)
 * repair works on a token range instead of full ring (CASSANDRA-2324)
 * purge tombstones from row cache (CASSANDRA-2305)
 * push replication_factor into strategy_options (CASSANDRA-1263)
 * give snapshots the same name on each node (CASSANDRA-1791)
 * remove "nodetool loadbalance" (CASSANDRA-2448)
 * multithreaded compaction (CASSANDRA-2191)
 * compaction throttling (CASSANDRA-2156)
 * add key type information and alias (CASSANDRA-2311, 2396)
 * cli no longer divides read_repair_chance by 100 (CASSANDRA-2458)
 * made CompactionInfo.getTaskType return an enum (CASSANDRA-2482)
 * add a server-wide cap on measured memtable memory usage and aggressively
   flush to keep under that threshold (CASSANDRA-2006)
 * add unified UUIDType (CASSANDRA-2233)
 * add off-heap row cache support (CASSANDRA-1969)


0.7.5
 * improvements/fixes to PIG driver (CASSANDRA-1618, CASSANDRA-2387,
   CASSANDRA-2465, CASSANDRA-2484)
 * validate index names (CASSANDRA-1761)
 * reduce contention on Table.flusherLock (CASSANDRA-1954)
 * try harder to detect failures during streaming, cleaning up temporary
   files more reliably (CASSANDRA-2088)
 * shut down server for OOM on a Thrift thread (CASSANDRA-2269)
 * fix tombstone handling in repair and sstable2json (CASSANDRA-2279)
 * preserve version when streaming data from old sstables (CASSANDRA-2283)
 * don't start repair if a neighboring node is marked as dead (CASSANDRA-2290)
 * purge tombstones from row cache (CASSANDRA-2305)
 * Avoid seeking when sstable2json exports the entire file (CASSANDRA-2318)
 * clear Built flag in system table when dropping an index (CASSANDRA-2320)
 * don't allow arbitrary argument for stress.java (CASSANDRA-2323)
 * validate values for index predicates in get_indexed_slice (CASSANDRA-2328)
 * queue secondary indexes for flush before the parent (CASSANDRA-2330)
 * allow job configuration to set the CL used in Hadoop jobs (CASSANDRA-2331)
 * add memtable_flush_queue_size defaulting to 4 (CASSANDRA-2333)
 * Allow overriding of initial_token, storage_port and rpc_port from system
   properties (CASSANDRA-2343)
 * fix comparator used for non-indexed secondary expressions in index scan
   (CASSANDRA-2347)
 * ensure size calculation and write phase of large-row compaction use
   the same threshold for TTL expiration (CASSANDRA-2349)
 * fix race when iterating CFs during add/drop (CASSANDRA-2350)
 * add ConsistencyLevel command to CLI (CASSANDRA-2354)
 * allow negative numbers in the cli (CASSANDRA-2358)
 * hard code serialVersionUID for tokens class (CASSANDRA-2361)
 * fix potential infinite loop in ByteBufferUtil.inputStream (CASSANDRA-2365)
 * fix encoding bugs in HintedHandoffManager, SystemTable when default
   charset is not UTF8 (CASSANDRA-2367)
 * avoids having removed node reappearing in Gossip (CASSANDRA-2371)
 * fix incorrect truncation of long to int when reading columns via block
   index (CASSANDRA-2376)
 * fix NPE during stream session (CASSANDRA-2377)
 * fix race condition that could leave orphaned data files when dropping CF or
   KS (CASSANDRA-2381)
 * fsync statistics component on write (CASSANDRA-2382)
 * fix duplicate results from CFS.scan (CASSANDRA-2406)
 * add IntegerType to CLI help (CASSANDRA-2414)
 * avoid caching token-only decoratedkeys (CASSANDRA-2416)
 * convert mmap assertion to if/throw so scrub can catch it (CASSANDRA-2417)
 * don't overwrite gc log (CASSANDR-2418)
 * invalidate row cache for streamed row to avoid inconsitencies
   (CASSANDRA-2420)
 * avoid copies in range/index scans (CASSANDRA-2425)
 * make sure we don't wipe data during cleanup if the node has not join
   the ring (CASSANDRA-2428)
 * Try harder to close files after compaction (CASSANDRA-2431)
 * re-set bootstrapped flag after move finishes (CASSANDRA-2435)
 * display validation_class in CLI 'describe keyspace' (CASSANDRA-2442)
 * make cleanup compactions cleanup the row cache (CASSANDRA-2451)
 * add column fields validation to scrub (CASSANDRA-2460)
 * use 64KB flush buffer instead of in_memory_compaction_limit (CASSANDRA-2463)
 * fix backslash substitutions in CLI (CASSANDRA-2492)
 * disable cache saving for system CFS (CASSANDRA-2502)
 * fixes for verifying destination availability under hinted conditions
   so UE can be thrown intead of timing out (CASSANDRA-2514)
 * fix update of validation class in column metadata (CASSANDRA-2512)
 * support LOCAL_QUORUM, EACH_QUORUM CLs outside of NTS (CASSANDRA-2516)
 * preserve version when streaming data from old sstables (CASSANDRA-2283)
 * fix backslash substitutions in CLI (CASSANDRA-2492)
 * count a row deletion as one operation towards memtable threshold
   (CASSANDRA-2519)
 * support LOCAL_QUORUM, EACH_QUORUM CLs outside of NTS (CASSANDRA-2516)


0.7.4
 * add nodetool join command (CASSANDRA-2160)
 * fix secondary indexes on pre-existing or streamed data (CASSANDRA-2244)
 * initialize endpoint in gossiper earlier (CASSANDRA-2228)
 * add ability to write to Cassandra from Pig (CASSANDRA-1828)
 * add rpc_[min|max]_threads (CASSANDRA-2176)
 * add CL.TWO, CL.THREE (CASSANDRA-2013)
 * avoid exporting an un-requested row in sstable2json, when exporting
   a key that does not exist (CASSANDRA-2168)
 * add incremental_backups option (CASSANDRA-1872)
 * add configurable row limit to Pig loadfunc (CASSANDRA-2276)
 * validate column values in batches as well as single-Column inserts
   (CASSANDRA-2259)
 * move sample schema from cassandra.yaml to schema-sample.txt,
   a cli scripts (CASSANDRA-2007)
 * avoid writing empty rows when scrubbing tombstoned rows (CASSANDRA-2296)
 * fix assertion error in range and index scans for CL < ALL
   (CASSANDRA-2282)
 * fix commitlog replay when flush position refers to data that didn't
   get synced before server died (CASSANDRA-2285)
 * fix fd leak in sstable2json with non-mmap'd i/o (CASSANDRA-2304)
 * reduce memory use during streaming of multiple sstables (CASSANDRA-2301)
 * purge tombstoned rows from cache after GCGraceSeconds (CASSANDRA-2305)
 * allow zero replicas in a NTS datacenter (CASSANDRA-1924)
 * make range queries respect snitch for local replicas (CASSANDRA-2286)
 * fix HH delivery when column index is larger than 2GB (CASSANDRA-2297)
 * make 2ary indexes use parent CF flush thresholds during initial build
   (CASSANDRA-2294)
 * update memtable_throughput to be a long (CASSANDRA-2158)


0.7.3
 * Keep endpoint state until aVeryLongTime (CASSANDRA-2115)
 * lower-latency read repair (CASSANDRA-2069)
 * add hinted_handoff_throttle_delay_in_ms option (CASSANDRA-2161)
 * fixes for cache save/load (CASSANDRA-2172, -2174)
 * Handle whole-row deletions in CFOutputFormat (CASSANDRA-2014)
 * Make memtable_flush_writers flush in parallel (CASSANDRA-2178)
 * Add compaction_preheat_key_cache option (CASSANDRA-2175)
 * refactor stress.py to have only one copy of the format string
   used for creating row keys (CASSANDRA-2108)
 * validate index names for \w+ (CASSANDRA-2196)
 * Fix Cassandra cli to respect timeout if schema does not settle
   (CASSANDRA-2187)
 * fix for compaction and cleanup writing old-format data into new-version
   sstable (CASSANDRA-2211, -2216)
 * add nodetool scrub (CASSANDRA-2217, -2240)
 * fix sstable2json large-row pagination (CASSANDRA-2188)
 * fix EOFing on requests for the last bytes in a file (CASSANDRA-2213)
 * fix BufferedRandomAccessFile bugs (CASSANDRA-2218, -2241)
 * check for memtable flush_after_mins exceeded every 10s (CASSANDRA-2183)
 * fix cache saving on Windows (CASSANDRA-2207)
 * add validateSchemaAgreement call + synchronization to schema
   modification operations (CASSANDRA-2222)
 * fix for reversed slice queries on large rows (CASSANDRA-2212)
 * fat clients were writing local data (CASSANDRA-2223)
 * set DEFAULT_MEMTABLE_LIFETIME_IN_MINS to 24h
 * improve detection and cleanup of partially-written sstables
   (CASSANDRA-2206)
 * fix supercolumn de/serialization when subcolumn comparator is different
   from supercolumn's (CASSANDRA-2104)
 * fix starting up on Windows when CASSANDRA_HOME contains whitespace
   (CASSANDRA-2237)
 * add [get|set][row|key]cacheSavePeriod to JMX (CASSANDRA-2100)
 * fix Hadoop ColumnFamilyOutputFormat dropping of mutations
   when batch fills up (CASSANDRA-2255)
 * move file deletions off of scheduledtasks executor (CASSANDRA-2253)


0.7.2
 * copy DecoratedKey.key when inserting into caches to avoid retaining
   a reference to the underlying buffer (CASSANDRA-2102)
 * format subcolumn names with subcomparator (CASSANDRA-2136)
 * fix column bloom filter deserialization (CASSANDRA-2165)


0.7.1
 * refactor MessageDigest creation code. (CASSANDRA-2107)
 * buffer network stack to avoid inefficient small TCP messages while avoiding
   the nagle/delayed ack problem (CASSANDRA-1896)
 * check log4j configuration for changes every 10s (CASSANDRA-1525, 1907)
 * more-efficient cross-DC replication (CASSANDRA-1530, -2051, -2138)
 * avoid polluting page cache with commitlog or sstable writes
   and seq scan operations (CASSANDRA-1470)
 * add RMI authentication options to nodetool (CASSANDRA-1921)
 * make snitches configurable at runtime (CASSANDRA-1374)
 * retry hadoop split requests on connection failure (CASSANDRA-1927)
 * implement describeOwnership for BOP, COPP (CASSANDRA-1928)
 * make read repair behave as expected for ConsistencyLevel > ONE
   (CASSANDRA-982, 2038)
 * distributed test harness (CASSANDRA-1859, 1964)
 * reduce flush lock contention (CASSANDRA-1930)
 * optimize supercolumn deserialization (CASSANDRA-1891)
 * fix CFMetaData.apply to only compare objects of the same class
   (CASSANDRA-1962)
 * allow specifying specific SSTables to compact from JMX (CASSANDRA-1963)
 * fix race condition in MessagingService.targets (CASSANDRA-1959, 2094, 2081)
 * refuse to open sstables from a future version (CASSANDRA-1935)
 * zero-copy reads (CASSANDRA-1714)
 * fix copy bounds for word Text in wordcount demo (CASSANDRA-1993)
 * fixes for contrib/javautils (CASSANDRA-1979)
 * check more frequently for memtable expiration (CASSANDRA-2000)
 * fix writing SSTable column count statistics (CASSANDRA-1976)
 * fix streaming of multiple CFs during bootstrap (CASSANDRA-1992)
 * explicitly set JVM GC new generation size with -Xmn (CASSANDRA-1968)
 * add short options for CLI flags (CASSANDRA-1565)
 * make keyspace argument to "describe keyspace" in CLI optional
   when authenticated to keyspace already (CASSANDRA-2029)
 * added option to specify -Dcassandra.join_ring=false on startup
   to allow "warm spare" nodes or performing JMX maintenance before
   joining the ring (CASSANDRA-526)
 * log migrations at INFO (CASSANDRA-2028)
 * add CLI verbose option in file mode (CASSANDRA-2030)
 * add single-line "--" comments to CLI (CASSANDRA-2032)
 * message serialization tests (CASSANDRA-1923)
 * switch from ivy to maven-ant-tasks (CASSANDRA-2017)
 * CLI attempts to block for new schema to propagate (CASSANDRA-2044)
 * fix potential overflow in nodetool cfstats (CASSANDRA-2057)
 * add JVM shutdownhook to sync commitlog (CASSANDRA-1919)
 * allow nodes to be up without being part of  normal traffic (CASSANDRA-1951)
 * fix CLI "show keyspaces" with null options on NTS (CASSANDRA-2049)
 * fix possible ByteBuffer race conditions (CASSANDRA-2066)
 * reduce garbage generated by MessagingService to prevent load spikes
   (CASSANDRA-2058)
 * fix math in RandomPartitioner.describeOwnership (CASSANDRA-2071)
 * fix deletion of sstable non-data components (CASSANDRA-2059)
 * avoid blocking gossip while deleting handoff hints (CASSANDRA-2073)
 * ignore messages from newer versions, keep track of nodes in gossip
   regardless of version (CASSANDRA-1970)
 * cache writing moved to CompactionManager to reduce i/o contention and
   updated to use non-cache-polluting writes (CASSANDRA-2053)
 * page through large rows when exporting to JSON (CASSANDRA-2041)
 * add flush_largest_memtables_at and reduce_cache_sizes_at options
   (CASSANDRA-2142)
 * add cli 'describe cluster' command (CASSANDRA-2127)
 * add cli support for setting username/password at 'connect' command
   (CASSANDRA-2111)
 * add -D option to Stress.java to allow reading hosts from a file
   (CASSANDRA-2149)
 * bound hints CF throughput between 32M and 256M (CASSANDRA-2148)
 * continue starting when invalid saved cache entries are encountered
   (CASSANDRA-2076)
 * add max_hint_window_in_ms option (CASSANDRA-1459)


0.7.0-final
 * fix offsets to ByteBuffer.get (CASSANDRA-1939)


0.7.0-rc4
 * fix cli crash after backgrounding (CASSANDRA-1875)
 * count timeouts in storageproxy latencies, and include latency
   histograms in StorageProxyMBean (CASSANDRA-1893)
 * fix CLI get recognition of supercolumns (CASSANDRA-1899)
 * enable keepalive on intra-cluster sockets (CASSANDRA-1766)
 * count timeouts towards dynamicsnitch latencies (CASSANDRA-1905)
 * Expose index-building status in JMX + cli schema description
   (CASSANDRA-1871)
 * allow [LOCAL|EACH]_QUORUM to be used with non-NetworkTopology
   replication Strategies
 * increased amount of index locks for faster commitlog replay
 * collect secondary index tombstones immediately (CASSANDRA-1914)
 * revert commitlog changes from #1780 (CASSANDRA-1917)
 * change RandomPartitioner min token to -1 to avoid collision w/
   tokens on actual nodes (CASSANDRA-1901)
 * examine the right nibble when validating TimeUUID (CASSANDRA-1910)
 * include secondary indexes in cleanup (CASSANDRA-1916)
 * CFS.scrubDataDirectories should also cleanup invalid secondary indexes
   (CASSANDRA-1904)
 * ability to disable/enable gossip on nodes to force them down
   (CASSANDRA-1108)


0.7.0-rc3
 * expose getNaturalEndpoints in StorageServiceMBean taking byte[]
   key; RMI cannot serialize ByteBuffer (CASSANDRA-1833)
 * infer org.apache.cassandra.locator for replication strategy classes
   when not otherwise specified
 * validation that generates less garbage (CASSANDRA-1814)
 * add TTL support to CLI (CASSANDRA-1838)
 * cli defaults to bytestype for subcomparator when creating
   column families (CASSANDRA-1835)
 * unregister index MBeans when index is dropped (CASSANDRA-1843)
 * make ByteBufferUtil.clone thread-safe (CASSANDRA-1847)
 * change exception for read requests during bootstrap from
   InvalidRequest to Unavailable (CASSANDRA-1862)
 * respect row-level tombstones post-flush in range scans
   (CASSANDRA-1837)
 * ReadResponseResolver check digests against each other (CASSANDRA-1830)
 * return InvalidRequest when remove of subcolumn without supercolumn
   is requested (CASSANDRA-1866)
 * flush before repair (CASSANDRA-1748)
 * SSTableExport validates key order (CASSANDRA-1884)
 * large row support for SSTableExport (CASSANDRA-1867)
 * Re-cache hot keys post-compaction without hitting disk (CASSANDRA-1878)
 * manage read repair in coordinator instead of data source, to
   provide latency information to dynamic snitch (CASSANDRA-1873)


0.7.0-rc2
 * fix live-column-count of slice ranges including tombstoned supercolumn
   with live subcolumn (CASSANDRA-1591)
 * rename o.a.c.internal.AntientropyStage -> AntiEntropyStage,
   o.a.c.request.Request_responseStage -> RequestResponseStage,
   o.a.c.internal.Internal_responseStage -> InternalResponseStage
 * add AbstractType.fromString (CASSANDRA-1767)
 * require index_type to be present when specifying index_name
   on ColumnDef (CASSANDRA-1759)
 * fix add/remove index bugs in CFMetadata (CASSANDRA-1768)
 * rebuild Strategy during system_update_keyspace (CASSANDRA-1762)
 * cli updates prompt to ... in continuation lines (CASSANDRA-1770)
 * support multiple Mutations per key in hadoop ColumnFamilyOutputFormat
   (CASSANDRA-1774)
 * improvements to Debian init script (CASSANDRA-1772)
 * use local classloader to check for version.properties (CASSANDRA-1778)
 * Validate that column names in column_metadata are valid for the
   defined comparator, and decode properly in cli (CASSANDRA-1773)
 * use cross-platform newlines in cli (CASSANDRA-1786)
 * add ExpiringColumn support to sstable import/export (CASSANDRA-1754)
 * add flush for each append to periodic commitlog mode; added
   periodic_without_flush option to disable this (CASSANDRA-1780)
 * close file handle used for post-flush truncate (CASSANDRA-1790)
 * various code cleanup (CASSANDRA-1793, -1794, -1795)
 * fix range queries against wrapped range (CASSANDRA-1781)
 * fix consistencylevel calculations for NetworkTopologyStrategy
   (CASSANDRA-1804)
 * cli support index type enum names (CASSANDRA-1810)
 * improved validation of column_metadata (CASSANDRA-1813)
 * reads at ConsistencyLevel > 1 throw UnavailableException
   immediately if insufficient live nodes exist (CASSANDRA-1803)
 * copy bytebuffers for local writes to avoid retaining the entire
   Thrift frame (CASSANDRA-1801)
 * fix NPE adding index to column w/o prior metadata (CASSANDRA-1764)
 * reduce fat client timeout (CASSANDRA-1730)
 * fix botched merge of CASSANDRA-1316


0.7.0-rc1
 * fix compaction and flush races with schema updates (CASSANDRA-1715)
 * add clustertool, config-converter, sstablekeys, and schematool
   Windows .bat files (CASSANDRA-1723)
 * reject range queries received during bootstrap (CASSANDRA-1739)
 * fix wrapping-range queries on non-minimum token (CASSANDRA-1700)
 * add nodetool cfhistogram (CASSANDRA-1698)
 * limit repaired ranges to what the nodes have in common (CASSANDRA-1674)
 * index scan treats missing columns as not matching secondary
   expressions (CASSANDRA-1745)
 * Fix misuse of DataOutputBuffer.getData in AntiEntropyService
   (CASSANDRA-1729)
 * detect and warn when obsolete version of JNA is present (CASSANDRA-1760)
 * reduce fat client timeout (CASSANDRA-1730)
 * cleanup smallest CFs first to increase free temp space for larger ones
   (CASSANDRA-1811)
 * Update windows .bat files to work outside of main Cassandra
   directory (CASSANDRA-1713)
 * fix read repair regression from 0.6.7 (CASSANDRA-1727)
 * more-efficient read repair (CASSANDRA-1719)
 * fix hinted handoff replay (CASSANDRA-1656)
 * log type of dropped messages (CASSANDRA-1677)
 * upgrade to SLF4J 1.6.1
 * fix ByteBuffer bug in ExpiringColumn.updateDigest (CASSANDRA-1679)
 * fix IntegerType.getString (CASSANDRA-1681)
 * make -Djava.net.preferIPv4Stack=true the default (CASSANDRA-628)
 * add INTERNAL_RESPONSE verb to differentiate from responses related
   to client requests (CASSANDRA-1685)
 * log tpstats when dropping messages (CASSANDRA-1660)
 * include unreachable nodes in describeSchemaVersions (CASSANDRA-1678)
 * Avoid dropping messages off the client request path (CASSANDRA-1676)
 * fix jna errno reporting (CASSANDRA-1694)
 * add friendlier error for UnknownHostException on startup (CASSANDRA-1697)
 * include jna dependency in RPM package (CASSANDRA-1690)
 * add --skip-keys option to stress.py (CASSANDRA-1696)
 * improve cli handling of non-string keys and column names
   (CASSANDRA-1701, -1693)
 * r/m extra subcomparator line in cli keyspaces output (CASSANDRA-1712)
 * add read repair chance to cli "show keyspaces"
 * upgrade to ConcurrentLinkedHashMap 1.1 (CASSANDRA-975)
 * fix index scan routing (CASSANDRA-1722)
 * fix tombstoning of supercolumns in range queries (CASSANDRA-1734)
 * clear endpoint cache after updating keyspace metadata (CASSANDRA-1741)
 * fix wrapping-range queries on non-minimum token (CASSANDRA-1700)
 * truncate includes secondary indexes (CASSANDRA-1747)
 * retain reference to PendingFile sstables (CASSANDRA-1749)
 * fix sstableimport regression (CASSANDRA-1753)
 * fix for bootstrap when no non-system tables are defined (CASSANDRA-1732)
 * handle replica unavailability in index scan (CASSANDRA-1755)
 * fix service initialization order deadlock (CASSANDRA-1756)
 * multi-line cli commands (CASSANDRA-1742)
 * fix race between snapshot and compaction (CASSANDRA-1736)
 * add listEndpointsPendingHints, deleteHintsForEndpoint JMX methods
   (CASSANDRA-1551)


0.7.0-beta3
 * add strategy options to describe_keyspace output (CASSANDRA-1560)
 * log warning when using randomly generated token (CASSANDRA-1552)
 * re-organize JMX into .db, .net, .internal, .request (CASSANDRA-1217)
 * allow nodes to change IPs between restarts (CASSANDRA-1518)
 * remember ring state between restarts by default (CASSANDRA-1518)
 * flush index built flag so we can read it before log replay (CASSANDRA-1541)
 * lock row cache updates to prevent race condition (CASSANDRA-1293)
 * remove assertion causing rare (and harmless) error messages in
   commitlog (CASSANDRA-1330)
 * fix moving nodes with no keyspaces defined (CASSANDRA-1574)
 * fix unbootstrap when no data is present in a transfer range (CASSANDRA-1573)
 * take advantage of AVRO-495 to simplify our avro IDL (CASSANDRA-1436)
 * extend authorization hierarchy to column family (CASSANDRA-1554)
 * deletion support in secondary indexes (CASSANDRA-1571)
 * meaningful error message for invalid replication strategy class
   (CASSANDRA-1566)
 * allow keyspace creation with RF > N (CASSANDRA-1428)
 * improve cli error handling (CASSANDRA-1580)
 * add cache save/load ability (CASSANDRA-1417, 1606, 1647)
 * add StorageService.getDrainProgress (CASSANDRA-1588)
 * Disallow bootstrap to an in-use token (CASSANDRA-1561)
 * Allow dynamic secondary index creation and destruction (CASSANDRA-1532)
 * log auto-guessed memtable thresholds (CASSANDRA-1595)
 * add ColumnDef support to cli (CASSANDRA-1583)
 * reduce index sample time by 75% (CASSANDRA-1572)
 * add cli support for column, strategy metadata (CASSANDRA-1578, 1612)
 * add cli support for schema modification (CASSANDRA-1584)
 * delete temp files on failed compactions (CASSANDRA-1596)
 * avoid blocking for dead nodes during removetoken (CASSANDRA-1605)
 * remove ConsistencyLevel.ZERO (CASSANDRA-1607)
 * expose in-progress compaction type in jmx (CASSANDRA-1586)
 * removed IClock & related classes from internals (CASSANDRA-1502)
 * fix removing tokens from SystemTable on decommission and removetoken
   (CASSANDRA-1609)
 * include CF metadata in cli 'show keyspaces' (CASSANDRA-1613)
 * switch from Properties to HashMap in PropertyFileSnitch to
   avoid synchronization bottleneck (CASSANDRA-1481)
 * PropertyFileSnitch configuration file renamed to
   cassandra-topology.properties
 * add cli support for get_range_slices (CASSANDRA-1088, CASSANDRA-1619)
 * Make memtable flush thresholds per-CF instead of global
   (CASSANDRA-1007, 1637)
 * add cli support for binary data without CfDef hints (CASSANDRA-1603)
 * fix building SSTable statistics post-stream (CASSANDRA-1620)
 * fix potential infinite loop in 2ary index queries (CASSANDRA-1623)
 * allow creating NTS keyspaces with no replicas configured (CASSANDRA-1626)
 * add jmx histogram of sstables accessed per read (CASSANDRA-1624)
 * remove system_rename_column_family and system_rename_keyspace from the
   client API until races can be fixed (CASSANDRA-1630, CASSANDRA-1585)
 * add cli sanity tests (CASSANDRA-1582)
 * update GC settings in cassandra.bat (CASSANDRA-1636)
 * cli support for index queries (CASSANDRA-1635)
 * cli support for updating schema memtable settings (CASSANDRA-1634)
 * cli --file option (CASSANDRA-1616)
 * reduce automatically chosen memtable sizes by 50% (CASSANDRA-1641)
 * move endpoint cache from snitch to strategy (CASSANDRA-1643)
 * fix commitlog recovery deleting the newly-created segment as well as
   the old ones (CASSANDRA-1644)
 * upgrade to Thrift 0.5 (CASSANDRA-1367)
 * renamed CL.DCQUORUM to LOCAL_QUORUM and DCQUORUMSYNC to EACH_QUORUM
 * cli truncate support (CASSANDRA-1653)
 * update GC settings in cassandra.bat (CASSANDRA-1636)
 * avoid logging when a node's ip/token is gossipped back to it (CASSANDRA-1666)


0.7-beta2
 * always use UTF-8 for hint keys (CASSANDRA-1439)
 * remove cassandra.yaml dependency from Hadoop and Pig (CASSADRA-1322)
 * expose CfDef metadata in describe_keyspaces (CASSANDRA-1363)
 * restore use of mmap_index_only option (CASSANDRA-1241)
 * dropping a keyspace with no column families generated an error
   (CASSANDRA-1378)
 * rename RackAwareStrategy to OldNetworkTopologyStrategy, RackUnawareStrategy
   to SimpleStrategy, DatacenterShardStrategy to NetworkTopologyStrategy,
   AbstractRackAwareSnitch to AbstractNetworkTopologySnitch (CASSANDRA-1392)
 * merge StorageProxy.mutate, mutateBlocking (CASSANDRA-1396)
 * faster UUIDType, LongType comparisons (CASSANDRA-1386, 1393)
 * fix setting read_repair_chance from CLI addColumnFamily (CASSANDRA-1399)
 * fix updates to indexed columns (CASSANDRA-1373)
 * fix race condition leaving to FileNotFoundException (CASSANDRA-1382)
 * fix sharded lock hash on index write path (CASSANDRA-1402)
 * add support for GT/E, LT/E in subordinate index clauses (CASSANDRA-1401)
 * cfId counter got out of sync when CFs were added (CASSANDRA-1403)
 * less chatty schema updates (CASSANDRA-1389)
 * rename column family mbeans. 'type' will now include either
   'IndexColumnFamilies' or 'ColumnFamilies' depending on the CFS type.
   (CASSANDRA-1385)
 * disallow invalid keyspace and column family names. This includes name that
   matches a '^\w+' regex. (CASSANDRA-1377)
 * use JNA, if present, to take snapshots (CASSANDRA-1371)
 * truncate hints if starting 0.7 for the first time (CASSANDRA-1414)
 * fix FD leak in single-row slicepredicate queries (CASSANDRA-1416)
 * allow index expressions against columns that are not part of the
   SlicePredicate (CASSANDRA-1410)
 * config-converter properly handles snitches and framed support
   (CASSANDRA-1420)
 * remove keyspace argument from multiget_count (CASSANDRA-1422)
 * allow specifying cassandra.yaml location as (local or remote) URL
   (CASSANDRA-1126)
 * fix using DynamicEndpointSnitch with NetworkTopologyStrategy
   (CASSANDRA-1429)
 * Add CfDef.default_validation_class (CASSANDRA-891)
 * fix EstimatedHistogram.max (CASSANDRA-1413)
 * quorum read optimization (CASSANDRA-1622)
 * handle zero-length (or missing) rows during HH paging (CASSANDRA-1432)
 * include secondary indexes during schema migrations (CASSANDRA-1406)
 * fix commitlog header race during schema change (CASSANDRA-1435)
 * fix ColumnFamilyStoreMBeanIterator to use new type name (CASSANDRA-1433)
 * correct filename generated by xml->yaml converter (CASSANDRA-1419)
 * add CMSInitiatingOccupancyFraction=75 and UseCMSInitiatingOccupancyOnly
   to default JVM options
 * decrease jvm heap for cassandra-cli (CASSANDRA-1446)
 * ability to modify keyspaces and column family definitions on a live cluster
   (CASSANDRA-1285)
 * support for Hadoop Streaming [non-jvm map/reduce via stdin/out]
   (CASSANDRA-1368)
 * Move persistent sstable stats from the system table to an sstable component
   (CASSANDRA-1430)
 * remove failed bootstrap attempt from pending ranges when gossip times
   it out after 1h (CASSANDRA-1463)
 * eager-create tcp connections to other cluster members (CASSANDRA-1465)
 * enumerate stages and derive stage from message type instead of
   transmitting separately (CASSANDRA-1465)
 * apply reversed flag during collation from different data sources
   (CASSANDRA-1450)
 * make failure to remove commitlog segment non-fatal (CASSANDRA-1348)
 * correct ordering of drain operations so CL.recover is no longer
   necessary (CASSANDRA-1408)
 * removed keyspace from describe_splits method (CASSANDRA-1425)
 * rename check_schema_agreement to describe_schema_versions
   (CASSANDRA-1478)
 * fix QUORUM calculation for RF > 3 (CASSANDRA-1487)
 * remove tombstones during non-major compactions when bloom filter
   verifies that row does not exist in other sstables (CASSANDRA-1074)
 * nodes that coordinated a loadbalance in the past could not be seen by
   newly added nodes (CASSANDRA-1467)
 * exposed endpoint states (gossip details) via jmx (CASSANDRA-1467)
 * ensure that compacted sstables are not included when new readers are
   instantiated (CASSANDRA-1477)
 * by default, calculate heap size and memtable thresholds at runtime (CASSANDRA-1469)
 * fix races dealing with adding/dropping keyspaces and column families in
   rapid succession (CASSANDRA-1477)
 * clean up of Streaming system (CASSANDRA-1503, 1504, 1506)
 * add options to configure Thrift socket keepalive and buffer sizes (CASSANDRA-1426)
 * make contrib CassandraServiceDataCleaner recursive (CASSANDRA-1509)
 * min, max compaction threshold are configurable and persistent
   per-ColumnFamily (CASSANDRA-1468)
 * fix replaying the last mutation in a commitlog unnecessarily
   (CASSANDRA-1512)
 * invoke getDefaultUncaughtExceptionHandler from DTPE with the original
   exception rather than the ExecutionException wrapper (CASSANDRA-1226)
 * remove Clock from the Thrift (and Avro) API (CASSANDRA-1501)
 * Close intra-node sockets when connection is broken (CASSANDRA-1528)
 * RPM packaging spec file (CASSANDRA-786)
 * weighted request scheduler (CASSANDRA-1485)
 * treat expired columns as deleted (CASSANDRA-1539)
 * make IndexInterval configurable (CASSANDRA-1488)
 * add describe_snitch to Thrift API (CASSANDRA-1490)
 * MD5 authenticator compares plain text submitted password with MD5'd
   saved property, instead of vice versa (CASSANDRA-1447)
 * JMX MessagingService pending and completed counts (CASSANDRA-1533)
 * fix race condition processing repair responses (CASSANDRA-1511)
 * make repair blocking (CASSANDRA-1511)
 * create EndpointSnitchInfo and MBean to expose rack and DC (CASSANDRA-1491)
 * added option to contrib/word_count to output results back to Cassandra
   (CASSANDRA-1342)
 * rewrite Hadoop ColumnFamilyRecordWriter to pool connections, retry to
   multiple Cassandra nodes, and smooth impact on the Cassandra cluster
   by using smaller batch sizes (CASSANDRA-1434)
 * fix setting gc_grace_seconds via CLI (CASSANDRA-1549)
 * support TTL'd index values (CASSANDRA-1536)
 * make removetoken work like decommission (CASSANDRA-1216)
 * make cli comparator-aware and improve quote rules (CASSANDRA-1523,-1524)
 * make nodetool compact and cleanup blocking (CASSANDRA-1449)
 * add memtable, cache information to GCInspector logs (CASSANDRA-1558)
 * enable/disable HintedHandoff via JMX (CASSANDRA-1550)
 * Ignore stray files in the commit log directory (CASSANDRA-1547)
 * Disallow bootstrap to an in-use token (CASSANDRA-1561)


0.7-beta1
 * sstable versioning (CASSANDRA-389)
 * switched to slf4j logging (CASSANDRA-625)
 * add (optional) expiration time for column (CASSANDRA-699)
 * access levels for authentication/authorization (CASSANDRA-900)
 * add ReadRepairChance to CF definition (CASSANDRA-930)
 * fix heisenbug in system tests, especially common on OS X (CASSANDRA-944)
 * convert to byte[] keys internally and all public APIs (CASSANDRA-767)
 * ability to alter schema definitions on a live cluster (CASSANDRA-44)
 * renamed configuration file to cassandra.xml, and log4j.properties to
   log4j-server.properties, which must now be loaded from
   the classpath (which is how our scripts in bin/ have always done it)
   (CASSANDRA-971)
 * change get_count to require a SlicePredicate. create multi_get_count
   (CASSANDRA-744)
 * re-organized endpointsnitch implementations and added SimpleSnitch
   (CASSANDRA-994)
 * Added preload_row_cache option (CASSANDRA-946)
 * add CRC to commitlog header (CASSANDRA-999)
 * removed deprecated batch_insert and get_range_slice methods (CASSANDRA-1065)
 * add truncate thrift method (CASSANDRA-531)
 * http mini-interface using mx4j (CASSANDRA-1068)
 * optimize away copy of sliced row on memtable read path (CASSANDRA-1046)
 * replace constant-size 2GB mmaped segments and special casing for index
   entries spanning segment boundaries, with SegmentedFile that computes
   segments that always contain entire entries/rows (CASSANDRA-1117)
 * avoid reading large rows into memory during compaction (CASSANDRA-16)
 * added hadoop OutputFormat (CASSANDRA-1101)
 * efficient Streaming (no more anticompaction) (CASSANDRA-579)
 * split commitlog header into separate file and add size checksum to
   mutations (CASSANDRA-1179)
 * avoid allocating a new byte[] for each mutation on replay (CASSANDRA-1219)
 * revise HH schema to be per-endpoint (CASSANDRA-1142)
 * add joining/leaving status to nodetool ring (CASSANDRA-1115)
 * allow multiple repair sessions per node (CASSANDRA-1190)
 * optimize away MessagingService for local range queries (CASSANDRA-1261)
 * make framed transport the default so malformed requests can't OOM the
   server (CASSANDRA-475)
 * significantly faster reads from row cache (CASSANDRA-1267)
 * take advantage of row cache during range queries (CASSANDRA-1302)
 * make GCGraceSeconds a per-ColumnFamily value (CASSANDRA-1276)
 * keep persistent row size and column count statistics (CASSANDRA-1155)
 * add IntegerType (CASSANDRA-1282)
 * page within a single row during hinted handoff (CASSANDRA-1327)
 * push DatacenterShardStrategy configuration into keyspace definition,
   eliminating datacenter.properties. (CASSANDRA-1066)
 * optimize forward slices starting with '' and single-index-block name
   queries by skipping the column index (CASSANDRA-1338)
 * streaming refactor (CASSANDRA-1189)
 * faster comparison for UUID types (CASSANDRA-1043)
 * secondary index support (CASSANDRA-749 and subtasks)
 * make compaction buckets deterministic (CASSANDRA-1265)


0.6.6
 * Allow using DynamicEndpointSnitch with RackAwareStrategy (CASSANDRA-1429)
 * remove the remaining vestiges of the unfinished DatacenterShardStrategy
   (replaced by NetworkTopologyStrategy in 0.7)


0.6.5
 * fix key ordering in range query results with RandomPartitioner
   and ConsistencyLevel > ONE (CASSANDRA-1145)
 * fix for range query starting with the wrong token range (CASSANDRA-1042)
 * page within a single row during hinted handoff (CASSANDRA-1327)
 * fix compilation on non-sun JDKs (CASSANDRA-1061)
 * remove String.trim() call on row keys in batch mutations (CASSANDRA-1235)
 * Log summary of dropped messages instead of spamming log (CASSANDRA-1284)
 * add dynamic endpoint snitch (CASSANDRA-981)
 * fix streaming for keyspaces with hyphens in their name (CASSANDRA-1377)
 * fix errors in hard-coded bloom filter optKPerBucket by computing it
   algorithmically (CASSANDRA-1220
 * remove message deserialization stage, and uncap read/write stages
   so slow reads/writes don't block gossip processing (CASSANDRA-1358)
 * add jmx port configuration to Debian package (CASSANDRA-1202)
 * use mlockall via JNA, if present, to prevent Linux from swapping
   out parts of the JVM (CASSANDRA-1214)


0.6.4
 * avoid queuing multiple hint deliveries for the same endpoint
   (CASSANDRA-1229)
 * better performance for and stricter checking of UTF8 column names
   (CASSANDRA-1232)
 * extend option to lower compaction priority to hinted handoff
   as well (CASSANDRA-1260)
 * log errors in gossip instead of re-throwing (CASSANDRA-1289)
 * avoid aborting commitlog replay prematurely if a flushed-but-
   not-removed commitlog segment is encountered (CASSANDRA-1297)
 * fix duplicate rows being read during mapreduce (CASSANDRA-1142)
 * failure detection wasn't closing command sockets (CASSANDRA-1221)
 * cassandra-cli.bat works on windows (CASSANDRA-1236)
 * pre-emptively drop requests that cannot be processed within RPCTimeout
   (CASSANDRA-685)
 * add ack to Binary write verb and update CassandraBulkLoader
   to wait for acks for each row (CASSANDRA-1093)
 * added describe_partitioner Thrift method (CASSANDRA-1047)
 * Hadoop jobs no longer require the Cassandra storage-conf.xml
   (CASSANDRA-1280, CASSANDRA-1047)
 * log thread pool stats when GC is excessive (CASSANDRA-1275)
 * remove gossip message size limit (CASSANDRA-1138)
 * parallelize local and remote reads during multiget, and respect snitch
   when determining whether to do local read for CL.ONE (CASSANDRA-1317)
 * fix read repair to use requested consistency level on digest mismatch,
   rather than assuming QUORUM (CASSANDRA-1316)
 * process digest mismatch re-reads in parallel (CASSANDRA-1323)
 * switch hints CF comparator to BytesType (CASSANDRA-1274)


0.6.3
 * retry to make streaming connections up to 8 times. (CASSANDRA-1019)
 * reject describe_ring() calls on invalid keyspaces (CASSANDRA-1111)
 * fix cache size calculation for size of 100% (CASSANDRA-1129)
 * fix cache capacity only being recalculated once (CASSANDRA-1129)
 * remove hourly scan of all hints on the off chance that the gossiper
   missed a status change; instead, expose deliverHintsToEndpoint to JMX
   so it can be done manually, if necessary (CASSANDRA-1141)
 * don't reject reads at CL.ALL (CASSANDRA-1152)
 * reject deletions to supercolumns in CFs containing only standard
   columns (CASSANDRA-1139)
 * avoid preserving login information after client disconnects
   (CASSANDRA-1057)
 * prefer sun jdk to openjdk in debian init script (CASSANDRA-1174)
 * detect partioner config changes between restarts and fail fast
   (CASSANDRA-1146)
 * use generation time to resolve node token reassignment disagreements
   (CASSANDRA-1118)
 * restructure the startup ordering of Gossiper and MessageService to avoid
   timing anomalies (CASSANDRA-1160)
 * detect incomplete commit log hearders (CASSANDRA-1119)
 * force anti-entropy service to stream files on the stream stage to avoid
   sending streams out of order (CASSANDRA-1169)
 * remove inactive stream managers after AES streams files (CASSANDRA-1169)
 * allow removing entire row through batch_mutate Deletion (CASSANDRA-1027)
 * add JMX metrics for row-level bloom filter false positives (CASSANDRA-1212)
 * added a redhat init script to contrib (CASSANDRA-1201)
 * use midpoint when bootstrapping a new machine into range with not
   much data yet instead of random token (CASSANDRA-1112)
 * kill server on OOM in executor stage as well as Thrift (CASSANDRA-1226)
 * remove opportunistic repairs, when two machines with overlapping replica
   responsibilities happen to finish major compactions of the same CF near
   the same time.  repairs are now fully manual (CASSANDRA-1190)
 * add ability to lower compaction priority (default is no change from 0.6.2)
   (CASSANDRA-1181)


0.6.2
 * fix contrib/word_count build. (CASSANDRA-992)
 * split CommitLogExecutorService into BatchCommitLogExecutorService and
   PeriodicCommitLogExecutorService (CASSANDRA-1014)
 * add latency histograms to CFSMBean (CASSANDRA-1024)
 * make resolving timestamp ties deterministic by using value bytes
   as a tiebreaker (CASSANDRA-1039)
 * Add option to turn off Hinted Handoff (CASSANDRA-894)
 * fix windows startup (CASSANDRA-948)
 * make concurrent_reads, concurrent_writes configurable at runtime via JMX
   (CASSANDRA-1060)
 * disable GCInspector on non-Sun JVMs (CASSANDRA-1061)
 * fix tombstone handling in sstable rows with no other data (CASSANDRA-1063)
 * fix size of row in spanned index entries (CASSANDRA-1056)
 * install json2sstable, sstable2json, and sstablekeys to Debian package
 * StreamingService.StreamDestinations wouldn't empty itself after streaming
   finished (CASSANDRA-1076)
 * added Collections.shuffle(splits) before returning the splits in
   ColumnFamilyInputFormat (CASSANDRA-1096)
 * do not recalculate cache capacity post-compaction if it's been manually
   modified (CASSANDRA-1079)
 * better defaults for flush sorter + writer executor queue sizes
   (CASSANDRA-1100)
 * windows scripts for SSTableImport/Export (CASSANDRA-1051)
 * windows script for nodetool (CASSANDRA-1113)
 * expose PhiConvictThreshold (CASSANDRA-1053)
 * make repair of RF==1 a no-op (CASSANDRA-1090)
 * improve default JVM GC options (CASSANDRA-1014)
 * fix SlicePredicate serialization inside Hadoop jobs (CASSANDRA-1049)
 * close Thrift sockets in Hadoop ColumnFamilyRecordReader (CASSANDRA-1081)


0.6.1
 * fix NPE in sstable2json when no excluded keys are given (CASSANDRA-934)
 * keep the replica set constant throughout the read repair process
   (CASSANDRA-937)
 * allow querying getAllRanges with empty token list (CASSANDRA-933)
 * fix command line arguments inversion in clustertool (CASSANDRA-942)
 * fix race condition that could trigger a false-positive assertion
   during post-flush discard of old commitlog segments (CASSANDRA-936)
 * fix neighbor calculation for anti-entropy repair (CASSANDRA-924)
 * perform repair even for small entropy differences (CASSANDRA-924)
 * Use hostnames in CFInputFormat to allow Hadoop's naive string-based
   locality comparisons to work (CASSANDRA-955)
 * cache read-only BufferedRandomAccessFile length to avoid
   3 system calls per invocation (CASSANDRA-950)
 * nodes with IPv6 (and no IPv4) addresses could not join cluster
   (CASSANDRA-969)
 * Retrieve the correct number of undeleted columns, if any, from
   a supercolumn in a row that had been deleted previously (CASSANDRA-920)
 * fix index scans that cross the 2GB mmap boundaries for both mmap
   and standard i/o modes (CASSANDRA-866)
 * expose drain via nodetool (CASSANDRA-978)


0.6.0-RC1
 * JMX drain to flush memtables and run through commit log (CASSANDRA-880)
 * Bootstrapping can skip ranges under the right conditions (CASSANDRA-902)
 * fix merging row versions in range_slice for CL > ONE (CASSANDRA-884)
 * default write ConsistencyLeven chaned from ZERO to ONE
 * fix for index entries spanning mmap buffer boundaries (CASSANDRA-857)
 * use lexical comparison if time part of TimeUUIDs are the same
   (CASSANDRA-907)
 * bound read, mutation, and response stages to fix possible OOM
   during log replay (CASSANDRA-885)
 * Use microseconds-since-epoch (UTC) in cli, instead of milliseconds
 * Treat batch_mutate Deletion with null supercolumn as "apply this predicate
   to top level supercolumns" (CASSANDRA-834)
 * Streaming destination nodes do not update their JMX status (CASSANDRA-916)
 * Fix internal RPC timeout calculation (CASSANDRA-911)
 * Added Pig loadfunc to contrib/pig (CASSANDRA-910)


0.6.0-beta3
 * fix compaction bucketing bug (CASSANDRA-814)
 * update windows batch file (CASSANDRA-824)
 * deprecate KeysCachedFraction configuration directive in favor
   of KeysCached; move to unified-per-CF key cache (CASSANDRA-801)
 * add invalidateRowCache to ColumnFamilyStoreMBean (CASSANDRA-761)
 * send Handoff hints to natural locations to reduce load on
   remaining nodes in a failure scenario (CASSANDRA-822)
 * Add RowWarningThresholdInMB configuration option to warn before very
   large rows get big enough to threaten node stability, and -x option to
   be able to remove them with sstable2json if the warning is unheeded
   until it's too late (CASSANDRA-843)
 * Add logging of GC activity (CASSANDRA-813)
 * fix ConcurrentModificationException in commitlog discard (CASSANDRA-853)
 * Fix hardcoded row count in Hadoop RecordReader (CASSANDRA-837)
 * Add a jmx status to the streaming service and change several DEBUG
   messages to INFO (CASSANDRA-845)
 * fix classpath in cassandra-cli.bat for Windows (CASSANDRA-858)
 * allow re-specifying host, port to cassandra-cli if invalid ones
   are first tried (CASSANDRA-867)
 * fix race condition handling rpc timeout in the coordinator
   (CASSANDRA-864)
 * Remove CalloutLocation and StagingFileDirectory from storage-conf files
   since those settings are no longer used (CASSANDRA-878)
 * Parse a long from RowWarningThresholdInMB instead of an int (CASSANDRA-882)
 * Remove obsolete ControlPort code from DatabaseDescriptor (CASSANDRA-886)
 * move skipBytes side effect out of assert (CASSANDRA-899)
 * add "double getLoad" to StorageServiceMBean (CASSANDRA-898)
 * track row stats per CF at compaction time (CASSANDRA-870)
 * disallow CommitLogDirectory matching a DataFileDirectory (CASSANDRA-888)
 * default key cache size is 200k entries, changed from 10% (CASSANDRA-863)
 * add -Dcassandra-foreground=yes to cassandra.bat
 * exit if cluster name is changed unexpectedly (CASSANDRA-769)


0.6.0-beta1/beta2
 * add batch_mutate thrift command, deprecating batch_insert (CASSANDRA-336)
 * remove get_key_range Thrift API, deprecated in 0.5 (CASSANDRA-710)
 * add optional login() Thrift call for authentication (CASSANDRA-547)
 * support fat clients using gossiper and StorageProxy to perform
   replication in-process [jvm-only] (CASSANDRA-535)
 * support mmapped I/O for reads, on by default on 64bit JVMs
   (CASSANDRA-408, CASSANDRA-669)
 * improve insert concurrency, particularly during Hinted Handoff
   (CASSANDRA-658)
 * faster network code (CASSANDRA-675)
 * stress.py moved to contrib (CASSANDRA-635)
 * row caching [must be explicitly enabled per-CF in config] (CASSANDRA-678)
 * present a useful measure of compaction progress in JMX (CASSANDRA-599)
 * add bin/sstablekeys (CASSNADRA-679)
 * add ConsistencyLevel.ANY (CASSANDRA-687)
 * make removetoken remove nodes from gossip entirely (CASSANDRA-644)
 * add ability to set cache sizes at runtime (CASSANDRA-708)
 * report latency and cache hit rate statistics with lifetime totals
   instead of average over the last minute (CASSANDRA-702)
 * support get_range_slice for RandomPartitioner (CASSANDRA-745)
 * per-keyspace replication factory and replication strategy (CASSANDRA-620)
 * track latency in microseconds (CASSANDRA-733)
 * add describe_ Thrift methods, deprecating get_string_property and
   get_string_list_property
 * jmx interface for tracking operation mode and streams in general.
   (CASSANDRA-709)
 * keep memtables in sorted order to improve range query performance
   (CASSANDRA-799)
 * use while loop instead of recursion when trimming sstables compaction list
   to avoid blowing stack in pathological cases (CASSANDRA-804)
 * basic Hadoop map/reduce support (CASSANDRA-342)


0.5.1
 * ensure all files for an sstable are streamed to the same directory.
   (CASSANDRA-716)
 * more accurate load estimate for bootstrapping (CASSANDRA-762)
 * tolerate dead or unavailable bootstrap target on write (CASSANDRA-731)
 * allow larger numbers of keys (> 140M) in a sstable bloom filter
   (CASSANDRA-790)
 * include jvm argument improvements from CASSANDRA-504 in debian package
 * change streaming chunk size to 32MB to accomodate Windows XP limitations
   (was 64MB) (CASSANDRA-795)
 * fix get_range_slice returning results in the wrong order (CASSANDRA-781)


0.5.0 final
 * avoid attempting to delete temporary bootstrap files twice (CASSANDRA-681)
 * fix bogus NaN in nodeprobe cfstats output (CASSANDRA-646)
 * provide a policy for dealing with single thread executors w/ a full queue
   (CASSANDRA-694)
 * optimize inner read in MessagingService, vastly improving multiple-node
   performance (CASSANDRA-675)
 * wait for table flush before streaming data back to a bootstrapping node.
   (CASSANDRA-696)
 * keep track of bootstrapping sources by table so that bootstrapping doesn't
   give the indication of finishing early (CASSANDRA-673)


0.5.0 RC3
 * commit the correct version of the patch for CASSANDRA-663


0.5.0 RC2 (unreleased)
 * fix bugs in converting get_range_slice results to Thrift
   (CASSANDRA-647, CASSANDRA-649)
 * expose java.util.concurrent.TimeoutException in StorageProxy methods
   (CASSANDRA-600)
 * TcpConnectionManager was holding on to disconnected connections,
   giving the false indication they were being used. (CASSANDRA-651)
 * Remove duplicated write. (CASSANDRA-662)
 * Abort bootstrap if IP is already in the token ring (CASSANDRA-663)
 * increase default commitlog sync period, and wait for last sync to
   finish before submitting another (CASSANDRA-668)


0.5.0 RC1
 * Fix potential NPE in get_range_slice (CASSANDRA-623)
 * add CRC32 to commitlog entries (CASSANDRA-605)
 * fix data streaming on windows (CASSANDRA-630)
 * GC compacted sstables after cleanup and compaction (CASSANDRA-621)
 * Speed up anti-entropy validation (CASSANDRA-629)
 * Fix anti-entropy assertion error (CASSANDRA-639)
 * Fix pending range conflicts when bootstapping or moving
   multiple nodes at once (CASSANDRA-603)
 * Handle obsolete gossip related to node movement in the case where
   one or more nodes is down when the movement occurs (CASSANDRA-572)
 * Include dead nodes in gossip to avoid a variety of problems
   and fix HH to removed nodes (CASSANDRA-634)
 * return an InvalidRequestException for mal-formed SlicePredicates
   (CASSANDRA-643)
 * fix bug determining closest neighbor for use in multiple datacenters
   (CASSANDRA-648)
 * Vast improvements in anticompaction speed (CASSANDRA-607)
 * Speed up log replay and writes by avoiding redundant serializations
   (CASSANDRA-652)


0.5.0 beta 2
 * Bootstrap improvements (several tickets)
 * add nodeprobe repair anti-entropy feature (CASSANDRA-193, CASSANDRA-520)
 * fix possibility of partition when many nodes restart at once
   in clusters with multiple seeds (CASSANDRA-150)
 * fix NPE in get_range_slice when no data is found (CASSANDRA-578)
 * fix potential NPE in hinted handoff (CASSANDRA-585)
 * fix cleanup of local "system" keyspace (CASSANDRA-576)
 * improve computation of cluster load balance (CASSANDRA-554)
 * added super column read/write, column count, and column/row delete to
   cassandra-cli (CASSANDRA-567, CASSANDRA-594)
 * fix returning live subcolumns of deleted supercolumns (CASSANDRA-583)
 * respect JAVA_HOME in bin/ scripts (several tickets)
 * add StorageService.initClient for fat clients on the JVM (CASSANDRA-535)
   (see contrib/client_only for an example of use)
 * make consistency_level functional in get_range_slice (CASSANDRA-568)
 * optimize key deserialization for RandomPartitioner (CASSANDRA-581)
 * avoid GCing tombstones except on major compaction (CASSANDRA-604)
 * increase failure conviction threshold, resulting in less nodes
   incorrectly (and temporarily) marked as down (CASSANDRA-610)
 * respect memtable thresholds during log replay (CASSANDRA-609)
 * support ConsistencyLevel.ALL on read (CASSANDRA-584)
 * add nodeprobe removetoken command (CASSANDRA-564)


0.5.0 beta
 * Allow multiple simultaneous flushes, improving flush throughput
   on multicore systems (CASSANDRA-401)
 * Split up locks to improve write and read throughput on multicore systems
   (CASSANDRA-444, CASSANDRA-414)
 * More efficient use of memory during compaction (CASSANDRA-436)
 * autobootstrap option: when enabled, all non-seed nodes will attempt
   to bootstrap when started, until bootstrap successfully
   completes. -b option is removed.  (CASSANDRA-438)
 * Unless a token is manually specified in the configuration xml,
   a bootstraping node will use a token that gives it half the
   keys from the most-heavily-loaded node in the cluster,
   instead of generating a random token.
   (CASSANDRA-385, CASSANDRA-517)
 * Miscellaneous bootstrap fixes (several tickets)
 * Ability to change a node's token even after it has data on it
   (CASSANDRA-541)
 * Ability to decommission a live node from the ring (CASSANDRA-435)
 * Semi-automatic loadbalancing via nodeprobe (CASSANDRA-192)
 * Add ability to set compaction thresholds at runtime via
   JMX / nodeprobe.  (CASSANDRA-465)
 * Add "comment" field to ColumnFamily definition. (CASSANDRA-481)
 * Additional JMX metrics (CASSANDRA-482)
 * JSON based export and import tools (several tickets)
 * Hinted Handoff fixes (several tickets)
 * Add key cache to improve read performance (CASSANDRA-423)
 * Simplified construction of custom ReplicationStrategy classes
   (CASSANDRA-497)
 * Graphical application (Swing) for ring integrity verification and
   visualization was added to contrib (CASSANDRA-252)
 * Add DCQUORUM, DCQUORUMSYNC consistency levels and corresponding
   ReplicationStrategy / EndpointSnitch classes.  Experimental.
   (CASSANDRA-492)
 * Web client interface added to contrib (CASSANDRA-457)
 * More-efficient flush for Random, CollatedOPP partitioners
   for normal writes (CASSANDRA-446) and bulk load (CASSANDRA-420)
 * Add MemtableFlushAfterMinutes, a global replacement for the old
   per-CF FlushPeriodInMinutes setting (CASSANDRA-463)
 * optimizations to slice reading (CASSANDRA-350) and supercolumn
   queries (CASSANDRA-510)
 * force binding to given listenaddress for nodes with multiple
   interfaces (CASSANDRA-546)
 * stress.py benchmarking tool improvements (several tickets)
 * optimized replica placement code (CASSANDRA-525)
 * faster log replay on restart (CASSANDRA-539, CASSANDRA-540)
 * optimized local-node writes (CASSANDRA-558)
 * added get_range_slice, deprecating get_key_range (CASSANDRA-344)
 * expose TimedOutException to thrift (CASSANDRA-563)


0.4.2
 * Add validation disallowing null keys (CASSANDRA-486)
 * Fix race conditions in TCPConnectionManager (CASSANDRA-487)
 * Fix using non-utf8-aware comparison as a sanity check.
   (CASSANDRA-493)
 * Improve default garbage collector options (CASSANDRA-504)
 * Add "nodeprobe flush" (CASSANDRA-505)
 * remove NotFoundException from get_slice throws list (CASSANDRA-518)
 * fix get (not get_slice) of entire supercolumn (CASSANDRA-508)
 * fix null token during bootstrap (CASSANDRA-501)


0.4.1
 * Fix FlushPeriod columnfamily configuration regression
   (CASSANDRA-455)
 * Fix long column name support (CASSANDRA-460)
 * Fix for serializing a row that only contains tombstones
   (CASSANDRA-458)
 * Fix for discarding unneeded commitlog segments (CASSANDRA-459)
 * Add SnapshotBeforeCompaction configuration option (CASSANDRA-426)
 * Fix compaction abort under insufficient disk space (CASSANDRA-473)
 * Fix reading subcolumn slice from tombstoned CF (CASSANDRA-484)
 * Fix race condition in RVH causing occasional NPE (CASSANDRA-478)


0.4.0
 * fix get_key_range problems when a node is down (CASSANDRA-440)
   and add UnavailableException to more Thrift methods
 * Add example EndPointSnitch contrib code (several tickets)


0.4.0 RC2
 * fix SSTable generation clash during compaction (CASSANDRA-418)
 * reject method calls with null parameters (CASSANDRA-308)
 * properly order ranges in nodeprobe output (CASSANDRA-421)
 * fix logging of certain errors on executor threads (CASSANDRA-425)


0.4.0 RC1
 * Bootstrap feature is live; use -b on startup (several tickets)
 * Added multiget api (CASSANDRA-70)
 * fix Deadlock with SelectorManager.doProcess and TcpConnection.write
   (CASSANDRA-392)
 * remove key cache b/c of concurrency bugs in third-party
   CLHM library (CASSANDRA-405)
 * update non-major compaction logic to use two threshold values
   (CASSANDRA-407)
 * add periodic / batch commitlog sync modes (several tickets)
 * inline BatchMutation into batch_insert params (CASSANDRA-403)
 * allow setting the logging level at runtime via mbean (CASSANDRA-402)
 * change default comparator to BytesType (CASSANDRA-400)
 * add forwards-compatible ConsistencyLevel parameter to get_key_range
   (CASSANDRA-322)
 * r/m special case of blocking for local destination when writing with
   ConsistencyLevel.ZERO (CASSANDRA-399)
 * Fixes to make BinaryMemtable [bulk load interface] useful (CASSANDRA-337);
   see contrib/bmt_example for an example of using it.
 * More JMX properties added (several tickets)
 * Thrift changes (several tickets)
    - Merged _super get methods with the normal ones; return values
      are now of ColumnOrSuperColumn.
    - Similarly, merged batch_insert_super into batch_insert.



0.4.0 beta
 * On-disk data format has changed to allow billions of keys/rows per
   node instead of only millions
 * Multi-keyspace support
 * Scan all sstables for all queries to avoid situations where
   different types of operation on the same ColumnFamily could
   disagree on what data was present
 * Snapshot support via JMX
 * Thrift API has changed a _lot_:
    - removed time-sorted CFs; instead, user-defined comparators
      may be defined on the column names, which are now byte arrays.
      Default comparators are provided for UTF8, Bytes, Ascii, Long (i64),
      and UUID types.
    - removed colon-delimited strings in thrift api in favor of explicit
      structs such as ColumnPath, ColumnParent, etc.  Also normalized
      thrift struct and argument naming.
    - Added columnFamily argument to get_key_range.
    - Change signature of get_slice to accept starting and ending
      columns as well as an offset.  (This allows use of indexes.)
      Added "ascending" flag to allow reasonably-efficient reverse
      scans as well.  Removed get_slice_by_range as redundant.
    - get_key_range operates on one CF at a time
    - changed `block` boolean on insert methods to ConsistencyLevel enum,
      with options of NONE, ONE, QUORUM, and ALL.
    - added similar consistency_level parameter to read methods
    - column-name-set slice with no names given now returns zero columns
      instead of all of them.  ("all" can run your server out of memory.
      use a range-based slice with a high max column count instead.)
 * Removed the web interface. Node information can now be obtained by
   using the newly introduced nodeprobe utility.
 * More JMX stats
 * Remove magic values from internals (e.g. special key to indicate
   when to flush memtables)
 * Rename configuration "table" to "keyspace"
 * Moved to crash-only design; no more shutdown (just kill the process)
 * Lots of bug fixes

Full list of issues resolved in 0.4 is at https://issues.apache.org/jira/secure/IssueNavigator.jspa?reset=true&&pid=12310865&fixfor=12313862&resolution=1&sorter/field=issuekey&sorter/order=DESC


0.3.0 RC3
 * Fix potential deadlock under load in TCPConnection.
   (CASSANDRA-220)


0.3.0 RC2
 * Fix possible data loss when server is stopped after replaying
   log but before new inserts force memtable flush.
   (CASSANDRA-204)
 * Added BUGS file


0.3.0 RC1
 * Range queries on keys, including user-defined key collation
 * Remove support
 * Workarounds for a weird bug in JDK select/register that seems
   particularly common on VM environments. Cassandra should deploy
   fine on EC2 now
 * Much improved infrastructure: the beginnings of a decent test suite
   ("ant test" for unit tests; "nosetests" for system tests), code
   coverage reporting, etc.
 * Expanded node status reporting via JMX
 * Improved error reporting/logging on both server and client
 * Reduced memory footprint in default configuration
 * Combined blocking and non-blocking versions of insert APIs
 * Added FlushPeriodInMinutes configuration parameter to force
   flushing of infrequently-updated ColumnFamilies<|MERGE_RESOLUTION|>--- conflicted
+++ resolved
@@ -1,4 +1,3 @@
-<<<<<<< HEAD
 DSE 5.1.0
  * Improve compaction performance (APOLLO-123)
  * Add client warning to SASI index (APOLLO-93)
@@ -157,26 +156,11 @@
  * Restore resumable hints delivery (CASSANDRA-11960)
  * Properly report LWT contention (CASSANDRA-12626)
 Merged from 3.0:
-=======
-DSE 5.0.6
- * Perform repair sync sequentially to avoid overloading coordinator (APOLLO-216)
-Merged from 3.0.X
->>>>>>> 6945bb1c
  * Fix deserialization of 2.x DeletedCells (CASSANDRA-12620)
  * Add parent repair session id to anticompaction log message (CASSANDRA-12186)
  * Improve contention handling on failure to acquire MV lock for streaming and hints (CASSANDRA-12905)
  * Fix DELETE and UPDATE queries with empty IN restrictions (CASSANDRA-12829)
  * Mark MVs as built after successful bootstrap (CASSANDRA-12984)
-Merged from 2.2:
- * cqlsh copy-from: encode column names to avoid primary key parsing errors (CASSANDRA-12909)
- * Temporarily fix bug that creates commit log when running offline tools (CASSANDRA-8616)
-Merged from 2.1:
- * cqlsh copy-from: sort user type fields in csv (CASSANDRA-12959)
-
-DSE 5.0.5
- * Backport CASSANDRA-10134 Always perform collision check before joining ring (CASSANDRA-10134)
- * Backport CASSANDRA-12461 (Add pre- and post-shutdown hooks to Storage Service) (APOLLO-48)
-Merged from 3.0.X
  * Estimated TS drop-time histogram updated with Cell.NO_DELETION_TIME (CASSANDRA-13040)
  * Nodetool compactionstats fails with NullPointerException (CASSANDRA-13021)
  * Thread local pools never cleaned up (CASSANDRA-13033)
@@ -189,28 +173,6 @@
  * AnticompactionRequestSerializer serializedSize is incorrect (CASSANDRA-12934)
  * Prevent reloading of logback.xml from UDF sandbox (CASSANDRA-12535)
  * Reenable HeapPool (CASSANDRA-12900)
-<<<<<<< HEAD
-=======
-Merged from 2.2:
- * Fix DynamicEndpointSnitch noop in multi-datacenter situations (CASSANDRA-13074)
- * cqlsh copy-from: encode column names to avoid primary key parsing errors (CASSANDRA-12909)
- * Temporarily fix bug that creates commit log when running offline tools (CASSANDRA-8616)
- * Reduce granuality of OpOrder.Group during index build (CASSANDRA-12796)
- * Test bind parameters and unset parameters in InsertUpdateIfConditionTest (CASSANDRA-12980)
- * Do not specify local address on outgoing connection when listen_on_broadcast_address is set (CASSANDRA-12673)
- * Use saved tokens when setting local tokens on StorageService.joinRing (CASSANDRA-12935)
- * cqlsh: fix DESC TYPES errors (CASSANDRA-12914)
- * Fix leak on skipped SSTables in sstableupgrade (CASSANDRA-12899)
- * Avoid blocking gossip during pending range calculation (CASSANDRA-12281)
- * Fix purgeability of tombstones with max timestamp (CASSANDRA-12792)
- * Fail repair if participant dies during sync or anticompaction (CASSANDRA-12901)
-
-
-DSE 5.0.4
- * Wait for remaining tasks to finish on RepairJob after task failure (APOLLO-87)
- * Allow the prepared statement cache size to be changed. (APOLLO-50)
-Merged from 3.0.X
->>>>>>> 6945bb1c
  * Disallow offheap_buffers memtable allocation (CASSANDRA-11039)
  * Fix CommitLogSegmentManagerTest (CASSANDRA-12283)
  * Pass root cause to CorruptBlockException when uncompression failed (CASSANDRA-12889)
@@ -258,8 +220,8 @@
  * If CF has no clustering columns, any row cache is full partition cache (CASSANDRA-12499)
  * Correct log message for statistics of offheap memtable flush (CASSANDRA-12776)
  * Explicitly set locale for string validation (CASSANDRA-12541,CASSANDRA-12542,CASSANDRA-12543,CASSANDRA-12545)
+ * Fix DynamicEndpointSnitch noop in multi-datacenter situations (CASSANDRA-13074)
 Merged from 2.2:
-<<<<<<< HEAD
  * Fix DynamicEndpointSnitch noop in multi-datacenter situations (CASSANDRA-13074)
  * cqlsh copy-from: encode column names to avoid primary key parsing errors (CASSANDRA-12909)
  * Temporarily fix bug that creates commit log when running offline tools (CASSANDRA-8616)
@@ -272,9 +234,6 @@
  * Avoid blocking gossip during pending range calculation (CASSANDRA-12281)
  * Fix purgeability of tombstones with max timestamp (CASSANDRA-12792)
  * Fail repair if participant dies during sync or anticompaction (CASSANDRA-12901)
-=======
- * Fix CommitLogSegmentManagerTest (CASSANDRA-12283)
->>>>>>> 6945bb1c
  * cqlsh COPY: unprotected pk values before converting them if not using prepared statements (CASSANDRA-12863)
  * Fix Util.spinAssertEquals (CASSANDRA-12283)
  * Fix potential NPE for compactionstats (CASSANDRA-12462)
