<<<<<<< HEAD
DSE 5.1.0
 * Insert default superuser role with fixed timestamp (APOLLO-18)
Merged from 3.X:
3.10
=======
3.10
 * Extend native protocol request flags, add versions to SUPPORTED, and introduce ProtocolVersion enum (CASSANDRA-12838)
>>>>>>> e0adc166
 * Set JOINING mode when running pre-join tasks (CASSANDRA-12836)
 * remove net.mintern.primitive library due to license issue (CASSANDRA-12845)
 * Properly format IPv6 addresses when logging JMX service URL (CASSANDRA-12454)
 * Optimize the vnode allocation for single replica per DC (CASSANDRA-12777)
 * Use non-token restrictions for bounds when token restrictions are overridden (CASSANDRA-12419)
 * Fix CQLSH auto completion for PER PARTITION LIMIT (CASSANDRA-12803)
 * Use different build directories for Eclipse and Ant (CASSANDRA-12466)
 * Avoid potential AttributeError in cqlsh due to no table metadata (CASSANDRA-12815)
 * Fix RandomReplicationAwareTokenAllocatorTest.testExistingCluster (CASSANDRA-12812)
 * Upgrade commons-codec to 1.9 (CASSANDRA-12790)
 * Make the fanout size for LeveledCompactionStrategy to be configurable (CASSANDRA-11550)
 * Add duration data type (CASSANDRA-11873)
 * Fix timeout in ReplicationAwareTokenAllocatorTest (CASSANDRA-12784)
 * Improve sum aggregate functions (CASSANDRA-12417)
 * Make cassandra.yaml docs for batch_size_*_threshold_in_kb reflect changes in CASSANDRA-10876 (CASSANDRA-12761)
 * cqlsh fails to format collections when using aliases (CASSANDRA-11534)
 * Check for hash conflicts in prepared statements (CASSANDRA-12733)
 * Exit query parsing upon first error (CASSANDRA-12598)
 * Fix cassandra-stress to use single seed in UUID generation (CASSANDRA-12729)
 * CQLSSTableWriter does not allow Update statement (CASSANDRA-12450)
 * Config class uses boxed types but DD exposes primitive types (CASSANDRA-12199)
 * Add pre- and post-shutdown hooks to Storage Service (CASSANDRA-12461)
 * Add hint delivery metrics (CASSANDRA-12693)
 * Remove IndexInfo cache from FileIndexInfoRetriever (CASSANDRA-12731)
 * ColumnIndex does not reuse buffer (CASSANDRA-12502)
 * cdc column addition still breaks schema migration tasks (CASSANDRA-12697)
 * Upgrade metrics-reporter dependencies (CASSANDRA-12089)
 * Tune compaction thread count via nodetool (CASSANDRA-12248)
 * Add +=/-= shortcut syntax for update queries (CASSANDRA-12232)
 * Include repair session IDs in repair start message (CASSANDRA-12532)
 * Add a blocking task to Index, run before joining the ring (CASSANDRA-12039)
 * Fix NPE when using CQLSSTableWriter (CASSANDRA-12667)
 * Support optional backpressure strategies at the coordinator (CASSANDRA-9318)
 * Make randompartitioner work with new vnode allocation (CASSANDRA-12647)
 * Fix cassandra-stress graphing (CASSANDRA-12237)
 * Allow filtering on partition key columns for queries without secondary indexes (CASSANDRA-11031)
 * Fix Cassandra Stress reporting thread model and precision (CASSANDRA-12585)
 * Add JMH benchmarks.jar (CASSANDRA-12586)
 * Add row offset support to SASI (CASSANDRA-11990)
 * Cleanup uses of AlterTableStatementColumn (CASSANDRA-12567)
 * Add keep-alive to streaming (CASSANDRA-11841)
 * Tracing payload is passed through newSession(..) (CASSANDRA-11706)
 * avoid deleting non existing sstable files and improve related log messages (CASSANDRA-12261)
 * json/yaml output format for nodetool compactionhistory (CASSANDRA-12486)
 * Retry all internode messages once after a connection is
   closed and reopened (CASSANDRA-12192)
 * Add support to rebuild from targeted replica (CASSANDRA-9875)
 * Add sequence distribution type to cassandra stress (CASSANDRA-12490)
 * "SELECT * FROM foo LIMIT ;" does not error out (CASSANDRA-12154)
 * Define executeLocally() at the ReadQuery Level (CASSANDRA-12474)
 * Extend read/write failure messages with a map of replica addresses
   to error codes in the v5 native protocol (CASSANDRA-12311)
 * Fix rebuild of SASI indexes with existing index files (CASSANDRA-12374)
 * Let DatabaseDescriptor not implicitly startup services (CASSANDRA-9054, 12550)
 * Fix clustering indexes in presence of static columns in SASI (CASSANDRA-12378)
 * Fix queries on columns with reversed type on SASI indexes (CASSANDRA-12223)
 * Added slow query log (CASSANDRA-12403)
 * Count full coordinated request against timeout (CASSANDRA-12256)
 * Allow TTL with null value on insert and update (CASSANDRA-12216)
 * Make decommission operation resumable (CASSANDRA-12008)
 * Add support to one-way targeted repair (CASSANDRA-9876)
 * Remove clientutil jar (CASSANDRA-11635)
 * Fix compaction throughput throttle (CASSANDRA-12366, CASSANDRA-12717)
 * Delay releasing Memtable memory on flush until PostFlush has finished running (CASSANDRA-12358)
 * Cassandra stress should dump all setting on startup (CASSANDRA-11914)
 * Make it possible to compact a given token range (CASSANDRA-10643)
 * Allow updating DynamicEndpointSnitch properties via JMX (CASSANDRA-12179)
 * Collect metrics on queries by consistency level (CASSANDRA-7384)
 * Add support for GROUP BY to SELECT statement (CASSANDRA-10707)
 * Deprecate memtable_cleanup_threshold and update default for memtable_flush_writers (CASSANDRA-12228)
 * Upgrade to OHC 0.4.4 (CASSANDRA-12133)
 * Add version command to cassandra-stress (CASSANDRA-12258)
 * Create compaction-stress tool (CASSANDRA-11844)
 * Garbage-collecting compaction operation and schema option (CASSANDRA-7019)
 * Add beta protocol flag for v5 native protocol (CASSANDRA-12142)
 * Support filtering on non-PRIMARY KEY columns in the CREATE
   MATERIALIZED VIEW statement's WHERE clause (CASSANDRA-10368)
 * Unify STDOUT and SYSTEMLOG logback format (CASSANDRA-12004)
 * COPY FROM should raise error for non-existing input files (CASSANDRA-12174)
 * Faster write path (CASSANDRA-12269)
 * Option to leave omitted columns in INSERT JSON unset (CASSANDRA-11424)
 * Support json/yaml output in nodetool tpstats (CASSANDRA-12035)
 * Expose metrics for successful/failed authentication attempts (CASSANDRA-10635)
 * Prepend snapshot name with "truncated" or "dropped" when a snapshot
   is taken before truncating or dropping a table (CASSANDRA-12178)
 * Optimize RestrictionSet (CASSANDRA-12153)
 * cqlsh does not automatically downgrade CQL version (CASSANDRA-12150)
 * Omit (de)serialization of state variable in UDAs (CASSANDRA-9613)
 * Create a system table to expose prepared statements (CASSANDRA-8831)
 * Reuse DataOutputBuffer from ColumnIndex (CASSANDRA-11970)
 * Remove DatabaseDescriptor dependency from SegmentedFile (CASSANDRA-11580)
 * Add supplied username to authentication error messages (CASSANDRA-12076)
 * Remove pre-startup check for open JMX port (CASSANDRA-12074)
 * Remove compaction Severity from DynamicEndpointSnitch (CASSANDRA-11738)
 * Restore resumable hints delivery (CASSANDRA-11960)
 * Properly report LWT contention (CASSANDRA-12626)
Merged from 3.0:
 * Avoid deadlock due to MV lock contention (CASSANDRA-12689)
 * Fix for KeyCacheCqlTest flakiness (CASSANDRA-12801)
 * Include SSTable filename in compacting large row message (CASSANDRA-12384)
 * Fix potential socket leak (CASSANDRA-12329, CASSANDRA-12330)
 * Fix ViewTest.testCompaction (CASSANDRA-12789)
 * Improve avg aggregate functions (CASSANDRA-12417)
 * Preserve quoted reserved keyword column names in MV creation (CASSANDRA-11803)
 * nodetool stopdaemon errors out (CASSANDRA-12646)
 * Split materialized view mutations on build to prevent OOM (CASSANDRA-12268)
 * mx4j does not work in 3.0.8 (CASSANDRA-12274)
 * Abort cqlsh copy-from in case of no answer after prolonged period of time (CASSANDRA-12740)
 * Avoid sstable corrupt exception due to dropped static column (CASSANDRA-12582)
 * Make stress use client mode to avoid checking commit log size on startup (CASSANDRA-12478)
 * Fix exceptions with new vnode allocation (CASSANDRA-12715)
 * Unify drain and shutdown processes (CASSANDRA-12509)
 * Fix NPE in ComponentOfSlice.isEQ() (CASSANDRA-12706)
 * Fix failure in LogTransactionTest (CASSANDRA-12632)
 * Fix potentially incomplete non-frozen UDT values when querying with the
   full primary key specified (CASSANDRA-12605)
 * Make sure repaired tombstones are dropped when only_purge_repaired_tombstones is enabled (CASSANDRA-12703)
 * Skip writing MV mutations to commitlog on mutation.applyUnsafe() (CASSANDRA-11670)
 * Establish consistent distinction between non-existing partition and NULL value for LWTs on static columns (CASSANDRA-12060)
 * Extend ColumnIdentifier.internedInstances key to include the type that generated the byte buffer (CASSANDRA-12516)
 * Handle composite prefixes with final EOC=0 as in 2.x and refactor LegacyLayout.decodeBound (CASSANDRA-12423)
 * select_distinct_with_deletions_test failing on non-vnode environments (CASSANDRA-11126)
 * Stack Overflow returned to queries while upgrading (CASSANDRA-12527)
 * Fix legacy regex for temporary files from 2.2 (CASSANDRA-12565)
 * Add option to state current gc_grace_seconds to tools/bin/sstablemetadata (CASSANDRA-12208)
 * Fix file system race condition that may cause LogAwareFileLister to fail to classify files (CASSANDRA-11889)
 * Fix file handle leaks due to simultaneous compaction/repair and
   listing snapshots, calculating snapshot sizes, or making schema
   changes (CASSANDRA-11594)
 * Fix nodetool repair exits with 0 for some errors (CASSANDRA-12508)
 * Do not shut down BatchlogManager twice during drain (CASSANDRA-12504)
 * Disk failure policy should not be invoked on out of space (CASSANDRA-12385)
 * Calculate last compacted key on startup (CASSANDRA-6216)
 * Add schema to snapshot manifest, add USING TIMESTAMP clause to ALTER TABLE statements (CASSANDRA-7190)
 * If CF has no clustering columns, any row cache is full partition cache (CASSANDRA-12499)
 * Correct log message for statistics of offheap memtable flush (CASSANDRA-12776)
 * Explicitly set locale for string validation (CASSANDRA-12541,CASSANDRA-12542,CASSANDRA-12543,CASSANDRA-12545)
Merged from 2.2:
 * Change cassandra.wait_for_tracing_events_timeout_secs default to 0 (CASSANDRA-12754)
 * Clean up permissions when a UDA is dropped (CASSANDRA-12720)
 * Limit colUpdateTimeDelta histogram updates to reasonable deltas (CASSANDRA-11117)
 * Fix leak errors and execution rejected exceptions when draining (CASSANDRA-12457)
 * Fix merkle tree depth calculation (CASSANDRA-12580)
 * Make Collections deserialization more robust (CASSANDRA-12618)
 * Better handle invalid system roles table (CASSANDRA-12700)
 * Fix exceptions when enabling gossip on nodes that haven't joined the ring (CASSANDRA-12253)
 * Fix authentication problem when invoking cqlsh copy from a SOURCE command (CASSANDRA-12642)
 * Decrement pending range calculator jobs counter in finally block
 * cqlshlib tests: increase default execute timeout (CASSANDRA-12481)
 * Forward writes to replacement node when replace_address != broadcast_address (CASSANDRA-8523)
 * Fail repair on non-existing table (CASSANDRA-12279)
 * Enable repair -pr and -local together (fix regression of CASSANDRA-7450) (CASSANDRA-12522)
 * Split consistent range movement flag correction (CASSANDRA-12786)
Merged from 2.1:
 * Don't skip sstables based on maxLocalDeletionTime (CASSANDRA-12765)


3.8, 3.9
 * Fix value skipping with counter columns (CASSANDRA-11726)
 * Fix nodetool tablestats miss SSTable count (CASSANDRA-12205)
 * Fixed flacky SSTablesIteratedTest (CASSANDRA-12282)
 * Fixed flacky SSTableRewriterTest: check file counts before calling validateCFS (CASSANDRA-12348)
 * cqlsh: Fix handling of $$-escaped strings (CASSANDRA-12189)
 * Fix SSL JMX requiring truststore containing server cert (CASSANDRA-12109)
 * RTE from new CDC column breaks in flight queries (CASSANDRA-12236)
 * Fix hdr logging for single operation workloads (CASSANDRA-12145)
 * Fix SASI PREFIX search in CONTAINS mode with partial terms (CASSANDRA-12073)
 * Increase size of flushExecutor thread pool (CASSANDRA-12071)
 * Partial revert of CASSANDRA-11971, cannot recycle buffer in SP.sendMessagesToNonlocalDC (CASSANDRA-11950)
 * Upgrade netty to 4.0.39 (CASSANDRA-12032, CASSANDRA-12034)
 * Improve details in compaction log message (CASSANDRA-12080)
 * Allow unset values in CQLSSTableWriter (CASSANDRA-11911)
 * Chunk cache to request compressor-compatible buffers if pool space is exhausted (CASSANDRA-11993)
 * Remove DatabaseDescriptor dependencies from SequentialWriter (CASSANDRA-11579)
 * Move skip_stop_words filter before stemming (CASSANDRA-12078)
 * Support seek() in EncryptedFileSegmentInputStream (CASSANDRA-11957)
 * SSTable tools mishandling LocalPartitioner (CASSANDRA-12002)
 * When SEPWorker assigned work, set thread name to match pool (CASSANDRA-11966)
 * Add cross-DC latency metrics (CASSANDRA-11596)
 * Allow terms in selection clause (CASSANDRA-10783)
 * Add bind variables to trace (CASSANDRA-11719)
 * Switch counter shards' clock to timestamps (CASSANDRA-9811)
 * Introduce HdrHistogram and response/service/wait separation to stress tool (CASSANDRA-11853)
 * entry-weighers in QueryProcessor should respect partitionKeyBindIndexes field (CASSANDRA-11718)
 * Support older ant versions (CASSANDRA-11807)
 * Estimate compressed on disk size when deciding if sstable size limit reached (CASSANDRA-11623)
 * cassandra-stress profiles should support case sensitive schemas (CASSANDRA-11546)
 * Remove DatabaseDescriptor dependency from FileUtils (CASSANDRA-11578)
 * Faster streaming (CASSANDRA-9766)
 * Add prepared query parameter to trace for "Execute CQL3 prepared query" session (CASSANDRA-11425)
 * Add repaired percentage metric (CASSANDRA-11503)
 * Add Change-Data-Capture (CASSANDRA-8844)
Merged from 3.0:
 * Fix paging for 2.x to 3.x upgrades (CASSANDRA-11195)
 * Fix clean interval not sent to commit log for empty memtable flush (CASSANDRA-12436)
 * Fix potential resource leak in RMIServerSocketFactoryImpl (CASSANDRA-12331)
 * Make sure compaction stats are updated when compaction is interrupted (CASSANDRA-12100)
 * Change commitlog and sstables to track dirty and clean intervals (CASSANDRA-11828)
 * NullPointerException during compaction on table with static columns (CASSANDRA-12336)
 * Fixed ConcurrentModificationException when reading metrics in GraphiteReporter (CASSANDRA-11823)
 * Fix upgrade of super columns on thrift (CASSANDRA-12335)
 * Fixed flacky BlacklistingCompactionsTest, switched to fixed size types and increased corruption size (CASSANDRA-12359)
 * Rerun ReplicationAwareTokenAllocatorTest on failure to avoid flakiness (CASSANDRA-12277)
 * Exception when computing read-repair for range tombstones (CASSANDRA-12263)
 * Lost counter writes in compact table and static columns (CASSANDRA-12219)
 * AssertionError with MVs on updating a row that isn't indexed due to a null value (CASSANDRA-12247)
 * Disable RR and speculative retry with EACH_QUORUM reads (CASSANDRA-11980)
 * Add option to override compaction space check (CASSANDRA-12180)
 * Faster startup by only scanning each directory for temporary files once (CASSANDRA-12114)
 * Respond with v1/v2 protocol header when responding to driver that attempts
   to connect with too low of a protocol version (CASSANDRA-11464)
 * NullPointerExpception when reading/compacting table (CASSANDRA-11988)
 * Fix problem with undeleteable rows on upgrade to new sstable format (CASSANDRA-12144)
 * Fix potential bad messaging service message for paged range reads
   within mixed-version 3.x clusters (CASSANDRA-12249)
 * Fix paging logic for deleted partitions with static columns (CASSANDRA-12107)
 * Wait until the message is being send to decide which serializer must be used (CASSANDRA-11393)
 * Fix migration of static thrift column names with non-text comparators (CASSANDRA-12147)
 * Fix upgrading sparse tables that are incorrectly marked as dense (CASSANDRA-11315)
 * Fix reverse queries ignoring range tombstones (CASSANDRA-11733)
 * Avoid potential race when rebuilding CFMetaData (CASSANDRA-12098)
 * Avoid missing sstables when getting the canonical sstables (CASSANDRA-11996)
 * Always select the live sstables when getting sstables in bounds (CASSANDRA-11944)
 * Fix column ordering of results with static columns for Thrift requests in
   a mixed 2.x/3.x cluster, also fix potential non-resolved duplication of
   those static columns in query results (CASSANDRA-12123)
 * Avoid digest mismatch with empty but static rows (CASSANDRA-12090)
 * Fix EOF exception when altering column type (CASSANDRA-11820)
 * Fix potential race in schema during new table creation (CASSANDRA-12083)
 * cqlsh: fix error handling in rare COPY FROM failure scenario (CASSANDRA-12070)
 * Disable autocompaction during drain (CASSANDRA-11878)
 * Add a metrics timer to MemtablePool and use it to track time spent blocked on memory in MemtableAllocator (CASSANDRA-11327)
 * Fix upgrading schema with super columns with non-text subcomparators (CASSANDRA-12023)
 * Add TimeWindowCompactionStrategy (CASSANDRA-9666)
 * Fix JsonTransformer output of partition with deletion info (CASSANDRA-12418)
 * Fix NPE in SSTableLoader when specifying partial directory path (CASSANDRA-12609)
Merged from 2.2:
 * Add local address entry in PropertyFileSnitch (CASSANDRA-11332)
 * cqlsh copy: fix missing counter values (CASSANDRA-12476)
 * Move migration tasks to non-periodic queue, assure flush executor shutdown after non-periodic executor (CASSANDRA-12251)
 * cqlsh copy: fixed possible race in initializing feeding thread (CASSANDRA-11701)
 * Only set broadcast_rpc_address on Ec2MultiRegionSnitch if it's not set (CASSANDRA-11357)
 * Update StorageProxy range metrics for timeouts, failures and unavailables (CASSANDRA-9507)
 * Add Sigar to classes included in clientutil.jar (CASSANDRA-11635)
 * Add decay to histograms and timers used for metrics (CASSANDRA-11752)
 * Fix hanging stream session (CASSANDRA-10992)
 * Fix INSERT JSON, fromJson() support of smallint, tinyint types (CASSANDRA-12371)
 * Restore JVM metric export for metric reporters (CASSANDRA-12312)
 * Release sstables of failed stream sessions only when outgoing transfers are finished (CASSANDRA-11345)
 * Wait for tracing events before returning response and query at same consistency level client side (CASSANDRA-11465)
 * cqlsh copyutil should get host metadata by connected address (CASSANDRA-11979)
 * Fixed cqlshlib.test.remove_test_db (CASSANDRA-12214)
 * Synchronize ThriftServer::stop() (CASSANDRA-12105)
 * Use dedicated thread for JMX notifications (CASSANDRA-12146)
 * Improve streaming synchronization and fault tolerance (CASSANDRA-11414)
 * MemoryUtil.getShort() should return an unsigned short also for architectures not supporting unaligned memory accesses (CASSANDRA-11973)
 * Allow nodetool info to run with readonly JMX access (CASSANDRA-11755)
 * Validate bloom_filter_fp_chance against lowest supported
   value when the table is created (CASSANDRA-11920)
 * Don't send erroneous NEW_NODE notifications on restart (CASSANDRA-11038)
 * StorageService shutdown hook should use a volatile variable (CASSANDRA-11984)
Merged from 2.1:
 * Add system property to set the max number of native transport requests in queue (CASSANDRA-11363)
 * Fix queries with empty ByteBuffer values in clustering column restrictions (CASSANDRA-12127) 
 * Disable passing control to post-flush after flush failure to prevent data loss (CASSANDRA-11828)
 * Allow STCS-in-L0 compactions to reduce scope with LCS (CASSANDRA-12040)
 * cannot use cql since upgrading python to 2.7.11+ (CASSANDRA-11850)
 * Fix filtering on clustering columns when 2i is used (CASSANDRA-11907)
 * Avoid stalling paxos when the paxos state expires (CASSANDRA-12043)
 * Remove finished incoming streaming connections from MessagingService (CASSANDRA-11854)
 * Don't try to get sstables for non-repairing column families (CASSANDRA-12077)
 * Avoid marking too many sstables as repaired (CASSANDRA-11696)
 * Prevent select statements with clustering key > 64k (CASSANDRA-11882)
 * Fix clock skew corrupting other nodes with paxos (CASSANDRA-11991)
 * Remove distinction between non-existing static columns and existing but null in LWTs (CASSANDRA-9842)
 * Cache local ranges when calculating repair neighbors (CASSANDRA-11934)
 * Allow LWT operation on static column with only partition keys (CASSANDRA-10532)
 * Create interval tree over canonical sstables to avoid missing sstables during streaming (CASSANDRA-11886)
 * cqlsh COPY FROM: shutdown parent cluster after forking, to avoid corrupting SSL connections (CASSANDRA-11749)


3.7
 * Support multiple folders for user defined compaction tasks (CASSANDRA-11765)
 * Fix race in CompactionStrategyManager's pause/resume (CASSANDRA-11922)
Merged from 3.0:
 * Fix legacy serialization of Thrift-generated non-compound range tombstones
   when communicating with 2.x nodes (CASSANDRA-11930)
 * Fix Directories instantiations where CFS.initialDirectories should be used (CASSANDRA-11849)
 * Avoid referencing DatabaseDescriptor in AbstractType (CASSANDRA-11912)
 * Don't use static dataDirectories field in Directories instances (CASSANDRA-11647)
 * Fix sstables not being protected from removal during index build (CASSANDRA-11905)
 * cqlsh: Suppress stack trace from Read/WriteFailures (CASSANDRA-11032)
 * Remove unneeded code to repair index summaries that have
   been improperly down-sampled (CASSANDRA-11127)
 * Avoid WriteTimeoutExceptions during commit log replay due to materialized
   view lock contention (CASSANDRA-11891)
 * Prevent OOM failures on SSTable corruption, improve tests for corruption detection (CASSANDRA-9530)
 * Use CFS.initialDirectories when clearing snapshots (CASSANDRA-11705)
 * Allow compaction strategies to disable early open (CASSANDRA-11754)
 * Refactor Materialized View code (CASSANDRA-11475)
 * Update Java Driver (CASSANDRA-11615)
Merged from 2.2:
 * Persist local metadata earlier in startup sequence (CASSANDRA-11742)
 * cqlsh: fix tab completion for case-sensitive identifiers (CASSANDRA-11664)
 * Avoid showing estimated key as -1 in tablestats (CASSANDRA-11587)
 * Fix possible race condition in CommitLog.recover (CASSANDRA-11743)
 * Enable client encryption in sstableloader with cli options (CASSANDRA-11708)
 * Possible memory leak in NIODataInputStream (CASSANDRA-11867)
 * Add seconds to cqlsh tracing session duration (CASSANDRA-11753)
 * Fix commit log replay after out-of-order flush completion (CASSANDRA-9669)
 * Prohibit Reversed Counter type as part of the PK (CASSANDRA-9395)
 * cqlsh: correctly handle non-ascii chars in error messages (CASSANDRA-11626)
Merged from 2.1:
 * Run CommitLog tests with different compression settings (CASSANDRA-9039)
 * cqlsh: apply current keyspace to source command (CASSANDRA-11152)
 * Clear out parent repair session if repair coordinator dies (CASSANDRA-11824)
 * Set default streaming_socket_timeout_in_ms to 24 hours (CASSANDRA-11840)
 * Do not consider local node a valid source during replace (CASSANDRA-11848)
 * Add message dropped tasks to nodetool netstats (CASSANDRA-11855)
 * Avoid holding SSTableReaders for duration of incremental repair (CASSANDRA-11739)


3.6
 * Correctly migrate schema for frozen UDTs during 2.x -> 3.x upgrades
   (does not affect any released versions) (CASSANDRA-11613)
 * Allow server startup if JMX is configured directly (CASSANDRA-11725)
 * Prevent direct memory OOM on buffer pool allocations (CASSANDRA-11710)
 * Enhanced Compaction Logging (CASSANDRA-10805)
 * Make prepared statement cache size configurable (CASSANDRA-11555)
 * Integrated JMX authentication and authorization (CASSANDRA-10091)
 * Add units to stress ouput (CASSANDRA-11352)
 * Fix PER PARTITION LIMIT for single and multi partitions queries (CASSANDRA-11603)
 * Add uncompressed chunk cache for RandomAccessReader (CASSANDRA-5863)
 * Clarify ClusteringPrefix hierarchy (CASSANDRA-11213)
 * Always perform collision check before joining ring (CASSANDRA-10134)
 * SSTableWriter output discrepancy (CASSANDRA-11646)
 * Fix potential timeout in NativeTransportService.testConcurrentDestroys (CASSANDRA-10756)
 * Support large partitions on the 3.0 sstable format (CASSANDRA-11206,11763)
 * Add support to rebuild from specific range (CASSANDRA-10406)
 * Optimize the overlapping lookup by calculating all the
   bounds in advance (CASSANDRA-11571)
 * Support json/yaml output in nodetool tablestats (CASSANDRA-5977)
 * (stress) Add datacenter option to -node options (CASSANDRA-11591)
 * Fix handling of empty slices (CASSANDRA-11513)
 * Make number of cores used by cqlsh COPY visible to testing code (CASSANDRA-11437)
 * Allow filtering on clustering columns for queries without secondary indexes (CASSANDRA-11310)
 * Refactor Restriction hierarchy (CASSANDRA-11354)
 * Eliminate allocations in R/W path (CASSANDRA-11421)
 * Update Netty to 4.0.36 (CASSANDRA-11567)
 * Fix PER PARTITION LIMIT for queries requiring post-query ordering (CASSANDRA-11556)
 * Allow instantiation of UDTs and tuples in UDFs (CASSANDRA-10818)
 * Support UDT in CQLSSTableWriter (CASSANDRA-10624)
 * Support for non-frozen user-defined types, updating
   individual fields of user-defined types (CASSANDRA-7423)
 * Make LZ4 compression level configurable (CASSANDRA-11051)
 * Allow per-partition LIMIT clause in CQL (CASSANDRA-7017)
 * Make custom filtering more extensible with UserExpression (CASSANDRA-11295)
 * Improve field-checking and error reporting in cassandra.yaml (CASSANDRA-10649)
 * Print CAS stats in nodetool proxyhistograms (CASSANDRA-11507)
 * More user friendly error when providing an invalid token to nodetool (CASSANDRA-9348)
 * Add static column support to SASI index (CASSANDRA-11183)
 * Support EQ/PREFIX queries in SASI CONTAINS mode without tokenization (CASSANDRA-11434)
 * Support LIKE operator in prepared statements (CASSANDRA-11456)
 * Add a command to see if a Materialized View has finished building (CASSANDRA-9967)
 * Log endpoint and port associated with streaming operation (CASSANDRA-8777)
 * Print sensible units for all log messages (CASSANDRA-9692)
 * Upgrade Netty to version 4.0.34 (CASSANDRA-11096)
 * Break the CQL grammar into separate Parser and Lexer (CASSANDRA-11372)
 * Compress only inter-dc traffic by default (CASSANDRA-8888)
 * Add metrics to track write amplification (CASSANDRA-11420)
 * cassandra-stress: cannot handle "value-less" tables (CASSANDRA-7739)
 * Add/drop multiple columns in one ALTER TABLE statement (CASSANDRA-10411)
 * Add require_endpoint_verification opt for internode encryption (CASSANDRA-9220)
 * Add auto import java.util for UDF code block (CASSANDRA-11392)
 * Add --hex-format option to nodetool getsstables (CASSANDRA-11337)
 * sstablemetadata should print sstable min/max token (CASSANDRA-7159)
 * Do not wrap CassandraException in TriggerExecutor (CASSANDRA-9421)
 * COPY TO should have higher double precision (CASSANDRA-11255)
 * Stress should exit with non-zero status after failure (CASSANDRA-10340)
 * Add client to cqlsh SHOW_SESSION (CASSANDRA-8958)
 * Fix nodetool tablestats keyspace level metrics (CASSANDRA-11226)
 * Store repair options in parent_repair_history (CASSANDRA-11244)
 * Print current leveling in sstableofflinerelevel (CASSANDRA-9588)
 * Change repair message for keyspaces with RF 1 (CASSANDRA-11203)
 * Remove hard-coded SSL cipher suites and protocols (CASSANDRA-10508)
 * Improve concurrency in CompactionStrategyManager (CASSANDRA-10099)
 * (cqlsh) interpret CQL type for formatting blobs (CASSANDRA-11274)
 * Refuse to start and print txn log information in case of disk
   corruption (CASSANDRA-10112)
 * Resolve some eclipse-warnings (CASSANDRA-11086)
 * (cqlsh) Show static columns in a different color (CASSANDRA-11059)
 * Allow to remove TTLs on table with default_time_to_live (CASSANDRA-11207)
Merged from 3.0:
 * Disallow creating view with a static column (CASSANDRA-11602)
 * Reduce the amount of object allocations caused by the getFunctions methods (CASSANDRA-11593)
 * Potential error replaying commitlog with smallint/tinyint/date/time types (CASSANDRA-11618)
 * Fix queries with filtering on counter columns (CASSANDRA-11629)
 * Improve tombstone printing in sstabledump (CASSANDRA-11655)
 * Fix paging for range queries where all clustering columns are specified (CASSANDRA-11669)
 * Don't require HEAP_NEW_SIZE to be set when using G1 (CASSANDRA-11600)
 * Fix sstabledump not showing cells after tombstone marker (CASSANDRA-11654)
 * Ignore all LocalStrategy keyspaces for streaming and other related
   operations (CASSANDRA-11627)
 * Ensure columnfilter covers indexed columns for thrift 2i queries (CASSANDRA-11523)
 * Only open one sstable scanner per sstable (CASSANDRA-11412)
 * Option to specify ProtocolVersion in cassandra-stress (CASSANDRA-11410)
 * ArithmeticException in avgFunctionForDecimal (CASSANDRA-11485)
 * LogAwareFileLister should only use OLD sstable files in current folder to determine disk consistency (CASSANDRA-11470)
 * Notify indexers of expired rows during compaction (CASSANDRA-11329)
 * Properly respond with ProtocolError when a v1/v2 native protocol
   header is received (CASSANDRA-11464)
 * Validate that num_tokens and initial_token are consistent with one another (CASSANDRA-10120)
Merged from 2.2:
 * Exit JVM if JMX server fails to startup (CASSANDRA-11540)
 * Produce a heap dump when exiting on OOM (CASSANDRA-9861)
 * Restore ability to filter on clustering columns when using a 2i (CASSANDRA-11510)
 * JSON datetime formatting needs timezone (CASSANDRA-11137)
 * Fix is_dense recalculation for Thrift-updated tables (CASSANDRA-11502)
 * Remove unnescessary file existence check during anticompaction (CASSANDRA-11660)
 * Add missing files to debian packages (CASSANDRA-11642)
 * Avoid calling Iterables::concat in loops during ModificationStatement::getFunctions (CASSANDRA-11621)
 * cqlsh: COPY FROM should use regular inserts for single statement batches and
   report errors correctly if workers processes crash on initialization (CASSANDRA-11474)
 * Always close cluster with connection in CqlRecordWriter (CASSANDRA-11553)
 * Allow only DISTINCT queries with partition keys restrictions (CASSANDRA-11339)
 * CqlConfigHelper no longer requires both a keystore and truststore to work (CASSANDRA-11532)
 * Make deprecated repair methods backward-compatible with previous notification service (CASSANDRA-11430)
 * IncomingStreamingConnection version check message wrong (CASSANDRA-11462)
Merged from 2.1:
 * Support mlockall on IBM POWER arch (CASSANDRA-11576)
 * Add option to disable use of severity in DynamicEndpointSnitch (CASSANDRA-11737)
 * cqlsh COPY FROM fails for null values with non-prepared statements (CASSANDRA-11631)
 * Make cython optional in pylib/setup.py (CASSANDRA-11630)
 * Change order of directory searching for cassandra.in.sh to favor local one (CASSANDRA-11628)
 * cqlsh COPY FROM fails with []{} chars in UDT/tuple fields/values (CASSANDRA-11633)
 * clqsh: COPY FROM throws TypeError with Cython extensions enabled (CASSANDRA-11574)
 * cqlsh: COPY FROM ignores NULL values in conversion (CASSANDRA-11549)
 * Validate levels when building LeveledScanner to avoid overlaps with orphaned sstables (CASSANDRA-9935)


3.5
 * StaticTokenTreeBuilder should respect posibility of duplicate tokens (CASSANDRA-11525)
 * Correctly fix potential assertion error during compaction (CASSANDRA-11353)
 * Avoid index segment stitching in RAM which lead to OOM on big SSTable files (CASSANDRA-11383)
 * Fix clustering and row filters for LIKE queries on clustering columns (CASSANDRA-11397)
Merged from 3.0:
 * Fix rare NPE on schema upgrade from 2.x to 3.x (CASSANDRA-10943)
 * Improve backoff policy for cqlsh COPY FROM (CASSANDRA-11320)
 * Improve IF NOT EXISTS check in CREATE INDEX (CASSANDRA-11131)
 * Upgrade ohc to 0.4.3
 * Enable SO_REUSEADDR for JMX RMI server sockets (CASSANDRA-11093)
 * Allocate merkletrees with the correct size (CASSANDRA-11390)
 * Support streaming pre-3.0 sstables (CASSANDRA-10990)
 * Add backpressure to compressed or encrypted commit log (CASSANDRA-10971)
 * SSTableExport supports secondary index tables (CASSANDRA-11330)
 * Fix sstabledump to include missing info in debug output (CASSANDRA-11321)
 * Establish and implement canonical bulk reading workload(s) (CASSANDRA-10331)
 * Fix paging for IN queries on tables without clustering columns (CASSANDRA-11208)
 * Remove recursive call from CompositesSearcher (CASSANDRA-11304)
 * Fix filtering on non-primary key columns for queries without index (CASSANDRA-6377)
 * Fix sstableloader fail when using materialized view (CASSANDRA-11275)
Merged from 2.2:
 * DatabaseDescriptor should log stacktrace in case of Eception during seed provider creation (CASSANDRA-11312)
 * Use canonical path for directory in SSTable descriptor (CASSANDRA-10587)
 * Add cassandra-stress keystore option (CASSANDRA-9325)
 * Dont mark sstables as repairing with sub range repairs (CASSANDRA-11451)
 * Notify when sstables change after cancelling compaction (CASSANDRA-11373)
 * cqlsh: COPY FROM should check that explicit column names are valid (CASSANDRA-11333)
 * Add -Dcassandra.start_gossip startup option (CASSANDRA-10809)
 * Fix UTF8Validator.validate() for modified UTF-8 (CASSANDRA-10748)
 * Clarify that now() function is calculated on the coordinator node in CQL documentation (CASSANDRA-10900)
 * Fix bloom filter sizing with LCS (CASSANDRA-11344)
 * (cqlsh) Fix error when result is 0 rows with EXPAND ON (CASSANDRA-11092)
 * Add missing newline at end of bin/cqlsh (CASSANDRA-11325)
 * Unresolved hostname leads to replace being ignored (CASSANDRA-11210)
 * Only log yaml config once, at startup (CASSANDRA-11217)
 * Reference leak with parallel repairs on the same table (CASSANDRA-11215)
Merged from 2.1:
 * Add a -j parameter to scrub/cleanup/upgradesstables to state how
   many threads to use (CASSANDRA-11179)
 * COPY FROM on large datasets: fix progress report and debug performance (CASSANDRA-11053)
 * InvalidateKeys should have a weak ref to key cache (CASSANDRA-11176)


3.4
 * (cqlsh) add cqlshrc option to always connect using ssl (CASSANDRA-10458)
 * Cleanup a few resource warnings (CASSANDRA-11085)
 * Allow custom tracing implementations (CASSANDRA-10392)
 * Extract LoaderOptions to be able to be used from outside (CASSANDRA-10637)
 * fix OnDiskIndexTest to properly treat empty ranges (CASSANDRA-11205)
 * fix TrackerTest to handle new notifications (CASSANDRA-11178)
 * add SASI validation for partitioner and complex columns (CASSANDRA-11169)
 * Add caching of encrypted credentials in PasswordAuthenticator (CASSANDRA-7715)
 * fix SASI memtable switching on flush (CASSANDRA-11159)
 * Remove duplicate offline compaction tracking (CASSANDRA-11148)
 * fix EQ semantics of analyzed SASI indexes (CASSANDRA-11130)
 * Support long name output for nodetool commands (CASSANDRA-7950)
 * Encrypted hints (CASSANDRA-11040)
 * SASI index options validation (CASSANDRA-11136)
 * Optimize disk seek using min/max column name meta data when the LIMIT clause is used
   (CASSANDRA-8180)
 * Add LIKE support to CQL3 (CASSANDRA-11067)
 * Generic Java UDF types (CASSANDRA-10819)
 * cqlsh: Include sub-second precision in timestamps by default (CASSANDRA-10428)
 * Set javac encoding to utf-8 (CASSANDRA-11077)
 * Integrate SASI index into Cassandra (CASSANDRA-10661)
 * Add --skip-flush option to nodetool snapshot
 * Skip values for non-queried columns (CASSANDRA-10657)
 * Add support for secondary indexes on static columns (CASSANDRA-8103)
 * CommitLogUpgradeTestMaker creates broken commit logs (CASSANDRA-11051)
 * Add metric for number of dropped mutations (CASSANDRA-10866)
 * Simplify row cache invalidation code (CASSANDRA-10396)
 * Support user-defined compaction through nodetool (CASSANDRA-10660)
 * Stripe view locks by key and table ID to reduce contention (CASSANDRA-10981)
 * Add nodetool gettimeout and settimeout commands (CASSANDRA-10953)
 * Add 3.0 metadata to sstablemetadata output (CASSANDRA-10838)
Merged from 3.0:
 * MV should only query complex columns included in the view (CASSANDRA-11069)
 * Failed aggregate creation breaks server permanently (CASSANDRA-11064)
 * Add sstabledump tool (CASSANDRA-7464)
 * Introduce backpressure for hints (CASSANDRA-10972)
 * Fix ClusteringPrefix not being able to read tombstone range boundaries (CASSANDRA-11158)
 * Prevent logging in sandboxed state (CASSANDRA-11033)
 * Disallow drop/alter operations of UDTs used by UDAs (CASSANDRA-10721)
 * Add query time validation method on Index (CASSANDRA-11043)
 * Avoid potential AssertionError in mixed version cluster (CASSANDRA-11128)
 * Properly handle hinted handoff after topology changes (CASSANDRA-5902)
 * AssertionError when listing sstable files on inconsistent disk state (CASSANDRA-11156)
 * Fix wrong rack counting and invalid conditions check for TokenAllocation
   (CASSANDRA-11139)
 * Avoid creating empty hint files (CASSANDRA-11090)
 * Fix leak detection strong reference loop using weak reference (CASSANDRA-11120)
 * Configurie BatchlogManager to stop delayed tasks on shutdown (CASSANDRA-11062)
 * Hadoop integration is incompatible with Cassandra Driver 3.0.0 (CASSANDRA-11001)
 * Add dropped_columns to the list of schema table so it gets handled
   properly (CASSANDRA-11050)
 * Fix NPE when using forceRepairRangeAsync without DC (CASSANDRA-11239)
Merged from 2.2:
 * Preserve order for preferred SSL cipher suites (CASSANDRA-11164)
 * Range.compareTo() violates the contract of Comparable (CASSANDRA-11216)
 * Avoid NPE when serializing ErrorMessage with null message (CASSANDRA-11167)
 * Replacing an aggregate with a new version doesn't reset INITCOND (CASSANDRA-10840)
 * (cqlsh) cqlsh cannot be called through symlink (CASSANDRA-11037)
 * fix ohc and java-driver pom dependencies in build.xml (CASSANDRA-10793)
 * Protect from keyspace dropped during repair (CASSANDRA-11065)
 * Handle adding fields to a UDT in SELECT JSON and toJson() (CASSANDRA-11146)
 * Better error message for cleanup (CASSANDRA-10991)
 * cqlsh pg-style-strings broken if line ends with ';' (CASSANDRA-11123)
 * Always persist upsampled index summaries (CASSANDRA-10512)
 * (cqlsh) Fix inconsistent auto-complete (CASSANDRA-10733)
 * Make SELECT JSON and toJson() threadsafe (CASSANDRA-11048)
 * Fix SELECT on tuple relations for mixed ASC/DESC clustering order (CASSANDRA-7281)
 * Use cloned TokenMetadata in size estimates to avoid race against membership check
   (CASSANDRA-10736)
 * (cqlsh) Support utf-8/cp65001 encoding on Windows (CASSANDRA-11030)
 * Fix paging on DISTINCT queries repeats result when first row in partition changes
   (CASSANDRA-10010)
 * (cqlsh) Support timezone conversion using pytz (CASSANDRA-10397)
 * cqlsh: change default encoding to UTF-8 (CASSANDRA-11124)
Merged from 2.1:
 * Checking if an unlogged batch is local is inefficient (CASSANDRA-11529)
 * Fix out-of-space error treatment in memtable flushing (CASSANDRA-11448).
 * Don't do defragmentation if reading from repaired sstables (CASSANDRA-10342)
 * Fix streaming_socket_timeout_in_ms not enforced (CASSANDRA-11286)
 * Avoid dropping message too quickly due to missing unit conversion (CASSANDRA-11302)
 * Don't remove FailureDetector history on removeEndpoint (CASSANDRA-10371)
 * Only notify if repair status changed (CASSANDRA-11172)
 * Use logback setting for 'cassandra -v' command (CASSANDRA-10767)
 * Fix sstableloader to unthrottle streaming by default (CASSANDRA-9714)
 * Fix incorrect warning in 'nodetool status' (CASSANDRA-10176)
 * Properly release sstable ref when doing offline scrub (CASSANDRA-10697)
 * Improve nodetool status performance for large cluster (CASSANDRA-7238)
 * Gossiper#isEnabled is not thread safe (CASSANDRA-11116)
 * Avoid major compaction mixing repaired and unrepaired sstables in DTCS (CASSANDRA-11113)
 * Make it clear what DTCS timestamp_resolution is used for (CASSANDRA-11041)
 * (cqlsh) Display milliseconds when datetime overflows (CASSANDRA-10625)


3.3
 * Avoid infinite loop if owned range is smaller than number of
   data dirs (CASSANDRA-11034)
 * Avoid bootstrap hanging when existing nodes have no data to stream (CASSANDRA-11010)
Merged from 3.0:
 * Remove double initialization of newly added tables (CASSANDRA-11027)
 * Filter keys searcher results by target range (CASSANDRA-11104)
 * Fix deserialization of legacy read commands (CASSANDRA-11087)
 * Fix incorrect computation of deletion time in sstable metadata (CASSANDRA-11102)
 * Avoid memory leak when collecting sstable metadata (CASSANDRA-11026)
 * Mutations do not block for completion under view lock contention (CASSANDRA-10779)
 * Invalidate legacy schema tables when unloading them (CASSANDRA-11071)
 * (cqlsh) handle INSERT and UPDATE statements with LWT conditions correctly
   (CASSANDRA-11003)
 * Fix DISTINCT queries in mixed version clusters (CASSANDRA-10762)
 * Migrate build status for indexes along with legacy schema (CASSANDRA-11046)
 * Ensure SSTables for legacy KEYS indexes can be read (CASSANDRA-11045)
 * Added support for IBM zSystems architecture (CASSANDRA-11054)
 * Update CQL documentation (CASSANDRA-10899)
 * Check the column name, not cell name, for dropped columns when reading
   legacy sstables (CASSANDRA-11018)
 * Don't attempt to index clustering values of static rows (CASSANDRA-11021)
 * Remove checksum files after replaying hints (CASSANDRA-10947)
 * Support passing base table metadata to custom 2i validation (CASSANDRA-10924)
 * Ensure stale index entries are purged during reads (CASSANDRA-11013)
 * (cqlsh) Also apply --connect-timeout to control connection
   timeout (CASSANDRA-10959)
 * Fix AssertionError when removing from list using UPDATE (CASSANDRA-10954)
 * Fix UnsupportedOperationException when reading old sstable with range
   tombstone (CASSANDRA-10743)
 * MV should use the maximum timestamp of the primary key (CASSANDRA-10910)
 * Fix potential assertion error during compaction (CASSANDRA-10944)
Merged from 2.2:
 * maxPurgeableTimestamp needs to check memtables too (CASSANDRA-9949)
 * Apply change to compaction throughput in real time (CASSANDRA-10025)
 * (cqlsh) encode input correctly when saving history
 * Fix potential NPE on ORDER BY queries with IN (CASSANDRA-10955)
 * Start L0 STCS-compactions even if there is a L0 -> L1 compaction
   going (CASSANDRA-10979)
 * Make UUID LSB unique per process (CASSANDRA-7925)
 * Avoid NPE when performing sstable tasks (scrub etc.) (CASSANDRA-10980)
 * Make sure client gets tombstone overwhelmed warning (CASSANDRA-9465)
 * Fix error streaming section more than 2GB (CASSANDRA-10961)
 * Histogram buckets exposed in jmx are sorted incorrectly (CASSANDRA-10975)
 * Enable GC logging by default (CASSANDRA-10140)
 * Optimize pending range computation (CASSANDRA-9258)
 * Skip commit log and saved cache directories in SSTable version startup check (CASSANDRA-10902)
 * drop/alter user should be case sensitive (CASSANDRA-10817)
Merged from 2.1:
 * test_bulk_round_trip_blogposts is failing occasionally (CASSANDRA-10938)
 * Fix isJoined return true only after becoming cluster member (CASANDRA-11007)
 * Fix bad gossip generation seen in long-running clusters (CASSANDRA-10969)
 * Avoid NPE when incremental repair fails (CASSANDRA-10909)
 * Unmark sstables compacting once they are done in cleanup/scrub/upgradesstables (CASSANDRA-10829)
 * Allow simultaneous bootstrapping with strict consistency when no vnodes are used (CASSANDRA-11005)
 * Log a message when major compaction does not result in a single file (CASSANDRA-10847)
 * (cqlsh) fix cqlsh_copy_tests when vnodes are disabled (CASSANDRA-10997)
 * (cqlsh) Add request timeout option to cqlsh (CASSANDRA-10686)
 * Avoid AssertionError while submitting hint with LWT (CASSANDRA-10477)
 * If CompactionMetadata is not in stats file, use index summary instead (CASSANDRA-10676)
 * Retry sending gossip syn multiple times during shadow round (CASSANDRA-8072)
 * Fix pending range calculation during moves (CASSANDRA-10887)
 * Sane default (200Mbps) for inter-DC streaming througput (CASSANDRA-8708)



3.2
 * Make sure tokens don't exist in several data directories (CASSANDRA-6696)
 * Add requireAuthorization method to IAuthorizer (CASSANDRA-10852)
 * Move static JVM options to conf/jvm.options file (CASSANDRA-10494)
 * Fix CassandraVersion to accept x.y version string (CASSANDRA-10931)
 * Add forceUserDefinedCleanup to allow more flexible cleanup (CASSANDRA-10708)
 * (cqlsh) allow setting TTL with COPY (CASSANDRA-9494)
 * Fix counting of received sstables in streaming (CASSANDRA-10949)
 * Implement hints compression (CASSANDRA-9428)
 * Fix potential assertion error when reading static columns (CASSANDRA-10903)
 * Fix EstimatedHistogram creation in nodetool tablehistograms (CASSANDRA-10859)
 * Establish bootstrap stream sessions sequentially (CASSANDRA-6992)
 * Sort compactionhistory output by timestamp (CASSANDRA-10464)
 * More efficient BTree removal (CASSANDRA-9991)
 * Make tablehistograms accept the same syntax as tablestats (CASSANDRA-10149)
 * Group pending compactions based on table (CASSANDRA-10718)
 * Add compressor name in sstablemetadata output (CASSANDRA-9879)
 * Fix type casting for counter columns (CASSANDRA-10824)
 * Prevent running Cassandra as root (CASSANDRA-8142)
 * bound maximum in-flight commit log replay mutation bytes to 64 megabytes (CASSANDRA-8639)
 * Normalize all scripts (CASSANDRA-10679)
 * Make compression ratio much more accurate (CASSANDRA-10225)
 * Optimize building of Clustering object when only one is created (CASSANDRA-10409)
 * Make index building pluggable (CASSANDRA-10681)
 * Add sstable flush observer (CASSANDRA-10678)
 * Improve NTS endpoints calculation (CASSANDRA-10200)
 * Improve performance of the folderSize function (CASSANDRA-10677)
 * Add support for type casting in selection clause (CASSANDRA-10310)
 * Added graphing option to cassandra-stress (CASSANDRA-7918)
 * Abort in-progress queries that time out (CASSANDRA-7392)
 * Add transparent data encryption core classes (CASSANDRA-9945)
Merged from 3.0:
 * Better handling of SSL connection errors inter-node (CASSANDRA-10816)
 * Avoid NoSuchElementException when executing empty batch (CASSANDRA-10711)
 * Avoid building PartitionUpdate in toString (CASSANDRA-10897)
 * Reduce heap spent when receiving many SSTables (CASSANDRA-10797)
 * Add back support for 3rd party auth providers to bulk loader (CASSANDRA-10873)
 * Eliminate the dependency on jgrapht for UDT resolution (CASSANDRA-10653)
 * (Hadoop) Close Clusters and Sessions in Hadoop Input/Output classes (CASSANDRA-10837)
 * Fix sstableloader not working with upper case keyspace name (CASSANDRA-10806)
Merged from 2.2:
 * jemalloc detection fails due to quoting issues in regexv (CASSANDRA-10946)
 * (cqlsh) show correct column names for empty result sets (CASSANDRA-9813)
 * Add new types to Stress (CASSANDRA-9556)
 * Add property to allow listening on broadcast interface (CASSANDRA-9748)
Merged from 2.1:
 * Match cassandra-loader options in COPY FROM (CASSANDRA-9303)
 * Fix binding to any address in CqlBulkRecordWriter (CASSANDRA-9309)
 * cqlsh fails to decode utf-8 characters for text typed columns (CASSANDRA-10875)
 * Log error when stream session fails (CASSANDRA-9294)
 * Fix bugs in commit log archiving startup behavior (CASSANDRA-10593)
 * (cqlsh) further optimise COPY FROM (CASSANDRA-9302)
 * Allow CREATE TABLE WITH ID (CASSANDRA-9179)
 * Make Stress compiles within eclipse (CASSANDRA-10807)
 * Cassandra Daemon should print JVM arguments (CASSANDRA-10764)
 * Allow cancellation of index summary redistribution (CASSANDRA-8805)


3.1.1
Merged from 3.0:
  * Fix upgrade data loss due to range tombstone deleting more data than then should
    (CASSANDRA-10822)


3.1
Merged from 3.0:
 * Avoid MV race during node decommission (CASSANDRA-10674)
 * Disable reloading of GossipingPropertyFileSnitch (CASSANDRA-9474)
 * Handle single-column deletions correction in materialized views
   when the column is part of the view primary key (CASSANDRA-10796)
 * Fix issue with datadir migration on upgrade (CASSANDRA-10788)
 * Fix bug with range tombstones on reverse queries and test coverage for
   AbstractBTreePartition (CASSANDRA-10059)
 * Remove 64k limit on collection elements (CASSANDRA-10374)
 * Remove unclear Indexer.indexes() method (CASSANDRA-10690)
 * Fix NPE on stream read error (CASSANDRA-10771)
 * Normalize cqlsh DESC output (CASSANDRA-10431)
 * Rejects partition range deletions when columns are specified (CASSANDRA-10739)
 * Fix error when saving cached key for old format sstable (CASSANDRA-10778)
 * Invalidate prepared statements on DROP INDEX (CASSANDRA-10758)
 * Fix SELECT statement with IN restrictions on partition key,
   ORDER BY and LIMIT (CASSANDRA-10729)
 * Improve stress performance over 1k threads (CASSANDRA-7217)
 * Wait for migration responses to complete before bootstrapping (CASSANDRA-10731)
 * Unable to create a function with argument of type Inet (CASSANDRA-10741)
 * Fix backward incompatibiliy in CqlInputFormat (CASSANDRA-10717)
 * Correctly preserve deletion info on updated rows when notifying indexers
   of single-row deletions (CASSANDRA-10694)
 * Notify indexers of partition delete during cleanup (CASSANDRA-10685)
 * Keep the file open in trySkipCache (CASSANDRA-10669)
 * Updated trigger example (CASSANDRA-10257)
Merged from 2.2:
 * Verify tables in pseudo-system keyspaces at startup (CASSANDRA-10761)
 * Fix IllegalArgumentException in DataOutputBuffer.reallocate for large buffers (CASSANDRA-10592)
 * Show CQL help in cqlsh in web browser (CASSANDRA-7225)
 * Serialize on disk the proper SSTable compression ratio (CASSANDRA-10775)
 * Reject index queries while the index is building (CASSANDRA-8505)
 * CQL.textile syntax incorrectly includes optional keyspace for aggregate SFUNC and FINALFUNC (CASSANDRA-10747)
 * Fix JSON update with prepared statements (CASSANDRA-10631)
 * Don't do anticompaction after subrange repair (CASSANDRA-10422)
 * Fix SimpleDateType type compatibility (CASSANDRA-10027)
 * (Hadoop) fix splits calculation (CASSANDRA-10640)
 * (Hadoop) ensure that Cluster instances are always closed (CASSANDRA-10058)
Merged from 2.1:
 * Fix Stress profile parsing on Windows (CASSANDRA-10808)
 * Fix incremental repair hang when replica is down (CASSANDRA-10288)
 * Optimize the way we check if a token is repaired in anticompaction (CASSANDRA-10768)
 * Add proper error handling to stream receiver (CASSANDRA-10774)
 * Warn or fail when changing cluster topology live (CASSANDRA-10243)
 * Status command in debian/ubuntu init script doesn't work (CASSANDRA-10213)
 * Some DROP ... IF EXISTS incorrectly result in exceptions on non-existing KS (CASSANDRA-10658)
 * DeletionTime.compareTo wrong in rare cases (CASSANDRA-10749)
 * Force encoding when computing statement ids (CASSANDRA-10755)
 * Properly reject counters as map keys (CASSANDRA-10760)
 * Fix the sstable-needs-cleanup check (CASSANDRA-10740)
 * (cqlsh) Print column names before COPY operation (CASSANDRA-8935)
 * Fix CompressedInputStream for proper cleanup (CASSANDRA-10012)
 * (cqlsh) Support counters in COPY commands (CASSANDRA-9043)
 * Try next replica if not possible to connect to primary replica on
   ColumnFamilyRecordReader (CASSANDRA-2388)
 * Limit window size in DTCS (CASSANDRA-10280)
 * sstableloader does not use MAX_HEAP_SIZE env parameter (CASSANDRA-10188)
 * (cqlsh) Improve COPY TO performance and error handling (CASSANDRA-9304)
 * Create compression chunk for sending file only (CASSANDRA-10680)
 * Forbid compact clustering column type changes in ALTER TABLE (CASSANDRA-8879)
 * Reject incremental repair with subrange repair (CASSANDRA-10422)
 * Add a nodetool command to refresh size_estimates (CASSANDRA-9579)
 * Invalidate cache after stream receive task is completed (CASSANDRA-10341)
 * Reject counter writes in CQLSSTableWriter (CASSANDRA-10258)
 * Remove superfluous COUNTER_MUTATION stage mapping (CASSANDRA-10605)


3.0
 * Fix AssertionError while flushing memtable due to materialized views
   incorrectly inserting empty rows (CASSANDRA-10614)
 * Store UDA initcond as CQL literal in the schema table, instead of a blob (CASSANDRA-10650)
 * Don't use -1 for the position of partition key in schema (CASSANDRA-10491)
 * Fix distinct queries in mixed version cluster (CASSANDRA-10573)
 * Skip sstable on clustering in names query (CASSANDRA-10571)
 * Remove value skipping as it breaks read-repair (CASSANDRA-10655)
 * Fix bootstrapping with MVs (CASSANDRA-10621)
 * Make sure EACH_QUORUM reads are using NTS (CASSANDRA-10584)
 * Fix MV replica filtering for non-NetworkTopologyStrategy (CASSANDRA-10634)
 * (Hadoop) fix CIF describeSplits() not handling 0 size estimates (CASSANDRA-10600)
 * Fix reading of legacy sstables (CASSANDRA-10590)
 * Use CQL type names in schema metadata tables (CASSANDRA-10365)
 * Guard batchlog replay against integer division by zero (CASSANDRA-9223)
 * Fix bug when adding a column to thrift with the same name than a primary key (CASSANDRA-10608)
 * Add client address argument to IAuthenticator::newSaslNegotiator (CASSANDRA-8068)
 * Fix implementation of LegacyLayout.LegacyBoundComparator (CASSANDRA-10602)
 * Don't use 'names query' read path for counters (CASSANDRA-10572)
 * Fix backward compatibility for counters (CASSANDRA-10470)
 * Remove memory_allocator paramter from cassandra.yaml (CASSANDRA-10581,10628)
 * Execute the metadata reload task of all registered indexes on CFS::reload (CASSANDRA-10604)
 * Fix thrift cas operations with defined columns (CASSANDRA-10576)
 * Fix PartitionUpdate.operationCount()for updates with static column operations (CASSANDRA-10606)
 * Fix thrift get() queries with defined columns (CASSANDRA-10586)
 * Fix marking of indexes as built and removed (CASSANDRA-10601)
 * Skip initialization of non-registered 2i instances, remove Index::getIndexName (CASSANDRA-10595)
 * Fix batches on multiple tables (CASSANDRA-10554)
 * Ensure compaction options are validated when updating KeyspaceMetadata (CASSANDRA-10569)
 * Flatten Iterator Transformation Hierarchy (CASSANDRA-9975)
 * Remove token generator (CASSANDRA-5261)
 * RolesCache should not be created for any authenticator that does not requireAuthentication (CASSANDRA-10562)
 * Fix LogTransaction checking only a single directory for files (CASSANDRA-10421)
 * Fix handling of range tombstones when reading old format sstables (CASSANDRA-10360)
 * Aggregate with Initial Condition fails with C* 3.0 (CASSANDRA-10367)
Merged from 2.2:
 * (cqlsh) show partial trace if incomplete after max_trace_wait (CASSANDRA-7645)
 * Use most up-to-date version of schema for system tables (CASSANDRA-10652)
 * Deprecate memory_allocator in cassandra.yaml (CASSANDRA-10581,10628)
 * Expose phi values from failure detector via JMX and tweak debug
   and trace logging (CASSANDRA-9526)
 * Fix IllegalArgumentException in DataOutputBuffer.reallocate for large buffers (CASSANDRA-10592)
Merged from 2.1:
 * Shutdown compaction in drain to prevent leak (CASSANDRA-10079)
 * (cqlsh) fix COPY using wrong variable name for time_format (CASSANDRA-10633)
 * Do not run SizeEstimatesRecorder if a node is not a member of the ring (CASSANDRA-9912)
 * Improve handling of dead nodes in gossip (CASSANDRA-10298)
 * Fix logback-tools.xml incorrectly configured for outputing to System.err
   (CASSANDRA-9937)
 * Fix streaming to catch exception so retry not fail (CASSANDRA-10557)
 * Add validation method to PerRowSecondaryIndex (CASSANDRA-10092)
 * Support encrypted and plain traffic on the same port (CASSANDRA-10559)
 * Do STCS in DTCS windows (CASSANDRA-10276)
 * Avoid repetition of JVM_OPTS in debian package (CASSANDRA-10251)
 * Fix potential NPE from handling result of SIM.highestSelectivityIndex (CASSANDRA-10550)
 * Fix paging issues with partitions containing only static columns data (CASSANDRA-10381)
 * Fix conditions on static columns (CASSANDRA-10264)
 * AssertionError: attempted to delete non-existing file CommitLog (CASSANDRA-10377)
 * Fix sorting for queries with an IN condition on partition key columns (CASSANDRA-10363)


3.0-rc2
 * Fix SELECT DISTINCT queries between 2.2.2 nodes and 3.0 nodes (CASSANDRA-10473)
 * Remove circular references in SegmentedFile (CASSANDRA-10543)
 * Ensure validation of indexed values only occurs once per-partition (CASSANDRA-10536)
 * Fix handling of static columns for range tombstones in thrift (CASSANDRA-10174)
 * Support empty ColumnFilter for backward compatility on empty IN (CASSANDRA-10471)
 * Remove Pig support (CASSANDRA-10542)
 * Fix LogFile throws Exception when assertion is disabled (CASSANDRA-10522)
 * Revert CASSANDRA-7486, make CMS default GC, move GC config to
   conf/jvm.options (CASSANDRA-10403)
 * Fix TeeingAppender causing some logs to be truncated/empty (CASSANDRA-10447)
 * Allow EACH_QUORUM for reads (CASSANDRA-9602)
 * Fix potential ClassCastException while upgrading (CASSANDRA-10468)
 * Fix NPE in MVs on update (CASSANDRA-10503)
 * Only include modified cell data in indexing deltas (CASSANDRA-10438)
 * Do not load keyspace when creating sstable writer (CASSANDRA-10443)
 * If node is not yet gossiping write all MV updates to batchlog only (CASSANDRA-10413)
 * Re-populate token metadata after commit log recovery (CASSANDRA-10293)
 * Provide additional metrics for materialized views (CASSANDRA-10323)
 * Flush system schema tables after local schema changes (CASSANDRA-10429)
Merged from 2.2:
 * Reduce contention getting instances of CompositeType (CASSANDRA-10433)
 * Fix the regression when using LIMIT with aggregates (CASSANDRA-10487)
 * Avoid NoClassDefFoundError during DataDescriptor initialization on windows (CASSANDRA-10412)
 * Preserve case of quoted Role & User names (CASSANDRA-10394)
 * cqlsh pg-style-strings broken (CASSANDRA-10484)
 * cqlsh prompt includes name of keyspace after failed `use` statement (CASSANDRA-10369)
Merged from 2.1:
 * (cqlsh) Distinguish negative and positive infinity in output (CASSANDRA-10523)
 * (cqlsh) allow custom time_format for COPY TO (CASSANDRA-8970)
 * Don't allow startup if the node's rack has changed (CASSANDRA-10242)
 * (cqlsh) show partial trace if incomplete after max_trace_wait (CASSANDRA-7645)
 * Allow LOCAL_JMX to be easily overridden (CASSANDRA-10275)
 * Mark nodes as dead even if they've already left (CASSANDRA-10205)


3.0.0-rc1
 * Fix mixed version read request compatibility for compact static tables
   (CASSANDRA-10373)
 * Fix paging of DISTINCT with static and IN (CASSANDRA-10354)
 * Allow MATERIALIZED VIEW's SELECT statement to restrict primary key
   columns (CASSANDRA-9664)
 * Move crc_check_chance out of compression options (CASSANDRA-9839)
 * Fix descending iteration past end of BTreeSearchIterator (CASSANDRA-10301)
 * Transfer hints to a different node on decommission (CASSANDRA-10198)
 * Check partition keys for CAS operations during stmt validation (CASSANDRA-10338)
 * Add custom query expressions to SELECT (CASSANDRA-10217)
 * Fix minor bugs in MV handling (CASSANDRA-10362)
 * Allow custom indexes with 0,1 or multiple target columns (CASSANDRA-10124)
 * Improve MV schema representation (CASSANDRA-9921)
 * Add flag to enable/disable coordinator batchlog for MV writes (CASSANDRA-10230)
 * Update cqlsh COPY for new internal driver serialization interface (CASSANDRA-10318)
 * Give index implementations more control over rebuild operations (CASSANDRA-10312)
 * Update index file format (CASSANDRA-10314)
 * Add "shadowable" row tombstones to deal with mv timestamp issues (CASSANDRA-10261)
 * CFS.loadNewSSTables() broken for pre-3.0 sstables
 * Cache selected index in read command to reduce lookups (CASSANDRA-10215)
 * Small optimizations of sstable index serialization (CASSANDRA-10232)
 * Support for both encrypted and unencrypted native transport connections (CASSANDRA-9590)
Merged from 2.2:
 * Configurable page size in cqlsh (CASSANDRA-9855)
 * Defer default role manager setup until all nodes are on 2.2+ (CASSANDRA-9761)
 * Handle missing RoleManager in config after upgrade to 2.2 (CASSANDRA-10209)
Merged from 2.1:
 * Bulk Loader API could not tolerate even node failure (CASSANDRA-10347)
 * Avoid misleading pushed notifications when multiple nodes
   share an rpc_address (CASSANDRA-10052)
 * Fix dropping undroppable when message queue is full (CASSANDRA-10113)
 * Fix potential ClassCastException during paging (CASSANDRA-10352)
 * Prevent ALTER TYPE from creating circular references (CASSANDRA-10339)
 * Fix cache handling of 2i and base tables (CASSANDRA-10155, 10359)
 * Fix NPE in nodetool compactionhistory (CASSANDRA-9758)
 * (Pig) support BulkOutputFormat as a URL parameter (CASSANDRA-7410)
 * BATCH statement is broken in cqlsh (CASSANDRA-10272)
 * (cqlsh) Make cqlsh PEP8 Compliant (CASSANDRA-10066)
 * (cqlsh) Fix error when starting cqlsh with --debug (CASSANDRA-10282)
 * Scrub, Cleanup and Upgrade do not unmark compacting until all operations
   have completed, regardless of the occurence of exceptions (CASSANDRA-10274)


3.0.0-beta2
 * Fix columns returned by AbstractBtreePartitions (CASSANDRA-10220)
 * Fix backward compatibility issue due to AbstractBounds serialization bug (CASSANDRA-9857)
 * Fix startup error when upgrading nodes (CASSANDRA-10136)
 * Base table PRIMARY KEY can be assumed to be NOT NULL in MV creation (CASSANDRA-10147)
 * Improve batchlog write patch (CASSANDRA-9673)
 * Re-apply MaterializedView updates on commitlog replay (CASSANDRA-10164)
 * Require AbstractType.isByteOrderComparable declaration in constructor (CASSANDRA-9901)
 * Avoid digest mismatch on upgrade to 3.0 (CASSANDRA-9554)
 * Fix Materialized View builder when adding multiple MVs (CASSANDRA-10156)
 * Choose better poolingOptions for protocol v4 in cassandra-stress (CASSANDRA-10182)
 * Fix LWW bug affecting Materialized Views (CASSANDRA-10197)
 * Ensures frozen sets and maps are always sorted (CASSANDRA-10162)
 * Don't deadlock when flushing CFS backed custom indexes (CASSANDRA-10181)
 * Fix double flushing of secondary index tables (CASSANDRA-10180)
 * Fix incorrect handling of range tombstones in thrift (CASSANDRA-10046)
 * Only use batchlog when paired materialized view replica is remote (CASSANDRA-10061)
 * Reuse TemporalRow when updating multiple MaterializedViews (CASSANDRA-10060)
 * Validate gc_grace_seconds for batchlog writes and MVs (CASSANDRA-9917)
 * Fix sstablerepairedset (CASSANDRA-10132)
Merged from 2.2:
 * Cancel transaction for sstables we wont redistribute index summary
   for (CASSANDRA-10270)
 * Retry snapshot deletion after compaction and gc on Windows (CASSANDRA-10222)
 * Fix failure to start with space in directory path on Windows (CASSANDRA-10239)
 * Fix repair hang when snapshot failed (CASSANDRA-10057)
 * Fall back to 1/4 commitlog volume for commitlog_total_space on small disks
   (CASSANDRA-10199)
Merged from 2.1:
 * Added configurable warning threshold for GC duration (CASSANDRA-8907)
 * Fix handling of streaming EOF (CASSANDRA-10206)
 * Only check KeyCache when it is enabled
 * Change streaming_socket_timeout_in_ms default to 1 hour (CASSANDRA-8611)
 * (cqlsh) update list of CQL keywords (CASSANDRA-9232)
 * Add nodetool gettraceprobability command (CASSANDRA-10234)
Merged from 2.0:
 * Fix rare race where older gossip states can be shadowed (CASSANDRA-10366)
 * Fix consolidating racks violating the RF contract (CASSANDRA-10238)
 * Disallow decommission when node is in drained state (CASSANDRA-8741)


2.2.1
 * Fix race during construction of commit log (CASSANDRA-10049)
 * Fix LeveledCompactionStrategyTest (CASSANDRA-9757)
 * Fix broken UnbufferedDataOutputStreamPlus.writeUTF (CASSANDRA-10203)
 * (cqlsh) default load-from-file encoding to utf-8 (CASSANDRA-9898)
 * Avoid returning Permission.NONE when failing to query users table (CASSANDRA-10168)
 * (cqlsh) add CLEAR command (CASSANDRA-10086)
 * Support string literals as Role names for compatibility (CASSANDRA-10135)
Merged from 2.1:
 * Only check KeyCache when it is enabled
 * Change streaming_socket_timeout_in_ms default to 1 hour (CASSANDRA-8611)
 * (cqlsh) update list of CQL keywords (CASSANDRA-9232)


3.0.0-beta1
 * Redesign secondary index API (CASSANDRA-9459, 7771, 9041)
 * Fix throwing ReadFailure instead of ReadTimeout on range queries (CASSANDRA-10125)
 * Rewrite hinted handoff (CASSANDRA-6230)
 * Fix query on static compact tables (CASSANDRA-10093)
 * Fix race during construction of commit log (CASSANDRA-10049)
 * Add option to only purge repaired tombstones (CASSANDRA-6434)
 * Change authorization handling for MVs (CASSANDRA-9927)
 * Add custom JMX enabled executor for UDF sandbox (CASSANDRA-10026)
 * Fix row deletion bug for Materialized Views (CASSANDRA-10014)
 * Support mixed-version clusters with Cassandra 2.1 and 2.2 (CASSANDRA-9704)
 * Fix multiple slices on RowSearchers (CASSANDRA-10002)
 * Fix bug in merging of collections (CASSANDRA-10001)
 * Optimize batchlog replay to avoid full scans (CASSANDRA-7237)
 * Repair improvements when using vnodes (CASSANDRA-5220)
 * Disable scripted UDFs by default (CASSANDRA-9889)
 * Bytecode inspection for Java-UDFs (CASSANDRA-9890)
 * Use byte to serialize MT hash length (CASSANDRA-9792)
 * Replace usage of Adler32 with CRC32 (CASSANDRA-8684)
 * Fix migration to new format from 2.1 SSTable (CASSANDRA-10006)
 * SequentialWriter should extend BufferedDataOutputStreamPlus (CASSANDRA-9500)
 * Use the same repairedAt timestamp within incremental repair session (CASSANDRA-9111)
Merged from 2.2:
 * Allow count(*) and count(1) to be use as normal aggregation (CASSANDRA-10114)
 * An NPE is thrown if the column name is unknown for an IN relation (CASSANDRA-10043)
 * Apply commit_failure_policy to more errors on startup (CASSANDRA-9749)
 * Fix histogram overflow exception (CASSANDRA-9973)
 * Route gossip messages over dedicated socket (CASSANDRA-9237)
 * Add checksum to saved cache files (CASSANDRA-9265)
 * Log warning when using an aggregate without partition key (CASSANDRA-9737)
Merged from 2.1:
 * (cqlsh) Allow encoding to be set through command line (CASSANDRA-10004)
 * Add new JMX methods to change local compaction strategy (CASSANDRA-9965)
 * Write hints for paxos commits (CASSANDRA-7342)
 * (cqlsh) Fix timestamps before 1970 on Windows, always
   use UTC for timestamp display (CASSANDRA-10000)
 * (cqlsh) Avoid overwriting new config file with old config
   when both exist (CASSANDRA-9777)
 * Release snapshot selfRef when doing snapshot repair (CASSANDRA-9998)
 * Cannot replace token does not exist - DN node removed as Fat Client (CASSANDRA-9871)
Merged from 2.0:
 * Don't cast expected bf size to an int (CASSANDRA-9959)
 * Make getFullyExpiredSSTables less expensive (CASSANDRA-9882)


3.0.0-alpha1
 * Implement proper sandboxing for UDFs (CASSANDRA-9402)
 * Simplify (and unify) cleanup of compaction leftovers (CASSANDRA-7066)
 * Allow extra schema definitions in cassandra-stress yaml (CASSANDRA-9850)
 * Metrics should use up to date nomenclature (CASSANDRA-9448)
 * Change CREATE/ALTER TABLE syntax for compression (CASSANDRA-8384)
 * Cleanup crc and adler code for java 8 (CASSANDRA-9650)
 * Storage engine refactor (CASSANDRA-8099, 9743, 9746, 9759, 9781, 9808, 9825,
   9848, 9705, 9859, 9867, 9874, 9828, 9801)
 * Update Guava to 18.0 (CASSANDRA-9653)
 * Bloom filter false positive ratio is not honoured (CASSANDRA-8413)
 * New option for cassandra-stress to leave a ratio of columns null (CASSANDRA-9522)
 * Change hinted_handoff_enabled yaml setting, JMX (CASSANDRA-9035)
 * Add algorithmic token allocation (CASSANDRA-7032)
 * Add nodetool command to replay batchlog (CASSANDRA-9547)
 * Make file buffer cache independent of paths being read (CASSANDRA-8897)
 * Remove deprecated legacy Hadoop code (CASSANDRA-9353)
 * Decommissioned nodes will not rejoin the cluster (CASSANDRA-8801)
 * Change gossip stabilization to use endpoit size (CASSANDRA-9401)
 * Change default garbage collector to G1 (CASSANDRA-7486)
 * Populate TokenMetadata early during startup (CASSANDRA-9317)
 * Undeprecate cache recentHitRate (CASSANDRA-6591)
 * Add support for selectively varint encoding fields (CASSANDRA-9499, 9865)
 * Materialized Views (CASSANDRA-6477)
Merged from 2.2:
 * Avoid grouping sstables for anticompaction with DTCS (CASSANDRA-9900)
 * UDF / UDA execution time in trace (CASSANDRA-9723)
 * Fix broken internode SSL (CASSANDRA-9884)
Merged from 2.1:
 * Add new JMX methods to change local compaction strategy (CASSANDRA-9965)
 * Fix handling of enable/disable autocompaction (CASSANDRA-9899)
 * Add consistency level to tracing ouput (CASSANDRA-9827)
 * Remove repair snapshot leftover on startup (CASSANDRA-7357)
 * Use random nodes for batch log when only 2 racks (CASSANDRA-8735)
 * Ensure atomicity inside thrift and stream session (CASSANDRA-7757)
 * Fix nodetool info error when the node is not joined (CASSANDRA-9031)
Merged from 2.0:
 * Log when messages are dropped due to cross_node_timeout (CASSANDRA-9793)
 * Don't track hotness when opening from snapshot for validation (CASSANDRA-9382)


2.2.0
 * Allow the selection of columns together with aggregates (CASSANDRA-9767)
 * Fix cqlsh copy methods and other windows specific issues (CASSANDRA-9795)
 * Don't wrap byte arrays in SequentialWriter (CASSANDRA-9797)
 * sum() and avg() functions missing for smallint and tinyint types (CASSANDRA-9671)
 * Revert CASSANDRA-9542 (allow native functions in UDA) (CASSANDRA-9771)
Merged from 2.1:
 * Fix MarshalException when upgrading superColumn family (CASSANDRA-9582)
 * Fix broken logging for "empty" flushes in Memtable (CASSANDRA-9837)
 * Handle corrupt files on startup (CASSANDRA-9686)
 * Fix clientutil jar and tests (CASSANDRA-9760)
 * (cqlsh) Allow the SSL protocol version to be specified through the
    config file or environment variables (CASSANDRA-9544)
Merged from 2.0:
 * Add tool to find why expired sstables are not getting dropped (CASSANDRA-10015)
 * Remove erroneous pending HH tasks from tpstats/jmx (CASSANDRA-9129)
 * Don't cast expected bf size to an int (CASSANDRA-9959)
 * checkForEndpointCollision fails for legitimate collisions (CASSANDRA-9765)
 * Complete CASSANDRA-8448 fix (CASSANDRA-9519)
 * Don't include auth credentials in debug log (CASSANDRA-9682)
 * Can't transition from write survey to normal mode (CASSANDRA-9740)
 * Scrub (recover) sstables even when -Index.db is missing (CASSANDRA-9591)
 * Fix growing pending background compaction (CASSANDRA-9662)


2.2.0-rc2
 * Re-enable memory-mapped I/O on Windows (CASSANDRA-9658)
 * Warn when an extra-large partition is compacted (CASSANDRA-9643)
 * (cqlsh) Allow setting the initial connection timeout (CASSANDRA-9601)
 * BulkLoader has --transport-factory option but does not use it (CASSANDRA-9675)
 * Allow JMX over SSL directly from nodetool (CASSANDRA-9090)
 * Update cqlsh for UDFs (CASSANDRA-7556)
 * Change Windows kernel default timer resolution (CASSANDRA-9634)
 * Deprected sstable2json and json2sstable (CASSANDRA-9618)
 * Allow native functions in user-defined aggregates (CASSANDRA-9542)
 * Don't repair system_distributed by default (CASSANDRA-9621)
 * Fix mixing min, max, and count aggregates for blob type (CASSANRA-9622)
 * Rename class for DATE type in Java driver (CASSANDRA-9563)
 * Duplicate compilation of UDFs on coordinator (CASSANDRA-9475)
 * Fix connection leak in CqlRecordWriter (CASSANDRA-9576)
 * Mlockall before opening system sstables & remove boot_without_jna option (CASSANDRA-9573)
 * Add functions to convert timeuuid to date or time, deprecate dateOf and unixTimestampOf (CASSANDRA-9229)
 * Make sure we cancel non-compacting sstables from LifecycleTransaction (CASSANDRA-9566)
 * Fix deprecated repair JMX API (CASSANDRA-9570)
 * Add logback metrics (CASSANDRA-9378)
 * Update and refactor ant test/test-compression to run the tests in parallel (CASSANDRA-9583)
 * Fix upgrading to new directory for secondary index (CASSANDRA-9687)
Merged from 2.1:
 * (cqlsh) Fix bad check for CQL compatibility when DESCRIBE'ing
   COMPACT STORAGE tables with no clustering columns
 * Eliminate strong self-reference chains in sstable ref tidiers (CASSANDRA-9656)
 * Ensure StreamSession uses canonical sstable reader instances (CASSANDRA-9700)
 * Ensure memtable book keeping is not corrupted in the event we shrink usage (CASSANDRA-9681)
 * Update internal python driver for cqlsh (CASSANDRA-9064)
 * Fix IndexOutOfBoundsException when inserting tuple with too many
   elements using the string literal notation (CASSANDRA-9559)
 * Enable describe on indices (CASSANDRA-7814)
 * Fix incorrect result for IN queries where column not found (CASSANDRA-9540)
 * ColumnFamilyStore.selectAndReference may block during compaction (CASSANDRA-9637)
 * Fix bug in cardinality check when compacting (CASSANDRA-9580)
 * Fix memory leak in Ref due to ConcurrentLinkedQueue.remove() behaviour (CASSANDRA-9549)
 * Make rebuild only run one at a time (CASSANDRA-9119)
Merged from 2.0:
 * Avoid NPE in AuthSuccess#decode (CASSANDRA-9727)
 * Add listen_address to system.local (CASSANDRA-9603)
 * Bug fixes to resultset metadata construction (CASSANDRA-9636)
 * Fix setting 'durable_writes' in ALTER KEYSPACE (CASSANDRA-9560)
 * Avoids ballot clash in Paxos (CASSANDRA-9649)
 * Improve trace messages for RR (CASSANDRA-9479)
 * Fix suboptimal secondary index selection when restricted
   clustering column is also indexed (CASSANDRA-9631)
 * (cqlsh) Add min_threshold to DTCS option autocomplete (CASSANDRA-9385)
 * Fix error message when attempting to create an index on a column
   in a COMPACT STORAGE table with clustering columns (CASSANDRA-9527)
 * 'WITH WITH' in alter keyspace statements causes NPE (CASSANDRA-9565)
 * Expose some internals of SelectStatement for inspection (CASSANDRA-9532)
 * ArrivalWindow should use primitives (CASSANDRA-9496)
 * Periodically submit background compaction tasks (CASSANDRA-9592)
 * Set HAS_MORE_PAGES flag to false when PagingState is null (CASSANDRA-9571)


2.2.0-rc1
 * Compressed commit log should measure compressed space used (CASSANDRA-9095)
 * Fix comparison bug in CassandraRoleManager#collectRoles (CASSANDRA-9551)
 * Add tinyint,smallint,time,date support for UDFs (CASSANDRA-9400)
 * Deprecates SSTableSimpleWriter and SSTableSimpleUnsortedWriter (CASSANDRA-9546)
 * Empty INITCOND treated as null in aggregate (CASSANDRA-9457)
 * Remove use of Cell in Thrift MapReduce classes (CASSANDRA-8609)
 * Integrate pre-release Java Driver 2.2-rc1, custom build (CASSANDRA-9493)
 * Clean up gossiper logic for old versions (CASSANDRA-9370)
 * Fix custom payload coding/decoding to match the spec (CASSANDRA-9515)
 * ant test-all results incomplete when parsed (CASSANDRA-9463)
 * Disallow frozen<> types in function arguments and return types for
   clarity (CASSANDRA-9411)
 * Static Analysis to warn on unsafe use of Autocloseable instances (CASSANDRA-9431)
 * Update commitlog archiving examples now that commitlog segments are
   not recycled (CASSANDRA-9350)
 * Extend Transactional API to sstable lifecycle management (CASSANDRA-8568)
 * (cqlsh) Add support for native protocol 4 (CASSANDRA-9399)
 * Ensure that UDF and UDAs are keyspace-isolated (CASSANDRA-9409)
 * Revert CASSANDRA-7807 (tracing completion client notifications) (CASSANDRA-9429)
 * Add ability to stop compaction by ID (CASSANDRA-7207)
 * Let CassandraVersion handle SNAPSHOT version (CASSANDRA-9438)
Merged from 2.1:
 * (cqlsh) Fix using COPY through SOURCE or -f (CASSANDRA-9083)
 * Fix occasional lack of `system` keyspace in schema tables (CASSANDRA-8487)
 * Use ProtocolError code instead of ServerError code for native protocol
   error responses to unsupported protocol versions (CASSANDRA-9451)
 * Default commitlog_sync_batch_window_in_ms changed to 2ms (CASSANDRA-9504)
 * Fix empty partition assertion in unsorted sstable writing tools (CASSANDRA-9071)
 * Ensure truncate without snapshot cannot produce corrupt responses (CASSANDRA-9388)
 * Consistent error message when a table mixes counter and non-counter
   columns (CASSANDRA-9492)
 * Avoid getting unreadable keys during anticompaction (CASSANDRA-9508)
 * (cqlsh) Better float precision by default (CASSANDRA-9224)
 * Improve estimated row count (CASSANDRA-9107)
 * Optimize range tombstone memory footprint (CASSANDRA-8603)
 * Use configured gcgs in anticompaction (CASSANDRA-9397)
Merged from 2.0:
 * Don't accumulate more range than necessary in RangeTombstone.Tracker (CASSANDRA-9486)
 * Add broadcast and rpc addresses to system.local (CASSANDRA-9436)
 * Always mark sstable suspect when corrupted (CASSANDRA-9478)
 * Add database users and permissions to CQL3 documentation (CASSANDRA-7558)
 * Allow JVM_OPTS to be passed to standalone tools (CASSANDRA-5969)
 * Fix bad condition in RangeTombstoneList (CASSANDRA-9485)
 * Fix potential StackOverflow when setting CrcCheckChance over JMX (CASSANDRA-9488)
 * Fix null static columns in pages after the first, paged reversed
   queries (CASSANDRA-8502)
 * Fix counting cache serialization in request metrics (CASSANDRA-9466)
 * Add option not to validate atoms during scrub (CASSANDRA-9406)


2.2.0-beta1
 * Introduce Transactional API for internal state changes (CASSANDRA-8984)
 * Add a flag in cassandra.yaml to enable UDFs (CASSANDRA-9404)
 * Better support of null for UDF (CASSANDRA-8374)
 * Use ecj instead of javassist for UDFs (CASSANDRA-8241)
 * faster async logback configuration for tests (CASSANDRA-9376)
 * Add `smallint` and `tinyint` data types (CASSANDRA-8951)
 * Avoid thrift schema creation when native driver is used in stress tool (CASSANDRA-9374)
 * Make Functions.declared thread-safe
 * Add client warnings to native protocol v4 (CASSANDRA-8930)
 * Allow roles cache to be invalidated (CASSANDRA-8967)
 * Upgrade Snappy (CASSANDRA-9063)
 * Don't start Thrift rpc by default (CASSANDRA-9319)
 * Only stream from unrepaired sstables with incremental repair (CASSANDRA-8267)
 * Aggregate UDFs allow SFUNC return type to differ from STYPE if FFUNC specified (CASSANDRA-9321)
 * Remove Thrift dependencies in bundled tools (CASSANDRA-8358)
 * Disable memory mapping of hsperfdata file for JVM statistics (CASSANDRA-9242)
 * Add pre-startup checks to detect potential incompatibilities (CASSANDRA-8049)
 * Distinguish between null and unset in protocol v4 (CASSANDRA-7304)
 * Add user/role permissions for user-defined functions (CASSANDRA-7557)
 * Allow cassandra config to be updated to restart daemon without unloading classes (CASSANDRA-9046)
 * Don't initialize compaction writer before checking if iter is empty (CASSANDRA-9117)
 * Don't execute any functions at prepare-time (CASSANDRA-9037)
 * Share file handles between all instances of a SegmentedFile (CASSANDRA-8893)
 * Make it possible to major compact LCS (CASSANDRA-7272)
 * Make FunctionExecutionException extend RequestExecutionException
   (CASSANDRA-9055)
 * Add support for SELECT JSON, INSERT JSON syntax and new toJson(), fromJson()
   functions (CASSANDRA-7970)
 * Optimise max purgeable timestamp calculation in compaction (CASSANDRA-8920)
 * Constrain internode message buffer sizes, and improve IO class hierarchy (CASSANDRA-8670)
 * New tool added to validate all sstables in a node (CASSANDRA-5791)
 * Push notification when tracing completes for an operation (CASSANDRA-7807)
 * Delay "node up" and "node added" notifications until native protocol server is started (CASSANDRA-8236)
 * Compressed Commit Log (CASSANDRA-6809)
 * Optimise IntervalTree (CASSANDRA-8988)
 * Add a key-value payload for third party usage (CASSANDRA-8553, 9212)
 * Bump metrics-reporter-config dependency for metrics 3.0 (CASSANDRA-8149)
 * Partition intra-cluster message streams by size, not type (CASSANDRA-8789)
 * Add WriteFailureException to native protocol, notify coordinator of
   write failures (CASSANDRA-8592)
 * Convert SequentialWriter to nio (CASSANDRA-8709)
 * Add role based access control (CASSANDRA-7653, 8650, 7216, 8760, 8849, 8761, 8850)
 * Record client ip address in tracing sessions (CASSANDRA-8162)
 * Indicate partition key columns in response metadata for prepared
   statements (CASSANDRA-7660)
 * Merge UUIDType and TimeUUIDType parse logic (CASSANDRA-8759)
 * Avoid memory allocation when searching index summary (CASSANDRA-8793)
 * Optimise (Time)?UUIDType Comparisons (CASSANDRA-8730)
 * Make CRC32Ex into a separate maven dependency (CASSANDRA-8836)
 * Use preloaded jemalloc w/ Unsafe (CASSANDRA-8714, 9197)
 * Avoid accessing partitioner through StorageProxy (CASSANDRA-8244, 8268)
 * Upgrade Metrics library and remove depricated metrics (CASSANDRA-5657)
 * Serializing Row cache alternative, fully off heap (CASSANDRA-7438)
 * Duplicate rows returned when in clause has repeated values (CASSANDRA-6706)
 * Make CassandraException unchecked, extend RuntimeException (CASSANDRA-8560)
 * Support direct buffer decompression for reads (CASSANDRA-8464)
 * DirectByteBuffer compatible LZ4 methods (CASSANDRA-7039)
 * Group sstables for anticompaction correctly (CASSANDRA-8578)
 * Add ReadFailureException to native protocol, respond
   immediately when replicas encounter errors while handling
   a read request (CASSANDRA-7886)
 * Switch CommitLogSegment from RandomAccessFile to nio (CASSANDRA-8308)
 * Allow mixing token and partition key restrictions (CASSANDRA-7016)
 * Support index key/value entries on map collections (CASSANDRA-8473)
 * Modernize schema tables (CASSANDRA-8261)
 * Support for user-defined aggregation functions (CASSANDRA-8053)
 * Fix NPE in SelectStatement with empty IN values (CASSANDRA-8419)
 * Refactor SelectStatement, return IN results in natural order instead
   of IN value list order and ignore duplicate values in partition key IN restrictions (CASSANDRA-7981)
 * Support UDTs, tuples, and collections in user-defined
   functions (CASSANDRA-7563)
 * Fix aggregate fn results on empty selection, result column name,
   and cqlsh parsing (CASSANDRA-8229)
 * Mark sstables as repaired after full repair (CASSANDRA-7586)
 * Extend Descriptor to include a format value and refactor reader/writer
   APIs (CASSANDRA-7443)
 * Integrate JMH for microbenchmarks (CASSANDRA-8151)
 * Keep sstable levels when bootstrapping (CASSANDRA-7460)
 * Add Sigar library and perform basic OS settings check on startup (CASSANDRA-7838)
 * Support for aggregation functions (CASSANDRA-4914)
 * Remove cassandra-cli (CASSANDRA-7920)
 * Accept dollar quoted strings in CQL (CASSANDRA-7769)
 * Make assassinate a first class command (CASSANDRA-7935)
 * Support IN clause on any partition key column (CASSANDRA-7855)
 * Support IN clause on any clustering column (CASSANDRA-4762)
 * Improve compaction logging (CASSANDRA-7818)
 * Remove YamlFileNetworkTopologySnitch (CASSANDRA-7917)
 * Do anticompaction in groups (CASSANDRA-6851)
 * Support user-defined functions (CASSANDRA-7395, 7526, 7562, 7740, 7781, 7929,
   7924, 7812, 8063, 7813, 7708)
 * Permit configurable timestamps with cassandra-stress (CASSANDRA-7416)
 * Move sstable RandomAccessReader to nio2, which allows using the
   FILE_SHARE_DELETE flag on Windows (CASSANDRA-4050)
 * Remove CQL2 (CASSANDRA-5918)
 * Optimize fetching multiple cells by name (CASSANDRA-6933)
 * Allow compilation in java 8 (CASSANDRA-7028)
 * Make incremental repair default (CASSANDRA-7250)
 * Enable code coverage thru JaCoCo (CASSANDRA-7226)
 * Switch external naming of 'column families' to 'tables' (CASSANDRA-4369)
 * Shorten SSTable path (CASSANDRA-6962)
 * Use unsafe mutations for most unit tests (CASSANDRA-6969)
 * Fix race condition during calculation of pending ranges (CASSANDRA-7390)
 * Fail on very large batch sizes (CASSANDRA-8011)
 * Improve concurrency of repair (CASSANDRA-6455, 8208, 9145)
 * Select optimal CRC32 implementation at runtime (CASSANDRA-8614)
 * Evaluate MurmurHash of Token once per query (CASSANDRA-7096)
 * Generalize progress reporting (CASSANDRA-8901)
 * Resumable bootstrap streaming (CASSANDRA-8838, CASSANDRA-8942)
 * Allow scrub for secondary index (CASSANDRA-5174)
 * Save repair data to system table (CASSANDRA-5839)
 * fix nodetool names that reference column families (CASSANDRA-8872)
 Merged from 2.1:
 * Warn on misuse of unlogged batches (CASSANDRA-9282)
 * Failure detector detects and ignores local pauses (CASSANDRA-9183)
 * Add utility class to support for rate limiting a given log statement (CASSANDRA-9029)
 * Add missing consistency levels to cassandra-stess (CASSANDRA-9361)
 * Fix commitlog getCompletedTasks to not increment (CASSANDRA-9339)
 * Fix for harmless exceptions logged as ERROR (CASSANDRA-8564)
 * Delete processed sstables in sstablesplit/sstableupgrade (CASSANDRA-8606)
 * Improve sstable exclusion from partition tombstones (CASSANDRA-9298)
 * Validate the indexed column rather than the cell's contents for 2i (CASSANDRA-9057)
 * Add support for top-k custom 2i queries (CASSANDRA-8717)
 * Fix error when dropping table during compaction (CASSANDRA-9251)
 * cassandra-stress supports validation operations over user profiles (CASSANDRA-8773)
 * Add support for rate limiting log messages (CASSANDRA-9029)
 * Log the partition key with tombstone warnings (CASSANDRA-8561)
 * Reduce runWithCompactionsDisabled poll interval to 1ms (CASSANDRA-9271)
 * Fix PITR commitlog replay (CASSANDRA-9195)
 * GCInspector logs very different times (CASSANDRA-9124)
 * Fix deleting from an empty list (CASSANDRA-9198)
 * Update tuple and collection types that use a user-defined type when that UDT
   is modified (CASSANDRA-9148, CASSANDRA-9192)
 * Use higher timeout for prepair and snapshot in repair (CASSANDRA-9261)
 * Fix anticompaction blocking ANTI_ENTROPY stage (CASSANDRA-9151)
 * Repair waits for anticompaction to finish (CASSANDRA-9097)
 * Fix streaming not holding ref when stream error (CASSANDRA-9295)
 * Fix canonical view returning early opened SSTables (CASSANDRA-9396)
Merged from 2.0:
 * (cqlsh) Add LOGIN command to switch users (CASSANDRA-7212)
 * Clone SliceQueryFilter in AbstractReadCommand implementations (CASSANDRA-8940)
 * Push correct protocol notification for DROP INDEX (CASSANDRA-9310)
 * token-generator - generated tokens too long (CASSANDRA-9300)
 * Fix counting of tombstones for TombstoneOverwhelmingException (CASSANDRA-9299)
 * Fix ReconnectableSnitch reconnecting to peers during upgrade (CASSANDRA-6702)
 * Include keyspace and table name in error log for collections over the size
   limit (CASSANDRA-9286)
 * Avoid potential overlap in LCS with single-partition sstables (CASSANDRA-9322)
 * Log warning message when a table is queried before the schema has fully
   propagated (CASSANDRA-9136)
 * Overload SecondaryIndex#indexes to accept the column definition (CASSANDRA-9314)
 * (cqlsh) Add SERIAL and LOCAL_SERIAL consistency levels (CASSANDRA-8051)
 * Fix index selection during rebuild with certain table layouts (CASSANDRA-9281)
 * Fix partition-level-delete-only workload accounting (CASSANDRA-9194)
 * Allow scrub to handle corrupted compressed chunks (CASSANDRA-9140)
 * Fix assertion error when resetlocalschema is run during repair (CASSANDRA-9249)
 * Disable single sstable tombstone compactions for DTCS by default (CASSANDRA-9234)
 * IncomingTcpConnection thread is not named (CASSANDRA-9262)
 * Close incoming connections when MessagingService is stopped (CASSANDRA-9238)
 * Fix streaming hang when retrying (CASSANDRA-9132)


2.1.5
 * Re-add deprecated cold_reads_to_omit param for backwards compat (CASSANDRA-9203)
 * Make anticompaction visible in compactionstats (CASSANDRA-9098)
 * Improve nodetool getendpoints documentation about the partition
   key parameter (CASSANDRA-6458)
 * Don't check other keyspaces for schema changes when an user-defined
   type is altered (CASSANDRA-9187)
 * Add generate-idea-files target to build.xml (CASSANDRA-9123)
 * Allow takeColumnFamilySnapshot to take a list of tables (CASSANDRA-8348)
 * Limit major sstable operations to their canonical representation (CASSANDRA-8669)
 * cqlsh: Add tests for INSERT and UPDATE tab completion (CASSANDRA-9125)
 * cqlsh: quote column names when needed in COPY FROM inserts (CASSANDRA-9080)
 * Do not load read meter for offline operations (CASSANDRA-9082)
 * cqlsh: Make CompositeType data readable (CASSANDRA-8919)
 * cqlsh: Fix display of triggers (CASSANDRA-9081)
 * Fix NullPointerException when deleting or setting an element by index on
   a null list collection (CASSANDRA-9077)
 * Buffer bloom filter serialization (CASSANDRA-9066)
 * Fix anti-compaction target bloom filter size (CASSANDRA-9060)
 * Make FROZEN and TUPLE unreserved keywords in CQL (CASSANDRA-9047)
 * Prevent AssertionError from SizeEstimatesRecorder (CASSANDRA-9034)
 * Avoid overwriting index summaries for sstables with an older format that
   does not support downsampling; rebuild summaries on startup when this
   is detected (CASSANDRA-8993)
 * Fix potential data loss in CompressedSequentialWriter (CASSANDRA-8949)
 * Make PasswordAuthenticator number of hashing rounds configurable (CASSANDRA-8085)
 * Fix AssertionError when binding nested collections in DELETE (CASSANDRA-8900)
 * Check for overlap with non-early sstables in LCS (CASSANDRA-8739)
 * Only calculate max purgable timestamp if we have to (CASSANDRA-8914)
 * (cqlsh) Greatly improve performance of COPY FROM (CASSANDRA-8225)
 * IndexSummary effectiveIndexInterval is now a guideline, not a rule (CASSANDRA-8993)
 * Use correct bounds for page cache eviction of compressed files (CASSANDRA-8746)
 * SSTableScanner enforces its bounds (CASSANDRA-8946)
 * Cleanup cell equality (CASSANDRA-8947)
 * Introduce intra-cluster message coalescing (CASSANDRA-8692)
 * DatabaseDescriptor throws NPE when rpc_interface is used (CASSANDRA-8839)
 * Don't check if an sstable is live for offline compactions (CASSANDRA-8841)
 * Don't set clientMode in SSTableLoader (CASSANDRA-8238)
 * Fix SSTableRewriter with disabled early open (CASSANDRA-8535)
 * Fix cassandra-stress so it respects the CL passed in user mode (CASSANDRA-8948)
 * Fix rare NPE in ColumnDefinition#hasIndexOption() (CASSANDRA-8786)
 * cassandra-stress reports per-operation statistics, plus misc (CASSANDRA-8769)
 * Add SimpleDate (cql date) and Time (cql time) types (CASSANDRA-7523)
 * Use long for key count in cfstats (CASSANDRA-8913)
 * Make SSTableRewriter.abort() more robust to failure (CASSANDRA-8832)
 * Remove cold_reads_to_omit from STCS (CASSANDRA-8860)
 * Make EstimatedHistogram#percentile() use ceil instead of floor (CASSANDRA-8883)
 * Fix top partitions reporting wrong cardinality (CASSANDRA-8834)
 * Fix rare NPE in KeyCacheSerializer (CASSANDRA-8067)
 * Pick sstables for validation as late as possible inc repairs (CASSANDRA-8366)
 * Fix commitlog getPendingTasks to not increment (CASSANDRA-8862)
 * Fix parallelism adjustment in range and secondary index queries
   when the first fetch does not satisfy the limit (CASSANDRA-8856)
 * Check if the filtered sstables is non-empty in STCS (CASSANDRA-8843)
 * Upgrade java-driver used for cassandra-stress (CASSANDRA-8842)
 * Fix CommitLog.forceRecycleAllSegments() memory access error (CASSANDRA-8812)
 * Improve assertions in Memory (CASSANDRA-8792)
 * Fix SSTableRewriter cleanup (CASSANDRA-8802)
 * Introduce SafeMemory for CompressionMetadata.Writer (CASSANDRA-8758)
 * 'nodetool info' prints exception against older node (CASSANDRA-8796)
 * Ensure SSTableReader.last corresponds exactly with the file end (CASSANDRA-8750)
 * Make SSTableWriter.openEarly more robust and obvious (CASSANDRA-8747)
 * Enforce SSTableReader.first/last (CASSANDRA-8744)
 * Cleanup SegmentedFile API (CASSANDRA-8749)
 * Avoid overlap with early compaction replacement (CASSANDRA-8683)
 * Safer Resource Management++ (CASSANDRA-8707)
 * Write partition size estimates into a system table (CASSANDRA-7688)
 * cqlsh: Fix keys() and full() collection indexes in DESCRIBE output
   (CASSANDRA-8154)
 * Show progress of streaming in nodetool netstats (CASSANDRA-8886)
 * IndexSummaryBuilder utilises offheap memory, and shares data between
   each IndexSummary opened from it (CASSANDRA-8757)
 * markCompacting only succeeds if the exact SSTableReader instances being
   marked are in the live set (CASSANDRA-8689)
 * cassandra-stress support for varint (CASSANDRA-8882)
 * Fix Adler32 digest for compressed sstables (CASSANDRA-8778)
 * Add nodetool statushandoff/statusbackup (CASSANDRA-8912)
 * Use stdout for progress and stats in sstableloader (CASSANDRA-8982)
 * Correctly identify 2i datadir from older versions (CASSANDRA-9116)
Merged from 2.0:
 * Ignore gossip SYNs after shutdown (CASSANDRA-9238)
 * Avoid overflow when calculating max sstable size in LCS (CASSANDRA-9235)
 * Make sstable blacklisting work with compression (CASSANDRA-9138)
 * Do not attempt to rebuild indexes if no index accepts any column (CASSANDRA-9196)
 * Don't initiate snitch reconnection for dead states (CASSANDRA-7292)
 * Fix ArrayIndexOutOfBoundsException in CQLSSTableWriter (CASSANDRA-8978)
 * Add shutdown gossip state to prevent timeouts during rolling restarts (CASSANDRA-8336)
 * Fix running with java.net.preferIPv6Addresses=true (CASSANDRA-9137)
 * Fix failed bootstrap/replace attempts being persisted in system.peers (CASSANDRA-9180)
 * Flush system.IndexInfo after marking index built (CASSANDRA-9128)
 * Fix updates to min/max_compaction_threshold through cassandra-cli
   (CASSANDRA-8102)
 * Don't include tmp files when doing offline relevel (CASSANDRA-9088)
 * Use the proper CAS WriteType when finishing a previous round during Paxos
   preparation (CASSANDRA-8672)
 * Avoid race in cancelling compactions (CASSANDRA-9070)
 * More aggressive check for expired sstables in DTCS (CASSANDRA-8359)
 * Fix ignored index_interval change in ALTER TABLE statements (CASSANDRA-7976)
 * Do more aggressive compaction in old time windows in DTCS (CASSANDRA-8360)
 * java.lang.AssertionError when reading saved cache (CASSANDRA-8740)
 * "disk full" when running cleanup (CASSANDRA-9036)
 * Lower logging level from ERROR to DEBUG when a scheduled schema pull
   cannot be completed due to a node being down (CASSANDRA-9032)
 * Fix MOVED_NODE client event (CASSANDRA-8516)
 * Allow overriding MAX_OUTSTANDING_REPLAY_COUNT (CASSANDRA-7533)
 * Fix malformed JMX ObjectName containing IPv6 addresses (CASSANDRA-9027)
 * (cqlsh) Allow increasing CSV field size limit through
   cqlshrc config option (CASSANDRA-8934)
 * Stop logging range tombstones when exceeding the threshold
   (CASSANDRA-8559)
 * Fix NullPointerException when nodetool getendpoints is run
   against invalid keyspaces or tables (CASSANDRA-8950)
 * Allow specifying the tmp dir (CASSANDRA-7712)
 * Improve compaction estimated tasks estimation (CASSANDRA-8904)
 * Fix duplicate up/down messages sent to native clients (CASSANDRA-7816)
 * Expose commit log archive status via JMX (CASSANDRA-8734)
 * Provide better exceptions for invalid replication strategy parameters
   (CASSANDRA-8909)
 * Fix regression in mixed single and multi-column relation support for
   SELECT statements (CASSANDRA-8613)
 * Add ability to limit number of native connections (CASSANDRA-8086)
 * Fix CQLSSTableWriter throwing exception and spawning threads
   (CASSANDRA-8808)
 * Fix MT mismatch between empty and GC-able data (CASSANDRA-8979)
 * Fix incorrect validation when snapshotting single table (CASSANDRA-8056)
 * Add offline tool to relevel sstables (CASSANDRA-8301)
 * Preserve stream ID for more protocol errors (CASSANDRA-8848)
 * Fix combining token() function with multi-column relations on
   clustering columns (CASSANDRA-8797)
 * Make CFS.markReferenced() resistant to bad refcounting (CASSANDRA-8829)
 * Fix StreamTransferTask abort/complete bad refcounting (CASSANDRA-8815)
 * Fix AssertionError when querying a DESC clustering ordered
   table with ASC ordering and paging (CASSANDRA-8767)
 * AssertionError: "Memory was freed" when running cleanup (CASSANDRA-8716)
 * Make it possible to set max_sstable_age to fractional days (CASSANDRA-8406)
 * Fix some multi-column relations with indexes on some clustering
   columns (CASSANDRA-8275)
 * Fix memory leak in SSTableSimple*Writer and SSTableReader.validate()
   (CASSANDRA-8748)
 * Throw OOM if allocating memory fails to return a valid pointer (CASSANDRA-8726)
 * Fix SSTableSimpleUnsortedWriter ConcurrentModificationException (CASSANDRA-8619)
 * 'nodetool info' prints exception against older node (CASSANDRA-8796)
 * Ensure SSTableSimpleUnsortedWriter.close() terminates if
   disk writer has crashed (CASSANDRA-8807)


2.1.4
 * Bind JMX to localhost unless explicitly configured otherwise (CASSANDRA-9085)


2.1.3
 * Fix HSHA/offheap_objects corruption (CASSANDRA-8719)
 * Upgrade libthrift to 0.9.2 (CASSANDRA-8685)
 * Don't use the shared ref in sstableloader (CASSANDRA-8704)
 * Purge internal prepared statements if related tables or
   keyspaces are dropped (CASSANDRA-8693)
 * (cqlsh) Handle unicode BOM at start of files (CASSANDRA-8638)
 * Stop compactions before exiting offline tools (CASSANDRA-8623)
 * Update tools/stress/README.txt to match current behaviour (CASSANDRA-7933)
 * Fix schema from Thrift conversion with empty metadata (CASSANDRA-8695)
 * Safer Resource Management (CASSANDRA-7705)
 * Make sure we compact highly overlapping cold sstables with
   STCS (CASSANDRA-8635)
 * rpc_interface and listen_interface generate NPE on startup when specified
   interface doesn't exist (CASSANDRA-8677)
 * Fix ArrayIndexOutOfBoundsException in nodetool cfhistograms (CASSANDRA-8514)
 * Switch from yammer metrics for nodetool cf/proxy histograms (CASSANDRA-8662)
 * Make sure we don't add tmplink files to the compaction
   strategy (CASSANDRA-8580)
 * (cqlsh) Handle maps with blob keys (CASSANDRA-8372)
 * (cqlsh) Handle DynamicCompositeType schemas correctly (CASSANDRA-8563)
 * Duplicate rows returned when in clause has repeated values (CASSANDRA-6706)
 * Add tooling to detect hot partitions (CASSANDRA-7974)
 * Fix cassandra-stress user-mode truncation of partition generation (CASSANDRA-8608)
 * Only stream from unrepaired sstables during inc repair (CASSANDRA-8267)
 * Don't allow starting multiple inc repairs on the same sstables (CASSANDRA-8316)
 * Invalidate prepared BATCH statements when related tables
   or keyspaces are dropped (CASSANDRA-8652)
 * Fix missing results in secondary index queries on collections
   with ALLOW FILTERING (CASSANDRA-8421)
 * Expose EstimatedHistogram metrics for range slices (CASSANDRA-8627)
 * (cqlsh) Escape clqshrc passwords properly (CASSANDRA-8618)
 * Fix NPE when passing wrong argument in ALTER TABLE statement (CASSANDRA-8355)
 * Pig: Refactor and deprecate CqlStorage (CASSANDRA-8599)
 * Don't reuse the same cleanup strategy for all sstables (CASSANDRA-8537)
 * Fix case-sensitivity of index name on CREATE and DROP INDEX
   statements (CASSANDRA-8365)
 * Better detection/logging for corruption in compressed sstables (CASSANDRA-8192)
 * Use the correct repairedAt value when closing writer (CASSANDRA-8570)
 * (cqlsh) Handle a schema mismatch being detected on startup (CASSANDRA-8512)
 * Properly calculate expected write size during compaction (CASSANDRA-8532)
 * Invalidate affected prepared statements when a table's columns
   are altered (CASSANDRA-7910)
 * Stress - user defined writes should populate sequentally (CASSANDRA-8524)
 * Fix regression in SSTableRewriter causing some rows to become unreadable
   during compaction (CASSANDRA-8429)
 * Run major compactions for repaired/unrepaired in parallel (CASSANDRA-8510)
 * (cqlsh) Fix compression options in DESCRIBE TABLE output when compression
   is disabled (CASSANDRA-8288)
 * (cqlsh) Fix DESCRIBE output after keyspaces are altered (CASSANDRA-7623)
 * Make sure we set lastCompactedKey correctly (CASSANDRA-8463)
 * (cqlsh) Fix output of CONSISTENCY command (CASSANDRA-8507)
 * (cqlsh) Fixed the handling of LIST statements (CASSANDRA-8370)
 * Make sstablescrub check leveled manifest again (CASSANDRA-8432)
 * Check first/last keys in sstable when giving out positions (CASSANDRA-8458)
 * Disable mmap on Windows (CASSANDRA-6993)
 * Add missing ConsistencyLevels to cassandra-stress (CASSANDRA-8253)
 * Add auth support to cassandra-stress (CASSANDRA-7985)
 * Fix ArrayIndexOutOfBoundsException when generating error message
   for some CQL syntax errors (CASSANDRA-8455)
 * Scale memtable slab allocation logarithmically (CASSANDRA-7882)
 * cassandra-stress simultaneous inserts over same seed (CASSANDRA-7964)
 * Reduce cassandra-stress sampling memory requirements (CASSANDRA-7926)
 * Ensure memtable flush cannot expire commit log entries from its future (CASSANDRA-8383)
 * Make read "defrag" async to reclaim memtables (CASSANDRA-8459)
 * Remove tmplink files for offline compactions (CASSANDRA-8321)
 * Reduce maxHintsInProgress (CASSANDRA-8415)
 * BTree updates may call provided update function twice (CASSANDRA-8018)
 * Release sstable references after anticompaction (CASSANDRA-8386)
 * Handle abort() in SSTableRewriter properly (CASSANDRA-8320)
 * Centralize shared executors (CASSANDRA-8055)
 * Fix filtering for CONTAINS (KEY) relations on frozen collection
   clustering columns when the query is restricted to a single
   partition (CASSANDRA-8203)
 * Do more aggressive entire-sstable TTL expiry checks (CASSANDRA-8243)
 * Add more log info if readMeter is null (CASSANDRA-8238)
 * add check of the system wall clock time at startup (CASSANDRA-8305)
 * Support for frozen collections (CASSANDRA-7859)
 * Fix overflow on histogram computation (CASSANDRA-8028)
 * Have paxos reuse the timestamp generation of normal queries (CASSANDRA-7801)
 * Fix incremental repair not remove parent session on remote (CASSANDRA-8291)
 * Improve JBOD disk utilization (CASSANDRA-7386)
 * Log failed host when preparing incremental repair (CASSANDRA-8228)
 * Force config client mode in CQLSSTableWriter (CASSANDRA-8281)
 * Fix sstableupgrade throws exception (CASSANDRA-8688)
 * Fix hang when repairing empty keyspace (CASSANDRA-8694)
Merged from 2.0:
 * Fix IllegalArgumentException in dynamic snitch (CASSANDRA-8448)
 * Add support for UPDATE ... IF EXISTS (CASSANDRA-8610)
 * Fix reversal of list prepends (CASSANDRA-8733)
 * Prevent non-zero default_time_to_live on tables with counters
   (CASSANDRA-8678)
 * Fix SSTableSimpleUnsortedWriter ConcurrentModificationException
   (CASSANDRA-8619)
 * Round up time deltas lower than 1ms in BulkLoader (CASSANDRA-8645)
 * Add batch remove iterator to ABSC (CASSANDRA-8414, 8666)
 * Round up time deltas lower than 1ms in BulkLoader (CASSANDRA-8645)
 * Fix isClientMode check in Keyspace (CASSANDRA-8687)
 * Use more efficient slice size for querying internal secondary
   index tables (CASSANDRA-8550)
 * Fix potentially returning deleted rows with range tombstone (CASSANDRA-8558)
 * Check for available disk space before starting a compaction (CASSANDRA-8562)
 * Fix DISTINCT queries with LIMITs or paging when some partitions
   contain only tombstones (CASSANDRA-8490)
 * Introduce background cache refreshing to permissions cache
   (CASSANDRA-8194)
 * Fix race condition in StreamTransferTask that could lead to
   infinite loops and premature sstable deletion (CASSANDRA-7704)
 * Add an extra version check to MigrationTask (CASSANDRA-8462)
 * Ensure SSTableWriter cleans up properly after failure (CASSANDRA-8499)
 * Increase bf true positive count on key cache hit (CASSANDRA-8525)
 * Move MeteredFlusher to its own thread (CASSANDRA-8485)
 * Fix non-distinct results in DISTNCT queries on static columns when
   paging is enabled (CASSANDRA-8087)
 * Move all hints related tasks to hints internal executor (CASSANDRA-8285)
 * Fix paging for multi-partition IN queries (CASSANDRA-8408)
 * Fix MOVED_NODE topology event never being emitted when a node
   moves its token (CASSANDRA-8373)
 * Fix validation of indexes in COMPACT tables (CASSANDRA-8156)
 * Avoid StackOverflowError when a large list of IN values
   is used for a clustering column (CASSANDRA-8410)
 * Fix NPE when writetime() or ttl() calls are wrapped by
   another function call (CASSANDRA-8451)
 * Fix NPE after dropping a keyspace (CASSANDRA-8332)
 * Fix error message on read repair timeouts (CASSANDRA-7947)
 * Default DTCS base_time_seconds changed to 60 (CASSANDRA-8417)
 * Refuse Paxos operation with more than one pending endpoint (CASSANDRA-8346, 8640)
 * Throw correct exception when trying to bind a keyspace or table
   name (CASSANDRA-6952)
 * Make HHOM.compact synchronized (CASSANDRA-8416)
 * cancel latency-sampling task when CF is dropped (CASSANDRA-8401)
 * don't block SocketThread for MessagingService (CASSANDRA-8188)
 * Increase quarantine delay on replacement (CASSANDRA-8260)
 * Expose off-heap memory usage stats (CASSANDRA-7897)
 * Ignore Paxos commits for truncated tables (CASSANDRA-7538)
 * Validate size of indexed column values (CASSANDRA-8280)
 * Make LCS split compaction results over all data directories (CASSANDRA-8329)
 * Fix some failing queries that use multi-column relations
   on COMPACT STORAGE tables (CASSANDRA-8264)
 * Fix InvalidRequestException with ORDER BY (CASSANDRA-8286)
 * Disable SSLv3 for POODLE (CASSANDRA-8265)
 * Fix millisecond timestamps in Tracing (CASSANDRA-8297)
 * Include keyspace name in error message when there are insufficient
   live nodes to stream from (CASSANDRA-8221)
 * Avoid overlap in L1 when L0 contains many nonoverlapping
   sstables (CASSANDRA-8211)
 * Improve PropertyFileSnitch logging (CASSANDRA-8183)
 * Add DC-aware sequential repair (CASSANDRA-8193)
 * Use live sstables in snapshot repair if possible (CASSANDRA-8312)
 * Fix hints serialized size calculation (CASSANDRA-8587)


2.1.2
 * (cqlsh) parse_for_table_meta errors out on queries with undefined
   grammars (CASSANDRA-8262)
 * (cqlsh) Fix SELECT ... TOKEN() function broken in C* 2.1.1 (CASSANDRA-8258)
 * Fix Cassandra crash when running on JDK8 update 40 (CASSANDRA-8209)
 * Optimize partitioner tokens (CASSANDRA-8230)
 * Improve compaction of repaired/unrepaired sstables (CASSANDRA-8004)
 * Make cache serializers pluggable (CASSANDRA-8096)
 * Fix issues with CONTAINS (KEY) queries on secondary indexes
   (CASSANDRA-8147)
 * Fix read-rate tracking of sstables for some queries (CASSANDRA-8239)
 * Fix default timestamp in QueryOptions (CASSANDRA-8246)
 * Set socket timeout when reading remote version (CASSANDRA-8188)
 * Refactor how we track live size (CASSANDRA-7852)
 * Make sure unfinished compaction files are removed (CASSANDRA-8124)
 * Fix shutdown when run as Windows service (CASSANDRA-8136)
 * Fix DESCRIBE TABLE with custom indexes (CASSANDRA-8031)
 * Fix race in RecoveryManagerTest (CASSANDRA-8176)
 * Avoid IllegalArgumentException while sorting sstables in
   IndexSummaryManager (CASSANDRA-8182)
 * Shutdown JVM on file descriptor exhaustion (CASSANDRA-7579)
 * Add 'die' policy for commit log and disk failure (CASSANDRA-7927)
 * Fix installing as service on Windows (CASSANDRA-8115)
 * Fix CREATE TABLE for CQL2 (CASSANDRA-8144)
 * Avoid boxing in ColumnStats min/max trackers (CASSANDRA-8109)
Merged from 2.0:
 * Correctly handle non-text column names in cql3 (CASSANDRA-8178)
 * Fix deletion for indexes on primary key columns (CASSANDRA-8206)
 * Add 'nodetool statusgossip' (CASSANDRA-8125)
 * Improve client notification that nodes are ready for requests (CASSANDRA-7510)
 * Handle negative timestamp in writetime method (CASSANDRA-8139)
 * Pig: Remove errant LIMIT clause in CqlNativeStorage (CASSANDRA-8166)
 * Throw ConfigurationException when hsha is used with the default
   rpc_max_threads setting of 'unlimited' (CASSANDRA-8116)
 * Allow concurrent writing of the same table in the same JVM using
   CQLSSTableWriter (CASSANDRA-7463)
 * Fix totalDiskSpaceUsed calculation (CASSANDRA-8205)


2.1.1
 * Fix spin loop in AtomicSortedColumns (CASSANDRA-7546)
 * Dont notify when replacing tmplink files (CASSANDRA-8157)
 * Fix validation with multiple CONTAINS clause (CASSANDRA-8131)
 * Fix validation of collections in TriggerExecutor (CASSANDRA-8146)
 * Fix IllegalArgumentException when a list of IN values containing tuples
   is passed as a single arg to a prepared statement with the v1 or v2
   protocol (CASSANDRA-8062)
 * Fix ClassCastException in DISTINCT query on static columns with
   query paging (CASSANDRA-8108)
 * Fix NPE on null nested UDT inside a set (CASSANDRA-8105)
 * Fix exception when querying secondary index on set items or map keys
   when some clustering columns are specified (CASSANDRA-8073)
 * Send proper error response when there is an error during native
   protocol message decode (CASSANDRA-8118)
 * Gossip should ignore generation numbers too far in the future (CASSANDRA-8113)
 * Fix NPE when creating a table with frozen sets, lists (CASSANDRA-8104)
 * Fix high memory use due to tracking reads on incrementally opened sstable
   readers (CASSANDRA-8066)
 * Fix EXECUTE request with skipMetadata=false returning no metadata
   (CASSANDRA-8054)
 * Allow concurrent use of CQLBulkOutputFormat (CASSANDRA-7776)
 * Shutdown JVM on OOM (CASSANDRA-7507)
 * Upgrade netty version and enable epoll event loop (CASSANDRA-7761)
 * Don't duplicate sstables smaller than split size when using
   the sstablesplitter tool (CASSANDRA-7616)
 * Avoid re-parsing already prepared statements (CASSANDRA-7923)
 * Fix some Thrift slice deletions and updates of COMPACT STORAGE
   tables with some clustering columns omitted (CASSANDRA-7990)
 * Fix filtering for CONTAINS on sets (CASSANDRA-8033)
 * Properly track added size (CASSANDRA-7239)
 * Allow compilation in java 8 (CASSANDRA-7208)
 * Fix Assertion error on RangeTombstoneList diff (CASSANDRA-8013)
 * Release references to overlapping sstables during compaction (CASSANDRA-7819)
 * Send notification when opening compaction results early (CASSANDRA-8034)
 * Make native server start block until properly bound (CASSANDRA-7885)
 * (cqlsh) Fix IPv6 support (CASSANDRA-7988)
 * Ignore fat clients when checking for endpoint collision (CASSANDRA-7939)
 * Make sstablerepairedset take a list of files (CASSANDRA-7995)
 * (cqlsh) Tab completeion for indexes on map keys (CASSANDRA-7972)
 * (cqlsh) Fix UDT field selection in select clause (CASSANDRA-7891)
 * Fix resource leak in event of corrupt sstable
 * (cqlsh) Add command line option for cqlshrc file path (CASSANDRA-7131)
 * Provide visibility into prepared statements churn (CASSANDRA-7921, CASSANDRA-7930)
 * Invalidate prepared statements when their keyspace or table is
   dropped (CASSANDRA-7566)
 * cassandra-stress: fix support for NetworkTopologyStrategy (CASSANDRA-7945)
 * Fix saving caches when a table is dropped (CASSANDRA-7784)
 * Add better error checking of new stress profile (CASSANDRA-7716)
 * Use ThreadLocalRandom and remove FBUtilities.threadLocalRandom (CASSANDRA-7934)
 * Prevent operator mistakes due to simultaneous bootstrap (CASSANDRA-7069)
 * cassandra-stress supports whitelist mode for node config (CASSANDRA-7658)
 * GCInspector more closely tracks GC; cassandra-stress and nodetool report it (CASSANDRA-7916)
 * nodetool won't output bogus ownership info without a keyspace (CASSANDRA-7173)
 * Add human readable option to nodetool commands (CASSANDRA-5433)
 * Don't try to set repairedAt on old sstables (CASSANDRA-7913)
 * Add metrics for tracking PreparedStatement use (CASSANDRA-7719)
 * (cqlsh) tab-completion for triggers (CASSANDRA-7824)
 * (cqlsh) Support for query paging (CASSANDRA-7514)
 * (cqlsh) Show progress of COPY operations (CASSANDRA-7789)
 * Add syntax to remove multiple elements from a map (CASSANDRA-6599)
 * Support non-equals conditions in lightweight transactions (CASSANDRA-6839)
 * Add IF [NOT] EXISTS to create/drop triggers (CASSANDRA-7606)
 * (cqlsh) Display the current logged-in user (CASSANDRA-7785)
 * (cqlsh) Don't ignore CTRL-C during COPY FROM execution (CASSANDRA-7815)
 * (cqlsh) Order UDTs according to cross-type dependencies in DESCRIBE
   output (CASSANDRA-7659)
 * (cqlsh) Fix handling of CAS statement results (CASSANDRA-7671)
 * (cqlsh) COPY TO/FROM improvements (CASSANDRA-7405)
 * Support list index operations with conditions (CASSANDRA-7499)
 * Add max live/tombstoned cells to nodetool cfstats output (CASSANDRA-7731)
 * Validate IPv6 wildcard addresses properly (CASSANDRA-7680)
 * (cqlsh) Error when tracing query (CASSANDRA-7613)
 * Avoid IOOBE when building SyntaxError message snippet (CASSANDRA-7569)
 * SSTableExport uses correct validator to create string representation of partition
   keys (CASSANDRA-7498)
 * Avoid NPEs when receiving type changes for an unknown keyspace (CASSANDRA-7689)
 * Add support for custom 2i validation (CASSANDRA-7575)
 * Pig support for hadoop CqlInputFormat (CASSANDRA-6454)
 * Add duration mode to cassandra-stress (CASSANDRA-7468)
 * Add listen_interface and rpc_interface options (CASSANDRA-7417)
 * Improve schema merge performance (CASSANDRA-7444)
 * Adjust MT depth based on # of partition validating (CASSANDRA-5263)
 * Optimise NativeCell comparisons (CASSANDRA-6755)
 * Configurable client timeout for cqlsh (CASSANDRA-7516)
 * Include snippet of CQL query near syntax error in messages (CASSANDRA-7111)
 * Make repair -pr work with -local (CASSANDRA-7450)
 * Fix error in sstableloader with -cph > 1 (CASSANDRA-8007)
 * Fix snapshot repair error on indexed tables (CASSANDRA-8020)
 * Do not exit nodetool repair when receiving JMX NOTIF_LOST (CASSANDRA-7909)
 * Stream to private IP when available (CASSANDRA-8084)
Merged from 2.0:
 * Reject conditions on DELETE unless full PK is given (CASSANDRA-6430)
 * Properly reject the token function DELETE (CASSANDRA-7747)
 * Force batchlog replay before decommissioning a node (CASSANDRA-7446)
 * Fix hint replay with many accumulated expired hints (CASSANDRA-6998)
 * Fix duplicate results in DISTINCT queries on static columns with query
   paging (CASSANDRA-8108)
 * Add DateTieredCompactionStrategy (CASSANDRA-6602)
 * Properly validate ascii and utf8 string literals in CQL queries (CASSANDRA-8101)
 * (cqlsh) Fix autocompletion for alter keyspace (CASSANDRA-8021)
 * Create backup directories for commitlog archiving during startup (CASSANDRA-8111)
 * Reduce totalBlockFor() for LOCAL_* consistency levels (CASSANDRA-8058)
 * Fix merging schemas with re-dropped keyspaces (CASSANDRA-7256)
 * Fix counters in supercolumns during live upgrades from 1.2 (CASSANDRA-7188)
 * Notify DT subscribers when a column family is truncated (CASSANDRA-8088)
 * Add sanity check of $JAVA on startup (CASSANDRA-7676)
 * Schedule fat client schema pull on join (CASSANDRA-7993)
 * Don't reset nodes' versions when closing IncomingTcpConnections
   (CASSANDRA-7734)
 * Record the real messaging version in all cases in OutboundTcpConnection
   (CASSANDRA-8057)
 * SSL does not work in cassandra-cli (CASSANDRA-7899)
 * Fix potential exception when using ReversedType in DynamicCompositeType
   (CASSANDRA-7898)
 * Better validation of collection values (CASSANDRA-7833)
 * Track min/max timestamps correctly (CASSANDRA-7969)
 * Fix possible overflow while sorting CL segments for replay (CASSANDRA-7992)
 * Increase nodetool Xmx (CASSANDRA-7956)
 * Archive any commitlog segments present at startup (CASSANDRA-6904)
 * CrcCheckChance should adjust based on live CFMetadata not
   sstable metadata (CASSANDRA-7978)
 * token() should only accept columns in the partitioning
   key order (CASSANDRA-6075)
 * Add method to invalidate permission cache via JMX (CASSANDRA-7977)
 * Allow propagating multiple gossip states atomically (CASSANDRA-6125)
 * Log exceptions related to unclean native protocol client disconnects
   at DEBUG or INFO (CASSANDRA-7849)
 * Allow permissions cache to be set via JMX (CASSANDRA-7698)
 * Include schema_triggers CF in readable system resources (CASSANDRA-7967)
 * Fix RowIndexEntry to report correct serializedSize (CASSANDRA-7948)
 * Make CQLSSTableWriter sync within partitions (CASSANDRA-7360)
 * Potentially use non-local replicas in CqlConfigHelper (CASSANDRA-7906)
 * Explicitly disallow mixing multi-column and single-column
   relations on clustering columns (CASSANDRA-7711)
 * Better error message when condition is set on PK column (CASSANDRA-7804)
 * Don't send schema change responses and events for no-op DDL
   statements (CASSANDRA-7600)
 * (Hadoop) fix cluster initialisation for a split fetching (CASSANDRA-7774)
 * Throw InvalidRequestException when queries contain relations on entire
   collection columns (CASSANDRA-7506)
 * (cqlsh) enable CTRL-R history search with libedit (CASSANDRA-7577)
 * (Hadoop) allow ACFRW to limit nodes to local DC (CASSANDRA-7252)
 * (cqlsh) cqlsh should automatically disable tracing when selecting
   from system_traces (CASSANDRA-7641)
 * (Hadoop) Add CqlOutputFormat (CASSANDRA-6927)
 * Don't depend on cassandra config for nodetool ring (CASSANDRA-7508)
 * (cqlsh) Fix failing cqlsh formatting tests (CASSANDRA-7703)
 * Fix IncompatibleClassChangeError from hadoop2 (CASSANDRA-7229)
 * Add 'nodetool sethintedhandoffthrottlekb' (CASSANDRA-7635)
 * (cqlsh) Add tab-completion for CREATE/DROP USER IF [NOT] EXISTS (CASSANDRA-7611)
 * Catch errors when the JVM pulls the rug out from GCInspector (CASSANDRA-5345)
 * cqlsh fails when version number parts are not int (CASSANDRA-7524)
 * Fix NPE when table dropped during streaming (CASSANDRA-7946)
 * Fix wrong progress when streaming uncompressed (CASSANDRA-7878)
 * Fix possible infinite loop in creating repair range (CASSANDRA-7983)
 * Fix unit in nodetool for streaming throughput (CASSANDRA-7375)
Merged from 1.2:
 * Don't index tombstones (CASSANDRA-7828)
 * Improve PasswordAuthenticator default super user setup (CASSANDRA-7788)


2.1.0
 * (cqlsh) Removed "ALTER TYPE <name> RENAME TO <name>" from tab-completion
   (CASSANDRA-7895)
 * Fixed IllegalStateException in anticompaction (CASSANDRA-7892)
 * cqlsh: DESCRIBE support for frozen UDTs, tuples (CASSANDRA-7863)
 * Avoid exposing internal classes over JMX (CASSANDRA-7879)
 * Add null check for keys when freezing collection (CASSANDRA-7869)
 * Improve stress workload realism (CASSANDRA-7519)
Merged from 2.0:
 * Configure system.paxos with LeveledCompactionStrategy (CASSANDRA-7753)
 * Fix ALTER clustering column type from DateType to TimestampType when
   using DESC clustering order (CASSANRDA-7797)
 * Throw EOFException if we run out of chunks in compressed datafile
   (CASSANDRA-7664)
 * Fix PRSI handling of CQL3 row markers for row cleanup (CASSANDRA-7787)
 * Fix dropping collection when it's the last regular column (CASSANDRA-7744)
 * Make StreamReceiveTask thread safe and gc friendly (CASSANDRA-7795)
 * Validate empty cell names from counter updates (CASSANDRA-7798)
Merged from 1.2:
 * Don't allow compacted sstables to be marked as compacting (CASSANDRA-7145)
 * Track expired tombstones (CASSANDRA-7810)


2.1.0-rc7
 * Add frozen keyword and require UDT to be frozen (CASSANDRA-7857)
 * Track added sstable size correctly (CASSANDRA-7239)
 * (cqlsh) Fix case insensitivity (CASSANDRA-7834)
 * Fix failure to stream ranges when moving (CASSANDRA-7836)
 * Correctly remove tmplink files (CASSANDRA-7803)
 * (cqlsh) Fix column name formatting for functions, CAS operations,
   and UDT field selections (CASSANDRA-7806)
 * (cqlsh) Fix COPY FROM handling of null/empty primary key
   values (CASSANDRA-7792)
 * Fix ordering of static cells (CASSANDRA-7763)
Merged from 2.0:
 * Forbid re-adding dropped counter columns (CASSANDRA-7831)
 * Fix CFMetaData#isThriftCompatible() for PK-only tables (CASSANDRA-7832)
 * Always reject inequality on the partition key without token()
   (CASSANDRA-7722)
 * Always send Paxos commit to all replicas (CASSANDRA-7479)
 * Make disruptor_thrift_server invocation pool configurable (CASSANDRA-7594)
 * Make repair no-op when RF=1 (CASSANDRA-7864)


2.1.0-rc6
 * Fix OOM issue from netty caching over time (CASSANDRA-7743)
 * json2sstable couldn't import JSON for CQL table (CASSANDRA-7477)
 * Invalidate all caches on table drop (CASSANDRA-7561)
 * Skip strict endpoint selection for ranges if RF == nodes (CASSANRA-7765)
 * Fix Thrift range filtering without 2ary index lookups (CASSANDRA-7741)
 * Add tracing entries about concurrent range requests (CASSANDRA-7599)
 * (cqlsh) Fix DESCRIBE for NTS keyspaces (CASSANDRA-7729)
 * Remove netty buffer ref-counting (CASSANDRA-7735)
 * Pass mutated cf to index updater for use by PRSI (CASSANDRA-7742)
 * Include stress yaml example in release and deb (CASSANDRA-7717)
 * workaround for netty issue causing corrupted data off the wire (CASSANDRA-7695)
 * cqlsh DESC CLUSTER fails retrieving ring information (CASSANDRA-7687)
 * Fix binding null values inside UDT (CASSANDRA-7685)
 * Fix UDT field selection with empty fields (CASSANDRA-7670)
 * Bogus deserialization of static cells from sstable (CASSANDRA-7684)
 * Fix NPE on compaction leftover cleanup for dropped table (CASSANDRA-7770)
Merged from 2.0:
 * Fix race condition in StreamTransferTask that could lead to
   infinite loops and premature sstable deletion (CASSANDRA-7704)
 * (cqlsh) Wait up to 10 sec for a tracing session (CASSANDRA-7222)
 * Fix NPE in FileCacheService.sizeInBytes (CASSANDRA-7756)
 * Remove duplicates from StorageService.getJoiningNodes (CASSANDRA-7478)
 * Clone token map outside of hot gossip loops (CASSANDRA-7758)
 * Fix MS expiring map timeout for Paxos messages (CASSANDRA-7752)
 * Do not flush on truncate if durable_writes is false (CASSANDRA-7750)
 * Give CRR a default input_cql Statement (CASSANDRA-7226)
 * Better error message when adding a collection with the same name
   than a previously dropped one (CASSANDRA-6276)
 * Fix validation when adding static columns (CASSANDRA-7730)
 * (Thrift) fix range deletion of supercolumns (CASSANDRA-7733)
 * Fix potential AssertionError in RangeTombstoneList (CASSANDRA-7700)
 * Validate arguments of blobAs* functions (CASSANDRA-7707)
 * Fix potential AssertionError with 2ndary indexes (CASSANDRA-6612)
 * Avoid logging CompactionInterrupted at ERROR (CASSANDRA-7694)
 * Minor leak in sstable2jon (CASSANDRA-7709)
 * Add cassandra.auto_bootstrap system property (CASSANDRA-7650)
 * Update java driver (for hadoop) (CASSANDRA-7618)
 * Remove CqlPagingRecordReader/CqlPagingInputFormat (CASSANDRA-7570)
 * Support connecting to ipv6 jmx with nodetool (CASSANDRA-7669)


2.1.0-rc5
 * Reject counters inside user types (CASSANDRA-7672)
 * Switch to notification-based GCInspector (CASSANDRA-7638)
 * (cqlsh) Handle nulls in UDTs and tuples correctly (CASSANDRA-7656)
 * Don't use strict consistency when replacing (CASSANDRA-7568)
 * Fix min/max cell name collection on 2.0 SSTables with range
   tombstones (CASSANDRA-7593)
 * Tolerate min/max cell names of different lengths (CASSANDRA-7651)
 * Filter cached results correctly (CASSANDRA-7636)
 * Fix tracing on the new SEPExecutor (CASSANDRA-7644)
 * Remove shuffle and taketoken (CASSANDRA-7601)
 * Clean up Windows batch scripts (CASSANDRA-7619)
 * Fix native protocol drop user type notification (CASSANDRA-7571)
 * Give read access to system.schema_usertypes to all authenticated users
   (CASSANDRA-7578)
 * (cqlsh) Fix cqlsh display when zero rows are returned (CASSANDRA-7580)
 * Get java version correctly when JAVA_TOOL_OPTIONS is set (CASSANDRA-7572)
 * Fix NPE when dropping index from non-existent keyspace, AssertionError when
   dropping non-existent index with IF EXISTS (CASSANDRA-7590)
 * Fix sstablelevelresetter hang (CASSANDRA-7614)
 * (cqlsh) Fix deserialization of blobs (CASSANDRA-7603)
 * Use "keyspace updated" schema change message for UDT changes in v1 and
   v2 protocols (CASSANDRA-7617)
 * Fix tracing of range slices and secondary index lookups that are local
   to the coordinator (CASSANDRA-7599)
 * Set -Dcassandra.storagedir for all tool shell scripts (CASSANDRA-7587)
 * Don't swap max/min col names when mutating sstable metadata (CASSANDRA-7596)
 * (cqlsh) Correctly handle paged result sets (CASSANDRA-7625)
 * (cqlsh) Improve waiting for a trace to complete (CASSANDRA-7626)
 * Fix tracing of concurrent range slices and 2ary index queries (CASSANDRA-7626)
 * Fix scrub against collection type (CASSANDRA-7665)
Merged from 2.0:
 * Set gc_grace_seconds to seven days for system schema tables (CASSANDRA-7668)
 * SimpleSeedProvider no longer caches seeds forever (CASSANDRA-7663)
 * Always flush on truncate (CASSANDRA-7511)
 * Fix ReversedType(DateType) mapping to native protocol (CASSANDRA-7576)
 * Always merge ranges owned by a single node (CASSANDRA-6930)
 * Track max/min timestamps for range tombstones (CASSANDRA-7647)
 * Fix NPE when listing saved caches dir (CASSANDRA-7632)


2.1.0-rc4
 * Fix word count hadoop example (CASSANDRA-7200)
 * Updated memtable_cleanup_threshold and memtable_flush_writers defaults
   (CASSANDRA-7551)
 * (Windows) fix startup when WMI memory query fails (CASSANDRA-7505)
 * Anti-compaction proceeds if any part of the repair failed (CASSANDRA-7521)
 * Add missing table name to DROP INDEX responses and notifications (CASSANDRA-7539)
 * Bump CQL version to 3.2.0 and update CQL documentation (CASSANDRA-7527)
 * Fix configuration error message when running nodetool ring (CASSANDRA-7508)
 * Support conditional updates, tuple type, and the v3 protocol in cqlsh (CASSANDRA-7509)
 * Handle queries on multiple secondary index types (CASSANDRA-7525)
 * Fix cqlsh authentication with v3 native protocol (CASSANDRA-7564)
 * Fix NPE when unknown prepared statement ID is used (CASSANDRA-7454)
Merged from 2.0:
 * (Windows) force range-based repair to non-sequential mode (CASSANDRA-7541)
 * Fix range merging when DES scores are zero (CASSANDRA-7535)
 * Warn when SSL certificates have expired (CASSANDRA-7528)
 * Fix error when doing reversed queries with static columns (CASSANDRA-7490)
Merged from 1.2:
 * Set correct stream ID on responses when non-Exception Throwables
   are thrown while handling native protocol messages (CASSANDRA-7470)


2.1.0-rc3
 * Consider expiry when reconciling otherwise equal cells (CASSANDRA-7403)
 * Introduce CQL support for stress tool (CASSANDRA-6146)
 * Fix ClassCastException processing expired messages (CASSANDRA-7496)
 * Fix prepared marker for collections inside UDT (CASSANDRA-7472)
 * Remove left-over populate_io_cache_on_flush and replicate_on_write
   uses (CASSANDRA-7493)
 * (Windows) handle spaces in path names (CASSANDRA-7451)
 * Ensure writes have completed after dropping a table, before recycling
   commit log segments (CASSANDRA-7437)
 * Remove left-over rows_per_partition_to_cache (CASSANDRA-7493)
 * Fix error when CONTAINS is used with a bind marker (CASSANDRA-7502)
 * Properly reject unknown UDT field (CASSANDRA-7484)
Merged from 2.0:
 * Fix CC#collectTimeOrderedData() tombstone optimisations (CASSANDRA-7394)
 * Support DISTINCT for static columns and fix behaviour when DISTINC is
   not use (CASSANDRA-7305).
 * Workaround JVM NPE on JMX bind failure (CASSANDRA-7254)
 * Fix race in FileCacheService RemovalListener (CASSANDRA-7278)
 * Fix inconsistent use of consistencyForCommit that allowed LOCAL_QUORUM
   operations to incorrect become full QUORUM (CASSANDRA-7345)
 * Properly handle unrecognized opcodes and flags (CASSANDRA-7440)
 * (Hadoop) close CqlRecordWriter clients when finished (CASSANDRA-7459)
 * Commit disk failure policy (CASSANDRA-7429)
 * Make sure high level sstables get compacted (CASSANDRA-7414)
 * Fix AssertionError when using empty clustering columns and static columns
   (CASSANDRA-7455)
 * Add option to disable STCS in L0 (CASSANDRA-6621)
 * Upgrade to snappy-java 1.0.5.2 (CASSANDRA-7476)


2.1.0-rc2
 * Fix heap size calculation for CompoundSparseCellName and
   CompoundSparseCellName.WithCollection (CASSANDRA-7421)
 * Allow counter mutations in UNLOGGED batches (CASSANDRA-7351)
 * Modify reconcile logic to always pick a tombstone over a counter cell
   (CASSANDRA-7346)
 * Avoid incremental compaction on Windows (CASSANDRA-7365)
 * Fix exception when querying a composite-keyed table with a collection index
   (CASSANDRA-7372)
 * Use node's host id in place of counter ids (CASSANDRA-7366)
 * Fix error when doing reversed queries with static columns (CASSANDRA-7490)
 * Backport CASSANDRA-6747 (CASSANDRA-7560)
 * Track max/min timestamps for range tombstones (CASSANDRA-7647)
 * Fix NPE when listing saved caches dir (CASSANDRA-7632)
 * Fix sstableloader unable to connect encrypted node (CASSANDRA-7585)
Merged from 1.2:
 * Clone token map outside of hot gossip loops (CASSANDRA-7758)
 * Add stop method to EmbeddedCassandraService (CASSANDRA-7595)
 * Support connecting to ipv6 jmx with nodetool (CASSANDRA-7669)
 * Set gc_grace_seconds to seven days for system schema tables (CASSANDRA-7668)
 * SimpleSeedProvider no longer caches seeds forever (CASSANDRA-7663)
 * Set correct stream ID on responses when non-Exception Throwables
   are thrown while handling native protocol messages (CASSANDRA-7470)
 * Fix row size miscalculation in LazilyCompactedRow (CASSANDRA-7543)
 * Fix race in background compaction check (CASSANDRA-7745)
 * Don't clear out range tombstones during compaction (CASSANDRA-7808)


2.1.0-rc1
 * Revert flush directory (CASSANDRA-6357)
 * More efficient executor service for fast operations (CASSANDRA-4718)
 * Move less common tools into a new cassandra-tools package (CASSANDRA-7160)
 * Support more concurrent requests in native protocol (CASSANDRA-7231)
 * Add tab-completion to debian nodetool packaging (CASSANDRA-6421)
 * Change concurrent_compactors defaults (CASSANDRA-7139)
 * Add PowerShell Windows launch scripts (CASSANDRA-7001)
 * Make commitlog archive+restore more robust (CASSANDRA-6974)
 * Fix marking commitlogsegments clean (CASSANDRA-6959)
 * Add snapshot "manifest" describing files included (CASSANDRA-6326)
 * Parallel streaming for sstableloader (CASSANDRA-3668)
 * Fix bugs in supercolumns handling (CASSANDRA-7138)
 * Fix ClassClassException on composite dense tables (CASSANDRA-7112)
 * Cleanup and optimize collation and slice iterators (CASSANDRA-7107)
 * Upgrade NBHM lib (CASSANDRA-7128)
 * Optimize netty server (CASSANDRA-6861)
 * Fix repair hang when given CF does not exist (CASSANDRA-7189)
 * Allow c* to be shutdown in an embedded mode (CASSANDRA-5635)
 * Add server side batching to native transport (CASSANDRA-5663)
 * Make batchlog replay asynchronous (CASSANDRA-6134)
 * remove unused classes (CASSANDRA-7197)
 * Limit user types to the keyspace they are defined in (CASSANDRA-6643)
 * Add validate method to CollectionType (CASSANDRA-7208)
 * New serialization format for UDT values (CASSANDRA-7209, CASSANDRA-7261)
 * Fix nodetool netstats (CASSANDRA-7270)
 * Fix potential ClassCastException in HintedHandoffManager (CASSANDRA-7284)
 * Use prepared statements internally (CASSANDRA-6975)
 * Fix broken paging state with prepared statement (CASSANDRA-7120)
 * Fix IllegalArgumentException in CqlStorage (CASSANDRA-7287)
 * Allow nulls/non-existant fields in UDT (CASSANDRA-7206)
 * Add Thrift MultiSliceRequest (CASSANDRA-6757, CASSANDRA-7027)
 * Handle overlapping MultiSlices (CASSANDRA-7279)
 * Fix DataOutputTest on Windows (CASSANDRA-7265)
 * Embedded sets in user defined data-types are not updating (CASSANDRA-7267)
 * Add tuple type to CQL/native protocol (CASSANDRA-7248)
 * Fix CqlPagingRecordReader on tables with few rows (CASSANDRA-7322)
Merged from 2.0:
 * Copy compaction options to make sure they are reloaded (CASSANDRA-7290)
 * Add option to do more aggressive tombstone compactions (CASSANDRA-6563)
 * Don't try to compact already-compacting files in HHOM (CASSANDRA-7288)
 * Always reallocate buffers in HSHA (CASSANDRA-6285)
 * (Hadoop) support authentication in CqlRecordReader (CASSANDRA-7221)
 * (Hadoop) Close java driver Cluster in CQLRR.close (CASSANDRA-7228)
 * Warn when 'USING TIMESTAMP' is used on a CAS BATCH (CASSANDRA-7067)
 * return all cpu values from BackgroundActivityMonitor.readAndCompute (CASSANDRA-7183)
 * Correctly delete scheduled range xfers (CASSANDRA-7143)
 * return all cpu values from BackgroundActivityMonitor.readAndCompute (CASSANDRA-7183)
 * reduce garbage creation in calculatePendingRanges (CASSANDRA-7191)
 * fix c* launch issues on Russian os's due to output of linux 'free' cmd (CASSANDRA-6162)
 * Fix disabling autocompaction (CASSANDRA-7187)
 * Fix potential NumberFormatException when deserializing IntegerType (CASSANDRA-7088)
 * cqlsh can't tab-complete disabling compaction (CASSANDRA-7185)
 * cqlsh: Accept and execute CQL statement(s) from command-line parameter (CASSANDRA-7172)
 * Fix IllegalStateException in CqlPagingRecordReader (CASSANDRA-7198)
 * Fix the InvertedIndex trigger example (CASSANDRA-7211)
 * Add --resolve-ip option to 'nodetool ring' (CASSANDRA-7210)
 * reduce garbage on codec flag deserialization (CASSANDRA-7244)
 * Fix duplicated error messages on directory creation error at startup (CASSANDRA-5818)
 * Proper null handle for IF with map element access (CASSANDRA-7155)
 * Improve compaction visibility (CASSANDRA-7242)
 * Correctly delete scheduled range xfers (CASSANDRA-7143)
 * Make batchlog replica selection rack-aware (CASSANDRA-6551)
 * Fix CFMetaData#getColumnDefinitionFromColumnName() (CASSANDRA-7074)
 * Fix writetime/ttl functions for static columns (CASSANDRA-7081)
 * Suggest CTRL-C or semicolon after three blank lines in cqlsh (CASSANDRA-7142)
 * Fix 2ndary index queries with DESC clustering order (CASSANDRA-6950)
 * Invalid key cache entries on DROP (CASSANDRA-6525)
 * Fix flapping RecoveryManagerTest (CASSANDRA-7084)
 * Add missing iso8601 patterns for date strings (CASSANDRA-6973)
 * Support selecting multiple rows in a partition using IN (CASSANDRA-6875)
 * Add authentication support to shuffle (CASSANDRA-6484)
 * Swap local and global default read repair chances (CASSANDRA-7320)
 * Add conditional CREATE/DROP USER support (CASSANDRA-7264)
 * Cqlsh counts non-empty lines for "Blank lines" warning (CASSANDRA-7325)
Merged from 1.2:
 * Add Cloudstack snitch (CASSANDRA-7147)
 * Update system.peers correctly when relocating tokens (CASSANDRA-7126)
 * Add Google Compute Engine snitch (CASSANDRA-7132)
 * remove duplicate query for local tokens (CASSANDRA-7182)
 * exit CQLSH with error status code if script fails (CASSANDRA-6344)
 * Fix bug with some IN queries missig results (CASSANDRA-7105)
 * Fix availability validation for LOCAL_ONE CL (CASSANDRA-7319)
 * Hint streaming can cause decommission to fail (CASSANDRA-7219)


2.1.0-beta2
 * Increase default CL space to 8GB (CASSANDRA-7031)
 * Add range tombstones to read repair digests (CASSANDRA-6863)
 * Fix BTree.clear for large updates (CASSANDRA-6943)
 * Fail write instead of logging a warning when unable to append to CL
   (CASSANDRA-6764)
 * Eliminate possibility of CL segment appearing twice in active list
   (CASSANDRA-6557)
 * Apply DONTNEED fadvise to commitlog segments (CASSANDRA-6759)
 * Switch CRC component to Adler and include it for compressed sstables
   (CASSANDRA-4165)
 * Allow cassandra-stress to set compaction strategy options (CASSANDRA-6451)
 * Add broadcast_rpc_address option to cassandra.yaml (CASSANDRA-5899)
 * Auto reload GossipingPropertyFileSnitch config (CASSANDRA-5897)
 * Fix overflow of memtable_total_space_in_mb (CASSANDRA-6573)
 * Fix ABTC NPE and apply update function correctly (CASSANDRA-6692)
 * Allow nodetool to use a file or prompt for password (CASSANDRA-6660)
 * Fix AIOOBE when concurrently accessing ABSC (CASSANDRA-6742)
 * Fix assertion error in ALTER TYPE RENAME (CASSANDRA-6705)
 * Scrub should not always clear out repaired status (CASSANDRA-5351)
 * Improve handling of range tombstone for wide partitions (CASSANDRA-6446)
 * Fix ClassCastException for compact table with composites (CASSANDRA-6738)
 * Fix potentially repairing with wrong nodes (CASSANDRA-6808)
 * Change caching option syntax (CASSANDRA-6745)
 * Fix stress to do proper counter reads (CASSANDRA-6835)
 * Fix help message for stress counter_write (CASSANDRA-6824)
 * Fix stress smart Thrift client to pick servers correctly (CASSANDRA-6848)
 * Add logging levels (minimal, normal or verbose) to stress tool (CASSANDRA-6849)
 * Fix race condition in Batch CLE (CASSANDRA-6860)
 * Improve cleanup/scrub/upgradesstables failure handling (CASSANDRA-6774)
 * ByteBuffer write() methods for serializing sstables (CASSANDRA-6781)
 * Proper compare function for CollectionType (CASSANDRA-6783)
 * Update native server to Netty 4 (CASSANDRA-6236)
 * Fix off-by-one error in stress (CASSANDRA-6883)
 * Make OpOrder AutoCloseable (CASSANDRA-6901)
 * Remove sync repair JMX interface (CASSANDRA-6900)
 * Add multiple memory allocation options for memtables (CASSANDRA-6689, 6694)
 * Remove adjusted op rate from stress output (CASSANDRA-6921)
 * Add optimized CF.hasColumns() implementations (CASSANDRA-6941)
 * Serialize batchlog mutations with the version of the target node
   (CASSANDRA-6931)
 * Optimize CounterColumn#reconcile() (CASSANDRA-6953)
 * Properly remove 1.2 sstable support in 2.1 (CASSANDRA-6869)
 * Lock counter cells, not partitions (CASSANDRA-6880)
 * Track presence of legacy counter shards in sstables (CASSANDRA-6888)
 * Ensure safe resource cleanup when replacing sstables (CASSANDRA-6912)
 * Add failure handler to async callback (CASSANDRA-6747)
 * Fix AE when closing SSTable without releasing reference (CASSANDRA-7000)
 * Clean up IndexInfo on keyspace/table drops (CASSANDRA-6924)
 * Only snapshot relative SSTables when sequential repair (CASSANDRA-7024)
 * Require nodetool rebuild_index to specify index names (CASSANDRA-7038)
 * fix cassandra stress errors on reads with native protocol (CASSANDRA-7033)
 * Use OpOrder to guard sstable references for reads (CASSANDRA-6919)
 * Preemptive opening of compaction result (CASSANDRA-6916)
 * Multi-threaded scrub/cleanup/upgradesstables (CASSANDRA-5547)
 * Optimize cellname comparison (CASSANDRA-6934)
 * Native protocol v3 (CASSANDRA-6855)
 * Optimize Cell liveness checks and clean up Cell (CASSANDRA-7119)
 * Support consistent range movements (CASSANDRA-2434)
 * Display min timestamp in sstablemetadata viewer (CASSANDRA-6767)
Merged from 2.0:
 * Avoid race-prone second "scrub" of system keyspace (CASSANDRA-6797)
 * Pool CqlRecordWriter clients by inetaddress rather than Range
   (CASSANDRA-6665)
 * Fix compaction_history timestamps (CASSANDRA-6784)
 * Compare scores of full replica ordering in DES (CASSANDRA-6683)
 * fix CME in SessionInfo updateProgress affecting netstats (CASSANDRA-6577)
 * Allow repairing between specific replicas (CASSANDRA-6440)
 * Allow per-dc enabling of hints (CASSANDRA-6157)
 * Add compatibility for Hadoop 0.2.x (CASSANDRA-5201)
 * Fix EstimatedHistogram races (CASSANDRA-6682)
 * Failure detector correctly converts initial value to nanos (CASSANDRA-6658)
 * Add nodetool taketoken to relocate vnodes (CASSANDRA-4445)
 * Expose bulk loading progress over JMX (CASSANDRA-4757)
 * Correctly handle null with IF conditions and TTL (CASSANDRA-6623)
 * Account for range/row tombstones in tombstone drop
   time histogram (CASSANDRA-6522)
 * Stop CommitLogSegment.close() from calling sync() (CASSANDRA-6652)
 * Make commitlog failure handling configurable (CASSANDRA-6364)
 * Avoid overlaps in LCS (CASSANDRA-6688)
 * Improve support for paginating over composites (CASSANDRA-4851)
 * Fix count(*) queries in a mixed cluster (CASSANDRA-6707)
 * Improve repair tasks(snapshot, differencing) concurrency (CASSANDRA-6566)
 * Fix replaying pre-2.0 commit logs (CASSANDRA-6714)
 * Add static columns to CQL3 (CASSANDRA-6561)
 * Optimize single partition batch statements (CASSANDRA-6737)
 * Disallow post-query re-ordering when paging (CASSANDRA-6722)
 * Fix potential paging bug with deleted columns (CASSANDRA-6748)
 * Fix NPE on BulkLoader caused by losing StreamEvent (CASSANDRA-6636)
 * Fix truncating compression metadata (CASSANDRA-6791)
 * Add CMSClassUnloadingEnabled JVM option (CASSANDRA-6541)
 * Catch memtable flush exceptions during shutdown (CASSANDRA-6735)
 * Fix upgradesstables NPE for non-CF-based indexes (CASSANDRA-6645)
 * Fix UPDATE updating PRIMARY KEY columns implicitly (CASSANDRA-6782)
 * Fix IllegalArgumentException when updating from 1.2 with SuperColumns
   (CASSANDRA-6733)
 * FBUtilities.singleton() should use the CF comparator (CASSANDRA-6778)
 * Fix CQLSStableWriter.addRow(Map<String, Object>) (CASSANDRA-6526)
 * Fix HSHA server introducing corrupt data (CASSANDRA-6285)
 * Fix CAS conditions for COMPACT STORAGE tables (CASSANDRA-6813)
 * Starting threads in OutboundTcpConnectionPool constructor causes race conditions (CASSANDRA-7177)
 * Allow overriding cassandra-rackdc.properties file (CASSANDRA-7072)
 * Set JMX RMI port to 7199 (CASSANDRA-7087)
 * Use LOCAL_QUORUM for data reads at LOCAL_SERIAL (CASSANDRA-6939)
 * Log a warning for large batches (CASSANDRA-6487)
 * Put nodes in hibernate when join_ring is false (CASSANDRA-6961)
 * Avoid early loading of non-system keyspaces before compaction-leftovers
   cleanup at startup (CASSANDRA-6913)
 * Restrict Windows to parallel repairs (CASSANDRA-6907)
 * (Hadoop) Allow manually specifying start/end tokens in CFIF (CASSANDRA-6436)
 * Fix NPE in MeteredFlusher (CASSANDRA-6820)
 * Fix race processing range scan responses (CASSANDRA-6820)
 * Allow deleting snapshots from dropped keyspaces (CASSANDRA-6821)
 * Add uuid() function (CASSANDRA-6473)
 * Omit tombstones from schema digests (CASSANDRA-6862)
 * Include correct consistencyLevel in LWT timeout (CASSANDRA-6884)
 * Lower chances for losing new SSTables during nodetool refresh and
   ColumnFamilyStore.loadNewSSTables (CASSANDRA-6514)
 * Add support for DELETE ... IF EXISTS to CQL3 (CASSANDRA-5708)
 * Update hadoop_cql3_word_count example (CASSANDRA-6793)
 * Fix handling of RejectedExecution in sync Thrift server (CASSANDRA-6788)
 * Log more information when exceeding tombstone_warn_threshold (CASSANDRA-6865)
 * Fix truncate to not abort due to unreachable fat clients (CASSANDRA-6864)
 * Fix schema concurrency exceptions (CASSANDRA-6841)
 * Fix leaking validator FH in StreamWriter (CASSANDRA-6832)
 * Fix saving triggers to schema (CASSANDRA-6789)
 * Fix trigger mutations when base mutation list is immutable (CASSANDRA-6790)
 * Fix accounting in FileCacheService to allow re-using RAR (CASSANDRA-6838)
 * Fix static counter columns (CASSANDRA-6827)
 * Restore expiring->deleted (cell) compaction optimization (CASSANDRA-6844)
 * Fix CompactionManager.needsCleanup (CASSANDRA-6845)
 * Correctly compare BooleanType values other than 0 and 1 (CASSANDRA-6779)
 * Read message id as string from earlier versions (CASSANDRA-6840)
 * Properly use the Paxos consistency for (non-protocol) batch (CASSANDRA-6837)
 * Add paranoid disk failure option (CASSANDRA-6646)
 * Improve PerRowSecondaryIndex performance (CASSANDRA-6876)
 * Extend triggers to support CAS updates (CASSANDRA-6882)
 * Static columns with IF NOT EXISTS don't always work as expected (CASSANDRA-6873)
 * Fix paging with SELECT DISTINCT (CASSANDRA-6857)
 * Fix UnsupportedOperationException on CAS timeout (CASSANDRA-6923)
 * Improve MeteredFlusher handling of MF-unaffected column families
   (CASSANDRA-6867)
 * Add CqlRecordReader using native pagination (CASSANDRA-6311)
 * Add QueryHandler interface (CASSANDRA-6659)
 * Track liveRatio per-memtable, not per-CF (CASSANDRA-6945)
 * Make sure upgradesstables keeps sstable level (CASSANDRA-6958)
 * Fix LIMIT with static columns (CASSANDRA-6956)
 * Fix clash with CQL column name in thrift validation (CASSANDRA-6892)
 * Fix error with super columns in mixed 1.2-2.0 clusters (CASSANDRA-6966)
 * Fix bad skip of sstables on slice query with composite start/finish (CASSANDRA-6825)
 * Fix unintended update with conditional statement (CASSANDRA-6893)
 * Fix map element access in IF (CASSANDRA-6914)
 * Avoid costly range calculations for range queries on system keyspaces
   (CASSANDRA-6906)
 * Fix SSTable not released if stream session fails (CASSANDRA-6818)
 * Avoid build failure due to ANTLR timeout (CASSANDRA-6991)
 * Queries on compact tables can return more rows that requested (CASSANDRA-7052)
 * USING TIMESTAMP for batches does not work (CASSANDRA-7053)
 * Fix performance regression from CASSANDRA-5614 (CASSANDRA-6949)
 * Ensure that batchlog and hint timeouts do not produce hints (CASSANDRA-7058)
 * Merge groupable mutations in TriggerExecutor#execute() (CASSANDRA-7047)
 * Plug holes in resource release when wiring up StreamSession (CASSANDRA-7073)
 * Re-add parameter columns to tracing session (CASSANDRA-6942)
 * Preserves CQL metadata when updating table from thrift (CASSANDRA-6831)
Merged from 1.2:
 * Fix nodetool display with vnodes (CASSANDRA-7082)
 * Add UNLOGGED, COUNTER options to BATCH documentation (CASSANDRA-6816)
 * add extra SSL cipher suites (CASSANDRA-6613)
 * fix nodetool getsstables for blob PK (CASSANDRA-6803)
 * Fix BatchlogManager#deleteBatch() use of millisecond timestamps
   (CASSANDRA-6822)
 * Continue assassinating even if the endpoint vanishes (CASSANDRA-6787)
 * Schedule schema pulls on change (CASSANDRA-6971)
 * Non-droppable verbs shouldn't be dropped from OTC (CASSANDRA-6980)
 * Shutdown batchlog executor in SS#drain() (CASSANDRA-7025)
 * Fix batchlog to account for CF truncation records (CASSANDRA-6999)
 * Fix CQLSH parsing of functions and BLOB literals (CASSANDRA-7018)
 * Properly load trustore in the native protocol (CASSANDRA-6847)
 * Always clean up references in SerializingCache (CASSANDRA-6994)
 * Don't shut MessagingService down when replacing a node (CASSANDRA-6476)
 * fix npe when doing -Dcassandra.fd_initial_value_ms (CASSANDRA-6751)


2.1.0-beta1
 * Add flush directory distinct from compaction directories (CASSANDRA-6357)
 * Require JNA by default (CASSANDRA-6575)
 * add listsnapshots command to nodetool (CASSANDRA-5742)
 * Introduce AtomicBTreeColumns (CASSANDRA-6271, 6692)
 * Multithreaded commitlog (CASSANDRA-3578)
 * allocate fixed index summary memory pool and resample cold index summaries
   to use less memory (CASSANDRA-5519)
 * Removed multithreaded compaction (CASSANDRA-6142)
 * Parallelize fetching rows for low-cardinality indexes (CASSANDRA-1337)
 * change logging from log4j to logback (CASSANDRA-5883)
 * switch to LZ4 compression for internode communication (CASSANDRA-5887)
 * Stop using Thrift-generated Index* classes internally (CASSANDRA-5971)
 * Remove 1.2 network compatibility code (CASSANDRA-5960)
 * Remove leveled json manifest migration code (CASSANDRA-5996)
 * Remove CFDefinition (CASSANDRA-6253)
 * Use AtomicIntegerFieldUpdater in RefCountedMemory (CASSANDRA-6278)
 * User-defined types for CQL3 (CASSANDRA-5590)
 * Use of o.a.c.metrics in nodetool (CASSANDRA-5871, 6406)
 * Batch read from OTC's queue and cleanup (CASSANDRA-1632)
 * Secondary index support for collections (CASSANDRA-4511, 6383)
 * SSTable metadata(Stats.db) format change (CASSANDRA-6356)
 * Push composites support in the storage engine
   (CASSANDRA-5417, CASSANDRA-6520)
 * Add snapshot space used to cfstats (CASSANDRA-6231)
 * Add cardinality estimator for key count estimation (CASSANDRA-5906)
 * CF id is changed to be non-deterministic. Data dir/key cache are created
   uniquely for CF id (CASSANDRA-5202)
 * New counters implementation (CASSANDRA-6504)
 * Replace UnsortedColumns, EmptyColumns, TreeMapBackedSortedColumns with new
   ArrayBackedSortedColumns (CASSANDRA-6630, CASSANDRA-6662, CASSANDRA-6690)
 * Add option to use row cache with a given amount of rows (CASSANDRA-5357)
 * Avoid repairing already repaired data (CASSANDRA-5351)
 * Reject counter updates with USING TTL/TIMESTAMP (CASSANDRA-6649)
 * Replace index_interval with min/max_index_interval (CASSANDRA-6379)
 * Lift limitation that order by columns must be selected for IN queries (CASSANDRA-4911)


2.0.5
 * Reduce garbage generated by bloom filter lookups (CASSANDRA-6609)
 * Add ks.cf names to tombstone logging (CASSANDRA-6597)
 * Use LOCAL_QUORUM for LWT operations at LOCAL_SERIAL (CASSANDRA-6495)
 * Wait for gossip to settle before accepting client connections (CASSANDRA-4288)
 * Delete unfinished compaction incrementally (CASSANDRA-6086)
 * Allow specifying custom secondary index options in CQL3 (CASSANDRA-6480)
 * Improve replica pinning for cache efficiency in DES (CASSANDRA-6485)
 * Fix LOCAL_SERIAL from thrift (CASSANDRA-6584)
 * Don't special case received counts in CAS timeout exceptions (CASSANDRA-6595)
 * Add support for 2.1 global counter shards (CASSANDRA-6505)
 * Fix NPE when streaming connection is not yet established (CASSANDRA-6210)
 * Avoid rare duplicate read repair triggering (CASSANDRA-6606)
 * Fix paging discardFirst (CASSANDRA-6555)
 * Fix ArrayIndexOutOfBoundsException in 2ndary index query (CASSANDRA-6470)
 * Release sstables upon rebuilding 2i (CASSANDRA-6635)
 * Add AbstractCompactionStrategy.startup() method (CASSANDRA-6637)
 * SSTableScanner may skip rows during cleanup (CASSANDRA-6638)
 * sstables from stalled repair sessions can resurrect deleted data (CASSANDRA-6503)
 * Switch stress to use ITransportFactory (CASSANDRA-6641)
 * Fix IllegalArgumentException during prepare (CASSANDRA-6592)
 * Fix possible loss of 2ndary index entries during compaction (CASSANDRA-6517)
 * Fix direct Memory on architectures that do not support unaligned long access
   (CASSANDRA-6628)
 * Let scrub optionally skip broken counter partitions (CASSANDRA-5930)
Merged from 1.2:
 * fsync compression metadata (CASSANDRA-6531)
 * Validate CF existence on execution for prepared statement (CASSANDRA-6535)
 * Add ability to throttle batchlog replay (CASSANDRA-6550)
 * Fix executing LOCAL_QUORUM with SimpleStrategy (CASSANDRA-6545)
 * Avoid StackOverflow when using large IN queries (CASSANDRA-6567)
 * Nodetool upgradesstables includes secondary indexes (CASSANDRA-6598)
 * Paginate batchlog replay (CASSANDRA-6569)
 * skip blocking on streaming during drain (CASSANDRA-6603)
 * Improve error message when schema doesn't match loaded sstable (CASSANDRA-6262)
 * Add properties to adjust FD initial value and max interval (CASSANDRA-4375)
 * Fix preparing with batch and delete from collection (CASSANDRA-6607)
 * Fix ABSC reverse iterator's remove() method (CASSANDRA-6629)
 * Handle host ID conflicts properly (CASSANDRA-6615)
 * Move handling of migration event source to solve bootstrap race. (CASSANDRA-6648)
 * Make sure compaction throughput value doesn't overflow with int math (CASSANDRA-6647)


2.0.4
 * Allow removing snapshots of no-longer-existing CFs (CASSANDRA-6418)
 * add StorageService.stopDaemon() (CASSANDRA-4268)
 * add IRE for invalid CF supplied to get_count (CASSANDRA-5701)
 * add client encryption support to sstableloader (CASSANDRA-6378)
 * Fix accept() loop for SSL sockets post-shutdown (CASSANDRA-6468)
 * Fix size-tiered compaction in LCS L0 (CASSANDRA-6496)
 * Fix assertion failure in filterColdSSTables (CASSANDRA-6483)
 * Fix row tombstones in larger-than-memory compactions (CASSANDRA-6008)
 * Fix cleanup ClassCastException (CASSANDRA-6462)
 * Reduce gossip memory use by interning VersionedValue strings (CASSANDRA-6410)
 * Allow specifying datacenters to participate in a repair (CASSANDRA-6218)
 * Fix divide-by-zero in PCI (CASSANDRA-6403)
 * Fix setting last compacted key in the wrong level for LCS (CASSANDRA-6284)
 * Add millisecond precision formats to the timestamp parser (CASSANDRA-6395)
 * Expose a total memtable size metric for a CF (CASSANDRA-6391)
 * cqlsh: handle symlinks properly (CASSANDRA-6425)
 * Fix potential infinite loop when paging query with IN (CASSANDRA-6464)
 * Fix assertion error in AbstractQueryPager.discardFirst (CASSANDRA-6447)
 * Fix streaming older SSTable yields unnecessary tombstones (CASSANDRA-6527)
Merged from 1.2:
 * Improved error message on bad properties in DDL queries (CASSANDRA-6453)
 * Randomize batchlog candidates selection (CASSANDRA-6481)
 * Fix thundering herd on endpoint cache invalidation (CASSANDRA-6345, 6485)
 * Improve batchlog write performance with vnodes (CASSANDRA-6488)
 * cqlsh: quote single quotes in strings inside collections (CASSANDRA-6172)
 * Improve gossip performance for typical messages (CASSANDRA-6409)
 * Throw IRE if a prepared statement has more markers than supported
   (CASSANDRA-5598)
 * Expose Thread metrics for the native protocol server (CASSANDRA-6234)
 * Change snapshot response message verb to INTERNAL to avoid dropping it
   (CASSANDRA-6415)
 * Warn when collection read has > 65K elements (CASSANDRA-5428)
 * Fix cache persistence when both row and key cache are enabled
   (CASSANDRA-6413)
 * (Hadoop) add describe_local_ring (CASSANDRA-6268)
 * Fix handling of concurrent directory creation failure (CASSANDRA-6459)
 * Allow executing CREATE statements multiple times (CASSANDRA-6471)
 * Don't send confusing info with timeouts (CASSANDRA-6491)
 * Don't resubmit counter mutation runnables internally (CASSANDRA-6427)
 * Don't drop local mutations without a hint (CASSANDRA-6510)
 * Don't allow null max_hint_window_in_ms (CASSANDRA-6419)
 * Validate SliceRange start and finish lengths (CASSANDRA-6521)


2.0.3
 * Fix FD leak on slice read path (CASSANDRA-6275)
 * Cancel read meter task when closing SSTR (CASSANDRA-6358)
 * free off-heap IndexSummary during bulk (CASSANDRA-6359)
 * Recover from IOException in accept() thread (CASSANDRA-6349)
 * Improve Gossip tolerance of abnormally slow tasks (CASSANDRA-6338)
 * Fix trying to hint timed out counter writes (CASSANDRA-6322)
 * Allow restoring specific columnfamilies from archived CL (CASSANDRA-4809)
 * Avoid flushing compaction_history after each operation (CASSANDRA-6287)
 * Fix repair assertion error when tombstones expire (CASSANDRA-6277)
 * Skip loading corrupt key cache (CASSANDRA-6260)
 * Fixes for compacting larger-than-memory rows (CASSANDRA-6274)
 * Compact hottest sstables first and optionally omit coldest from
   compaction entirely (CASSANDRA-6109)
 * Fix modifying column_metadata from thrift (CASSANDRA-6182)
 * cqlsh: fix LIST USERS output (CASSANDRA-6242)
 * Add IRequestSink interface (CASSANDRA-6248)
 * Update memtable size while flushing (CASSANDRA-6249)
 * Provide hooks around CQL2/CQL3 statement execution (CASSANDRA-6252)
 * Require Permission.SELECT for CAS updates (CASSANDRA-6247)
 * New CQL-aware SSTableWriter (CASSANDRA-5894)
 * Reject CAS operation when the protocol v1 is used (CASSANDRA-6270)
 * Correctly throw error when frame too large (CASSANDRA-5981)
 * Fix serialization bug in PagedRange with 2ndary indexes (CASSANDRA-6299)
 * Fix CQL3 table validation in Thrift (CASSANDRA-6140)
 * Fix bug missing results with IN clauses (CASSANDRA-6327)
 * Fix paging with reversed slices (CASSANDRA-6343)
 * Set minTimestamp correctly to be able to drop expired sstables (CASSANDRA-6337)
 * Support NaN and Infinity as float literals (CASSANDRA-6003)
 * Remove RF from nodetool ring output (CASSANDRA-6289)
 * Fix attempting to flush empty rows (CASSANDRA-6374)
 * Fix potential out of bounds exception when paging (CASSANDRA-6333)
Merged from 1.2:
 * Optimize FD phi calculation (CASSANDRA-6386)
 * Improve initial FD phi estimate when starting up (CASSANDRA-6385)
 * Don't list CQL3 table in CLI describe even if named explicitely
   (CASSANDRA-5750)
 * Invalidate row cache when dropping CF (CASSANDRA-6351)
 * add non-jamm path for cached statements (CASSANDRA-6293)
 * add windows bat files for shell commands (CASSANDRA-6145)
 * Require logging in for Thrift CQL2/3 statement preparation (CASSANDRA-6254)
 * restrict max_num_tokens to 1536 (CASSANDRA-6267)
 * Nodetool gets default JMX port from cassandra-env.sh (CASSANDRA-6273)
 * make calculatePendingRanges asynchronous (CASSANDRA-6244)
 * Remove blocking flushes in gossip thread (CASSANDRA-6297)
 * Fix potential socket leak in connectionpool creation (CASSANDRA-6308)
 * Allow LOCAL_ONE/LOCAL_QUORUM to work with SimpleStrategy (CASSANDRA-6238)
 * cqlsh: handle 'null' as session duration (CASSANDRA-6317)
 * Fix json2sstable handling of range tombstones (CASSANDRA-6316)
 * Fix missing one row in reverse query (CASSANDRA-6330)
 * Fix reading expired row value from row cache (CASSANDRA-6325)
 * Fix AssertionError when doing set element deletion (CASSANDRA-6341)
 * Make CL code for the native protocol match the one in C* 2.0
   (CASSANDRA-6347)
 * Disallow altering CQL3 table from thrift (CASSANDRA-6370)
 * Fix size computation of prepared statement (CASSANDRA-6369)


2.0.2
 * Update FailureDetector to use nanontime (CASSANDRA-4925)
 * Fix FileCacheService regressions (CASSANDRA-6149)
 * Never return WriteTimeout for CL.ANY (CASSANDRA-6132)
 * Fix race conditions in bulk loader (CASSANDRA-6129)
 * Add configurable metrics reporting (CASSANDRA-4430)
 * drop queries exceeding a configurable number of tombstones (CASSANDRA-6117)
 * Track and persist sstable read activity (CASSANDRA-5515)
 * Fixes for speculative retry (CASSANDRA-5932, CASSANDRA-6194)
 * Improve memory usage of metadata min/max column names (CASSANDRA-6077)
 * Fix thrift validation refusing row markers on CQL3 tables (CASSANDRA-6081)
 * Fix insertion of collections with CAS (CASSANDRA-6069)
 * Correctly send metadata on SELECT COUNT (CASSANDRA-6080)
 * Track clients' remote addresses in ClientState (CASSANDRA-6070)
 * Create snapshot dir if it does not exist when migrating
   leveled manifest (CASSANDRA-6093)
 * make sequential nodetool repair the default (CASSANDRA-5950)
 * Add more hooks for compaction strategy implementations (CASSANDRA-6111)
 * Fix potential NPE on composite 2ndary indexes (CASSANDRA-6098)
 * Delete can potentially be skipped in batch (CASSANDRA-6115)
 * Allow alter keyspace on system_traces (CASSANDRA-6016)
 * Disallow empty column names in cql (CASSANDRA-6136)
 * Use Java7 file-handling APIs and fix file moving on Windows (CASSANDRA-5383)
 * Save compaction history to system keyspace (CASSANDRA-5078)
 * Fix NPE if StorageService.getOperationMode() is executed before full startup (CASSANDRA-6166)
 * CQL3: support pre-epoch longs for TimestampType (CASSANDRA-6212)
 * Add reloadtriggers command to nodetool (CASSANDRA-4949)
 * cqlsh: ignore empty 'value alias' in DESCRIBE (CASSANDRA-6139)
 * Fix sstable loader (CASSANDRA-6205)
 * Reject bootstrapping if the node already exists in gossip (CASSANDRA-5571)
 * Fix NPE while loading paxos state (CASSANDRA-6211)
 * cqlsh: add SHOW SESSION <tracing-session> command (CASSANDRA-6228)
Merged from 1.2:
 * (Hadoop) Require CFRR batchSize to be at least 2 (CASSANDRA-6114)
 * Add a warning for small LCS sstable size (CASSANDRA-6191)
 * Add ability to list specific KS/CF combinations in nodetool cfstats (CASSANDRA-4191)
 * Mark CF clean if a mutation raced the drop and got it marked dirty (CASSANDRA-5946)
 * Add a LOCAL_ONE consistency level (CASSANDRA-6202)
 * Limit CQL prepared statement cache by size instead of count (CASSANDRA-6107)
 * Tracing should log write failure rather than raw exceptions (CASSANDRA-6133)
 * lock access to TM.endpointToHostIdMap (CASSANDRA-6103)
 * Allow estimated memtable size to exceed slab allocator size (CASSANDRA-6078)
 * Start MeteredFlusher earlier to prevent OOM during CL replay (CASSANDRA-6087)
 * Avoid sending Truncate command to fat clients (CASSANDRA-6088)
 * Allow where clause conditions to be in parenthesis (CASSANDRA-6037)
 * Do not open non-ssl storage port if encryption option is all (CASSANDRA-3916)
 * Move batchlog replay to its own executor (CASSANDRA-6079)
 * Add tombstone debug threshold and histogram (CASSANDRA-6042, 6057)
 * Enable tcp keepalive on incoming connections (CASSANDRA-4053)
 * Fix fat client schema pull NPE (CASSANDRA-6089)
 * Fix memtable flushing for indexed tables (CASSANDRA-6112)
 * Fix skipping columns with multiple slices (CASSANDRA-6119)
 * Expose connected thrift + native client counts (CASSANDRA-5084)
 * Optimize auth setup (CASSANDRA-6122)
 * Trace index selection (CASSANDRA-6001)
 * Update sstablesPerReadHistogram to use biased sampling (CASSANDRA-6164)
 * Log UnknownColumnfamilyException when closing socket (CASSANDRA-5725)
 * Properly error out on CREATE INDEX for counters table (CASSANDRA-6160)
 * Handle JMX notification failure for repair (CASSANDRA-6097)
 * (Hadoop) Fetch no more than 128 splits in parallel (CASSANDRA-6169)
 * stress: add username/password authentication support (CASSANDRA-6068)
 * Fix indexed queries with row cache enabled on parent table (CASSANDRA-5732)
 * Fix compaction race during columnfamily drop (CASSANDRA-5957)
 * Fix validation of empty column names for compact tables (CASSANDRA-6152)
 * Skip replaying mutations that pass CRC but fail to deserialize (CASSANDRA-6183)
 * Rework token replacement to use replace_address (CASSANDRA-5916)
 * Fix altering column types (CASSANDRA-6185)
 * cqlsh: fix CREATE/ALTER WITH completion (CASSANDRA-6196)
 * add windows bat files for shell commands (CASSANDRA-6145)
 * Fix potential stack overflow during range tombstones insertion (CASSANDRA-6181)
 * (Hadoop) Make LOCAL_ONE the default consistency level (CASSANDRA-6214)


2.0.1
 * Fix bug that could allow reading deleted data temporarily (CASSANDRA-6025)
 * Improve memory use defaults (CASSANDRA-6059)
 * Make ThriftServer more easlly extensible (CASSANDRA-6058)
 * Remove Hadoop dependency from ITransportFactory (CASSANDRA-6062)
 * add file_cache_size_in_mb setting (CASSANDRA-5661)
 * Improve error message when yaml contains invalid properties (CASSANDRA-5958)
 * Improve leveled compaction's ability to find non-overlapping L0 compactions
   to work on concurrently (CASSANDRA-5921)
 * Notify indexer of columns shadowed by range tombstones (CASSANDRA-5614)
 * Log Merkle tree stats (CASSANDRA-2698)
 * Switch from crc32 to adler32 for compressed sstable checksums (CASSANDRA-5862)
 * Improve offheap memcpy performance (CASSANDRA-5884)
 * Use a range aware scanner for cleanup (CASSANDRA-2524)
 * Cleanup doesn't need to inspect sstables that contain only local data
   (CASSANDRA-5722)
 * Add ability for CQL3 to list partition keys (CASSANDRA-4536)
 * Improve native protocol serialization (CASSANDRA-5664)
 * Upgrade Thrift to 0.9.1 (CASSANDRA-5923)
 * Require superuser status for adding triggers (CASSANDRA-5963)
 * Make standalone scrubber handle old and new style leveled manifest
   (CASSANDRA-6005)
 * Fix paxos bugs (CASSANDRA-6012, 6013, 6023)
 * Fix paged ranges with multiple replicas (CASSANDRA-6004)
 * Fix potential AssertionError during tracing (CASSANDRA-6041)
 * Fix NPE in sstablesplit (CASSANDRA-6027)
 * Migrate pre-2.0 key/value/column aliases to system.schema_columns
   (CASSANDRA-6009)
 * Paging filter empty rows too agressively (CASSANDRA-6040)
 * Support variadic parameters for IN clauses (CASSANDRA-4210)
 * cqlsh: return the result of CAS writes (CASSANDRA-5796)
 * Fix validation of IN clauses with 2ndary indexes (CASSANDRA-6050)
 * Support named bind variables in CQL (CASSANDRA-6033)
Merged from 1.2:
 * Allow cache-keys-to-save to be set at runtime (CASSANDRA-5980)
 * Avoid second-guessing out-of-space state (CASSANDRA-5605)
 * Tuning knobs for dealing with large blobs and many CFs (CASSANDRA-5982)
 * (Hadoop) Fix CQLRW for thrift tables (CASSANDRA-6002)
 * Fix possible divide-by-zero in HHOM (CASSANDRA-5990)
 * Allow local batchlog writes for CL.ANY (CASSANDRA-5967)
 * Upgrade metrics-core to version 2.2.0 (CASSANDRA-5947)
 * Fix CqlRecordWriter with composite keys (CASSANDRA-5949)
 * Add snitch, schema version, cluster, partitioner to JMX (CASSANDRA-5881)
 * Allow disabling SlabAllocator (CASSANDRA-5935)
 * Make user-defined compaction JMX blocking (CASSANDRA-4952)
 * Fix streaming does not transfer wrapped range (CASSANDRA-5948)
 * Fix loading index summary containing empty key (CASSANDRA-5965)
 * Correctly handle limits in CompositesSearcher (CASSANDRA-5975)
 * Pig: handle CQL collections (CASSANDRA-5867)
 * Pass the updated cf to the PRSI index() method (CASSANDRA-5999)
 * Allow empty CQL3 batches (as no-op) (CASSANDRA-5994)
 * Support null in CQL3 functions (CASSANDRA-5910)
 * Replace the deprecated MapMaker with CacheLoader (CASSANDRA-6007)
 * Add SSTableDeletingNotification to DataTracker (CASSANDRA-6010)
 * Fix snapshots in use get deleted during snapshot repair (CASSANDRA-6011)
 * Move hints and exception count to o.a.c.metrics (CASSANDRA-6017)
 * Fix memory leak in snapshot repair (CASSANDRA-6047)
 * Fix sstable2sjon for CQL3 tables (CASSANDRA-5852)


2.0.0
 * Fix thrift validation when inserting into CQL3 tables (CASSANDRA-5138)
 * Fix periodic memtable flushing behavior with clean memtables (CASSANDRA-5931)
 * Fix dateOf() function for pre-2.0 timestamp columns (CASSANDRA-5928)
 * Fix SSTable unintentionally loads BF when opened for batch (CASSANDRA-5938)
 * Add stream session progress to JMX (CASSANDRA-4757)
 * Fix NPE during CAS operation (CASSANDRA-5925)
Merged from 1.2:
 * Fix getBloomFilterDiskSpaceUsed for AlwaysPresentFilter (CASSANDRA-5900)
 * Don't announce schema version until we've loaded the changes locally
   (CASSANDRA-5904)
 * Fix to support off heap bloom filters size greater than 2 GB (CASSANDRA-5903)
 * Properly handle parsing huge map and set literals (CASSANDRA-5893)


2.0.0-rc2
 * enable vnodes by default (CASSANDRA-5869)
 * fix CAS contention timeout (CASSANDRA-5830)
 * fix HsHa to respect max frame size (CASSANDRA-4573)
 * Fix (some) 2i on composite components omissions (CASSANDRA-5851)
 * cqlsh: add DESCRIBE FULL SCHEMA variant (CASSANDRA-5880)
Merged from 1.2:
 * Correctly validate sparse composite cells in scrub (CASSANDRA-5855)
 * Add KeyCacheHitRate metric to CF metrics (CASSANDRA-5868)
 * cqlsh: add support for multiline comments (CASSANDRA-5798)
 * Handle CQL3 SELECT duplicate IN restrictions on clustering columns
   (CASSANDRA-5856)


2.0.0-rc1
 * improve DecimalSerializer performance (CASSANDRA-5837)
 * fix potential spurious wakeup in AsyncOneResponse (CASSANDRA-5690)
 * fix schema-related trigger issues (CASSANDRA-5774)
 * Better validation when accessing CQL3 table from thrift (CASSANDRA-5138)
 * Fix assertion error during repair (CASSANDRA-5801)
 * Fix range tombstone bug (CASSANDRA-5805)
 * DC-local CAS (CASSANDRA-5797)
 * Add a native_protocol_version column to the system.local table (CASSANRDA-5819)
 * Use index_interval from cassandra.yaml when upgraded (CASSANDRA-5822)
 * Fix buffer underflow on socket close (CASSANDRA-5792)
Merged from 1.2:
 * Fix reading DeletionTime from 1.1-format sstables (CASSANDRA-5814)
 * cqlsh: add collections support to COPY (CASSANDRA-5698)
 * retry important messages for any IOException (CASSANDRA-5804)
 * Allow empty IN relations in SELECT/UPDATE/DELETE statements (CASSANDRA-5626)
 * cqlsh: fix crashing on Windows due to libedit detection (CASSANDRA-5812)
 * fix bulk-loading compressed sstables (CASSANDRA-5820)
 * (Hadoop) fix quoting in CqlPagingRecordReader and CqlRecordWriter
   (CASSANDRA-5824)
 * update default LCS sstable size to 160MB (CASSANDRA-5727)
 * Allow compacting 2Is via nodetool (CASSANDRA-5670)
 * Hex-encode non-String keys in OPP (CASSANDRA-5793)
 * nodetool history logging (CASSANDRA-5823)
 * (Hadoop) fix support for Thrift tables in CqlPagingRecordReader
   (CASSANDRA-5752)
 * add "all time blocked" to StatusLogger output (CASSANDRA-5825)
 * Future-proof inter-major-version schema migrations (CASSANDRA-5845)
 * (Hadoop) add CqlPagingRecordReader support for ReversedType in Thrift table
   (CASSANDRA-5718)
 * Add -no-snapshot option to scrub (CASSANDRA-5891)
 * Fix to support off heap bloom filters size greater than 2 GB (CASSANDRA-5903)
 * Properly handle parsing huge map and set literals (CASSANDRA-5893)
 * Fix LCS L0 compaction may overlap in L1 (CASSANDRA-5907)
 * New sstablesplit tool to split large sstables offline (CASSANDRA-4766)
 * Fix potential deadlock in native protocol server (CASSANDRA-5926)
 * Disallow incompatible type change in CQL3 (CASSANDRA-5882)
Merged from 1.1:
 * Correctly validate sparse composite cells in scrub (CASSANDRA-5855)


2.0.0-beta2
 * Replace countPendingHints with Hints Created metric (CASSANDRA-5746)
 * Allow nodetool with no args, and with help to run without a server (CASSANDRA-5734)
 * Cleanup AbstractType/TypeSerializer classes (CASSANDRA-5744)
 * Remove unimplemented cli option schema-mwt (CASSANDRA-5754)
 * Support range tombstones in thrift (CASSANDRA-5435)
 * Normalize table-manipulating CQL3 statements' class names (CASSANDRA-5759)
 * cqlsh: add missing table options to DESCRIBE output (CASSANDRA-5749)
 * Fix assertion error during repair (CASSANDRA-5757)
 * Fix bulkloader (CASSANDRA-5542)
 * Add LZ4 compression to the native protocol (CASSANDRA-5765)
 * Fix bugs in the native protocol v2 (CASSANDRA-5770)
 * CAS on 'primary key only' table (CASSANDRA-5715)
 * Support streaming SSTables of old versions (CASSANDRA-5772)
 * Always respect protocol version in native protocol (CASSANDRA-5778)
 * Fix ConcurrentModificationException during streaming (CASSANDRA-5782)
 * Update deletion timestamp in Commit#updatesWithPaxosTime (CASSANDRA-5787)
 * Thrift cas() method crashes if input columns are not sorted (CASSANDRA-5786)
 * Order columns names correctly when querying for CAS (CASSANDRA-5788)
 * Fix streaming retry (CASSANDRA-5775)
Merged from 1.2:
 * if no seeds can be a reached a node won't start in a ring by itself (CASSANDRA-5768)
 * add cassandra.unsafesystem property (CASSANDRA-5704)
 * (Hadoop) quote identifiers in CqlPagingRecordReader (CASSANDRA-5763)
 * Add replace_node functionality for vnodes (CASSANDRA-5337)
 * Add timeout events to query traces (CASSANDRA-5520)
 * Fix serialization of the LEFT gossip value (CASSANDRA-5696)
 * Pig: support for cql3 tables (CASSANDRA-5234)
 * Fix skipping range tombstones with reverse queries (CASSANDRA-5712)
 * Expire entries out of ThriftSessionManager (CASSANDRA-5719)
 * Don't keep ancestor information in memory (CASSANDRA-5342)
 * Expose native protocol server status in nodetool info (CASSANDRA-5735)
 * Fix pathetic performance of range tombstones (CASSANDRA-5677)
 * Fix querying with an empty (impossible) range (CASSANDRA-5573)
 * cqlsh: handle CUSTOM 2i in DESCRIBE output (CASSANDRA-5760)
 * Fix minor bug in Range.intersects(Bound) (CASSANDRA-5771)
 * cqlsh: handle disabled compression in DESCRIBE output (CASSANDRA-5766)
 * Ensure all UP events are notified on the native protocol (CASSANDRA-5769)
 * Fix formatting of sstable2json with multiple -k arguments (CASSANDRA-5781)
 * Don't rely on row marker for queries in general to hide lost markers
   after TTL expires (CASSANDRA-5762)
 * Sort nodetool help output (CASSANDRA-5776)
 * Fix column expiring during 2 phases compaction (CASSANDRA-5799)
 * now() is being rejected in INSERTs when inside collections (CASSANDRA-5795)


2.0.0-beta1
 * Add support for indexing clustered columns (CASSANDRA-5125)
 * Removed on-heap row cache (CASSANDRA-5348)
 * use nanotime consistently for node-local timeouts (CASSANDRA-5581)
 * Avoid unnecessary second pass on name-based queries (CASSANDRA-5577)
 * Experimental triggers (CASSANDRA-1311)
 * JEMalloc support for off-heap allocation (CASSANDRA-3997)
 * Single-pass compaction (CASSANDRA-4180)
 * Removed token range bisection (CASSANDRA-5518)
 * Removed compatibility with pre-1.2.5 sstables and network messages
   (CASSANDRA-5511)
 * removed PBSPredictor (CASSANDRA-5455)
 * CAS support (CASSANDRA-5062, 5441, 5442, 5443, 5619, 5667)
 * Leveled compaction performs size-tiered compactions in L0
   (CASSANDRA-5371, 5439)
 * Add yaml network topology snitch for mixed ec2/other envs (CASSANDRA-5339)
 * Log when a node is down longer than the hint window (CASSANDRA-4554)
 * Optimize tombstone creation for ExpiringColumns (CASSANDRA-4917)
 * Improve LeveledScanner work estimation (CASSANDRA-5250, 5407)
 * Replace compaction lock with runWithCompactionsDisabled (CASSANDRA-3430)
 * Change Message IDs to ints (CASSANDRA-5307)
 * Move sstable level information into the Stats component, removing the
   need for a separate Manifest file (CASSANDRA-4872)
 * avoid serializing to byte[] on commitlog append (CASSANDRA-5199)
 * make index_interval configurable per columnfamily (CASSANDRA-3961, CASSANDRA-5650)
 * add default_time_to_live (CASSANDRA-3974)
 * add memtable_flush_period_in_ms (CASSANDRA-4237)
 * replace supercolumns internally by composites (CASSANDRA-3237, 5123)
 * upgrade thrift to 0.9.0 (CASSANDRA-3719)
 * drop unnecessary keyspace parameter from user-defined compaction API
   (CASSANDRA-5139)
 * more robust solution to incomplete compactions + counters (CASSANDRA-5151)
 * Change order of directory searching for c*.in.sh (CASSANDRA-3983)
 * Add tool to reset SSTable compaction level for LCS (CASSANDRA-5271)
 * Allow custom configuration loader (CASSANDRA-5045)
 * Remove memory emergency pressure valve logic (CASSANDRA-3534)
 * Reduce request latency with eager retry (CASSANDRA-4705)
 * cqlsh: Remove ASSUME command (CASSANDRA-5331)
 * Rebuild BF when loading sstables if bloom_filter_fp_chance
   has changed since compaction (CASSANDRA-5015)
 * remove row-level bloom filters (CASSANDRA-4885)
 * Change Kernel Page Cache skipping into row preheating (disabled by default)
   (CASSANDRA-4937)
 * Improve repair by deciding on a gcBefore before sending
   out TreeRequests (CASSANDRA-4932)
 * Add an official way to disable compactions (CASSANDRA-5074)
 * Reenable ALTER TABLE DROP with new semantics (CASSANDRA-3919)
 * Add binary protocol versioning (CASSANDRA-5436)
 * Swap THshaServer for TThreadedSelectorServer (CASSANDRA-5530)
 * Add alias support to SELECT statement (CASSANDRA-5075)
 * Don't create empty RowMutations in CommitLogReplayer (CASSANDRA-5541)
 * Use range tombstones when dropping cfs/columns from schema (CASSANDRA-5579)
 * cqlsh: drop CQL2/CQL3-beta support (CASSANDRA-5585)
 * Track max/min column names in sstables to be able to optimize slice
   queries (CASSANDRA-5514, CASSANDRA-5595, CASSANDRA-5600)
 * Binary protocol: allow batching already prepared statements (CASSANDRA-4693)
 * Allow preparing timestamp, ttl and limit in CQL3 queries (CASSANDRA-4450)
 * Support native link w/o JNA in Java7 (CASSANDRA-3734)
 * Use SASL authentication in binary protocol v2 (CASSANDRA-5545)
 * Replace Thrift HsHa with LMAX Disruptor based implementation (CASSANDRA-5582)
 * cqlsh: Add row count to SELECT output (CASSANDRA-5636)
 * Include a timestamp with all read commands to determine column expiration
   (CASSANDRA-5149)
 * Streaming 2.0 (CASSANDRA-5286, 5699)
 * Conditional create/drop ks/table/index statements in CQL3 (CASSANDRA-2737)
 * more pre-table creation property validation (CASSANDRA-5693)
 * Redesign repair messages (CASSANDRA-5426)
 * Fix ALTER RENAME post-5125 (CASSANDRA-5702)
 * Disallow renaming a 2ndary indexed column (CASSANDRA-5705)
 * Rename Table to Keyspace (CASSANDRA-5613)
 * Ensure changing column_index_size_in_kb on different nodes don't corrupt the
   sstable (CASSANDRA-5454)
 * Move resultset type information into prepare, not execute (CASSANDRA-5649)
 * Auto paging in binary protocol (CASSANDRA-4415, 5714)
 * Don't tie client side use of AbstractType to JDBC (CASSANDRA-4495)
 * Adds new TimestampType to replace DateType (CASSANDRA-5723, CASSANDRA-5729)
Merged from 1.2:
 * make starting native protocol server idempotent (CASSANDRA-5728)
 * Fix loading key cache when a saved entry is no longer valid (CASSANDRA-5706)
 * Fix serialization of the LEFT gossip value (CASSANDRA-5696)
 * cqlsh: Don't show 'null' in place of empty values (CASSANDRA-5675)
 * Race condition in detecting version on a mixed 1.1/1.2 cluster
   (CASSANDRA-5692)
 * Fix skipping range tombstones with reverse queries (CASSANDRA-5712)
 * Expire entries out of ThriftSessionManager (CASSANRDA-5719)
 * Don't keep ancestor information in memory (CASSANDRA-5342)
 * cqlsh: fix handling of semicolons inside BATCH queries (CASSANDRA-5697)


1.2.6
 * Fix tracing when operation completes before all responses arrive
   (CASSANDRA-5668)
 * Fix cross-DC mutation forwarding (CASSANDRA-5632)
 * Reduce SSTableLoader memory usage (CASSANDRA-5555)
 * Scale hinted_handoff_throttle_in_kb to cluster size (CASSANDRA-5272)
 * (Hadoop) Add CQL3 input/output formats (CASSANDRA-4421, 5622)
 * (Hadoop) Fix InputKeyRange in CFIF (CASSANDRA-5536)
 * Fix dealing with ridiculously large max sstable sizes in LCS (CASSANDRA-5589)
 * Ignore pre-truncate hints (CASSANDRA-4655)
 * Move System.exit on OOM into a separate thread (CASSANDRA-5273)
 * Write row markers when serializing schema (CASSANDRA-5572)
 * Check only SSTables for the requested range when streaming (CASSANDRA-5569)
 * Improve batchlog replay behavior and hint ttl handling (CASSANDRA-5314)
 * Exclude localTimestamp from validation for tombstones (CASSANDRA-5398)
 * cqlsh: add custom prompt support (CASSANDRA-5539)
 * Reuse prepared statements in hot auth queries (CASSANDRA-5594)
 * cqlsh: add vertical output option (see EXPAND) (CASSANDRA-5597)
 * Add a rate limit option to stress (CASSANDRA-5004)
 * have BulkLoader ignore snapshots directories (CASSANDRA-5587)
 * fix SnitchProperties logging context (CASSANDRA-5602)
 * Expose whether jna is enabled and memory is locked via JMX (CASSANDRA-5508)
 * cqlsh: fix COPY FROM with ReversedType (CASSANDRA-5610)
 * Allow creating CUSTOM indexes on collections (CASSANDRA-5615)
 * Evaluate now() function at execution time (CASSANDRA-5616)
 * Expose detailed read repair metrics (CASSANDRA-5618)
 * Correct blob literal + ReversedType parsing (CASSANDRA-5629)
 * Allow GPFS to prefer the internal IP like EC2MRS (CASSANDRA-5630)
 * fix help text for -tspw cassandra-cli (CASSANDRA-5643)
 * don't throw away initial causes exceptions for internode encryption issues
   (CASSANDRA-5644)
 * Fix message spelling errors for cql select statements (CASSANDRA-5647)
 * Suppress custom exceptions thru jmx (CASSANDRA-5652)
 * Update CREATE CUSTOM INDEX syntax (CASSANDRA-5639)
 * Fix PermissionDetails.equals() method (CASSANDRA-5655)
 * Never allow partition key ranges in CQL3 without token() (CASSANDRA-5666)
 * Gossiper incorrectly drops AppState for an upgrading node (CASSANDRA-5660)
 * Connection thrashing during multi-region ec2 during upgrade, due to
   messaging version (CASSANDRA-5669)
 * Avoid over reconnecting in EC2MRS (CASSANDRA-5678)
 * Fix ReadResponseSerializer.serializedSize() for digest reads (CASSANDRA-5476)
 * allow sstable2json on 2i CFs (CASSANDRA-5694)
Merged from 1.1:
 * Remove buggy thrift max message length option (CASSANDRA-5529)
 * Fix NPE in Pig's widerow mode (CASSANDRA-5488)
 * Add split size parameter to Pig and disable split combination (CASSANDRA-5544)


1.2.5
 * make BytesToken.toString only return hex bytes (CASSANDRA-5566)
 * Ensure that submitBackground enqueues at least one task (CASSANDRA-5554)
 * fix 2i updates with identical values and timestamps (CASSANDRA-5540)
 * fix compaction throttling bursty-ness (CASSANDRA-4316)
 * reduce memory consumption of IndexSummary (CASSANDRA-5506)
 * remove per-row column name bloom filters (CASSANDRA-5492)
 * Include fatal errors in trace events (CASSANDRA-5447)
 * Ensure that PerRowSecondaryIndex is notified of row-level deletes
   (CASSANDRA-5445)
 * Allow empty blob literals in CQL3 (CASSANDRA-5452)
 * Fix streaming RangeTombstones at column index boundary (CASSANDRA-5418)
 * Fix preparing statements when current keyspace is not set (CASSANDRA-5468)
 * Fix SemanticVersion.isSupportedBy minor/patch handling (CASSANDRA-5496)
 * Don't provide oldCfId for post-1.1 system cfs (CASSANDRA-5490)
 * Fix primary range ignores replication strategy (CASSANDRA-5424)
 * Fix shutdown of binary protocol server (CASSANDRA-5507)
 * Fix repair -snapshot not working (CASSANDRA-5512)
 * Set isRunning flag later in binary protocol server (CASSANDRA-5467)
 * Fix use of CQL3 functions with descending clustering order (CASSANDRA-5472)
 * Disallow renaming columns one at a time for thrift table in CQL3
   (CASSANDRA-5531)
 * cqlsh: add CLUSTERING ORDER BY support to DESCRIBE (CASSANDRA-5528)
 * Add custom secondary index support to CQL3 (CASSANDRA-5484)
 * Fix repair hanging silently on unexpected error (CASSANDRA-5229)
 * Fix Ec2Snitch regression introduced by CASSANDRA-5171 (CASSANDRA-5432)
 * Add nodetool enablebackup/disablebackup (CASSANDRA-5556)
 * cqlsh: fix DESCRIBE after case insensitive USE (CASSANDRA-5567)
Merged from 1.1
 * Add retry mechanism to OTC for non-droppable_verbs (CASSANDRA-5393)
 * Use allocator information to improve memtable memory usage estimate
   (CASSANDRA-5497)
 * Fix trying to load deleted row into row cache on startup (CASSANDRA-4463)
 * fsync leveled manifest to avoid corruption (CASSANDRA-5535)
 * Fix Bound intersection computation (CASSANDRA-5551)
 * sstablescrub now respects max memory size in cassandra.in.sh (CASSANDRA-5562)


1.2.4
 * Ensure that PerRowSecondaryIndex updates see the most recent values
   (CASSANDRA-5397)
 * avoid duplicate index entries ind PrecompactedRow and
   ParallelCompactionIterable (CASSANDRA-5395)
 * remove the index entry on oldColumn when new column is a tombstone
   (CASSANDRA-5395)
 * Change default stream throughput from 400 to 200 mbps (CASSANDRA-5036)
 * Gossiper logs DOWN for symmetry with UP (CASSANDRA-5187)
 * Fix mixing prepared statements between keyspaces (CASSANDRA-5352)
 * Fix consistency level during bootstrap - strike 3 (CASSANDRA-5354)
 * Fix transposed arguments in AlreadyExistsException (CASSANDRA-5362)
 * Improve asynchronous hint delivery (CASSANDRA-5179)
 * Fix Guava dependency version (12.0 -> 13.0.1) for Maven (CASSANDRA-5364)
 * Validate that provided CQL3 collection value are < 64K (CASSANDRA-5355)
 * Make upgradeSSTable skip current version sstables by default (CASSANDRA-5366)
 * Optimize min/max timestamp collection (CASSANDRA-5373)
 * Invalid streamId in cql binary protocol when using invalid CL
   (CASSANDRA-5164)
 * Fix validation for IN where clauses with collections (CASSANDRA-5376)
 * Copy resultSet on count query to avoid ConcurrentModificationException
   (CASSANDRA-5382)
 * Correctly typecheck in CQL3 even with ReversedType (CASSANDRA-5386)
 * Fix streaming compressed files when using encryption (CASSANDRA-5391)
 * cassandra-all 1.2.0 pom missing netty dependency (CASSANDRA-5392)
 * Fix writetime/ttl functions on null values (CASSANDRA-5341)
 * Fix NPE during cql3 select with token() (CASSANDRA-5404)
 * IndexHelper.skipBloomFilters won't skip non-SHA filters (CASSANDRA-5385)
 * cqlsh: Print maps ordered by key, sort sets (CASSANDRA-5413)
 * Add null syntax support in CQL3 for inserts (CASSANDRA-3783)
 * Allow unauthenticated set_keyspace() calls (CASSANDRA-5423)
 * Fix potential incremental backups race (CASSANDRA-5410)
 * Fix prepared BATCH statements with batch-level timestamps (CASSANDRA-5415)
 * Allow overriding superuser setup delay (CASSANDRA-5430)
 * cassandra-shuffle with JMX usernames and passwords (CASSANDRA-5431)
Merged from 1.1:
 * cli: Quote ks and cf names in schema output when needed (CASSANDRA-5052)
 * Fix bad default for min/max timestamp in SSTableMetadata (CASSANDRA-5372)
 * Fix cf name extraction from manifest in Directories.migrateFile()
   (CASSANDRA-5242)
 * Support pluggable internode authentication (CASSANDRA-5401)


1.2.3
 * add check for sstable overlap within a level on startup (CASSANDRA-5327)
 * replace ipv6 colons in jmx object names (CASSANDRA-5298, 5328)
 * Avoid allocating SSTableBoundedScanner during repair when the range does
   not intersect the sstable (CASSANDRA-5249)
 * Don't lowercase property map keys (this breaks NTS) (CASSANDRA-5292)
 * Fix composite comparator with super columns (CASSANDRA-5287)
 * Fix insufficient validation of UPDATE queries against counter cfs
   (CASSANDRA-5300)
 * Fix PropertyFileSnitch default DC/Rack behavior (CASSANDRA-5285)
 * Handle null values when executing prepared statement (CASSANDRA-5081)
 * Add netty to pom dependencies (CASSANDRA-5181)
 * Include type arguments in Thrift CQLPreparedResult (CASSANDRA-5311)
 * Fix compaction not removing columns when bf_fp_ratio is 1 (CASSANDRA-5182)
 * cli: Warn about missing CQL3 tables in schema descriptions (CASSANDRA-5309)
 * Re-enable unknown option in replication/compaction strategies option for
   backward compatibility (CASSANDRA-4795)
 * Add binary protocol support to stress (CASSANDRA-4993)
 * cqlsh: Fix COPY FROM value quoting and null handling (CASSANDRA-5305)
 * Fix repair -pr for vnodes (CASSANDRA-5329)
 * Relax CL for auth queries for non-default users (CASSANDRA-5310)
 * Fix AssertionError during repair (CASSANDRA-5245)
 * Don't announce migrations to pre-1.2 nodes (CASSANDRA-5334)
Merged from 1.1:
 * Update offline scrub for 1.0 -> 1.1 directory structure (CASSANDRA-5195)
 * add tmp flag to Descriptor hashcode (CASSANDRA-4021)
 * fix logging of "Found table data in data directories" when only system tables
   are present (CASSANDRA-5289)
 * cli: Add JMX authentication support (CASSANDRA-5080)
 * nodetool: ability to repair specific range (CASSANDRA-5280)
 * Fix possible assertion triggered in SliceFromReadCommand (CASSANDRA-5284)
 * cqlsh: Add inet type support on Windows (ipv4-only) (CASSANDRA-4801)
 * Fix race when initializing ColumnFamilyStore (CASSANDRA-5350)
 * Add UseTLAB JVM flag (CASSANDRA-5361)


1.2.2
 * fix potential for multiple concurrent compactions of the same sstables
   (CASSANDRA-5256)
 * avoid no-op caching of byte[] on commitlog append (CASSANDRA-5199)
 * fix symlinks under data dir not working (CASSANDRA-5185)
 * fix bug in compact storage metadata handling (CASSANDRA-5189)
 * Validate login for USE queries (CASSANDRA-5207)
 * cli: remove default username and password (CASSANDRA-5208)
 * configure populate_io_cache_on_flush per-CF (CASSANDRA-4694)
 * allow configuration of internode socket buffer (CASSANDRA-3378)
 * Make sstable directory picking blacklist-aware again (CASSANDRA-5193)
 * Correctly expire gossip states for edge cases (CASSANDRA-5216)
 * Improve handling of directory creation failures (CASSANDRA-5196)
 * Expose secondary indicies to the rest of nodetool (CASSANDRA-4464)
 * Binary protocol: avoid sending notification for 0.0.0.0 (CASSANDRA-5227)
 * add UseCondCardMark XX jvm settings on jdk 1.7 (CASSANDRA-4366)
 * CQL3 refactor to allow conversion function (CASSANDRA-5226)
 * Fix drop of sstables in some circumstance (CASSANDRA-5232)
 * Implement caching of authorization results (CASSANDRA-4295)
 * Add support for LZ4 compression (CASSANDRA-5038)
 * Fix missing columns in wide rows queries (CASSANDRA-5225)
 * Simplify auth setup and make system_auth ks alterable (CASSANDRA-5112)
 * Stop compactions from hanging during bootstrap (CASSANDRA-5244)
 * fix compressed streaming sending extra chunk (CASSANDRA-5105)
 * Add CQL3-based implementations of IAuthenticator and IAuthorizer
   (CASSANDRA-4898)
 * Fix timestamp-based tomstone removal logic (CASSANDRA-5248)
 * cli: Add JMX authentication support (CASSANDRA-5080)
 * Fix forceFlush behavior (CASSANDRA-5241)
 * cqlsh: Add username autocompletion (CASSANDRA-5231)
 * Fix CQL3 composite partition key error (CASSANDRA-5240)
 * Allow IN clause on last clustering key (CASSANDRA-5230)
Merged from 1.1:
 * fix start key/end token validation for wide row iteration (CASSANDRA-5168)
 * add ConfigHelper support for Thrift frame and max message sizes (CASSANDRA-5188)
 * fix nodetool repair not fail on node down (CASSANDRA-5203)
 * always collect tombstone hints (CASSANDRA-5068)
 * Fix error when sourcing file in cqlsh (CASSANDRA-5235)


1.2.1
 * stream undelivered hints on decommission (CASSANDRA-5128)
 * GossipingPropertyFileSnitch loads saved dc/rack info if needed (CASSANDRA-5133)
 * drain should flush system CFs too (CASSANDRA-4446)
 * add inter_dc_tcp_nodelay setting (CASSANDRA-5148)
 * re-allow wrapping ranges for start_token/end_token range pairitspwng (CASSANDRA-5106)
 * fix validation compaction of empty rows (CASSANDRA-5136)
 * nodetool methods to enable/disable hint storage/delivery (CASSANDRA-4750)
 * disallow bloom filter false positive chance of 0 (CASSANDRA-5013)
 * add threadpool size adjustment methods to JMXEnabledThreadPoolExecutor and
   CompactionManagerMBean (CASSANDRA-5044)
 * fix hinting for dropped local writes (CASSANDRA-4753)
 * off-heap cache doesn't need mutable column container (CASSANDRA-5057)
 * apply disk_failure_policy to bad disks on initial directory creation
   (CASSANDRA-4847)
 * Optimize name-based queries to use ArrayBackedSortedColumns (CASSANDRA-5043)
 * Fall back to old manifest if most recent is unparseable (CASSANDRA-5041)
 * pool [Compressed]RandomAccessReader objects on the partitioned read path
   (CASSANDRA-4942)
 * Add debug logging to list filenames processed by Directories.migrateFile
   method (CASSANDRA-4939)
 * Expose black-listed directories via JMX (CASSANDRA-4848)
 * Log compaction merge counts (CASSANDRA-4894)
 * Minimize byte array allocation by AbstractData{Input,Output} (CASSANDRA-5090)
 * Add SSL support for the binary protocol (CASSANDRA-5031)
 * Allow non-schema system ks modification for shuffle to work (CASSANDRA-5097)
 * cqlsh: Add default limit to SELECT statements (CASSANDRA-4972)
 * cqlsh: fix DESCRIBE for 1.1 cfs in CQL3 (CASSANDRA-5101)
 * Correctly gossip with nodes >= 1.1.7 (CASSANDRA-5102)
 * Ensure CL guarantees on digest mismatch (CASSANDRA-5113)
 * Validate correctly selects on composite partition key (CASSANDRA-5122)
 * Fix exception when adding collection (CASSANDRA-5117)
 * Handle states for non-vnode clusters correctly (CASSANDRA-5127)
 * Refuse unrecognized replication and compaction strategy options (CASSANDRA-4795)
 * Pick the correct value validator in sstable2json for cql3 tables (CASSANDRA-5134)
 * Validate login for describe_keyspace, describe_keyspaces and set_keyspace
   (CASSANDRA-5144)
 * Fix inserting empty maps (CASSANDRA-5141)
 * Don't remove tokens from System table for node we know (CASSANDRA-5121)
 * fix streaming progress report for compresed files (CASSANDRA-5130)
 * Coverage analysis for low-CL queries (CASSANDRA-4858)
 * Stop interpreting dates as valid timeUUID value (CASSANDRA-4936)
 * Adds E notation for floating point numbers (CASSANDRA-4927)
 * Detect (and warn) unintentional use of the cql2 thrift methods when cql3 was
   intended (CASSANDRA-5172)
 * cli: Quote ks and cf names in schema output when needed (CASSANDRA-5052)
 * Fix cf name extraction from manifest in Directories.migrateFile() (CASSANDRA-5242)
 * Replace mistaken usage of commons-logging with slf4j (CASSANDRA-5464)
 * Ensure Jackson dependency matches lib (CASSANDRA-5126)
 * Expose droppable tombstone ratio stats over JMX (CASSANDRA-5159)
Merged from 1.1:
 * Simplify CompressedRandomAccessReader to work around JDK FD bug (CASSANDRA-5088)
 * Improve handling a changing target throttle rate mid-compaction (CASSANDRA-5087)
 * Pig: correctly decode row keys in widerow mode (CASSANDRA-5098)
 * nodetool repair command now prints progress (CASSANDRA-4767)
 * fix user defined compaction to run against 1.1 data directory (CASSANDRA-5118)
 * Fix CQL3 BATCH authorization caching (CASSANDRA-5145)
 * fix get_count returns incorrect value with TTL (CASSANDRA-5099)
 * better handling for mid-compaction failure (CASSANDRA-5137)
 * convert default marshallers list to map for better readability (CASSANDRA-5109)
 * fix ConcurrentModificationException in getBootstrapSource (CASSANDRA-5170)
 * fix sstable maxtimestamp for row deletes and pre-1.1.1 sstables (CASSANDRA-5153)
 * Fix thread growth on node removal (CASSANDRA-5175)
 * Make Ec2Region's datacenter name configurable (CASSANDRA-5155)


1.2.0
 * Disallow counters in collections (CASSANDRA-5082)
 * cqlsh: add unit tests (CASSANDRA-3920)
 * fix default bloom_filter_fp_chance for LeveledCompactionStrategy (CASSANDRA-5093)
Merged from 1.1:
 * add validation for get_range_slices with start_key and end_token (CASSANDRA-5089)


1.2.0-rc2
 * fix nodetool ownership display with vnodes (CASSANDRA-5065)
 * cqlsh: add DESCRIBE KEYSPACES command (CASSANDRA-5060)
 * Fix potential infinite loop when reloading CFS (CASSANDRA-5064)
 * Fix SimpleAuthorizer example (CASSANDRA-5072)
 * cqlsh: force CL.ONE for tracing and system.schema* queries (CASSANDRA-5070)
 * Includes cassandra-shuffle in the debian package (CASSANDRA-5058)
Merged from 1.1:
 * fix multithreaded compaction deadlock (CASSANDRA-4492)
 * fix temporarily missing schema after upgrade from pre-1.1.5 (CASSANDRA-5061)
 * Fix ALTER TABLE overriding compression options with defaults
   (CASSANDRA-4996, 5066)
 * fix specifying and altering crc_check_chance (CASSANDRA-5053)
 * fix Murmur3Partitioner ownership% calculation (CASSANDRA-5076)
 * Don't expire columns sooner than they should in 2ndary indexes (CASSANDRA-5079)


1.2-rc1
 * rename rpc_timeout settings to request_timeout (CASSANDRA-5027)
 * add BF with 0.1 FP to LCS by default (CASSANDRA-5029)
 * Fix preparing insert queries (CASSANDRA-5016)
 * Fix preparing queries with counter increment (CASSANDRA-5022)
 * Fix preparing updates with collections (CASSANDRA-5017)
 * Don't generate UUID based on other node address (CASSANDRA-5002)
 * Fix message when trying to alter a clustering key type (CASSANDRA-5012)
 * Update IAuthenticator to match the new IAuthorizer (CASSANDRA-5003)
 * Fix inserting only a key in CQL3 (CASSANDRA-5040)
 * Fix CQL3 token() function when used with strings (CASSANDRA-5050)
Merged from 1.1:
 * reduce log spam from invalid counter shards (CASSANDRA-5026)
 * Improve schema propagation performance (CASSANDRA-5025)
 * Fix for IndexHelper.IndexFor throws OOB Exception (CASSANDRA-5030)
 * cqlsh: make it possible to describe thrift CFs (CASSANDRA-4827)
 * cqlsh: fix timestamp formatting on some platforms (CASSANDRA-5046)


1.2-beta3
 * make consistency level configurable in cqlsh (CASSANDRA-4829)
 * fix cqlsh rendering of blob fields (CASSANDRA-4970)
 * fix cqlsh DESCRIBE command (CASSANDRA-4913)
 * save truncation position in system table (CASSANDRA-4906)
 * Move CompressionMetadata off-heap (CASSANDRA-4937)
 * allow CLI to GET cql3 columnfamily data (CASSANDRA-4924)
 * Fix rare race condition in getExpireTimeForEndpoint (CASSANDRA-4402)
 * acquire references to overlapping sstables during compaction so bloom filter
   doesn't get free'd prematurely (CASSANDRA-4934)
 * Don't share slice query filter in CQL3 SelectStatement (CASSANDRA-4928)
 * Separate tracing from Log4J (CASSANDRA-4861)
 * Exclude gcable tombstones from merkle-tree computation (CASSANDRA-4905)
 * Better printing of AbstractBounds for tracing (CASSANDRA-4931)
 * Optimize mostRecentTombstone check in CC.collectAllData (CASSANDRA-4883)
 * Change stream session ID to UUID to avoid collision from same node (CASSANDRA-4813)
 * Use Stats.db when bulk loading if present (CASSANDRA-4957)
 * Skip repair on system_trace and keyspaces with RF=1 (CASSANDRA-4956)
 * (cql3) Remove arbitrary SELECT limit (CASSANDRA-4918)
 * Correctly handle prepared operation on collections (CASSANDRA-4945)
 * Fix CQL3 LIMIT (CASSANDRA-4877)
 * Fix Stress for CQL3 (CASSANDRA-4979)
 * Remove cassandra specific exceptions from JMX interface (CASSANDRA-4893)
 * (CQL3) Force using ALLOW FILTERING on potentially inefficient queries (CASSANDRA-4915)
 * (cql3) Fix adding column when the table has collections (CASSANDRA-4982)
 * (cql3) Fix allowing collections with compact storage (CASSANDRA-4990)
 * (cql3) Refuse ttl/writetime function on collections (CASSANDRA-4992)
 * Replace IAuthority with new IAuthorizer (CASSANDRA-4874)
 * clqsh: fix KEY pseudocolumn escaping when describing Thrift tables
   in CQL3 mode (CASSANDRA-4955)
 * add basic authentication support for Pig CassandraStorage (CASSANDRA-3042)
 * fix CQL2 ALTER TABLE compaction_strategy_class altering (CASSANDRA-4965)
Merged from 1.1:
 * Fall back to old describe_splits if d_s_ex is not available (CASSANDRA-4803)
 * Improve error reporting when streaming ranges fail (CASSANDRA-5009)
 * Fix cqlsh timestamp formatting of timezone info (CASSANDRA-4746)
 * Fix assertion failure with leveled compaction (CASSANDRA-4799)
 * Check for null end_token in get_range_slice (CASSANDRA-4804)
 * Remove all remnants of removed nodes (CASSANDRA-4840)
 * Add aut-reloading of the log4j file in debian package (CASSANDRA-4855)
 * Fix estimated row cache entry size (CASSANDRA-4860)
 * reset getRangeSlice filter after finishing a row for get_paged_slice
   (CASSANDRA-4919)
 * expunge row cache post-truncate (CASSANDRA-4940)
 * Allow static CF definition with compact storage (CASSANDRA-4910)
 * Fix endless loop/compaction of schema_* CFs due to broken timestamps (CASSANDRA-4880)
 * Fix 'wrong class type' assertion in CounterColumn (CASSANDRA-4976)


1.2-beta2
 * fp rate of 1.0 disables BF entirely; LCS defaults to 1.0 (CASSANDRA-4876)
 * off-heap bloom filters for row keys (CASSANDRA_4865)
 * add extension point for sstable components (CASSANDRA-4049)
 * improve tracing output (CASSANDRA-4852, 4862)
 * make TRACE verb droppable (CASSANDRA-4672)
 * fix BulkLoader recognition of CQL3 columnfamilies (CASSANDRA-4755)
 * Sort commitlog segments for replay by id instead of mtime (CASSANDRA-4793)
 * Make hint delivery asynchronous (CASSANDRA-4761)
 * Pluggable Thrift transport factories for CLI and cqlsh (CASSANDRA-4609, 4610)
 * cassandra-cli: allow Double value type to be inserted to a column (CASSANDRA-4661)
 * Add ability to use custom TServerFactory implementations (CASSANDRA-4608)
 * optimize batchlog flushing to skip successful batches (CASSANDRA-4667)
 * include metadata for system keyspace itself in schema tables (CASSANDRA-4416)
 * add check to PropertyFileSnitch to verify presence of location for
   local node (CASSANDRA-4728)
 * add PBSPredictor consistency modeler (CASSANDRA-4261)
 * remove vestiges of Thrift unframed mode (CASSANDRA-4729)
 * optimize single-row PK lookups (CASSANDRA-4710)
 * adjust blockFor calculation to account for pending ranges due to node
   movement (CASSANDRA-833)
 * Change CQL version to 3.0.0 and stop accepting 3.0.0-beta1 (CASSANDRA-4649)
 * (CQL3) Make prepared statement global instead of per connection
   (CASSANDRA-4449)
 * Fix scrubbing of CQL3 created tables (CASSANDRA-4685)
 * (CQL3) Fix validation when using counter and regular columns in the same
   table (CASSANDRA-4706)
 * Fix bug starting Cassandra with simple authentication (CASSANDRA-4648)
 * Add support for batchlog in CQL3 (CASSANDRA-4545, 4738)
 * Add support for multiple column family outputs in CFOF (CASSANDRA-4208)
 * Support repairing only the local DC nodes (CASSANDRA-4747)
 * Use rpc_address for binary protocol and change default port (CASSANDRA-4751)
 * Fix use of collections in prepared statements (CASSANDRA-4739)
 * Store more information into peers table (CASSANDRA-4351, 4814)
 * Configurable bucket size for size tiered compaction (CASSANDRA-4704)
 * Run leveled compaction in parallel (CASSANDRA-4310)
 * Fix potential NPE during CFS reload (CASSANDRA-4786)
 * Composite indexes may miss results (CASSANDRA-4796)
 * Move consistency level to the protocol level (CASSANDRA-4734, 4824)
 * Fix Subcolumn slice ends not respected (CASSANDRA-4826)
 * Fix Assertion error in cql3 select (CASSANDRA-4783)
 * Fix list prepend logic (CQL3) (CASSANDRA-4835)
 * Add booleans as literals in CQL3 (CASSANDRA-4776)
 * Allow renaming PK columns in CQL3 (CASSANDRA-4822)
 * Fix binary protocol NEW_NODE event (CASSANDRA-4679)
 * Fix potential infinite loop in tombstone compaction (CASSANDRA-4781)
 * Remove system tables accounting from schema (CASSANDRA-4850)
 * (cql3) Force provided columns in clustering key order in
   'CLUSTERING ORDER BY' (CASSANDRA-4881)
 * Fix composite index bug (CASSANDRA-4884)
 * Fix short read protection for CQL3 (CASSANDRA-4882)
 * Add tracing support to the binary protocol (CASSANDRA-4699)
 * (cql3) Don't allow prepared marker inside collections (CASSANDRA-4890)
 * Re-allow order by on non-selected columns (CASSANDRA-4645)
 * Bug when composite index is created in a table having collections (CASSANDRA-4909)
 * log index scan subject in CompositesSearcher (CASSANDRA-4904)
Merged from 1.1:
 * add get[Row|Key]CacheEntries to CacheServiceMBean (CASSANDRA-4859)
 * fix get_paged_slice to wrap to next row correctly (CASSANDRA-4816)
 * fix indexing empty column values (CASSANDRA-4832)
 * allow JdbcDate to compose null Date objects (CASSANDRA-4830)
 * fix possible stackoverflow when compacting 1000s of sstables
   (CASSANDRA-4765)
 * fix wrong leveled compaction progress calculation (CASSANDRA-4807)
 * add a close() method to CRAR to prevent leaking file descriptors (CASSANDRA-4820)
 * fix potential infinite loop in get_count (CASSANDRA-4833)
 * fix compositeType.{get/from}String methods (CASSANDRA-4842)
 * (CQL) fix CREATE COLUMNFAMILY permissions check (CASSANDRA-4864)
 * Fix DynamicCompositeType same type comparison (CASSANDRA-4711)
 * Fix duplicate SSTable reference when stream session failed (CASSANDRA-3306)
 * Allow static CF definition with compact storage (CASSANDRA-4910)
 * Fix endless loop/compaction of schema_* CFs due to broken timestamps (CASSANDRA-4880)
 * Fix 'wrong class type' assertion in CounterColumn (CASSANDRA-4976)


1.2-beta1
 * add atomic_batch_mutate (CASSANDRA-4542, -4635)
 * increase default max_hint_window_in_ms to 3h (CASSANDRA-4632)
 * include message initiation time to replicas so they can more
   accurately drop timed-out requests (CASSANDRA-2858)
 * fix clientutil.jar dependencies (CASSANDRA-4566)
 * optimize WriteResponse (CASSANDRA-4548)
 * new metrics (CASSANDRA-4009)
 * redesign KEYS indexes to avoid read-before-write (CASSANDRA-2897)
 * debug tracing (CASSANDRA-1123)
 * parallelize row cache loading (CASSANDRA-4282)
 * Make compaction, flush JBOD-aware (CASSANDRA-4292)
 * run local range scans on the read stage (CASSANDRA-3687)
 * clean up ioexceptions (CASSANDRA-2116)
 * add disk_failure_policy (CASSANDRA-2118)
 * Introduce new json format with row level deletion (CASSANDRA-4054)
 * remove redundant "name" column from schema_keyspaces (CASSANDRA-4433)
 * improve "nodetool ring" handling of multi-dc clusters (CASSANDRA-3047)
 * update NTS calculateNaturalEndpoints to be O(N log N) (CASSANDRA-3881)
 * split up rpc timeout by operation type (CASSANDRA-2819)
 * rewrite key cache save/load to use only sequential i/o (CASSANDRA-3762)
 * update MS protocol with a version handshake + broadcast address id
   (CASSANDRA-4311)
 * multithreaded hint replay (CASSANDRA-4189)
 * add inter-node message compression (CASSANDRA-3127)
 * remove COPP (CASSANDRA-2479)
 * Track tombstone expiration and compact when tombstone content is
   higher than a configurable threshold, default 20% (CASSANDRA-3442, 4234)
 * update MurmurHash to version 3 (CASSANDRA-2975)
 * (CLI) track elapsed time for `delete' operation (CASSANDRA-4060)
 * (CLI) jline version is bumped to 1.0 to properly  support
   'delete' key function (CASSANDRA-4132)
 * Save IndexSummary into new SSTable 'Summary' component (CASSANDRA-2392, 4289)
 * Add support for range tombstones (CASSANDRA-3708)
 * Improve MessagingService efficiency (CASSANDRA-3617)
 * Avoid ID conflicts from concurrent schema changes (CASSANDRA-3794)
 * Set thrift HSHA server thread limit to unlimited by default (CASSANDRA-4277)
 * Avoids double serialization of CF id in RowMutation messages
   (CASSANDRA-4293)
 * stream compressed sstables directly with java nio (CASSANDRA-4297)
 * Support multiple ranges in SliceQueryFilter (CASSANDRA-3885)
 * Add column metadata to system column families (CASSANDRA-4018)
 * (cql3) Always use composite types by default (CASSANDRA-4329)
 * (cql3) Add support for set, map and list (CASSANDRA-3647)
 * Validate date type correctly (CASSANDRA-4441)
 * (cql3) Allow definitions with only a PK (CASSANDRA-4361)
 * (cql3) Add support for row key composites (CASSANDRA-4179)
 * improve DynamicEndpointSnitch by using reservoir sampling (CASSANDRA-4038)
 * (cql3) Add support for 2ndary indexes (CASSANDRA-3680)
 * (cql3) fix defining more than one PK to be invalid (CASSANDRA-4477)
 * remove schema agreement checking from all external APIs (Thrift, CQL and CQL3) (CASSANDRA-4487)
 * add Murmur3Partitioner and make it default for new installations (CASSANDRA-3772, 4621)
 * (cql3) update pseudo-map syntax to use map syntax (CASSANDRA-4497)
 * Finer grained exceptions hierarchy and provides error code with exceptions (CASSANDRA-3979)
 * Adds events push to binary protocol (CASSANDRA-4480)
 * Rewrite nodetool help (CASSANDRA-2293)
 * Make CQL3 the default for CQL (CASSANDRA-4640)
 * update stress tool to be able to use CQL3 (CASSANDRA-4406)
 * Accept all thrift update on CQL3 cf but don't expose their metadata (CASSANDRA-4377)
 * Replace Throttle with Guava's RateLimiter for HintedHandOff (CASSANDRA-4541)
 * fix counter add/get using CQL2 and CQL3 in stress tool (CASSANDRA-4633)
 * Add sstable count per level to cfstats (CASSANDRA-4537)
 * (cql3) Add ALTER KEYSPACE statement (CASSANDRA-4611)
 * (cql3) Allow defining default consistency levels (CASSANDRA-4448)
 * (cql3) Fix queries using LIMIT missing results (CASSANDRA-4579)
 * fix cross-version gossip messaging (CASSANDRA-4576)
 * added inet data type (CASSANDRA-4627)


1.1.6
 * Wait for writes on synchronous read digest mismatch (CASSANDRA-4792)
 * fix commitlog replay for nanotime-infected sstables (CASSANDRA-4782)
 * preflight check ttl for maximum of 20 years (CASSANDRA-4771)
 * (Pig) fix widerow input with single column rows (CASSANDRA-4789)
 * Fix HH to compact with correct gcBefore, which avoids wiping out
   undelivered hints (CASSANDRA-4772)
 * LCS will merge up to 32 L0 sstables as intended (CASSANDRA-4778)
 * NTS will default unconfigured DC replicas to zero (CASSANDRA-4675)
 * use default consistency level in counter validation if none is
   explicitly provide (CASSANDRA-4700)
 * Improve IAuthority interface by introducing fine-grained
   access permissions and grant/revoke commands (CASSANDRA-4490, 4644)
 * fix assumption error in CLI when updating/describing keyspace
   (CASSANDRA-4322)
 * Adds offline sstablescrub to debian packaging (CASSANDRA-4642)
 * Automatic fixing of overlapping leveled sstables (CASSANDRA-4644)
 * fix error when using ORDER BY with extended selections (CASSANDRA-4689)
 * (CQL3) Fix validation for IN queries for non-PK cols (CASSANDRA-4709)
 * fix re-created keyspace disappering after 1.1.5 upgrade
   (CASSANDRA-4698, 4752)
 * (CLI) display elapsed time in 2 fraction digits (CASSANDRA-3460)
 * add authentication support to sstableloader (CASSANDRA-4712)
 * Fix CQL3 'is reversed' logic (CASSANDRA-4716, 4759)
 * (CQL3) Don't return ReversedType in result set metadata (CASSANDRA-4717)
 * Backport adding AlterKeyspace statement (CASSANDRA-4611)
 * (CQL3) Correcty accept upper-case data types (CASSANDRA-4770)
 * Add binary protocol events for schema changes (CASSANDRA-4684)
Merged from 1.0:
 * Switch from NBHM to CHM in MessagingService's callback map, which
   prevents OOM in long-running instances (CASSANDRA-4708)


1.1.5
 * add SecondaryIndex.reload API (CASSANDRA-4581)
 * use millis + atomicint for commitlog segment creation instead of
   nanotime, which has issues under some hypervisors (CASSANDRA-4601)
 * fix FD leak in slice queries (CASSANDRA-4571)
 * avoid recursion in leveled compaction (CASSANDRA-4587)
 * increase stack size under Java7 to 180K
 * Log(info) schema changes (CASSANDRA-4547)
 * Change nodetool setcachecapcity to manipulate global caches (CASSANDRA-4563)
 * (cql3) fix setting compaction strategy (CASSANDRA-4597)
 * fix broken system.schema_* timestamps on system startup (CASSANDRA-4561)
 * fix wrong skip of cache saving (CASSANDRA-4533)
 * Avoid NPE when lost+found is in data dir (CASSANDRA-4572)
 * Respect five-minute flush moratorium after initial CL replay (CASSANDRA-4474)
 * Adds ntp as recommended in debian packaging (CASSANDRA-4606)
 * Configurable transport in CF Record{Reader|Writer} (CASSANDRA-4558)
 * (cql3) fix potential NPE with both equal and unequal restriction (CASSANDRA-4532)
 * (cql3) improves ORDER BY validation (CASSANDRA-4624)
 * Fix potential deadlock during counter writes (CASSANDRA-4578)
 * Fix cql error with ORDER BY when using IN (CASSANDRA-4612)
Merged from 1.0:
 * increase Xss to 160k to accomodate latest 1.6 JVMs (CASSANDRA-4602)
 * fix toString of hint destination tokens (CASSANDRA-4568)
 * Fix multiple values for CurrentLocal NodeID (CASSANDRA-4626)


1.1.4
 * fix offline scrub to catch >= out of order rows (CASSANDRA-4411)
 * fix cassandra-env.sh on RHEL and other non-dash-based systems
   (CASSANDRA-4494)
Merged from 1.0:
 * (Hadoop) fix setting key length for old-style mapred api (CASSANDRA-4534)
 * (Hadoop) fix iterating through a resultset consisting entirely
   of tombstoned rows (CASSANDRA-4466)


1.1.3
 * (cqlsh) add COPY TO (CASSANDRA-4434)
 * munmap commitlog segments before rename (CASSANDRA-4337)
 * (JMX) rename getRangeKeySample to sampleKeyRange to avoid returning
   multi-MB results as an attribute (CASSANDRA-4452)
 * flush based on data size, not throughput; overwritten columns no
   longer artificially inflate liveRatio (CASSANDRA-4399)
 * update default commitlog segment size to 32MB and total commitlog
   size to 32/1024 MB for 32/64 bit JVMs, respectively (CASSANDRA-4422)
 * avoid using global partitioner to estimate ranges in index sstables
   (CASSANDRA-4403)
 * restore pre-CASSANDRA-3862 approach to removing expired tombstones
   from row cache during compaction (CASSANDRA-4364)
 * (stress) support for CQL prepared statements (CASSANDRA-3633)
 * Correctly catch exception when Snappy cannot be loaded (CASSANDRA-4400)
 * (cql3) Support ORDER BY when IN condition is given in WHERE clause (CASSANDRA-4327)
 * (cql3) delete "component_index" column on DROP TABLE call (CASSANDRA-4420)
 * change nanoTime() to currentTimeInMillis() in schema related code (CASSANDRA-4432)
 * add a token generation tool (CASSANDRA-3709)
 * Fix LCS bug with sstable containing only 1 row (CASSANDRA-4411)
 * fix "Can't Modify Index Name" problem on CF update (CASSANDRA-4439)
 * Fix assertion error in getOverlappingSSTables during repair (CASSANDRA-4456)
 * fix nodetool's setcompactionthreshold command (CASSANDRA-4455)
 * Ensure compacted files are never used, to avoid counter overcount (CASSANDRA-4436)
Merged from 1.0:
 * Push the validation of secondary index values to the SecondaryIndexManager (CASSANDRA-4240)
 * allow dropping columns shadowed by not-yet-expired supercolumn or row
   tombstones in PrecompactedRow (CASSANDRA-4396)


1.1.2
 * Fix cleanup not deleting index entries (CASSANDRA-4379)
 * Use correct partitioner when saving + loading caches (CASSANDRA-4331)
 * Check schema before trying to export sstable (CASSANDRA-2760)
 * Raise a meaningful exception instead of NPE when PFS encounters
   an unconfigured node + no default (CASSANDRA-4349)
 * fix bug in sstable blacklisting with LCS (CASSANDRA-4343)
 * LCS no longer promotes tiny sstables out of L0 (CASSANDRA-4341)
 * skip tombstones during hint replay (CASSANDRA-4320)
 * fix NPE in compactionstats (CASSANDRA-4318)
 * enforce 1m min keycache for auto (CASSANDRA-4306)
 * Have DeletedColumn.isMFD always return true (CASSANDRA-4307)
 * (cql3) exeption message for ORDER BY constraints said primary filter can be
    an IN clause, which is misleading (CASSANDRA-4319)
 * (cql3) Reject (not yet supported) creation of 2ndardy indexes on tables with
   composite primary keys (CASSANDRA-4328)
 * Set JVM stack size to 160k for java 7 (CASSANDRA-4275)
 * cqlsh: add COPY command to load data from CSV flat files (CASSANDRA-4012)
 * CFMetaData.fromThrift to throw ConfigurationException upon error (CASSANDRA-4353)
 * Use CF comparator to sort indexed columns in SecondaryIndexManager
   (CASSANDRA-4365)
 * add strategy_options to the KSMetaData.toString() output (CASSANDRA-4248)
 * (cql3) fix range queries containing unqueried results (CASSANDRA-4372)
 * (cql3) allow updating column_alias types (CASSANDRA-4041)
 * (cql3) Fix deletion bug (CASSANDRA-4193)
 * Fix computation of overlapping sstable for leveled compaction (CASSANDRA-4321)
 * Improve scrub and allow to run it offline (CASSANDRA-4321)
 * Fix assertionError in StorageService.bulkLoad (CASSANDRA-4368)
 * (cqlsh) add option to authenticate to a keyspace at startup (CASSANDRA-4108)
 * (cqlsh) fix ASSUME functionality (CASSANDRA-4352)
 * Fix ColumnFamilyRecordReader to not return progress > 100% (CASSANDRA-3942)
Merged from 1.0:
 * Set gc_grace on index CF to 0 (CASSANDRA-4314)


1.1.1
 * add populate_io_cache_on_flush option (CASSANDRA-2635)
 * allow larger cache capacities than 2GB (CASSANDRA-4150)
 * add getsstables command to nodetool (CASSANDRA-4199)
 * apply parent CF compaction settings to secondary index CFs (CASSANDRA-4280)
 * preserve commitlog size cap when recycling segments at startup
   (CASSANDRA-4201)
 * (Hadoop) fix split generation regression (CASSANDRA-4259)
 * ignore min/max compactions settings in LCS, while preserving
   behavior that min=max=0 disables autocompaction (CASSANDRA-4233)
 * log number of rows read from saved cache (CASSANDRA-4249)
 * calculate exact size required for cleanup operations (CASSANDRA-1404)
 * avoid blocking additional writes during flush when the commitlog
   gets behind temporarily (CASSANDRA-1991)
 * enable caching on index CFs based on data CF cache setting (CASSANDRA-4197)
 * warn on invalid replication strategy creation options (CASSANDRA-4046)
 * remove [Freeable]Memory finalizers (CASSANDRA-4222)
 * include tombstone size in ColumnFamily.size, which can prevent OOM
   during sudden mass delete operations by yielding a nonzero liveRatio
   (CASSANDRA-3741)
 * Open 1 sstableScanner per level for leveled compaction (CASSANDRA-4142)
 * Optimize reads when row deletion timestamps allow us to restrict
   the set of sstables we check (CASSANDRA-4116)
 * add support for commitlog archiving and point-in-time recovery
   (CASSANDRA-3690)
 * avoid generating redundant compaction tasks during streaming
   (CASSANDRA-4174)
 * add -cf option to nodetool snapshot, and takeColumnFamilySnapshot to
   StorageService mbean (CASSANDRA-556)
 * optimize cleanup to drop entire sstables where possible (CASSANDRA-4079)
 * optimize truncate when autosnapshot is disabled (CASSANDRA-4153)
 * update caches to use byte[] keys to reduce memory overhead (CASSANDRA-3966)
 * add column limit to cli (CASSANDRA-3012, 4098)
 * clean up and optimize DataOutputBuffer, used by CQL compression and
   CompositeType (CASSANDRA-4072)
 * optimize commitlog checksumming (CASSANDRA-3610)
 * identify and blacklist corrupted SSTables from future compactions
   (CASSANDRA-2261)
 * Move CfDef and KsDef validation out of thrift (CASSANDRA-4037)
 * Expose API to repair a user provided range (CASSANDRA-3912)
 * Add way to force the cassandra-cli to refresh its schema (CASSANDRA-4052)
 * Avoid having replicate on write tasks stacking up at CL.ONE (CASSANDRA-2889)
 * (cql3) Backwards compatibility for composite comparators in non-cql3-aware
   clients (CASSANDRA-4093)
 * (cql3) Fix order by for reversed queries (CASSANDRA-4160)
 * (cql3) Add ReversedType support (CASSANDRA-4004)
 * (cql3) Add timeuuid type (CASSANDRA-4194)
 * (cql3) Minor fixes (CASSANDRA-4185)
 * (cql3) Fix prepared statement in BATCH (CASSANDRA-4202)
 * (cql3) Reduce the list of reserved keywords (CASSANDRA-4186)
 * (cql3) Move max/min compaction thresholds to compaction strategy options
   (CASSANDRA-4187)
 * Fix exception during move when localhost is the only source (CASSANDRA-4200)
 * (cql3) Allow paging through non-ordered partitioner results (CASSANDRA-3771)
 * (cql3) Fix drop index (CASSANDRA-4192)
 * (cql3) Don't return range ghosts anymore (CASSANDRA-3982)
 * fix re-creating Keyspaces/ColumnFamilies with the same name as dropped
   ones (CASSANDRA-4219)
 * fix SecondaryIndex LeveledManifest save upon snapshot (CASSANDRA-4230)
 * fix missing arrayOffset in FBUtilities.hash (CASSANDRA-4250)
 * (cql3) Add name of parameters in CqlResultSet (CASSANDRA-4242)
 * (cql3) Correctly validate order by queries (CASSANDRA-4246)
 * rename stress to cassandra-stress for saner packaging (CASSANDRA-4256)
 * Fix exception on colum metadata with non-string comparator (CASSANDRA-4269)
 * Check for unknown/invalid compression options (CASSANDRA-4266)
 * (cql3) Adds simple access to column timestamp and ttl (CASSANDRA-4217)
 * (cql3) Fix range queries with secondary indexes (CASSANDRA-4257)
 * Better error messages from improper input in cli (CASSANDRA-3865)
 * Try to stop all compaction upon Keyspace or ColumnFamily drop (CASSANDRA-4221)
 * (cql3) Allow keyspace properties to contain hyphens (CASSANDRA-4278)
 * (cql3) Correctly validate keyspace access in create table (CASSANDRA-4296)
 * Avoid deadlock in migration stage (CASSANDRA-3882)
 * Take supercolumn names and deletion info into account in memtable throughput
   (CASSANDRA-4264)
 * Add back backward compatibility for old style replication factor (CASSANDRA-4294)
 * Preserve compatibility with pre-1.1 index queries (CASSANDRA-4262)
Merged from 1.0:
 * Fix super columns bug where cache is not updated (CASSANDRA-4190)
 * fix maxTimestamp to include row tombstones (CASSANDRA-4116)
 * (CLI) properly handle quotes in create/update keyspace commands (CASSANDRA-4129)
 * Avoids possible deadlock during bootstrap (CASSANDRA-4159)
 * fix stress tool that hangs forever on timeout or error (CASSANDRA-4128)
 * stress tool to return appropriate exit code on failure (CASSANDRA-4188)
 * fix compaction NPE when out of disk space and assertions disabled
   (CASSANDRA-3985)
 * synchronize LCS getEstimatedTasks to avoid CME (CASSANDRA-4255)
 * ensure unique streaming session id's (CASSANDRA-4223)
 * kick off background compaction when min/max thresholds change
   (CASSANDRA-4279)
 * improve ability of STCS.getBuckets to deal with 100s of 1000s of
   sstables, such as when convertinb back from LCS (CASSANDRA-4287)
 * Oversize integer in CQL throws NumberFormatException (CASSANDRA-4291)
 * fix 1.0.x node join to mixed version cluster, other nodes >= 1.1 (CASSANDRA-4195)
 * Fix LCS splitting sstable base on uncompressed size (CASSANDRA-4419)
 * Push the validation of secondary index values to the SecondaryIndexManager (CASSANDRA-4240)
 * Don't purge columns during upgradesstables (CASSANDRA-4462)
 * Make cqlsh work with piping (CASSANDRA-4113)
 * Validate arguments for nodetool decommission (CASSANDRA-4061)
 * Report thrift status in nodetool info (CASSANDRA-4010)


1.1.0-final
 * average a reduced liveRatio estimate with the previous one (CASSANDRA-4065)
 * Allow KS and CF names up to 48 characters (CASSANDRA-4157)
 * fix stress build (CASSANDRA-4140)
 * add time remaining estimate to nodetool compactionstats (CASSANDRA-4167)
 * (cql) fix NPE in cql3 ALTER TABLE (CASSANDRA-4163)
 * (cql) Add support for CL.TWO and CL.THREE in CQL (CASSANDRA-4156)
 * (cql) Fix type in CQL3 ALTER TABLE preventing update (CASSANDRA-4170)
 * (cql) Throw invalid exception from CQL3 on obsolete options (CASSANDRA-4171)
 * (cqlsh) fix recognizing uppercase SELECT keyword (CASSANDRA-4161)
 * Pig: wide row support (CASSANDRA-3909)
Merged from 1.0:
 * avoid streaming empty files with bulk loader if sstablewriter errors out
   (CASSANDRA-3946)


1.1-rc1
 * Include stress tool in binary builds (CASSANDRA-4103)
 * (Hadoop) fix wide row iteration when last row read was deleted
   (CASSANDRA-4154)
 * fix read_repair_chance to really default to 0.1 in the cli (CASSANDRA-4114)
 * Adds caching and bloomFilterFpChange to CQL options (CASSANDRA-4042)
 * Adds posibility to autoconfigure size of the KeyCache (CASSANDRA-4087)
 * fix KEYS index from skipping results (CASSANDRA-3996)
 * Remove sliced_buffer_size_in_kb dead option (CASSANDRA-4076)
 * make loadNewSStable preserve sstable version (CASSANDRA-4077)
 * Respect 1.0 cache settings as much as possible when upgrading
   (CASSANDRA-4088)
 * relax path length requirement for sstable files when upgrading on
   non-Windows platforms (CASSANDRA-4110)
 * fix terminination of the stress.java when errors were encountered
   (CASSANDRA-4128)
 * Move CfDef and KsDef validation out of thrift (CASSANDRA-4037)
 * Fix get_paged_slice (CASSANDRA-4136)
 * CQL3: Support slice with exclusive start and stop (CASSANDRA-3785)
Merged from 1.0:
 * support PropertyFileSnitch in bulk loader (CASSANDRA-4145)
 * add auto_snapshot option allowing disabling snapshot before drop/truncate
   (CASSANDRA-3710)
 * allow short snitch names (CASSANDRA-4130)


1.1-beta2
 * rename loaded sstables to avoid conflicts with local snapshots
   (CASSANDRA-3967)
 * start hint replay as soon as FD notifies that the target is back up
   (CASSANDRA-3958)
 * avoid unproductive deserializing of cached rows during compaction
   (CASSANDRA-3921)
 * fix concurrency issues with CQL keyspace creation (CASSANDRA-3903)
 * Show Effective Owership via Nodetool ring <keyspace> (CASSANDRA-3412)
 * Update ORDER BY syntax for CQL3 (CASSANDRA-3925)
 * Fix BulkRecordWriter to not throw NPE if reducer gets no map data from Hadoop (CASSANDRA-3944)
 * Fix bug with counters in super columns (CASSANDRA-3821)
 * Remove deprecated merge_shard_chance (CASSANDRA-3940)
 * add a convenient way to reset a node's schema (CASSANDRA-2963)
 * fix for intermittent SchemaDisagreementException (CASSANDRA-3884)
 * CLI `list <CF>` to limit number of columns and their order (CASSANDRA-3012)
 * ignore deprecated KsDef/CfDef/ColumnDef fields in native schema (CASSANDRA-3963)
 * CLI to report when unsupported column_metadata pair was given (CASSANDRA-3959)
 * reincarnate removed and deprecated KsDef/CfDef attributes (CASSANDRA-3953)
 * Fix race between writes and read for cache (CASSANDRA-3862)
 * perform static initialization of StorageProxy on start-up (CASSANDRA-3797)
 * support trickling fsync() on writes (CASSANDRA-3950)
 * expose counters for unavailable/timeout exceptions given to thrift clients (CASSANDRA-3671)
 * avoid quadratic startup time in LeveledManifest (CASSANDRA-3952)
 * Add type information to new schema_ columnfamilies and remove thrift
   serialization for schema (CASSANDRA-3792)
 * add missing column validator options to the CLI help (CASSANDRA-3926)
 * skip reading saved key cache if CF's caching strategy is NONE or ROWS_ONLY (CASSANDRA-3954)
 * Unify migration code (CASSANDRA-4017)
Merged from 1.0:
 * cqlsh: guess correct version of Python for Arch Linux (CASSANDRA-4090)
 * (CLI) properly handle quotes in create/update keyspace commands (CASSANDRA-4129)
 * Avoids possible deadlock during bootstrap (CASSANDRA-4159)
 * fix stress tool that hangs forever on timeout or error (CASSANDRA-4128)
 * Fix super columns bug where cache is not updated (CASSANDRA-4190)
 * stress tool to return appropriate exit code on failure (CASSANDRA-4188)


1.0.9
 * improve index sampling performance (CASSANDRA-4023)
 * always compact away deleted hints immediately after handoff (CASSANDRA-3955)
 * delete hints from dropped ColumnFamilies on handoff instead of
   erroring out (CASSANDRA-3975)
 * add CompositeType ref to the CLI doc for create/update column family (CASSANDRA-3980)
 * Pig: support Counter ColumnFamilies (CASSANDRA-3973)
 * Pig: Composite column support (CASSANDRA-3684)
 * Avoid NPE during repair when a keyspace has no CFs (CASSANDRA-3988)
 * Fix division-by-zero error on get_slice (CASSANDRA-4000)
 * don't change manifest level for cleanup, scrub, and upgradesstables
   operations under LeveledCompactionStrategy (CASSANDRA-3989, 4112)
 * fix race leading to super columns assertion failure (CASSANDRA-3957)
 * fix NPE on invalid CQL delete command (CASSANDRA-3755)
 * allow custom types in CLI's assume command (CASSANDRA-4081)
 * fix totalBytes count for parallel compactions (CASSANDRA-3758)
 * fix intermittent NPE in get_slice (CASSANDRA-4095)
 * remove unnecessary asserts in native code interfaces (CASSANDRA-4096)
 * Validate blank keys in CQL to avoid assertion errors (CASSANDRA-3612)
 * cqlsh: fix bad decoding of some column names (CASSANDRA-4003)
 * cqlsh: fix incorrect padding with unicode chars (CASSANDRA-4033)
 * Fix EC2 snitch incorrectly reporting region (CASSANDRA-4026)
 * Shut down thrift during decommission (CASSANDRA-4086)
 * Expose nodetool cfhistograms for 2ndary indexes (CASSANDRA-4063)
Merged from 0.8:
 * Fix ConcurrentModificationException in gossiper (CASSANDRA-4019)


1.1-beta1
 * (cqlsh)
   + add SOURCE and CAPTURE commands, and --file option (CASSANDRA-3479)
   + add ALTER COLUMNFAMILY WITH (CASSANDRA-3523)
   + bundle Python dependencies with Cassandra (CASSANDRA-3507)
   + added to Debian package (CASSANDRA-3458)
   + display byte data instead of erroring out on decode failure
     (CASSANDRA-3874)
 * add nodetool rebuild_index (CASSANDRA-3583)
 * add nodetool rangekeysample (CASSANDRA-2917)
 * Fix streaming too much data during move operations (CASSANDRA-3639)
 * Nodetool and CLI connect to localhost by default (CASSANDRA-3568)
 * Reduce memory used by primary index sample (CASSANDRA-3743)
 * (Hadoop) separate input/output configurations (CASSANDRA-3197, 3765)
 * avoid returning internal Cassandra classes over JMX (CASSANDRA-2805)
 * add row-level isolation via SnapTree (CASSANDRA-2893)
 * Optimize key count estimation when opening sstable on startup
   (CASSANDRA-2988)
 * multi-dc replication optimization supporting CL > ONE (CASSANDRA-3577)
 * add command to stop compactions (CASSANDRA-1740, 3566, 3582)
 * multithreaded streaming (CASSANDRA-3494)
 * removed in-tree redhat spec (CASSANDRA-3567)
 * "defragment" rows for name-based queries under STCS, again (CASSANDRA-2503)
 * Recycle commitlog segments for improved performance
   (CASSANDRA-3411, 3543, 3557, 3615)
 * update size-tiered compaction to prioritize small tiers (CASSANDRA-2407)
 * add message expiration logic to OutboundTcpConnection (CASSANDRA-3005)
 * off-heap cache to use sun.misc.Unsafe instead of JNA (CASSANDRA-3271)
 * EACH_QUORUM is only supported for writes (CASSANDRA-3272)
 * replace compactionlock use in schema migration by checking CFS.isValid
   (CASSANDRA-3116)
 * recognize that "SELECT first ... *" isn't really "SELECT *" (CASSANDRA-3445)
 * Use faster bytes comparison (CASSANDRA-3434)
 * Bulk loader is no longer a fat client, (HADOOP) bulk load output format
   (CASSANDRA-3045)
 * (Hadoop) add support for KeyRange.filter
 * remove assumption that keys and token are in bijection
   (CASSANDRA-1034, 3574, 3604)
 * always remove endpoints from delevery queue in HH (CASSANDRA-3546)
 * fix race between cf flush and its 2ndary indexes flush (CASSANDRA-3547)
 * fix potential race in AES when a repair fails (CASSANDRA-3548)
 * Remove columns shadowed by a deleted container even when we cannot purge
   (CASSANDRA-3538)
 * Improve memtable slice iteration performance (CASSANDRA-3545)
 * more efficient allocation of small bloom filters (CASSANDRA-3618)
 * Use separate writer thread in SSTableSimpleUnsortedWriter (CASSANDRA-3619)
 * fsync the directory after new sstable or commitlog segment are created (CASSANDRA-3250)
 * fix minor issues reported by FindBugs (CASSANDRA-3658)
 * global key/row caches (CASSANDRA-3143, 3849)
 * optimize memtable iteration during range scan (CASSANDRA-3638)
 * introduce 'crc_check_chance' in CompressionParameters to support
   a checksum percentage checking chance similarly to read-repair (CASSANDRA-3611)
 * a way to deactivate global key/row cache on per-CF basis (CASSANDRA-3667)
 * fix LeveledCompactionStrategy broken because of generation pre-allocation
   in LeveledManifest (CASSANDRA-3691)
 * finer-grained control over data directories (CASSANDRA-2749)
 * Fix ClassCastException during hinted handoff (CASSANDRA-3694)
 * Upgrade Thrift to 0.7 (CASSANDRA-3213)
 * Make stress.java insert operation to use microseconds (CASSANDRA-3725)
 * Allows (internally) doing a range query with a limit of columns instead of
   rows (CASSANDRA-3742)
 * Allow rangeSlice queries to be start/end inclusive/exclusive (CASSANDRA-3749)
 * Fix BulkLoader to support new SSTable layout and add stream
   throttling to prevent an NPE when there is no yaml config (CASSANDRA-3752)
 * Allow concurrent schema migrations (CASSANDRA-1391, 3832)
 * Add SnapshotCommand to trigger snapshot on remote node (CASSANDRA-3721)
 * Make CFMetaData conversions to/from thrift/native schema inverses
   (CASSANDRA_3559)
 * Add initial code for CQL 3.0-beta (CASSANDRA-2474, 3781, 3753)
 * Add wide row support for ColumnFamilyInputFormat (CASSANDRA-3264)
 * Allow extending CompositeType comparator (CASSANDRA-3657)
 * Avoids over-paging during get_count (CASSANDRA-3798)
 * Add new command to rebuild a node without (repair) merkle tree calculations
   (CASSANDRA-3483, 3922)
 * respect not only row cache capacity but caching mode when
   trying to read data (CASSANDRA-3812)
 * fix system tests (CASSANDRA-3827)
 * CQL support for altering row key type in ALTER TABLE (CASSANDRA-3781)
 * turn compression on by default (CASSANDRA-3871)
 * make hexToBytes refuse invalid input (CASSANDRA-2851)
 * Make secondary indexes CF inherit compression and compaction from their
   parent CF (CASSANDRA-3877)
 * Finish cleanup up tombstone purge code (CASSANDRA-3872)
 * Avoid NPE on aboarted stream-out sessions (CASSANDRA-3904)
 * BulkRecordWriter throws NPE for counter columns (CASSANDRA-3906)
 * Support compression using BulkWriter (CASSANDRA-3907)


1.0.8
 * fix race between cleanup and flush on secondary index CFSes (CASSANDRA-3712)
 * avoid including non-queried nodes in rangeslice read repair
   (CASSANDRA-3843)
 * Only snapshot CF being compacted for snapshot_before_compaction
   (CASSANDRA-3803)
 * Log active compactions in StatusLogger (CASSANDRA-3703)
 * Compute more accurate compaction score per level (CASSANDRA-3790)
 * Return InvalidRequest when using a keyspace that doesn't exist
   (CASSANDRA-3764)
 * disallow user modification of System keyspace (CASSANDRA-3738)
 * allow using sstable2json on secondary index data (CASSANDRA-3738)
 * (cqlsh) add DESCRIBE COLUMNFAMILIES (CASSANDRA-3586)
 * (cqlsh) format blobs correctly and use colors to improve output
   readability (CASSANDRA-3726)
 * synchronize BiMap of bootstrapping tokens (CASSANDRA-3417)
 * show index options in CLI (CASSANDRA-3809)
 * add optional socket timeout for streaming (CASSANDRA-3838)
 * fix truncate not to leave behind non-CFS backed secondary indexes
   (CASSANDRA-3844)
 * make CLI `show schema` to use output stream directly instead
   of StringBuilder (CASSANDRA-3842)
 * remove the wait on hint future during write (CASSANDRA-3870)
 * (cqlsh) ignore missing CfDef opts (CASSANDRA-3933)
 * (cqlsh) look for cqlshlib relative to realpath (CASSANDRA-3767)
 * Fix short read protection (CASSANDRA-3934)
 * Make sure infered and actual schema match (CASSANDRA-3371)
 * Fix NPE during HH delivery (CASSANDRA-3677)
 * Don't put boostrapping node in 'hibernate' status (CASSANDRA-3737)
 * Fix double quotes in windows bat files (CASSANDRA-3744)
 * Fix bad validator lookup (CASSANDRA-3789)
 * Fix soft reset in EC2MultiRegionSnitch (CASSANDRA-3835)
 * Don't leave zombie connections with THSHA thrift server (CASSANDRA-3867)
 * (cqlsh) fix deserialization of data (CASSANDRA-3874)
 * Fix removetoken force causing an inconsistent state (CASSANDRA-3876)
 * Fix ahndling of some types with Pig (CASSANDRA-3886)
 * Don't allow to drop the system keyspace (CASSANDRA-3759)
 * Make Pig deletes disabled by default and configurable (CASSANDRA-3628)
Merged from 0.8:
 * (Pig) fix CassandraStorage to use correct comparator in Super ColumnFamily
   case (CASSANDRA-3251)
 * fix thread safety issues in commitlog replay, primarily affecting
   systems with many (100s) of CF definitions (CASSANDRA-3751)
 * Fix relevant tombstone ignored with super columns (CASSANDRA-3875)


1.0.7
 * fix regression in HH page size calculation (CASSANDRA-3624)
 * retry failed stream on IOException (CASSANDRA-3686)
 * allow configuring bloom_filter_fp_chance (CASSANDRA-3497)
 * attempt hint delivery every ten minutes, or when failure detector
   notifies us that a node is back up, whichever comes first.  hint
   handoff throttle delay default changed to 1ms, from 50 (CASSANDRA-3554)
 * add nodetool setstreamthroughput (CASSANDRA-3571)
 * fix assertion when dropping a columnfamily with no sstables (CASSANDRA-3614)
 * more efficient allocation of small bloom filters (CASSANDRA-3618)
 * CLibrary.createHardLinkWithExec() to check for errors (CASSANDRA-3101)
 * Avoid creating empty and non cleaned writer during compaction (CASSANDRA-3616)
 * stop thrift service in shutdown hook so we can quiesce MessagingService
   (CASSANDRA-3335)
 * (CQL) compaction_strategy_options and compression_parameters for
   CREATE COLUMNFAMILY statement (CASSANDRA-3374)
 * Reset min/max compaction threshold when creating size tiered compaction
   strategy (CASSANDRA-3666)
 * Don't ignore IOException during compaction (CASSANDRA-3655)
 * Fix assertion error for CF with gc_grace=0 (CASSANDRA-3579)
 * Shutdown ParallelCompaction reducer executor after use (CASSANDRA-3711)
 * Avoid < 0 value for pending tasks in leveled compaction (CASSANDRA-3693)
 * (Hadoop) Support TimeUUID in Pig CassandraStorage (CASSANDRA-3327)
 * Check schema is ready before continuing boostrapping (CASSANDRA-3629)
 * Catch overflows during parsing of chunk_length_kb (CASSANDRA-3644)
 * Improve stream protocol mismatch errors (CASSANDRA-3652)
 * Avoid multiple thread doing HH to the same target (CASSANDRA-3681)
 * Add JMX property for rp_timeout_in_ms (CASSANDRA-2940)
 * Allow DynamicCompositeType to compare component of different types
   (CASSANDRA-3625)
 * Flush non-cfs backed secondary indexes (CASSANDRA-3659)
 * Secondary Indexes should report memory consumption (CASSANDRA-3155)
 * fix for SelectStatement start/end key are not set correctly
   when a key alias is involved (CASSANDRA-3700)
 * fix CLI `show schema` command insert of an extra comma in
   column_metadata (CASSANDRA-3714)
Merged from 0.8:
 * avoid logging (harmless) exception when GC takes < 1ms (CASSANDRA-3656)
 * prevent new nodes from thinking down nodes are up forever (CASSANDRA-3626)
 * use correct list of replicas for LOCAL_QUORUM reads when read repair
   is disabled (CASSANDRA-3696)
 * block on flush before compacting hints (may prevent OOM) (CASSANDRA-3733)


1.0.6
 * (CQL) fix cqlsh support for replicate_on_write (CASSANDRA-3596)
 * fix adding to leveled manifest after streaming (CASSANDRA-3536)
 * filter out unavailable cipher suites when using encryption (CASSANDRA-3178)
 * (HADOOP) add old-style api support for CFIF and CFRR (CASSANDRA-2799)
 * Support TimeUUIDType column names in Stress.java tool (CASSANDRA-3541)
 * (CQL) INSERT/UPDATE/DELETE/TRUNCATE commands should allow CF names to
   be qualified by keyspace (CASSANDRA-3419)
 * always remove endpoints from delevery queue in HH (CASSANDRA-3546)
 * fix race between cf flush and its 2ndary indexes flush (CASSANDRA-3547)
 * fix potential race in AES when a repair fails (CASSANDRA-3548)
 * fix default value validation usage in CLI SET command (CASSANDRA-3553)
 * Optimize componentsFor method for compaction and startup time
   (CASSANDRA-3532)
 * (CQL) Proper ColumnFamily metadata validation on CREATE COLUMNFAMILY
   (CASSANDRA-3565)
 * fix compression "chunk_length_kb" option to set correct kb value for
   thrift/avro (CASSANDRA-3558)
 * fix missing response during range slice repair (CASSANDRA-3551)
 * 'describe ring' moved from CLI to nodetool and available through JMX (CASSANDRA-3220)
 * add back partitioner to sstable metadata (CASSANDRA-3540)
 * fix NPE in get_count for counters (CASSANDRA-3601)
Merged from 0.8:
 * remove invalid assertion that table was opened before dropping it
   (CASSANDRA-3580)
 * range and index scans now only send requests to enough replicas to
   satisfy requested CL + RR (CASSANDRA-3598)
 * use cannonical host for local node in nodetool info (CASSANDRA-3556)
 * remove nonlocal DC write optimization since it only worked with
   CL.ONE or CL.LOCAL_QUORUM (CASSANDRA-3577, 3585)
 * detect misuses of CounterColumnType (CASSANDRA-3422)
 * turn off string interning in json2sstable, take 2 (CASSANDRA-2189)
 * validate compression parameters on add/update of the ColumnFamily
   (CASSANDRA-3573)
 * Check for 0.0.0.0 is incorrect in CFIF (CASSANDRA-3584)
 * Increase vm.max_map_count in debian packaging (CASSANDRA-3563)
 * gossiper will never add itself to saved endpoints (CASSANDRA-3485)


1.0.5
 * revert CASSANDRA-3407 (see CASSANDRA-3540)
 * fix assertion error while forwarding writes to local nodes (CASSANDRA-3539)


1.0.4
 * fix self-hinting of timed out read repair updates and make hinted handoff
   less prone to OOMing a coordinator (CASSANDRA-3440)
 * expose bloom filter sizes via JMX (CASSANDRA-3495)
 * enforce RP tokens 0..2**127 (CASSANDRA-3501)
 * canonicalize paths exposed through JMX (CASSANDRA-3504)
 * fix "liveSize" stat when sstables are removed (CASSANDRA-3496)
 * add bloom filter FP rates to nodetool cfstats (CASSANDRA-3347)
 * record partitioner in sstable metadata component (CASSANDRA-3407)
 * add new upgradesstables nodetool command (CASSANDRA-3406)
 * skip --debug requirement to see common exceptions in CLI (CASSANDRA-3508)
 * fix incorrect query results due to invalid max timestamp (CASSANDRA-3510)
 * make sstableloader recognize compressed sstables (CASSANDRA-3521)
 * avoids race in OutboundTcpConnection in multi-DC setups (CASSANDRA-3530)
 * use SETLOCAL in cassandra.bat (CASSANDRA-3506)
 * fix ConcurrentModificationException in Table.all() (CASSANDRA-3529)
Merged from 0.8:
 * fix concurrence issue in the FailureDetector (CASSANDRA-3519)
 * fix array out of bounds error in counter shard removal (CASSANDRA-3514)
 * avoid dropping tombstones when they might still be needed to shadow
   data in a different sstable (CASSANDRA-2786)


1.0.3
 * revert name-based query defragmentation aka CASSANDRA-2503 (CASSANDRA-3491)
 * fix invalidate-related test failures (CASSANDRA-3437)
 * add next-gen cqlsh to bin/ (CASSANDRA-3188, 3131, 3493)
 * (CQL) fix handling of rows with no columns (CASSANDRA-3424, 3473)
 * fix querying supercolumns by name returning only a subset of
   subcolumns or old subcolumn versions (CASSANDRA-3446)
 * automatically compute sha1 sum for uncompressed data files (CASSANDRA-3456)
 * fix reading metadata/statistics component for version < h (CASSANDRA-3474)
 * add sstable forward-compatibility (CASSANDRA-3478)
 * report compression ratio in CFSMBean (CASSANDRA-3393)
 * fix incorrect size exception during streaming of counters (CASSANDRA-3481)
 * (CQL) fix for counter decrement syntax (CASSANDRA-3418)
 * Fix race introduced by CASSANDRA-2503 (CASSANDRA-3482)
 * Fix incomplete deletion of delivered hints (CASSANDRA-3466)
 * Avoid rescheduling compactions when no compaction was executed
   (CASSANDRA-3484)
 * fix handling of the chunk_length_kb compression options (CASSANDRA-3492)
Merged from 0.8:
 * fix updating CF row_cache_provider (CASSANDRA-3414)
 * CFMetaData.convertToThrift method to set RowCacheProvider (CASSANDRA-3405)
 * acquire compactionlock during truncate (CASSANDRA-3399)
 * fix displaying cfdef entries for super columnfamilies (CASSANDRA-3415)
 * Make counter shard merging thread safe (CASSANDRA-3178)
 * Revert CASSANDRA-2855
 * Fix bug preventing the use of efficient cross-DC writes (CASSANDRA-3472)
 * `describe ring` command for CLI (CASSANDRA-3220)
 * (Hadoop) skip empty rows when entire row is requested, redux (CASSANDRA-2855)


1.0.2
 * "defragment" rows for name-based queries under STCS (CASSANDRA-2503)
 * Add timing information to cassandra-cli GET/SET/LIST queries (CASSANDRA-3326)
 * Only create one CompressionMetadata object per sstable (CASSANDRA-3427)
 * cleanup usage of StorageService.setMode() (CASSANDRA-3388)
 * Avoid large array allocation for compressed chunk offsets (CASSANDRA-3432)
 * fix DecimalType bytebuffer marshalling (CASSANDRA-3421)
 * fix bug that caused first column in per row indexes to be ignored
   (CASSANDRA-3441)
 * add JMX call to clean (failed) repair sessions (CASSANDRA-3316)
 * fix sstableloader reference acquisition bug (CASSANDRA-3438)
 * fix estimated row size regression (CASSANDRA-3451)
 * make sure we don't return more columns than asked (CASSANDRA-3303, 3395)
Merged from 0.8:
 * acquire compactionlock during truncate (CASSANDRA-3399)
 * fix displaying cfdef entries for super columnfamilies (CASSANDRA-3415)


1.0.1
 * acquire references during index build to prevent delete problems
   on Windows (CASSANDRA-3314)
 * describe_ring should include datacenter/topology information (CASSANDRA-2882)
 * Thrift sockets are not properly buffered (CASSANDRA-3261)
 * performance improvement for bytebufferutil compare function (CASSANDRA-3286)
 * add system.versions ColumnFamily (CASSANDRA-3140)
 * reduce network copies (CASSANDRA-3333, 3373)
 * limit nodetool to 32MB of heap (CASSANDRA-3124)
 * (CQL) update parser to accept "timestamp" instead of "date" (CASSANDRA-3149)
 * Fix CLI `show schema` to include "compression_options" (CASSANDRA-3368)
 * Snapshot to include manifest under LeveledCompactionStrategy (CASSANDRA-3359)
 * (CQL) SELECT query should allow CF name to be qualified by keyspace (CASSANDRA-3130)
 * (CQL) Fix internal application error specifying 'using consistency ...'
   in lower case (CASSANDRA-3366)
 * fix Deflate compression when compression actually makes the data bigger
   (CASSANDRA-3370)
 * optimize UUIDGen to avoid lock contention on InetAddress.getLocalHost
   (CASSANDRA-3387)
 * tolerate index being dropped mid-mutation (CASSANDRA-3334, 3313)
 * CompactionManager is now responsible for checking for new candidates
   post-task execution, enabling more consistent leveled compaction
   (CASSANDRA-3391)
 * Cache HSHA threads (CASSANDRA-3372)
 * use CF/KS names as snapshot prefix for drop + truncate operations
   (CASSANDRA-2997)
 * Break bloom filters up to avoid heap fragmentation (CASSANDRA-2466)
 * fix cassandra hanging on jsvc stop (CASSANDRA-3302)
 * Avoid leveled compaction getting blocked on errors (CASSANDRA-3408)
 * Make reloading the compaction strategy safe (CASSANDRA-3409)
 * ignore 0.8 hints even if compaction begins before we try to purge
   them (CASSANDRA-3385)
 * remove procrun (bin\daemon) from Cassandra source tree and
   artifacts (CASSANDRA-3331)
 * make cassandra compile under JDK7 (CASSANDRA-3275)
 * remove dependency of clientutil.jar to FBUtilities (CASSANDRA-3299)
 * avoid truncation errors by using long math on long values (CASSANDRA-3364)
 * avoid clock drift on some Windows machine (CASSANDRA-3375)
 * display cache provider in cli 'describe keyspace' command (CASSANDRA-3384)
 * fix incomplete topology information in describe_ring (CASSANDRA-3403)
 * expire dead gossip states based on time (CASSANDRA-2961)
 * improve CompactionTask extensibility (CASSANDRA-3330)
 * Allow one leveled compaction task to kick off another (CASSANDRA-3363)
 * allow encryption only between datacenters (CASSANDRA-2802)
Merged from 0.8:
 * fix truncate allowing data to be replayed post-restart (CASSANDRA-3297)
 * make iwriter final in IndexWriter to avoid NPE (CASSANDRA-2863)
 * (CQL) update grammar to require key clause in DELETE statement
   (CASSANDRA-3349)
 * (CQL) allow numeric keyspace names in USE statement (CASSANDRA-3350)
 * (Hadoop) skip empty rows when slicing the entire row (CASSANDRA-2855)
 * Fix handling of tombstone by SSTableExport/Import (CASSANDRA-3357)
 * fix ColumnIndexer to use long offsets (CASSANDRA-3358)
 * Improved CLI exceptions (CASSANDRA-3312)
 * Fix handling of tombstone by SSTableExport/Import (CASSANDRA-3357)
 * Only count compaction as active (for throttling) when they have
   successfully acquired the compaction lock (CASSANDRA-3344)
 * Display CLI version string on startup (CASSANDRA-3196)
 * (Hadoop) make CFIF try rpc_address or fallback to listen_address
   (CASSANDRA-3214)
 * (Hadoop) accept comma delimited lists of initial thrift connections
   (CASSANDRA-3185)
 * ColumnFamily min_compaction_threshold should be >= 2 (CASSANDRA-3342)
 * (Pig) add 0.8+ types and key validation type in schema (CASSANDRA-3280)
 * Fix completely removing column metadata using CLI (CASSANDRA-3126)
 * CLI `describe cluster;` output should be on separate lines for separate versions
   (CASSANDRA-3170)
 * fix changing durable_writes keyspace option during CF creation
   (CASSANDRA-3292)
 * avoid locking on update when no indexes are involved (CASSANDRA-3386)
 * fix assertionError during repair with ordered partitioners (CASSANDRA-3369)
 * correctly serialize key_validation_class for avro (CASSANDRA-3391)
 * don't expire counter tombstone after streaming (CASSANDRA-3394)
 * prevent nodes that failed to join from hanging around forever
   (CASSANDRA-3351)
 * remove incorrect optimization from slice read path (CASSANDRA-3390)
 * Fix race in AntiEntropyService (CASSANDRA-3400)


1.0.0-final
 * close scrubbed sstable fd before deleting it (CASSANDRA-3318)
 * fix bug preventing obsolete commitlog segments from being removed
   (CASSANDRA-3269)
 * tolerate whitespace in seed CDL (CASSANDRA-3263)
 * Change default heap thresholds to max(min(1/2 ram, 1G), min(1/4 ram, 8GB))
   (CASSANDRA-3295)
 * Fix broken CompressedRandomAccessReaderTest (CASSANDRA-3298)
 * (CQL) fix type information returned for wildcard queries (CASSANDRA-3311)
 * add estimated tasks to LeveledCompactionStrategy (CASSANDRA-3322)
 * avoid including compaction cache-warming in keycache stats (CASSANDRA-3325)
 * run compaction and hinted handoff threads at MIN_PRIORITY (CASSANDRA-3308)
 * default hsha thrift server to cpu core count in rpc pool (CASSANDRA-3329)
 * add bin\daemon to binary tarball for Windows service (CASSANDRA-3331)
 * Fix places where uncompressed size of sstables was use in place of the
   compressed one (CASSANDRA-3338)
 * Fix hsha thrift server (CASSANDRA-3346)
 * Make sure repair only stream needed sstables (CASSANDRA-3345)


1.0.0-rc2
 * Log a meaningful warning when a node receives a message for a repair session
   that doesn't exist anymore (CASSANDRA-3256)
 * test for NUMA policy support as well as numactl presence (CASSANDRA-3245)
 * Fix FD leak when internode encryption is enabled (CASSANDRA-3257)
 * Remove incorrect assertion in mergeIterator (CASSANDRA-3260)
 * FBUtilities.hexToBytes(String) to throw NumberFormatException when string
   contains non-hex characters (CASSANDRA-3231)
 * Keep SimpleSnitch proximity ordering unchanged from what the Strategy
   generates, as intended (CASSANDRA-3262)
 * remove Scrub from compactionstats when finished (CASSANDRA-3255)
 * fix counter entry in jdbc TypesMap (CASSANDRA-3268)
 * fix full queue scenario for ParallelCompactionIterator (CASSANDRA-3270)
 * fix bootstrap process (CASSANDRA-3285)
 * don't try delivering hints if when there isn't any (CASSANDRA-3176)
 * CLI documentation change for ColumnFamily `compression_options` (CASSANDRA-3282)
 * ignore any CF ids sent by client for adding CF/KS (CASSANDRA-3288)
 * remove obsolete hints on first startup (CASSANDRA-3291)
 * use correct ISortedColumns for time-optimized reads (CASSANDRA-3289)
 * Evict gossip state immediately when a token is taken over by a new IP
   (CASSANDRA-3259)


1.0.0-rc1
 * Update CQL to generate microsecond timestamps by default (CASSANDRA-3227)
 * Fix counting CFMetadata towards Memtable liveRatio (CASSANDRA-3023)
 * Kill server on wrapped OOME such as from FileChannel.map (CASSANDRA-3201)
 * remove unnecessary copy when adding to row cache (CASSANDRA-3223)
 * Log message when a full repair operation completes (CASSANDRA-3207)
 * Fix streamOutSession keeping sstables references forever if the remote end
   dies (CASSANDRA-3216)
 * Remove dynamic_snitch boolean from example configuration (defaulting to
   true) and set default badness threshold to 0.1 (CASSANDRA-3229)
 * Base choice of random or "balanced" token on bootstrap on whether
   schema definitions were found (CASSANDRA-3219)
 * Fixes for LeveledCompactionStrategy score computation, prioritization,
   scheduling, and performance (CASSANDRA-3224, 3234)
 * parallelize sstable open at server startup (CASSANDRA-2988)
 * fix handling of exceptions writing to OutboundTcpConnection (CASSANDRA-3235)
 * Allow using quotes in "USE <keyspace>;" CLI command (CASSANDRA-3208)
 * Don't allow any cache loading exceptions to halt startup (CASSANDRA-3218)
 * Fix sstableloader --ignores option (CASSANDRA-3247)
 * File descriptor limit increased in packaging (CASSANDRA-3206)
 * Fix deadlock in commit log during flush (CASSANDRA-3253)


1.0.0-beta1
 * removed binarymemtable (CASSANDRA-2692)
 * add commitlog_total_space_in_mb to prevent fragmented logs (CASSANDRA-2427)
 * removed commitlog_rotation_threshold_in_mb configuration (CASSANDRA-2771)
 * make AbstractBounds.normalize de-overlapp overlapping ranges (CASSANDRA-2641)
 * replace CollatingIterator, ReducingIterator with MergeIterator
   (CASSANDRA-2062)
 * Fixed the ability to set compaction strategy in cli using create column
   family command (CASSANDRA-2778)
 * clean up tmp files after failed compaction (CASSANDRA-2468)
 * restrict repair streaming to specific columnfamilies (CASSANDRA-2280)
 * don't bother persisting columns shadowed by a row tombstone (CASSANDRA-2589)
 * reset CF and SC deletion times after gc_grace (CASSANDRA-2317)
 * optimize away seek when compacting wide rows (CASSANDRA-2879)
 * single-pass streaming (CASSANDRA-2677, 2906, 2916, 3003)
 * use reference counting for deleting sstables instead of relying on GC
   (CASSANDRA-2521, 3179)
 * store hints as serialized mutations instead of pointers to data row
   (CASSANDRA-2045)
 * store hints in the coordinator node instead of in the closest replica
   (CASSANDRA-2914)
 * add row_cache_keys_to_save CF option (CASSANDRA-1966)
 * check column family validity in nodetool repair (CASSANDRA-2933)
 * use lazy initialization instead of class initialization in NodeId
   (CASSANDRA-2953)
 * add paging to get_count (CASSANDRA-2894)
 * fix "short reads" in [multi]get (CASSANDRA-2643, 3157, 3192)
 * add optional compression for sstables (CASSANDRA-47, 2994, 3001, 3128)
 * add scheduler JMX metrics (CASSANDRA-2962)
 * add block level checksum for compressed data (CASSANDRA-1717)
 * make column family backed column map pluggable and introduce unsynchronized
   ArrayList backed one to speedup reads (CASSANDRA-2843, 3165, 3205)
 * refactoring of the secondary index api (CASSANDRA-2982)
 * make CL > ONE reads wait for digest reconciliation before returning
   (CASSANDRA-2494)
 * fix missing logging for some exceptions (CASSANDRA-2061)
 * refactor and optimize ColumnFamilyStore.files(...) and Descriptor.fromFilename(String)
   and few other places responsible for work with SSTable files (CASSANDRA-3040)
 * Stop reading from sstables once we know we have the most recent columns,
   for query-by-name requests (CASSANDRA-2498)
 * Add query-by-column mode to stress.java (CASSANDRA-3064)
 * Add "install" command to cassandra.bat (CASSANDRA-292)
 * clean up KSMetadata, CFMetadata from unnecessary
   Thrift<->Avro conversion methods (CASSANDRA-3032)
 * Add timeouts to client request schedulers (CASSANDRA-3079, 3096)
 * Cli to use hashes rather than array of hashes for strategy options (CASSANDRA-3081)
 * LeveledCompactionStrategy (CASSANDRA-1608, 3085, 3110, 3087, 3145, 3154, 3182)
 * Improvements of the CLI `describe` command (CASSANDRA-2630)
 * reduce window where dropped CF sstables may not be deleted (CASSANDRA-2942)
 * Expose gossip/FD info to JMX (CASSANDRA-2806)
 * Fix streaming over SSL when compressed SSTable involved (CASSANDRA-3051)
 * Add support for pluggable secondary index implementations (CASSANDRA-3078)
 * remove compaction_thread_priority setting (CASSANDRA-3104)
 * generate hints for replicas that timeout, not just replicas that are known
   to be down before starting (CASSANDRA-2034)
 * Add throttling for internode streaming (CASSANDRA-3080)
 * make the repair of a range repair all replica (CASSANDRA-2610, 3194)
 * expose the ability to repair the first range (as returned by the
   partitioner) of a node (CASSANDRA-2606)
 * Streams Compression (CASSANDRA-3015)
 * add ability to use multiple threads during a single compaction
   (CASSANDRA-2901)
 * make AbstractBounds.normalize support overlapping ranges (CASSANDRA-2641)
 * fix of the CQL count() behavior (CASSANDRA-3068)
 * use TreeMap backed column families for the SSTable simple writers
   (CASSANDRA-3148)
 * fix inconsistency of the CLI syntax when {} should be used instead of [{}]
   (CASSANDRA-3119)
 * rename CQL type names to match expected SQL behavior (CASSANDRA-3149, 3031)
 * Arena-based allocation for memtables (CASSANDRA-2252, 3162, 3163, 3168)
 * Default RR chance to 0.1 (CASSANDRA-3169)
 * Add RowLevel support to secondary index API (CASSANDRA-3147)
 * Make SerializingCacheProvider the default if JNA is available (CASSANDRA-3183)
 * Fix backwards compatibilty for CQL memtable properties (CASSANDRA-3190)
 * Add five-minute delay before starting compactions on a restarted server
   (CASSANDRA-3181)
 * Reduce copies done for intra-host messages (CASSANDRA-1788, 3144)
 * support of compaction strategy option for stress.java (CASSANDRA-3204)
 * make memtable throughput and column count thresholds no-ops (CASSANDRA-2449)
 * Return schema information along with the resultSet in CQL (CASSANDRA-2734)
 * Add new DecimalType (CASSANDRA-2883)
 * Fix assertion error in RowRepairResolver (CASSANDRA-3156)
 * Reduce unnecessary high buffer sizes (CASSANDRA-3171)
 * Pluggable compaction strategy (CASSANDRA-1610)
 * Add new broadcast_address config option (CASSANDRA-2491)


0.8.7
 * Kill server on wrapped OOME such as from FileChannel.map (CASSANDRA-3201)
 * Allow using quotes in "USE <keyspace>;" CLI command (CASSANDRA-3208)
 * Log message when a full repair operation completes (CASSANDRA-3207)
 * Don't allow any cache loading exceptions to halt startup (CASSANDRA-3218)
 * Fix sstableloader --ignores option (CASSANDRA-3247)
 * File descriptor limit increased in packaging (CASSANDRA-3206)
 * Log a meaningfull warning when a node receive a message for a repair session
   that doesn't exist anymore (CASSANDRA-3256)
 * Fix FD leak when internode encryption is enabled (CASSANDRA-3257)
 * FBUtilities.hexToBytes(String) to throw NumberFormatException when string
   contains non-hex characters (CASSANDRA-3231)
 * Keep SimpleSnitch proximity ordering unchanged from what the Strategy
   generates, as intended (CASSANDRA-3262)
 * remove Scrub from compactionstats when finished (CASSANDRA-3255)
 * Fix tool .bat files when CASSANDRA_HOME contains spaces (CASSANDRA-3258)
 * Force flush of status table when removing/updating token (CASSANDRA-3243)
 * Evict gossip state immediately when a token is taken over by a new IP (CASSANDRA-3259)
 * Fix bug where the failure detector can take too long to mark a host
   down (CASSANDRA-3273)
 * (Hadoop) allow wrapping ranges in queries (CASSANDRA-3137)
 * (Hadoop) check all interfaces for a match with split location
   before falling back to random replica (CASSANDRA-3211)
 * (Hadoop) Make Pig storage handle implements LoadMetadata (CASSANDRA-2777)
 * (Hadoop) Fix exception during PIG 'dump' (CASSANDRA-2810)
 * Fix stress COUNTER_GET option (CASSANDRA-3301)
 * Fix missing fields in CLI `show schema` output (CASSANDRA-3304)
 * Nodetool no longer leaks threads and closes JMX connections (CASSANDRA-3309)
 * fix truncate allowing data to be replayed post-restart (CASSANDRA-3297)
 * Move SimpleAuthority and SimpleAuthenticator to examples (CASSANDRA-2922)
 * Fix handling of tombstone by SSTableExport/Import (CASSANDRA-3357)
 * Fix transposition in cfHistograms (CASSANDRA-3222)
 * Allow using number as DC name when creating keyspace in CQL (CASSANDRA-3239)
 * Force flush of system table after updating/removing a token (CASSANDRA-3243)


0.8.6
 * revert CASSANDRA-2388
 * change TokenRange.endpoints back to listen/broadcast address to match
   pre-1777 behavior, and add TokenRange.rpc_endpoints instead (CASSANDRA-3187)
 * avoid trying to watch cassandra-topology.properties when loaded from jar
   (CASSANDRA-3138)
 * prevent users from creating keyspaces with LocalStrategy replication
   (CASSANDRA-3139)
 * fix CLI `show schema;` to output correct keyspace definition statement
   (CASSANDRA-3129)
 * CustomTThreadPoolServer to log TTransportException at DEBUG level
   (CASSANDRA-3142)
 * allow topology sort to work with non-unique rack names between
   datacenters (CASSANDRA-3152)
 * Improve caching of same-version Messages on digest and repair paths
   (CASSANDRA-3158)
 * Randomize choice of first replica for counter increment (CASSANDRA-2890)
 * Fix using read_repair_chance instead of merge_shard_change (CASSANDRA-3202)
 * Avoid streaming data to nodes that already have it, on move as well as
   decommission (CASSANDRA-3041)
 * Fix divide by zero error in GCInspector (CASSANDRA-3164)
 * allow quoting of the ColumnFamily name in CLI `create column family`
   statement (CASSANDRA-3195)
 * Fix rolling upgrade from 0.7 to 0.8 problem (CASSANDRA-3166)
 * Accomodate missing encryption_options in IncomingTcpConnection.stream
   (CASSANDRA-3212)


0.8.5
 * fix NPE when encryption_options is unspecified (CASSANDRA-3007)
 * include column name in validation failure exceptions (CASSANDRA-2849)
 * make sure truncate clears out the commitlog so replay won't re-
   populate with truncated data (CASSANDRA-2950)
 * fix NPE when debug logging is enabled and dropped CF is present
   in a commitlog segment (CASSANDRA-3021)
 * fix cassandra.bat when CASSANDRA_HOME contains spaces (CASSANDRA-2952)
 * fix to SSTableSimpleUnsortedWriter bufferSize calculation (CASSANDRA-3027)
 * make cleanup and normal compaction able to skip empty rows
   (rows containing nothing but expired tombstones) (CASSANDRA-3039)
 * work around native memory leak in com.sun.management.GarbageCollectorMXBean
   (CASSANDRA-2868)
 * validate that column names in column_metadata are not equal to key_alias
   on create/update of the ColumnFamily and CQL 'ALTER' statement (CASSANDRA-3036)
 * return an InvalidRequestException if an indexed column is assigned
   a value larger than 64KB (CASSANDRA-3057)
 * fix of numeric-only and string column names handling in CLI "drop index"
   (CASSANDRA-3054)
 * prune index scan resultset back to original request for lazy
   resultset expansion case (CASSANDRA-2964)
 * (Hadoop) fail jobs when Cassandra node has failed but TaskTracker
   has not (CASSANDRA-2388)
 * fix dynamic snitch ignoring nodes when read_repair_chance is zero
   (CASSANDRA-2662)
 * avoid retaining references to dropped CFS objects in
   CompactionManager.estimatedCompactions (CASSANDRA-2708)
 * expose rpc timeouts per host in MessagingServiceMBean (CASSANDRA-2941)
 * avoid including cwd in classpath for deb and rpm packages (CASSANDRA-2881)
 * remove gossip state when a new IP takes over a token (CASSANDRA-3071)
 * allow sstable2json to work on index sstable files (CASSANDRA-3059)
 * always hint counters (CASSANDRA-3099)
 * fix log4j initialization in EmbeddedCassandraService (CASSANDRA-2857)
 * remove gossip state when a new IP takes over a token (CASSANDRA-3071)
 * work around native memory leak in com.sun.management.GarbageCollectorMXBean
    (CASSANDRA-2868)
 * fix UnavailableException with writes at CL.EACH_QUORM (CASSANDRA-3084)
 * fix parsing of the Keyspace and ColumnFamily names in numeric
   and string representations in CLI (CASSANDRA-3075)
 * fix corner cases in Range.differenceToFetch (CASSANDRA-3084)
 * fix ip address String representation in the ring cache (CASSANDRA-3044)
 * fix ring cache compatibility when mixing pre-0.8.4 nodes with post-
   in the same cluster (CASSANDRA-3023)
 * make repair report failure when a node participating dies (instead of
   hanging forever) (CASSANDRA-2433)
 * fix handling of the empty byte buffer by ReversedType (CASSANDRA-3111)
 * Add validation that Keyspace names are case-insensitively unique (CASSANDRA-3066)
 * catch invalid key_validation_class before instantiating UpdateColumnFamily (CASSANDRA-3102)
 * make Range and Bounds objects client-safe (CASSANDRA-3108)
 * optionally skip log4j configuration (CASSANDRA-3061)
 * bundle sstableloader with the debian package (CASSANDRA-3113)
 * don't try to build secondary indexes when there is none (CASSANDRA-3123)
 * improve SSTableSimpleUnsortedWriter speed for large rows (CASSANDRA-3122)
 * handle keyspace arguments correctly in nodetool snapshot (CASSANDRA-3038)
 * Fix SSTableImportTest on windows (CASSANDRA-3043)
 * expose compactionThroughputMbPerSec through JMX (CASSANDRA-3117)
 * log keyspace and CF of large rows being compacted


0.8.4
 * change TokenRing.endpoints to be a list of rpc addresses instead of
   listen/broadcast addresses (CASSANDRA-1777)
 * include files-to-be-streamed in StreamInSession.getSources (CASSANDRA-2972)
 * use JAVA env var in cassandra-env.sh (CASSANDRA-2785, 2992)
 * avoid doing read for no-op replicate-on-write at CL=1 (CASSANDRA-2892)
 * refuse counter write for CL.ANY (CASSANDRA-2990)
 * switch back to only logging recent dropped messages (CASSANDRA-3004)
 * always deserialize RowMutation for counters (CASSANDRA-3006)
 * ignore saved replication_factor strategy_option for NTS (CASSANDRA-3011)
 * make sure pre-truncate CL segments are discarded (CASSANDRA-2950)


0.8.3
 * add ability to drop local reads/writes that are going to timeout
   (CASSANDRA-2943)
 * revamp token removal process, keep gossip states for 3 days (CASSANDRA-2496)
 * don't accept extra args for 0-arg nodetool commands (CASSANDRA-2740)
 * log unavailableexception details at debug level (CASSANDRA-2856)
 * expose data_dir though jmx (CASSANDRA-2770)
 * don't include tmp files as sstable when create cfs (CASSANDRA-2929)
 * log Java classpath on startup (CASSANDRA-2895)
 * keep gossipped version in sync with actual on migration coordinator
   (CASSANDRA-2946)
 * use lazy initialization instead of class initialization in NodeId
   (CASSANDRA-2953)
 * check column family validity in nodetool repair (CASSANDRA-2933)
 * speedup bytes to hex conversions dramatically (CASSANDRA-2850)
 * Flush memtables on shutdown when durable writes are disabled
   (CASSANDRA-2958)
 * improved POSIX compatibility of start scripts (CASsANDRA-2965)
 * add counter support to Hadoop InputFormat (CASSANDRA-2981)
 * fix bug where dirty commitlog segments were removed (and avoid keeping
   segments with no post-flush activity permanently dirty) (CASSANDRA-2829)
 * fix throwing exception with batch mutation of counter super columns
   (CASSANDRA-2949)
 * ignore system tables during repair (CASSANDRA-2979)
 * throw exception when NTS is given replication_factor as an option
   (CASSANDRA-2960)
 * fix assertion error during compaction of counter CFs (CASSANDRA-2968)
 * avoid trying to create index names, when no index exists (CASSANDRA-2867)
 * don't sample the system table when choosing a bootstrap token
   (CASSANDRA-2825)
 * gossiper notifies of local state changes (CASSANDRA-2948)
 * add asynchronous and half-sync/half-async (hsha) thrift servers
   (CASSANDRA-1405)
 * fix potential use of free'd native memory in SerializingCache
   (CASSANDRA-2951)
 * prune index scan resultset back to original request for lazy
   resultset expansion case (CASSANDRA-2964)
 * (Hadoop) fail jobs when Cassandra node has failed but TaskTracker
    has not (CASSANDRA-2388)


0.8.2
 * CQL:
   - include only one row per unique key for IN queries (CASSANDRA-2717)
   - respect client timestamp on full row deletions (CASSANDRA-2912)
 * improve thread-safety in StreamOutSession (CASSANDRA-2792)
 * allow deleting a row and updating indexed columns in it in the
   same mutation (CASSANDRA-2773)
 * Expose number of threads blocked on submitting memtable to flush
   in JMX (CASSANDRA-2817)
 * add ability to return "endpoints" to nodetool (CASSANDRA-2776)
 * Add support for multiple (comma-delimited) coordinator addresses
   to ColumnFamilyInputFormat (CASSANDRA-2807)
 * fix potential NPE while scheduling read repair for range slice
   (CASSANDRA-2823)
 * Fix race in SystemTable.getCurrentLocalNodeId (CASSANDRA-2824)
 * Correctly set default for replicate_on_write (CASSANDRA-2835)
 * improve nodetool compactionstats formatting (CASSANDRA-2844)
 * fix index-building status display (CASSANDRA-2853)
 * fix CLI perpetuating obsolete KsDef.replication_factor (CASSANDRA-2846)
 * improve cli treatment of multiline comments (CASSANDRA-2852)
 * handle row tombstones correctly in EchoedRow (CASSANDRA-2786)
 * add MessagingService.get[Recently]DroppedMessages and
   StorageService.getExceptionCount (CASSANDRA-2804)
 * fix possibility of spurious UnavailableException for LOCAL_QUORUM
   reads with dynamic snitch + read repair disabled (CASSANDRA-2870)
 * add ant-optional as dependence for the debian package (CASSANDRA-2164)
 * add option to specify limit for get_slice in the CLI (CASSANDRA-2646)
 * decrease HH page size (CASSANDRA-2832)
 * reset cli keyspace after dropping the current one (CASSANDRA-2763)
 * add KeyRange option to Hadoop inputformat (CASSANDRA-1125)
 * fix protocol versioning (CASSANDRA-2818, 2860)
 * support spaces in path to log4j configuration (CASSANDRA-2383)
 * avoid including inferred types in CF update (CASSANDRA-2809)
 * fix JMX bulkload call (CASSANDRA-2908)
 * fix updating KS with durable_writes=false (CASSANDRA-2907)
 * add simplified facade to SSTableWriter for bulk loading use
   (CASSANDRA-2911)
 * fix re-using index CF sstable names after drop/recreate (CASSANDRA-2872)
 * prepend CF to default index names (CASSANDRA-2903)
 * fix hint replay (CASSANDRA-2928)
 * Properly synchronize repair's merkle tree computation (CASSANDRA-2816)


0.8.1
 * CQL:
   - support for insert, delete in BATCH (CASSANDRA-2537)
   - support for IN to SELECT, UPDATE (CASSANDRA-2553)
   - timestamp support for INSERT, UPDATE, and BATCH (CASSANDRA-2555)
   - TTL support (CASSANDRA-2476)
   - counter support (CASSANDRA-2473)
   - ALTER COLUMNFAMILY (CASSANDRA-1709)
   - DROP INDEX (CASSANDRA-2617)
   - add SCHEMA/TABLE as aliases for KS/CF (CASSANDRA-2743)
   - server handles wait-for-schema-agreement (CASSANDRA-2756)
   - key alias support (CASSANDRA-2480)
 * add support for comparator parameters and a generic ReverseType
   (CASSANDRA-2355)
 * add CompositeType and DynamicCompositeType (CASSANDRA-2231)
 * optimize batches containing multiple updates to the same row
   (CASSANDRA-2583)
 * adjust hinted handoff page size to avoid OOM with large columns
   (CASSANDRA-2652)
 * mark BRAF buffer invalid post-flush so we don't re-flush partial
   buffers again, especially on CL writes (CASSANDRA-2660)
 * add DROP INDEX support to CLI (CASSANDRA-2616)
 * don't perform HH to client-mode [storageproxy] nodes (CASSANDRA-2668)
 * Improve forceDeserialize/getCompactedRow encapsulation (CASSANDRA-2659)
 * Don't write CounterUpdateColumn to disk in tests (CASSANDRA-2650)
 * Add sstable bulk loading utility (CASSANDRA-1278)
 * avoid replaying hints to dropped columnfamilies (CASSANDRA-2685)
 * add placeholders for missing rows in range query pseudo-RR (CASSANDRA-2680)
 * remove no-op HHOM.renameHints (CASSANDRA-2693)
 * clone super columns to avoid modifying them during flush (CASSANDRA-2675)
 * allow writes to bypass the commitlog for certain keyspaces (CASSANDRA-2683)
 * avoid NPE when bypassing commitlog during memtable flush (CASSANDRA-2781)
 * Added support for making bootstrap retry if nodes flap (CASSANDRA-2644)
 * Added statusthrift to nodetool to report if thrift server is running (CASSANDRA-2722)
 * Fixed rows being cached if they do not exist (CASSANDRA-2723)
 * Support passing tableName and cfName to RowCacheProviders (CASSANDRA-2702)
 * close scrub file handles (CASSANDRA-2669)
 * throttle migration replay (CASSANDRA-2714)
 * optimize column serializer creation (CASSANDRA-2716)
 * Added support for making bootstrap retry if nodes flap (CASSANDRA-2644)
 * Added statusthrift to nodetool to report if thrift server is running
   (CASSANDRA-2722)
 * Fixed rows being cached if they do not exist (CASSANDRA-2723)
 * fix truncate/compaction race (CASSANDRA-2673)
 * workaround large resultsets causing large allocation retention
   by nio sockets (CASSANDRA-2654)
 * fix nodetool ring use with Ec2Snitch (CASSANDRA-2733)
 * fix removing columns and subcolumns that are supressed by a row or
   supercolumn tombstone during replica resolution (CASSANDRA-2590)
 * support sstable2json against snapshot sstables (CASSANDRA-2386)
 * remove active-pull schema requests (CASSANDRA-2715)
 * avoid marking entire list of sstables as actively being compacted
   in multithreaded compaction (CASSANDRA-2765)
 * seek back after deserializing a row to update cache with (CASSANDRA-2752)
 * avoid skipping rows in scrub for counter column family (CASSANDRA-2759)
 * fix ConcurrentModificationException in repair when dealing with 0.7 node
   (CASSANDRA-2767)
 * use threadsafe collections for StreamInSession (CASSANDRA-2766)
 * avoid infinite loop when creating merkle tree (CASSANDRA-2758)
 * avoids unmarking compacting sstable prematurely in cleanup (CASSANDRA-2769)
 * fix NPE when the commit log is bypassed (CASSANDRA-2718)
 * don't throw an exception in SS.isRPCServerRunning (CASSANDRA-2721)
 * make stress.jar executable (CASSANDRA-2744)
 * add daemon mode to java stress (CASSANDRA-2267)
 * expose the DC and rack of a node through JMX and nodetool ring (CASSANDRA-2531)
 * fix cache mbean getSize (CASSANDRA-2781)
 * Add Date, Float, Double, and Boolean types (CASSANDRA-2530)
 * Add startup flag to renew counter node id (CASSANDRA-2788)
 * add jamm agent to cassandra.bat (CASSANDRA-2787)
 * fix repair hanging if a neighbor has nothing to send (CASSANDRA-2797)
 * purge tombstone even if row is in only one sstable (CASSANDRA-2801)
 * Fix wrong purge of deleted cf during compaction (CASSANDRA-2786)
 * fix race that could result in Hadoop writer failing to throw an
   exception encountered after close() (CASSANDRA-2755)
 * fix scan wrongly throwing assertion error (CASSANDRA-2653)
 * Always use even distribution for merkle tree with RandomPartitionner
   (CASSANDRA-2841)
 * fix describeOwnership for OPP (CASSANDRA-2800)
 * ensure that string tokens do not contain commas (CASSANDRA-2762)


0.8.0-final
 * fix CQL grammar warning and cqlsh regression from CASSANDRA-2622
 * add ant generate-cql-html target (CASSANDRA-2526)
 * update CQL consistency levels (CASSANDRA-2566)
 * debian packaging fixes (CASSANDRA-2481, 2647)
 * fix UUIDType, IntegerType for direct buffers (CASSANDRA-2682, 2684)
 * switch to native Thrift for Hadoop map/reduce (CASSANDRA-2667)
 * fix StackOverflowError when building from eclipse (CASSANDRA-2687)
 * only provide replication_factor to strategy_options "help" for
   SimpleStrategy, OldNetworkTopologyStrategy (CASSANDRA-2678, 2713)
 * fix exception adding validators to non-string columns (CASSANDRA-2696)
 * avoid instantiating DatabaseDescriptor in JDBC (CASSANDRA-2694)
 * fix potential stack overflow during compaction (CASSANDRA-2626)
 * clone super columns to avoid modifying them during flush (CASSANDRA-2675)
 * reset underlying iterator in EchoedRow constructor (CASSANDRA-2653)


0.8.0-rc1
 * faster flushes and compaction from fixing excessively pessimistic
   rebuffering in BRAF (CASSANDRA-2581)
 * fix returning null column values in the python cql driver (CASSANDRA-2593)
 * fix merkle tree splitting exiting early (CASSANDRA-2605)
 * snapshot_before_compaction directory name fix (CASSANDRA-2598)
 * Disable compaction throttling during bootstrap (CASSANDRA-2612)
 * fix CQL treatment of > and < operators in range slices (CASSANDRA-2592)
 * fix potential double-application of counter updates on commitlog replay
   by moving replay position from header to sstable metadata (CASSANDRA-2419)
 * JDBC CQL driver exposes getColumn for access to timestamp
 * JDBC ResultSetMetadata properties added to AbstractType
 * r/m clustertool (CASSANDRA-2607)
 * add support for presenting row key as a column in CQL result sets
   (CASSANDRA-2622)
 * Don't allow {LOCAL|EACH}_QUORUM unless strategy is NTS (CASSANDRA-2627)
 * validate keyspace strategy_options during CQL create (CASSANDRA-2624)
 * fix empty Result with secondary index when limit=1 (CASSANDRA-2628)
 * Fix regression where bootstrapping a node with no schema fails
   (CASSANDRA-2625)
 * Allow removing LocationInfo sstables (CASSANDRA-2632)
 * avoid attempting to replay mutations from dropped keyspaces (CASSANDRA-2631)
 * avoid using cached position of a key when GT is requested (CASSANDRA-2633)
 * fix counting bloom filter true positives (CASSANDRA-2637)
 * initialize local ep state prior to gossip startup if needed (CASSANDRA-2638)
 * fix counter increment lost after restart (CASSANDRA-2642)
 * add quote-escaping via backslash to CLI (CASSANDRA-2623)
 * fix pig example script (CASSANDRA-2487)
 * fix dynamic snitch race in adding latencies (CASSANDRA-2618)
 * Start/stop cassandra after more important services such as mdadm in
   debian packaging (CASSANDRA-2481)


0.8.0-beta2
 * fix NPE compacting index CFs (CASSANDRA-2528)
 * Remove checking all column families on startup for compaction candidates
   (CASSANDRA-2444)
 * validate CQL create keyspace options (CASSANDRA-2525)
 * fix nodetool setcompactionthroughput (CASSANDRA-2550)
 * move	gossip heartbeat back to its own thread (CASSANDRA-2554)
 * validate cql TRUNCATE columnfamily before truncating (CASSANDRA-2570)
 * fix batch_mutate for mixed standard-counter mutations (CASSANDRA-2457)
 * disallow making schema changes to system keyspace (CASSANDRA-2563)
 * fix sending mutation messages multiple times (CASSANDRA-2557)
 * fix incorrect use of NBHM.size in ReadCallback that could cause
   reads to time out even when responses were received (CASSANDRA-2552)
 * trigger read repair correctly for LOCAL_QUORUM reads (CASSANDRA-2556)
 * Allow configuring the number of compaction thread (CASSANDRA-2558)
 * forceUserDefinedCompaction will attempt to compact what it is given
   even if the pessimistic estimate is that there is not enough disk space;
   automatic compactions will only compact 2 or more sstables (CASSANDRA-2575)
 * refuse to apply migrations with older timestamps than the current
   schema (CASSANDRA-2536)
 * remove unframed Thrift transport option
 * include indexes in snapshots (CASSANDRA-2596)
 * improve ignoring of obsolete mutations in index maintenance (CASSANDRA-2401)
 * recognize attempt to drop just the index while leaving the column
   definition alone (CASSANDRA-2619)


0.8.0-beta1
 * remove Avro RPC support (CASSANDRA-926)
 * support for columns that act as incr/decr counters
   (CASSANDRA-1072, 1937, 1944, 1936, 2101, 2093, 2288, 2105, 2384, 2236, 2342,
   2454)
 * CQL (CASSANDRA-1703, 1704, 1705, 1706, 1707, 1708, 1710, 1711, 1940,
   2124, 2302, 2277, 2493)
 * avoid double RowMutation serialization on write path (CASSANDRA-1800)
 * make NetworkTopologyStrategy the default (CASSANDRA-1960)
 * configurable internode encryption (CASSANDRA-1567, 2152)
 * human readable column names in sstable2json output (CASSANDRA-1933)
 * change default JMX port to 7199 (CASSANDRA-2027)
 * backwards compatible internal messaging (CASSANDRA-1015)
 * atomic switch of memtables and sstables (CASSANDRA-2284)
 * add pluggable SeedProvider (CASSANDRA-1669)
 * Fix clustertool to not throw exception when calling get_endpoints (CASSANDRA-2437)
 * upgrade to thrift 0.6 (CASSANDRA-2412)
 * repair works on a token range instead of full ring (CASSANDRA-2324)
 * purge tombstones from row cache (CASSANDRA-2305)
 * push replication_factor into strategy_options (CASSANDRA-1263)
 * give snapshots the same name on each node (CASSANDRA-1791)
 * remove "nodetool loadbalance" (CASSANDRA-2448)
 * multithreaded compaction (CASSANDRA-2191)
 * compaction throttling (CASSANDRA-2156)
 * add key type information and alias (CASSANDRA-2311, 2396)
 * cli no longer divides read_repair_chance by 100 (CASSANDRA-2458)
 * made CompactionInfo.getTaskType return an enum (CASSANDRA-2482)
 * add a server-wide cap on measured memtable memory usage and aggressively
   flush to keep under that threshold (CASSANDRA-2006)
 * add unified UUIDType (CASSANDRA-2233)
 * add off-heap row cache support (CASSANDRA-1969)


0.7.5
 * improvements/fixes to PIG driver (CASSANDRA-1618, CASSANDRA-2387,
   CASSANDRA-2465, CASSANDRA-2484)
 * validate index names (CASSANDRA-1761)
 * reduce contention on Table.flusherLock (CASSANDRA-1954)
 * try harder to detect failures during streaming, cleaning up temporary
   files more reliably (CASSANDRA-2088)
 * shut down server for OOM on a Thrift thread (CASSANDRA-2269)
 * fix tombstone handling in repair and sstable2json (CASSANDRA-2279)
 * preserve version when streaming data from old sstables (CASSANDRA-2283)
 * don't start repair if a neighboring node is marked as dead (CASSANDRA-2290)
 * purge tombstones from row cache (CASSANDRA-2305)
 * Avoid seeking when sstable2json exports the entire file (CASSANDRA-2318)
 * clear Built flag in system table when dropping an index (CASSANDRA-2320)
 * don't allow arbitrary argument for stress.java (CASSANDRA-2323)
 * validate values for index predicates in get_indexed_slice (CASSANDRA-2328)
 * queue secondary indexes for flush before the parent (CASSANDRA-2330)
 * allow job configuration to set the CL used in Hadoop jobs (CASSANDRA-2331)
 * add memtable_flush_queue_size defaulting to 4 (CASSANDRA-2333)
 * Allow overriding of initial_token, storage_port and rpc_port from system
   properties (CASSANDRA-2343)
 * fix comparator used for non-indexed secondary expressions in index scan
   (CASSANDRA-2347)
 * ensure size calculation and write phase of large-row compaction use
   the same threshold for TTL expiration (CASSANDRA-2349)
 * fix race when iterating CFs during add/drop (CASSANDRA-2350)
 * add ConsistencyLevel command to CLI (CASSANDRA-2354)
 * allow negative numbers in the cli (CASSANDRA-2358)
 * hard code serialVersionUID for tokens class (CASSANDRA-2361)
 * fix potential infinite loop in ByteBufferUtil.inputStream (CASSANDRA-2365)
 * fix encoding bugs in HintedHandoffManager, SystemTable when default
   charset is not UTF8 (CASSANDRA-2367)
 * avoids having removed node reappearing in Gossip (CASSANDRA-2371)
 * fix incorrect truncation of long to int when reading columns via block
   index (CASSANDRA-2376)
 * fix NPE during stream session (CASSANDRA-2377)
 * fix race condition that could leave orphaned data files when dropping CF or
   KS (CASSANDRA-2381)
 * fsync statistics component on write (CASSANDRA-2382)
 * fix duplicate results from CFS.scan (CASSANDRA-2406)
 * add IntegerType to CLI help (CASSANDRA-2414)
 * avoid caching token-only decoratedkeys (CASSANDRA-2416)
 * convert mmap assertion to if/throw so scrub can catch it (CASSANDRA-2417)
 * don't overwrite gc log (CASSANDR-2418)
 * invalidate row cache for streamed row to avoid inconsitencies
   (CASSANDRA-2420)
 * avoid copies in range/index scans (CASSANDRA-2425)
 * make sure we don't wipe data during cleanup if the node has not join
   the ring (CASSANDRA-2428)
 * Try harder to close files after compaction (CASSANDRA-2431)
 * re-set bootstrapped flag after move finishes (CASSANDRA-2435)
 * display validation_class in CLI 'describe keyspace' (CASSANDRA-2442)
 * make cleanup compactions cleanup the row cache (CASSANDRA-2451)
 * add column fields validation to scrub (CASSANDRA-2460)
 * use 64KB flush buffer instead of in_memory_compaction_limit (CASSANDRA-2463)
 * fix backslash substitutions in CLI (CASSANDRA-2492)
 * disable cache saving for system CFS (CASSANDRA-2502)
 * fixes for verifying destination availability under hinted conditions
   so UE can be thrown intead of timing out (CASSANDRA-2514)
 * fix update of validation class in column metadata (CASSANDRA-2512)
 * support LOCAL_QUORUM, EACH_QUORUM CLs outside of NTS (CASSANDRA-2516)
 * preserve version when streaming data from old sstables (CASSANDRA-2283)
 * fix backslash substitutions in CLI (CASSANDRA-2492)
 * count a row deletion as one operation towards memtable threshold
   (CASSANDRA-2519)
 * support LOCAL_QUORUM, EACH_QUORUM CLs outside of NTS (CASSANDRA-2516)


0.7.4
 * add nodetool join command (CASSANDRA-2160)
 * fix secondary indexes on pre-existing or streamed data (CASSANDRA-2244)
 * initialize endpoint in gossiper earlier (CASSANDRA-2228)
 * add ability to write to Cassandra from Pig (CASSANDRA-1828)
 * add rpc_[min|max]_threads (CASSANDRA-2176)
 * add CL.TWO, CL.THREE (CASSANDRA-2013)
 * avoid exporting an un-requested row in sstable2json, when exporting
   a key that does not exist (CASSANDRA-2168)
 * add incremental_backups option (CASSANDRA-1872)
 * add configurable row limit to Pig loadfunc (CASSANDRA-2276)
 * validate column values in batches as well as single-Column inserts
   (CASSANDRA-2259)
 * move sample schema from cassandra.yaml to schema-sample.txt,
   a cli scripts (CASSANDRA-2007)
 * avoid writing empty rows when scrubbing tombstoned rows (CASSANDRA-2296)
 * fix assertion error in range and index scans for CL < ALL
   (CASSANDRA-2282)
 * fix commitlog replay when flush position refers to data that didn't
   get synced before server died (CASSANDRA-2285)
 * fix fd leak in sstable2json with non-mmap'd i/o (CASSANDRA-2304)
 * reduce memory use during streaming of multiple sstables (CASSANDRA-2301)
 * purge tombstoned rows from cache after GCGraceSeconds (CASSANDRA-2305)
 * allow zero replicas in a NTS datacenter (CASSANDRA-1924)
 * make range queries respect snitch for local replicas (CASSANDRA-2286)
 * fix HH delivery when column index is larger than 2GB (CASSANDRA-2297)
 * make 2ary indexes use parent CF flush thresholds during initial build
   (CASSANDRA-2294)
 * update memtable_throughput to be a long (CASSANDRA-2158)


0.7.3
 * Keep endpoint state until aVeryLongTime (CASSANDRA-2115)
 * lower-latency read repair (CASSANDRA-2069)
 * add hinted_handoff_throttle_delay_in_ms option (CASSANDRA-2161)
 * fixes for cache save/load (CASSANDRA-2172, -2174)
 * Handle whole-row deletions in CFOutputFormat (CASSANDRA-2014)
 * Make memtable_flush_writers flush in parallel (CASSANDRA-2178)
 * Add compaction_preheat_key_cache option (CASSANDRA-2175)
 * refactor stress.py to have only one copy of the format string
   used for creating row keys (CASSANDRA-2108)
 * validate index names for \w+ (CASSANDRA-2196)
 * Fix Cassandra cli to respect timeout if schema does not settle
   (CASSANDRA-2187)
 * fix for compaction and cleanup writing old-format data into new-version
   sstable (CASSANDRA-2211, -2216)
 * add nodetool scrub (CASSANDRA-2217, -2240)
 * fix sstable2json large-row pagination (CASSANDRA-2188)
 * fix EOFing on requests for the last bytes in a file (CASSANDRA-2213)
 * fix BufferedRandomAccessFile bugs (CASSANDRA-2218, -2241)
 * check for memtable flush_after_mins exceeded every 10s (CASSANDRA-2183)
 * fix cache saving on Windows (CASSANDRA-2207)
 * add validateSchemaAgreement call + synchronization to schema
   modification operations (CASSANDRA-2222)
 * fix for reversed slice queries on large rows (CASSANDRA-2212)
 * fat clients were writing local data (CASSANDRA-2223)
 * set DEFAULT_MEMTABLE_LIFETIME_IN_MINS to 24h
 * improve detection and cleanup of partially-written sstables
   (CASSANDRA-2206)
 * fix supercolumn de/serialization when subcolumn comparator is different
   from supercolumn's (CASSANDRA-2104)
 * fix starting up on Windows when CASSANDRA_HOME contains whitespace
   (CASSANDRA-2237)
 * add [get|set][row|key]cacheSavePeriod to JMX (CASSANDRA-2100)
 * fix Hadoop ColumnFamilyOutputFormat dropping of mutations
   when batch fills up (CASSANDRA-2255)
 * move file deletions off of scheduledtasks executor (CASSANDRA-2253)


0.7.2
 * copy DecoratedKey.key when inserting into caches to avoid retaining
   a reference to the underlying buffer (CASSANDRA-2102)
 * format subcolumn names with subcomparator (CASSANDRA-2136)
 * fix column bloom filter deserialization (CASSANDRA-2165)


0.7.1
 * refactor MessageDigest creation code. (CASSANDRA-2107)
 * buffer network stack to avoid inefficient small TCP messages while avoiding
   the nagle/delayed ack problem (CASSANDRA-1896)
 * check log4j configuration for changes every 10s (CASSANDRA-1525, 1907)
 * more-efficient cross-DC replication (CASSANDRA-1530, -2051, -2138)
 * avoid polluting page cache with commitlog or sstable writes
   and seq scan operations (CASSANDRA-1470)
 * add RMI authentication options to nodetool (CASSANDRA-1921)
 * make snitches configurable at runtime (CASSANDRA-1374)
 * retry hadoop split requests on connection failure (CASSANDRA-1927)
 * implement describeOwnership for BOP, COPP (CASSANDRA-1928)
 * make read repair behave as expected for ConsistencyLevel > ONE
   (CASSANDRA-982, 2038)
 * distributed test harness (CASSANDRA-1859, 1964)
 * reduce flush lock contention (CASSANDRA-1930)
 * optimize supercolumn deserialization (CASSANDRA-1891)
 * fix CFMetaData.apply to only compare objects of the same class
   (CASSANDRA-1962)
 * allow specifying specific SSTables to compact from JMX (CASSANDRA-1963)
 * fix race condition in MessagingService.targets (CASSANDRA-1959, 2094, 2081)
 * refuse to open sstables from a future version (CASSANDRA-1935)
 * zero-copy reads (CASSANDRA-1714)
 * fix copy bounds for word Text in wordcount demo (CASSANDRA-1993)
 * fixes for contrib/javautils (CASSANDRA-1979)
 * check more frequently for memtable expiration (CASSANDRA-2000)
 * fix writing SSTable column count statistics (CASSANDRA-1976)
 * fix streaming of multiple CFs during bootstrap (CASSANDRA-1992)
 * explicitly set JVM GC new generation size with -Xmn (CASSANDRA-1968)
 * add short options for CLI flags (CASSANDRA-1565)
 * make keyspace argument to "describe keyspace" in CLI optional
   when authenticated to keyspace already (CASSANDRA-2029)
 * added option to specify -Dcassandra.join_ring=false on startup
   to allow "warm spare" nodes or performing JMX maintenance before
   joining the ring (CASSANDRA-526)
 * log migrations at INFO (CASSANDRA-2028)
 * add CLI verbose option in file mode (CASSANDRA-2030)
 * add single-line "--" comments to CLI (CASSANDRA-2032)
 * message serialization tests (CASSANDRA-1923)
 * switch from ivy to maven-ant-tasks (CASSANDRA-2017)
 * CLI attempts to block for new schema to propagate (CASSANDRA-2044)
 * fix potential overflow in nodetool cfstats (CASSANDRA-2057)
 * add JVM shutdownhook to sync commitlog (CASSANDRA-1919)
 * allow nodes to be up without being part of  normal traffic (CASSANDRA-1951)
 * fix CLI "show keyspaces" with null options on NTS (CASSANDRA-2049)
 * fix possible ByteBuffer race conditions (CASSANDRA-2066)
 * reduce garbage generated by MessagingService to prevent load spikes
   (CASSANDRA-2058)
 * fix math in RandomPartitioner.describeOwnership (CASSANDRA-2071)
 * fix deletion of sstable non-data components (CASSANDRA-2059)
 * avoid blocking gossip while deleting handoff hints (CASSANDRA-2073)
 * ignore messages from newer versions, keep track of nodes in gossip
   regardless of version (CASSANDRA-1970)
 * cache writing moved to CompactionManager to reduce i/o contention and
   updated to use non-cache-polluting writes (CASSANDRA-2053)
 * page through large rows when exporting to JSON (CASSANDRA-2041)
 * add flush_largest_memtables_at and reduce_cache_sizes_at options
   (CASSANDRA-2142)
 * add cli 'describe cluster' command (CASSANDRA-2127)
 * add cli support for setting username/password at 'connect' command
   (CASSANDRA-2111)
 * add -D option to Stress.java to allow reading hosts from a file
   (CASSANDRA-2149)
 * bound hints CF throughput between 32M and 256M (CASSANDRA-2148)
 * continue starting when invalid saved cache entries are encountered
   (CASSANDRA-2076)
 * add max_hint_window_in_ms option (CASSANDRA-1459)


0.7.0-final
 * fix offsets to ByteBuffer.get (CASSANDRA-1939)


0.7.0-rc4
 * fix cli crash after backgrounding (CASSANDRA-1875)
 * count timeouts in storageproxy latencies, and include latency
   histograms in StorageProxyMBean (CASSANDRA-1893)
 * fix CLI get recognition of supercolumns (CASSANDRA-1899)
 * enable keepalive on intra-cluster sockets (CASSANDRA-1766)
 * count timeouts towards dynamicsnitch latencies (CASSANDRA-1905)
 * Expose index-building status in JMX + cli schema description
   (CASSANDRA-1871)
 * allow [LOCAL|EACH]_QUORUM to be used with non-NetworkTopology
   replication Strategies
 * increased amount of index locks for faster commitlog replay
 * collect secondary index tombstones immediately (CASSANDRA-1914)
 * revert commitlog changes from #1780 (CASSANDRA-1917)
 * change RandomPartitioner min token to -1 to avoid collision w/
   tokens on actual nodes (CASSANDRA-1901)
 * examine the right nibble when validating TimeUUID (CASSANDRA-1910)
 * include secondary indexes in cleanup (CASSANDRA-1916)
 * CFS.scrubDataDirectories should also cleanup invalid secondary indexes
   (CASSANDRA-1904)
 * ability to disable/enable gossip on nodes to force them down
   (CASSANDRA-1108)


0.7.0-rc3
 * expose getNaturalEndpoints in StorageServiceMBean taking byte[]
   key; RMI cannot serialize ByteBuffer (CASSANDRA-1833)
 * infer org.apache.cassandra.locator for replication strategy classes
   when not otherwise specified
 * validation that generates less garbage (CASSANDRA-1814)
 * add TTL support to CLI (CASSANDRA-1838)
 * cli defaults to bytestype for subcomparator when creating
   column families (CASSANDRA-1835)
 * unregister index MBeans when index is dropped (CASSANDRA-1843)
 * make ByteBufferUtil.clone thread-safe (CASSANDRA-1847)
 * change exception for read requests during bootstrap from
   InvalidRequest to Unavailable (CASSANDRA-1862)
 * respect row-level tombstones post-flush in range scans
   (CASSANDRA-1837)
 * ReadResponseResolver check digests against each other (CASSANDRA-1830)
 * return InvalidRequest when remove of subcolumn without supercolumn
   is requested (CASSANDRA-1866)
 * flush before repair (CASSANDRA-1748)
 * SSTableExport validates key order (CASSANDRA-1884)
 * large row support for SSTableExport (CASSANDRA-1867)
 * Re-cache hot keys post-compaction without hitting disk (CASSANDRA-1878)
 * manage read repair in coordinator instead of data source, to
   provide latency information to dynamic snitch (CASSANDRA-1873)


0.7.0-rc2
 * fix live-column-count of slice ranges including tombstoned supercolumn
   with live subcolumn (CASSANDRA-1591)
 * rename o.a.c.internal.AntientropyStage -> AntiEntropyStage,
   o.a.c.request.Request_responseStage -> RequestResponseStage,
   o.a.c.internal.Internal_responseStage -> InternalResponseStage
 * add AbstractType.fromString (CASSANDRA-1767)
 * require index_type to be present when specifying index_name
   on ColumnDef (CASSANDRA-1759)
 * fix add/remove index bugs in CFMetadata (CASSANDRA-1768)
 * rebuild Strategy during system_update_keyspace (CASSANDRA-1762)
 * cli updates prompt to ... in continuation lines (CASSANDRA-1770)
 * support multiple Mutations per key in hadoop ColumnFamilyOutputFormat
   (CASSANDRA-1774)
 * improvements to Debian init script (CASSANDRA-1772)
 * use local classloader to check for version.properties (CASSANDRA-1778)
 * Validate that column names in column_metadata are valid for the
   defined comparator, and decode properly in cli (CASSANDRA-1773)
 * use cross-platform newlines in cli (CASSANDRA-1786)
 * add ExpiringColumn support to sstable import/export (CASSANDRA-1754)
 * add flush for each append to periodic commitlog mode; added
   periodic_without_flush option to disable this (CASSANDRA-1780)
 * close file handle used for post-flush truncate (CASSANDRA-1790)
 * various code cleanup (CASSANDRA-1793, -1794, -1795)
 * fix range queries against wrapped range (CASSANDRA-1781)
 * fix consistencylevel calculations for NetworkTopologyStrategy
   (CASSANDRA-1804)
 * cli support index type enum names (CASSANDRA-1810)
 * improved validation of column_metadata (CASSANDRA-1813)
 * reads at ConsistencyLevel > 1 throw UnavailableException
   immediately if insufficient live nodes exist (CASSANDRA-1803)
 * copy bytebuffers for local writes to avoid retaining the entire
   Thrift frame (CASSANDRA-1801)
 * fix NPE adding index to column w/o prior metadata (CASSANDRA-1764)
 * reduce fat client timeout (CASSANDRA-1730)
 * fix botched merge of CASSANDRA-1316


0.7.0-rc1
 * fix compaction and flush races with schema updates (CASSANDRA-1715)
 * add clustertool, config-converter, sstablekeys, and schematool
   Windows .bat files (CASSANDRA-1723)
 * reject range queries received during bootstrap (CASSANDRA-1739)
 * fix wrapping-range queries on non-minimum token (CASSANDRA-1700)
 * add nodetool cfhistogram (CASSANDRA-1698)
 * limit repaired ranges to what the nodes have in common (CASSANDRA-1674)
 * index scan treats missing columns as not matching secondary
   expressions (CASSANDRA-1745)
 * Fix misuse of DataOutputBuffer.getData in AntiEntropyService
   (CASSANDRA-1729)
 * detect and warn when obsolete version of JNA is present (CASSANDRA-1760)
 * reduce fat client timeout (CASSANDRA-1730)
 * cleanup smallest CFs first to increase free temp space for larger ones
   (CASSANDRA-1811)
 * Update windows .bat files to work outside of main Cassandra
   directory (CASSANDRA-1713)
 * fix read repair regression from 0.6.7 (CASSANDRA-1727)
 * more-efficient read repair (CASSANDRA-1719)
 * fix hinted handoff replay (CASSANDRA-1656)
 * log type of dropped messages (CASSANDRA-1677)
 * upgrade to SLF4J 1.6.1
 * fix ByteBuffer bug in ExpiringColumn.updateDigest (CASSANDRA-1679)
 * fix IntegerType.getString (CASSANDRA-1681)
 * make -Djava.net.preferIPv4Stack=true the default (CASSANDRA-628)
 * add INTERNAL_RESPONSE verb to differentiate from responses related
   to client requests (CASSANDRA-1685)
 * log tpstats when dropping messages (CASSANDRA-1660)
 * include unreachable nodes in describeSchemaVersions (CASSANDRA-1678)
 * Avoid dropping messages off the client request path (CASSANDRA-1676)
 * fix jna errno reporting (CASSANDRA-1694)
 * add friendlier error for UnknownHostException on startup (CASSANDRA-1697)
 * include jna dependency in RPM package (CASSANDRA-1690)
 * add --skip-keys option to stress.py (CASSANDRA-1696)
 * improve cli handling of non-string keys and column names
   (CASSANDRA-1701, -1693)
 * r/m extra subcomparator line in cli keyspaces output (CASSANDRA-1712)
 * add read repair chance to cli "show keyspaces"
 * upgrade to ConcurrentLinkedHashMap 1.1 (CASSANDRA-975)
 * fix index scan routing (CASSANDRA-1722)
 * fix tombstoning of supercolumns in range queries (CASSANDRA-1734)
 * clear endpoint cache after updating keyspace metadata (CASSANDRA-1741)
 * fix wrapping-range queries on non-minimum token (CASSANDRA-1700)
 * truncate includes secondary indexes (CASSANDRA-1747)
 * retain reference to PendingFile sstables (CASSANDRA-1749)
 * fix sstableimport regression (CASSANDRA-1753)
 * fix for bootstrap when no non-system tables are defined (CASSANDRA-1732)
 * handle replica unavailability in index scan (CASSANDRA-1755)
 * fix service initialization order deadlock (CASSANDRA-1756)
 * multi-line cli commands (CASSANDRA-1742)
 * fix race between snapshot and compaction (CASSANDRA-1736)
 * add listEndpointsPendingHints, deleteHintsForEndpoint JMX methods
   (CASSANDRA-1551)


0.7.0-beta3
 * add strategy options to describe_keyspace output (CASSANDRA-1560)
 * log warning when using randomly generated token (CASSANDRA-1552)
 * re-organize JMX into .db, .net, .internal, .request (CASSANDRA-1217)
 * allow nodes to change IPs between restarts (CASSANDRA-1518)
 * remember ring state between restarts by default (CASSANDRA-1518)
 * flush index built flag so we can read it before log replay (CASSANDRA-1541)
 * lock row cache updates to prevent race condition (CASSANDRA-1293)
 * remove assertion causing rare (and harmless) error messages in
   commitlog (CASSANDRA-1330)
 * fix moving nodes with no keyspaces defined (CASSANDRA-1574)
 * fix unbootstrap when no data is present in a transfer range (CASSANDRA-1573)
 * take advantage of AVRO-495 to simplify our avro IDL (CASSANDRA-1436)
 * extend authorization hierarchy to column family (CASSANDRA-1554)
 * deletion support in secondary indexes (CASSANDRA-1571)
 * meaningful error message for invalid replication strategy class
   (CASSANDRA-1566)
 * allow keyspace creation with RF > N (CASSANDRA-1428)
 * improve cli error handling (CASSANDRA-1580)
 * add cache save/load ability (CASSANDRA-1417, 1606, 1647)
 * add StorageService.getDrainProgress (CASSANDRA-1588)
 * Disallow bootstrap to an in-use token (CASSANDRA-1561)
 * Allow dynamic secondary index creation and destruction (CASSANDRA-1532)
 * log auto-guessed memtable thresholds (CASSANDRA-1595)
 * add ColumnDef support to cli (CASSANDRA-1583)
 * reduce index sample time by 75% (CASSANDRA-1572)
 * add cli support for column, strategy metadata (CASSANDRA-1578, 1612)
 * add cli support for schema modification (CASSANDRA-1584)
 * delete temp files on failed compactions (CASSANDRA-1596)
 * avoid blocking for dead nodes during removetoken (CASSANDRA-1605)
 * remove ConsistencyLevel.ZERO (CASSANDRA-1607)
 * expose in-progress compaction type in jmx (CASSANDRA-1586)
 * removed IClock & related classes from internals (CASSANDRA-1502)
 * fix removing tokens from SystemTable on decommission and removetoken
   (CASSANDRA-1609)
 * include CF metadata in cli 'show keyspaces' (CASSANDRA-1613)
 * switch from Properties to HashMap in PropertyFileSnitch to
   avoid synchronization bottleneck (CASSANDRA-1481)
 * PropertyFileSnitch configuration file renamed to
   cassandra-topology.properties
 * add cli support for get_range_slices (CASSANDRA-1088, CASSANDRA-1619)
 * Make memtable flush thresholds per-CF instead of global
   (CASSANDRA-1007, 1637)
 * add cli support for binary data without CfDef hints (CASSANDRA-1603)
 * fix building SSTable statistics post-stream (CASSANDRA-1620)
 * fix potential infinite loop in 2ary index queries (CASSANDRA-1623)
 * allow creating NTS keyspaces with no replicas configured (CASSANDRA-1626)
 * add jmx histogram of sstables accessed per read (CASSANDRA-1624)
 * remove system_rename_column_family and system_rename_keyspace from the
   client API until races can be fixed (CASSANDRA-1630, CASSANDRA-1585)
 * add cli sanity tests (CASSANDRA-1582)
 * update GC settings in cassandra.bat (CASSANDRA-1636)
 * cli support for index queries (CASSANDRA-1635)
 * cli support for updating schema memtable settings (CASSANDRA-1634)
 * cli --file option (CASSANDRA-1616)
 * reduce automatically chosen memtable sizes by 50% (CASSANDRA-1641)
 * move endpoint cache from snitch to strategy (CASSANDRA-1643)
 * fix commitlog recovery deleting the newly-created segment as well as
   the old ones (CASSANDRA-1644)
 * upgrade to Thrift 0.5 (CASSANDRA-1367)
 * renamed CL.DCQUORUM to LOCAL_QUORUM and DCQUORUMSYNC to EACH_QUORUM
 * cli truncate support (CASSANDRA-1653)
 * update GC settings in cassandra.bat (CASSANDRA-1636)
 * avoid logging when a node's ip/token is gossipped back to it (CASSANDRA-1666)


0.7-beta2
 * always use UTF-8 for hint keys (CASSANDRA-1439)
 * remove cassandra.yaml dependency from Hadoop and Pig (CASSADRA-1322)
 * expose CfDef metadata in describe_keyspaces (CASSANDRA-1363)
 * restore use of mmap_index_only option (CASSANDRA-1241)
 * dropping a keyspace with no column families generated an error
   (CASSANDRA-1378)
 * rename RackAwareStrategy to OldNetworkTopologyStrategy, RackUnawareStrategy
   to SimpleStrategy, DatacenterShardStrategy to NetworkTopologyStrategy,
   AbstractRackAwareSnitch to AbstractNetworkTopologySnitch (CASSANDRA-1392)
 * merge StorageProxy.mutate, mutateBlocking (CASSANDRA-1396)
 * faster UUIDType, LongType comparisons (CASSANDRA-1386, 1393)
 * fix setting read_repair_chance from CLI addColumnFamily (CASSANDRA-1399)
 * fix updates to indexed columns (CASSANDRA-1373)
 * fix race condition leaving to FileNotFoundException (CASSANDRA-1382)
 * fix sharded lock hash on index write path (CASSANDRA-1402)
 * add support for GT/E, LT/E in subordinate index clauses (CASSANDRA-1401)
 * cfId counter got out of sync when CFs were added (CASSANDRA-1403)
 * less chatty schema updates (CASSANDRA-1389)
 * rename column family mbeans. 'type' will now include either
   'IndexColumnFamilies' or 'ColumnFamilies' depending on the CFS type.
   (CASSANDRA-1385)
 * disallow invalid keyspace and column family names. This includes name that
   matches a '^\w+' regex. (CASSANDRA-1377)
 * use JNA, if present, to take snapshots (CASSANDRA-1371)
 * truncate hints if starting 0.7 for the first time (CASSANDRA-1414)
 * fix FD leak in single-row slicepredicate queries (CASSANDRA-1416)
 * allow index expressions against columns that are not part of the
   SlicePredicate (CASSANDRA-1410)
 * config-converter properly handles snitches and framed support
   (CASSANDRA-1420)
 * remove keyspace argument from multiget_count (CASSANDRA-1422)
 * allow specifying cassandra.yaml location as (local or remote) URL
   (CASSANDRA-1126)
 * fix using DynamicEndpointSnitch with NetworkTopologyStrategy
   (CASSANDRA-1429)
 * Add CfDef.default_validation_class (CASSANDRA-891)
 * fix EstimatedHistogram.max (CASSANDRA-1413)
 * quorum read optimization (CASSANDRA-1622)
 * handle zero-length (or missing) rows during HH paging (CASSANDRA-1432)
 * include secondary indexes during schema migrations (CASSANDRA-1406)
 * fix commitlog header race during schema change (CASSANDRA-1435)
 * fix ColumnFamilyStoreMBeanIterator to use new type name (CASSANDRA-1433)
 * correct filename generated by xml->yaml converter (CASSANDRA-1419)
 * add CMSInitiatingOccupancyFraction=75 and UseCMSInitiatingOccupancyOnly
   to default JVM options
 * decrease jvm heap for cassandra-cli (CASSANDRA-1446)
 * ability to modify keyspaces and column family definitions on a live cluster
   (CASSANDRA-1285)
 * support for Hadoop Streaming [non-jvm map/reduce via stdin/out]
   (CASSANDRA-1368)
 * Move persistent sstable stats from the system table to an sstable component
   (CASSANDRA-1430)
 * remove failed bootstrap attempt from pending ranges when gossip times
   it out after 1h (CASSANDRA-1463)
 * eager-create tcp connections to other cluster members (CASSANDRA-1465)
 * enumerate stages and derive stage from message type instead of
   transmitting separately (CASSANDRA-1465)
 * apply reversed flag during collation from different data sources
   (CASSANDRA-1450)
 * make failure to remove commitlog segment non-fatal (CASSANDRA-1348)
 * correct ordering of drain operations so CL.recover is no longer
   necessary (CASSANDRA-1408)
 * removed keyspace from describe_splits method (CASSANDRA-1425)
 * rename check_schema_agreement to describe_schema_versions
   (CASSANDRA-1478)
 * fix QUORUM calculation for RF > 3 (CASSANDRA-1487)
 * remove tombstones during non-major compactions when bloom filter
   verifies that row does not exist in other sstables (CASSANDRA-1074)
 * nodes that coordinated a loadbalance in the past could not be seen by
   newly added nodes (CASSANDRA-1467)
 * exposed endpoint states (gossip details) via jmx (CASSANDRA-1467)
 * ensure that compacted sstables are not included when new readers are
   instantiated (CASSANDRA-1477)
 * by default, calculate heap size and memtable thresholds at runtime (CASSANDRA-1469)
 * fix races dealing with adding/dropping keyspaces and column families in
   rapid succession (CASSANDRA-1477)
 * clean up of Streaming system (CASSANDRA-1503, 1504, 1506)
 * add options to configure Thrift socket keepalive and buffer sizes (CASSANDRA-1426)
 * make contrib CassandraServiceDataCleaner recursive (CASSANDRA-1509)
 * min, max compaction threshold are configurable and persistent
   per-ColumnFamily (CASSANDRA-1468)
 * fix replaying the last mutation in a commitlog unnecessarily
   (CASSANDRA-1512)
 * invoke getDefaultUncaughtExceptionHandler from DTPE with the original
   exception rather than the ExecutionException wrapper (CASSANDRA-1226)
 * remove Clock from the Thrift (and Avro) API (CASSANDRA-1501)
 * Close intra-node sockets when connection is broken (CASSANDRA-1528)
 * RPM packaging spec file (CASSANDRA-786)
 * weighted request scheduler (CASSANDRA-1485)
 * treat expired columns as deleted (CASSANDRA-1539)
 * make IndexInterval configurable (CASSANDRA-1488)
 * add describe_snitch to Thrift API (CASSANDRA-1490)
 * MD5 authenticator compares plain text submitted password with MD5'd
   saved property, instead of vice versa (CASSANDRA-1447)
 * JMX MessagingService pending and completed counts (CASSANDRA-1533)
 * fix race condition processing repair responses (CASSANDRA-1511)
 * make repair blocking (CASSANDRA-1511)
 * create EndpointSnitchInfo and MBean to expose rack and DC (CASSANDRA-1491)
 * added option to contrib/word_count to output results back to Cassandra
   (CASSANDRA-1342)
 * rewrite Hadoop ColumnFamilyRecordWriter to pool connections, retry to
   multiple Cassandra nodes, and smooth impact on the Cassandra cluster
   by using smaller batch sizes (CASSANDRA-1434)
 * fix setting gc_grace_seconds via CLI (CASSANDRA-1549)
 * support TTL'd index values (CASSANDRA-1536)
 * make removetoken work like decommission (CASSANDRA-1216)
 * make cli comparator-aware and improve quote rules (CASSANDRA-1523,-1524)
 * make nodetool compact and cleanup blocking (CASSANDRA-1449)
 * add memtable, cache information to GCInspector logs (CASSANDRA-1558)
 * enable/disable HintedHandoff via JMX (CASSANDRA-1550)
 * Ignore stray files in the commit log directory (CASSANDRA-1547)
 * Disallow bootstrap to an in-use token (CASSANDRA-1561)


0.7-beta1
 * sstable versioning (CASSANDRA-389)
 * switched to slf4j logging (CASSANDRA-625)
 * add (optional) expiration time for column (CASSANDRA-699)
 * access levels for authentication/authorization (CASSANDRA-900)
 * add ReadRepairChance to CF definition (CASSANDRA-930)
 * fix heisenbug in system tests, especially common on OS X (CASSANDRA-944)
 * convert to byte[] keys internally and all public APIs (CASSANDRA-767)
 * ability to alter schema definitions on a live cluster (CASSANDRA-44)
 * renamed configuration file to cassandra.xml, and log4j.properties to
   log4j-server.properties, which must now be loaded from
   the classpath (which is how our scripts in bin/ have always done it)
   (CASSANDRA-971)
 * change get_count to require a SlicePredicate. create multi_get_count
   (CASSANDRA-744)
 * re-organized endpointsnitch implementations and added SimpleSnitch
   (CASSANDRA-994)
 * Added preload_row_cache option (CASSANDRA-946)
 * add CRC to commitlog header (CASSANDRA-999)
 * removed deprecated batch_insert and get_range_slice methods (CASSANDRA-1065)
 * add truncate thrift method (CASSANDRA-531)
 * http mini-interface using mx4j (CASSANDRA-1068)
 * optimize away copy of sliced row on memtable read path (CASSANDRA-1046)
 * replace constant-size 2GB mmaped segments and special casing for index
   entries spanning segment boundaries, with SegmentedFile that computes
   segments that always contain entire entries/rows (CASSANDRA-1117)
 * avoid reading large rows into memory during compaction (CASSANDRA-16)
 * added hadoop OutputFormat (CASSANDRA-1101)
 * efficient Streaming (no more anticompaction) (CASSANDRA-579)
 * split commitlog header into separate file and add size checksum to
   mutations (CASSANDRA-1179)
 * avoid allocating a new byte[] for each mutation on replay (CASSANDRA-1219)
 * revise HH schema to be per-endpoint (CASSANDRA-1142)
 * add joining/leaving status to nodetool ring (CASSANDRA-1115)
 * allow multiple repair sessions per node (CASSANDRA-1190)
 * optimize away MessagingService for local range queries (CASSANDRA-1261)
 * make framed transport the default so malformed requests can't OOM the
   server (CASSANDRA-475)
 * significantly faster reads from row cache (CASSANDRA-1267)
 * take advantage of row cache during range queries (CASSANDRA-1302)
 * make GCGraceSeconds a per-ColumnFamily value (CASSANDRA-1276)
 * keep persistent row size and column count statistics (CASSANDRA-1155)
 * add IntegerType (CASSANDRA-1282)
 * page within a single row during hinted handoff (CASSANDRA-1327)
 * push DatacenterShardStrategy configuration into keyspace definition,
   eliminating datacenter.properties. (CASSANDRA-1066)
 * optimize forward slices starting with '' and single-index-block name
   queries by skipping the column index (CASSANDRA-1338)
 * streaming refactor (CASSANDRA-1189)
 * faster comparison for UUID types (CASSANDRA-1043)
 * secondary index support (CASSANDRA-749 and subtasks)
 * make compaction buckets deterministic (CASSANDRA-1265)


0.6.6
 * Allow using DynamicEndpointSnitch with RackAwareStrategy (CASSANDRA-1429)
 * remove the remaining vestiges of the unfinished DatacenterShardStrategy
   (replaced by NetworkTopologyStrategy in 0.7)


0.6.5
 * fix key ordering in range query results with RandomPartitioner
   and ConsistencyLevel > ONE (CASSANDRA-1145)
 * fix for range query starting with the wrong token range (CASSANDRA-1042)
 * page within a single row during hinted handoff (CASSANDRA-1327)
 * fix compilation on non-sun JDKs (CASSANDRA-1061)
 * remove String.trim() call on row keys in batch mutations (CASSANDRA-1235)
 * Log summary of dropped messages instead of spamming log (CASSANDRA-1284)
 * add dynamic endpoint snitch (CASSANDRA-981)
 * fix streaming for keyspaces with hyphens in their name (CASSANDRA-1377)
 * fix errors in hard-coded bloom filter optKPerBucket by computing it
   algorithmically (CASSANDRA-1220
 * remove message deserialization stage, and uncap read/write stages
   so slow reads/writes don't block gossip processing (CASSANDRA-1358)
 * add jmx port configuration to Debian package (CASSANDRA-1202)
 * use mlockall via JNA, if present, to prevent Linux from swapping
   out parts of the JVM (CASSANDRA-1214)


0.6.4
 * avoid queuing multiple hint deliveries for the same endpoint
   (CASSANDRA-1229)
 * better performance for and stricter checking of UTF8 column names
   (CASSANDRA-1232)
 * extend option to lower compaction priority to hinted handoff
   as well (CASSANDRA-1260)
 * log errors in gossip instead of re-throwing (CASSANDRA-1289)
 * avoid aborting commitlog replay prematurely if a flushed-but-
   not-removed commitlog segment is encountered (CASSANDRA-1297)
 * fix duplicate rows being read during mapreduce (CASSANDRA-1142)
 * failure detection wasn't closing command sockets (CASSANDRA-1221)
 * cassandra-cli.bat works on windows (CASSANDRA-1236)
 * pre-emptively drop requests that cannot be processed within RPCTimeout
   (CASSANDRA-685)
 * add ack to Binary write verb and update CassandraBulkLoader
   to wait for acks for each row (CASSANDRA-1093)
 * added describe_partitioner Thrift method (CASSANDRA-1047)
 * Hadoop jobs no longer require the Cassandra storage-conf.xml
   (CASSANDRA-1280, CASSANDRA-1047)
 * log thread pool stats when GC is excessive (CASSANDRA-1275)
 * remove gossip message size limit (CASSANDRA-1138)
 * parallelize local and remote reads during multiget, and respect snitch
   when determining whether to do local read for CL.ONE (CASSANDRA-1317)
 * fix read repair to use requested consistency level on digest mismatch,
   rather than assuming QUORUM (CASSANDRA-1316)
 * process digest mismatch re-reads in parallel (CASSANDRA-1323)
 * switch hints CF comparator to BytesType (CASSANDRA-1274)


0.6.3
 * retry to make streaming connections up to 8 times. (CASSANDRA-1019)
 * reject describe_ring() calls on invalid keyspaces (CASSANDRA-1111)
 * fix cache size calculation for size of 100% (CASSANDRA-1129)
 * fix cache capacity only being recalculated once (CASSANDRA-1129)
 * remove hourly scan of all hints on the off chance that the gossiper
   missed a status change; instead, expose deliverHintsToEndpoint to JMX
   so it can be done manually, if necessary (CASSANDRA-1141)
 * don't reject reads at CL.ALL (CASSANDRA-1152)
 * reject deletions to supercolumns in CFs containing only standard
   columns (CASSANDRA-1139)
 * avoid preserving login information after client disconnects
   (CASSANDRA-1057)
 * prefer sun jdk to openjdk in debian init script (CASSANDRA-1174)
 * detect partioner config changes between restarts and fail fast
   (CASSANDRA-1146)
 * use generation time to resolve node token reassignment disagreements
   (CASSANDRA-1118)
 * restructure the startup ordering of Gossiper and MessageService to avoid
   timing anomalies (CASSANDRA-1160)
 * detect incomplete commit log hearders (CASSANDRA-1119)
 * force anti-entropy service to stream files on the stream stage to avoid
   sending streams out of order (CASSANDRA-1169)
 * remove inactive stream managers after AES streams files (CASSANDRA-1169)
 * allow removing entire row through batch_mutate Deletion (CASSANDRA-1027)
 * add JMX metrics for row-level bloom filter false positives (CASSANDRA-1212)
 * added a redhat init script to contrib (CASSANDRA-1201)
 * use midpoint when bootstrapping a new machine into range with not
   much data yet instead of random token (CASSANDRA-1112)
 * kill server on OOM in executor stage as well as Thrift (CASSANDRA-1226)
 * remove opportunistic repairs, when two machines with overlapping replica
   responsibilities happen to finish major compactions of the same CF near
   the same time.  repairs are now fully manual (CASSANDRA-1190)
 * add ability to lower compaction priority (default is no change from 0.6.2)
   (CASSANDRA-1181)


0.6.2
 * fix contrib/word_count build. (CASSANDRA-992)
 * split CommitLogExecutorService into BatchCommitLogExecutorService and
   PeriodicCommitLogExecutorService (CASSANDRA-1014)
 * add latency histograms to CFSMBean (CASSANDRA-1024)
 * make resolving timestamp ties deterministic by using value bytes
   as a tiebreaker (CASSANDRA-1039)
 * Add option to turn off Hinted Handoff (CASSANDRA-894)
 * fix windows startup (CASSANDRA-948)
 * make concurrent_reads, concurrent_writes configurable at runtime via JMX
   (CASSANDRA-1060)
 * disable GCInspector on non-Sun JVMs (CASSANDRA-1061)
 * fix tombstone handling in sstable rows with no other data (CASSANDRA-1063)
 * fix size of row in spanned index entries (CASSANDRA-1056)
 * install json2sstable, sstable2json, and sstablekeys to Debian package
 * StreamingService.StreamDestinations wouldn't empty itself after streaming
   finished (CASSANDRA-1076)
 * added Collections.shuffle(splits) before returning the splits in
   ColumnFamilyInputFormat (CASSANDRA-1096)
 * do not recalculate cache capacity post-compaction if it's been manually
   modified (CASSANDRA-1079)
 * better defaults for flush sorter + writer executor queue sizes
   (CASSANDRA-1100)
 * windows scripts for SSTableImport/Export (CASSANDRA-1051)
 * windows script for nodetool (CASSANDRA-1113)
 * expose PhiConvictThreshold (CASSANDRA-1053)
 * make repair of RF==1 a no-op (CASSANDRA-1090)
 * improve default JVM GC options (CASSANDRA-1014)
 * fix SlicePredicate serialization inside Hadoop jobs (CASSANDRA-1049)
 * close Thrift sockets in Hadoop ColumnFamilyRecordReader (CASSANDRA-1081)


0.6.1
 * fix NPE in sstable2json when no excluded keys are given (CASSANDRA-934)
 * keep the replica set constant throughout the read repair process
   (CASSANDRA-937)
 * allow querying getAllRanges with empty token list (CASSANDRA-933)
 * fix command line arguments inversion in clustertool (CASSANDRA-942)
 * fix race condition that could trigger a false-positive assertion
   during post-flush discard of old commitlog segments (CASSANDRA-936)
 * fix neighbor calculation for anti-entropy repair (CASSANDRA-924)
 * perform repair even for small entropy differences (CASSANDRA-924)
 * Use hostnames in CFInputFormat to allow Hadoop's naive string-based
   locality comparisons to work (CASSANDRA-955)
 * cache read-only BufferedRandomAccessFile length to avoid
   3 system calls per invocation (CASSANDRA-950)
 * nodes with IPv6 (and no IPv4) addresses could not join cluster
   (CASSANDRA-969)
 * Retrieve the correct number of undeleted columns, if any, from
   a supercolumn in a row that had been deleted previously (CASSANDRA-920)
 * fix index scans that cross the 2GB mmap boundaries for both mmap
   and standard i/o modes (CASSANDRA-866)
 * expose drain via nodetool (CASSANDRA-978)


0.6.0-RC1
 * JMX drain to flush memtables and run through commit log (CASSANDRA-880)
 * Bootstrapping can skip ranges under the right conditions (CASSANDRA-902)
 * fix merging row versions in range_slice for CL > ONE (CASSANDRA-884)
 * default write ConsistencyLeven chaned from ZERO to ONE
 * fix for index entries spanning mmap buffer boundaries (CASSANDRA-857)
 * use lexical comparison if time part of TimeUUIDs are the same
   (CASSANDRA-907)
 * bound read, mutation, and response stages to fix possible OOM
   during log replay (CASSANDRA-885)
 * Use microseconds-since-epoch (UTC) in cli, instead of milliseconds
 * Treat batch_mutate Deletion with null supercolumn as "apply this predicate
   to top level supercolumns" (CASSANDRA-834)
 * Streaming destination nodes do not update their JMX status (CASSANDRA-916)
 * Fix internal RPC timeout calculation (CASSANDRA-911)
 * Added Pig loadfunc to contrib/pig (CASSANDRA-910)


0.6.0-beta3
 * fix compaction bucketing bug (CASSANDRA-814)
 * update windows batch file (CASSANDRA-824)
 * deprecate KeysCachedFraction configuration directive in favor
   of KeysCached; move to unified-per-CF key cache (CASSANDRA-801)
 * add invalidateRowCache to ColumnFamilyStoreMBean (CASSANDRA-761)
 * send Handoff hints to natural locations to reduce load on
   remaining nodes in a failure scenario (CASSANDRA-822)
 * Add RowWarningThresholdInMB configuration option to warn before very
   large rows get big enough to threaten node stability, and -x option to
   be able to remove them with sstable2json if the warning is unheeded
   until it's too late (CASSANDRA-843)
 * Add logging of GC activity (CASSANDRA-813)
 * fix ConcurrentModificationException in commitlog discard (CASSANDRA-853)
 * Fix hardcoded row count in Hadoop RecordReader (CASSANDRA-837)
 * Add a jmx status to the streaming service and change several DEBUG
   messages to INFO (CASSANDRA-845)
 * fix classpath in cassandra-cli.bat for Windows (CASSANDRA-858)
 * allow re-specifying host, port to cassandra-cli if invalid ones
   are first tried (CASSANDRA-867)
 * fix race condition handling rpc timeout in the coordinator
   (CASSANDRA-864)
 * Remove CalloutLocation and StagingFileDirectory from storage-conf files
   since those settings are no longer used (CASSANDRA-878)
 * Parse a long from RowWarningThresholdInMB instead of an int (CASSANDRA-882)
 * Remove obsolete ControlPort code from DatabaseDescriptor (CASSANDRA-886)
 * move skipBytes side effect out of assert (CASSANDRA-899)
 * add "double getLoad" to StorageServiceMBean (CASSANDRA-898)
 * track row stats per CF at compaction time (CASSANDRA-870)
 * disallow CommitLogDirectory matching a DataFileDirectory (CASSANDRA-888)
 * default key cache size is 200k entries, changed from 10% (CASSANDRA-863)
 * add -Dcassandra-foreground=yes to cassandra.bat
 * exit if cluster name is changed unexpectedly (CASSANDRA-769)


0.6.0-beta1/beta2
 * add batch_mutate thrift command, deprecating batch_insert (CASSANDRA-336)
 * remove get_key_range Thrift API, deprecated in 0.5 (CASSANDRA-710)
 * add optional login() Thrift call for authentication (CASSANDRA-547)
 * support fat clients using gossiper and StorageProxy to perform
   replication in-process [jvm-only] (CASSANDRA-535)
 * support mmapped I/O for reads, on by default on 64bit JVMs
   (CASSANDRA-408, CASSANDRA-669)
 * improve insert concurrency, particularly during Hinted Handoff
   (CASSANDRA-658)
 * faster network code (CASSANDRA-675)
 * stress.py moved to contrib (CASSANDRA-635)
 * row caching [must be explicitly enabled per-CF in config] (CASSANDRA-678)
 * present a useful measure of compaction progress in JMX (CASSANDRA-599)
 * add bin/sstablekeys (CASSNADRA-679)
 * add ConsistencyLevel.ANY (CASSANDRA-687)
 * make removetoken remove nodes from gossip entirely (CASSANDRA-644)
 * add ability to set cache sizes at runtime (CASSANDRA-708)
 * report latency and cache hit rate statistics with lifetime totals
   instead of average over the last minute (CASSANDRA-702)
 * support get_range_slice for RandomPartitioner (CASSANDRA-745)
 * per-keyspace replication factory and replication strategy (CASSANDRA-620)
 * track latency in microseconds (CASSANDRA-733)
 * add describe_ Thrift methods, deprecating get_string_property and
   get_string_list_property
 * jmx interface for tracking operation mode and streams in general.
   (CASSANDRA-709)
 * keep memtables in sorted order to improve range query performance
   (CASSANDRA-799)
 * use while loop instead of recursion when trimming sstables compaction list
   to avoid blowing stack in pathological cases (CASSANDRA-804)
 * basic Hadoop map/reduce support (CASSANDRA-342)


0.5.1
 * ensure all files for an sstable are streamed to the same directory.
   (CASSANDRA-716)
 * more accurate load estimate for bootstrapping (CASSANDRA-762)
 * tolerate dead or unavailable bootstrap target on write (CASSANDRA-731)
 * allow larger numbers of keys (> 140M) in a sstable bloom filter
   (CASSANDRA-790)
 * include jvm argument improvements from CASSANDRA-504 in debian package
 * change streaming chunk size to 32MB to accomodate Windows XP limitations
   (was 64MB) (CASSANDRA-795)
 * fix get_range_slice returning results in the wrong order (CASSANDRA-781)


0.5.0 final
 * avoid attempting to delete temporary bootstrap files twice (CASSANDRA-681)
 * fix bogus NaN in nodeprobe cfstats output (CASSANDRA-646)
 * provide a policy for dealing with single thread executors w/ a full queue
   (CASSANDRA-694)
 * optimize inner read in MessagingService, vastly improving multiple-node
   performance (CASSANDRA-675)
 * wait for table flush before streaming data back to a bootstrapping node.
   (CASSANDRA-696)
 * keep track of bootstrapping sources by table so that bootstrapping doesn't
   give the indication of finishing early (CASSANDRA-673)


0.5.0 RC3
 * commit the correct version of the patch for CASSANDRA-663


0.5.0 RC2 (unreleased)
 * fix bugs in converting get_range_slice results to Thrift
   (CASSANDRA-647, CASSANDRA-649)
 * expose java.util.concurrent.TimeoutException in StorageProxy methods
   (CASSANDRA-600)
 * TcpConnectionManager was holding on to disconnected connections,
   giving the false indication they were being used. (CASSANDRA-651)
 * Remove duplicated write. (CASSANDRA-662)
 * Abort bootstrap if IP is already in the token ring (CASSANDRA-663)
 * increase default commitlog sync period, and wait for last sync to
   finish before submitting another (CASSANDRA-668)


0.5.0 RC1
 * Fix potential NPE in get_range_slice (CASSANDRA-623)
 * add CRC32 to commitlog entries (CASSANDRA-605)
 * fix data streaming on windows (CASSANDRA-630)
 * GC compacted sstables after cleanup and compaction (CASSANDRA-621)
 * Speed up anti-entropy validation (CASSANDRA-629)
 * Fix anti-entropy assertion error (CASSANDRA-639)
 * Fix pending range conflicts when bootstapping or moving
   multiple nodes at once (CASSANDRA-603)
 * Handle obsolete gossip related to node movement in the case where
   one or more nodes is down when the movement occurs (CASSANDRA-572)
 * Include dead nodes in gossip to avoid a variety of problems
   and fix HH to removed nodes (CASSANDRA-634)
 * return an InvalidRequestException for mal-formed SlicePredicates
   (CASSANDRA-643)
 * fix bug determining closest neighbor for use in multiple datacenters
   (CASSANDRA-648)
 * Vast improvements in anticompaction speed (CASSANDRA-607)
 * Speed up log replay and writes by avoiding redundant serializations
   (CASSANDRA-652)


0.5.0 beta 2
 * Bootstrap improvements (several tickets)
 * add nodeprobe repair anti-entropy feature (CASSANDRA-193, CASSANDRA-520)
 * fix possibility of partition when many nodes restart at once
   in clusters with multiple seeds (CASSANDRA-150)
 * fix NPE in get_range_slice when no data is found (CASSANDRA-578)
 * fix potential NPE in hinted handoff (CASSANDRA-585)
 * fix cleanup of local "system" keyspace (CASSANDRA-576)
 * improve computation of cluster load balance (CASSANDRA-554)
 * added super column read/write, column count, and column/row delete to
   cassandra-cli (CASSANDRA-567, CASSANDRA-594)
 * fix returning live subcolumns of deleted supercolumns (CASSANDRA-583)
 * respect JAVA_HOME in bin/ scripts (several tickets)
 * add StorageService.initClient for fat clients on the JVM (CASSANDRA-535)
   (see contrib/client_only for an example of use)
 * make consistency_level functional in get_range_slice (CASSANDRA-568)
 * optimize key deserialization for RandomPartitioner (CASSANDRA-581)
 * avoid GCing tombstones except on major compaction (CASSANDRA-604)
 * increase failure conviction threshold, resulting in less nodes
   incorrectly (and temporarily) marked as down (CASSANDRA-610)
 * respect memtable thresholds during log replay (CASSANDRA-609)
 * support ConsistencyLevel.ALL on read (CASSANDRA-584)
 * add nodeprobe removetoken command (CASSANDRA-564)


0.5.0 beta
 * Allow multiple simultaneous flushes, improving flush throughput
   on multicore systems (CASSANDRA-401)
 * Split up locks to improve write and read throughput on multicore systems
   (CASSANDRA-444, CASSANDRA-414)
 * More efficient use of memory during compaction (CASSANDRA-436)
 * autobootstrap option: when enabled, all non-seed nodes will attempt
   to bootstrap when started, until bootstrap successfully
   completes. -b option is removed.  (CASSANDRA-438)
 * Unless a token is manually specified in the configuration xml,
   a bootstraping node will use a token that gives it half the
   keys from the most-heavily-loaded node in the cluster,
   instead of generating a random token.
   (CASSANDRA-385, CASSANDRA-517)
 * Miscellaneous bootstrap fixes (several tickets)
 * Ability to change a node's token even after it has data on it
   (CASSANDRA-541)
 * Ability to decommission a live node from the ring (CASSANDRA-435)
 * Semi-automatic loadbalancing via nodeprobe (CASSANDRA-192)
 * Add ability to set compaction thresholds at runtime via
   JMX / nodeprobe.  (CASSANDRA-465)
 * Add "comment" field to ColumnFamily definition. (CASSANDRA-481)
 * Additional JMX metrics (CASSANDRA-482)
 * JSON based export and import tools (several tickets)
 * Hinted Handoff fixes (several tickets)
 * Add key cache to improve read performance (CASSANDRA-423)
 * Simplified construction of custom ReplicationStrategy classes
   (CASSANDRA-497)
 * Graphical application (Swing) for ring integrity verification and
   visualization was added to contrib (CASSANDRA-252)
 * Add DCQUORUM, DCQUORUMSYNC consistency levels and corresponding
   ReplicationStrategy / EndpointSnitch classes.  Experimental.
   (CASSANDRA-492)
 * Web client interface added to contrib (CASSANDRA-457)
 * More-efficient flush for Random, CollatedOPP partitioners
   for normal writes (CASSANDRA-446) and bulk load (CASSANDRA-420)
 * Add MemtableFlushAfterMinutes, a global replacement for the old
   per-CF FlushPeriodInMinutes setting (CASSANDRA-463)
 * optimizations to slice reading (CASSANDRA-350) and supercolumn
   queries (CASSANDRA-510)
 * force binding to given listenaddress for nodes with multiple
   interfaces (CASSANDRA-546)
 * stress.py benchmarking tool improvements (several tickets)
 * optimized replica placement code (CASSANDRA-525)
 * faster log replay on restart (CASSANDRA-539, CASSANDRA-540)
 * optimized local-node writes (CASSANDRA-558)
 * added get_range_slice, deprecating get_key_range (CASSANDRA-344)
 * expose TimedOutException to thrift (CASSANDRA-563)


0.4.2
 * Add validation disallowing null keys (CASSANDRA-486)
 * Fix race conditions in TCPConnectionManager (CASSANDRA-487)
 * Fix using non-utf8-aware comparison as a sanity check.
   (CASSANDRA-493)
 * Improve default garbage collector options (CASSANDRA-504)
 * Add "nodeprobe flush" (CASSANDRA-505)
 * remove NotFoundException from get_slice throws list (CASSANDRA-518)
 * fix get (not get_slice) of entire supercolumn (CASSANDRA-508)
 * fix null token during bootstrap (CASSANDRA-501)


0.4.1
 * Fix FlushPeriod columnfamily configuration regression
   (CASSANDRA-455)
 * Fix long column name support (CASSANDRA-460)
 * Fix for serializing a row that only contains tombstones
   (CASSANDRA-458)
 * Fix for discarding unneeded commitlog segments (CASSANDRA-459)
 * Add SnapshotBeforeCompaction configuration option (CASSANDRA-426)
 * Fix compaction abort under insufficient disk space (CASSANDRA-473)
 * Fix reading subcolumn slice from tombstoned CF (CASSANDRA-484)
 * Fix race condition in RVH causing occasional NPE (CASSANDRA-478)


0.4.0
 * fix get_key_range problems when a node is down (CASSANDRA-440)
   and add UnavailableException to more Thrift methods
 * Add example EndPointSnitch contrib code (several tickets)


0.4.0 RC2
 * fix SSTable generation clash during compaction (CASSANDRA-418)
 * reject method calls with null parameters (CASSANDRA-308)
 * properly order ranges in nodeprobe output (CASSANDRA-421)
 * fix logging of certain errors on executor threads (CASSANDRA-425)


0.4.0 RC1
 * Bootstrap feature is live; use -b on startup (several tickets)
 * Added multiget api (CASSANDRA-70)
 * fix Deadlock with SelectorManager.doProcess and TcpConnection.write
   (CASSANDRA-392)
 * remove key cache b/c of concurrency bugs in third-party
   CLHM library (CASSANDRA-405)
 * update non-major compaction logic to use two threshold values
   (CASSANDRA-407)
 * add periodic / batch commitlog sync modes (several tickets)
 * inline BatchMutation into batch_insert params (CASSANDRA-403)
 * allow setting the logging level at runtime via mbean (CASSANDRA-402)
 * change default comparator to BytesType (CASSANDRA-400)
 * add forwards-compatible ConsistencyLevel parameter to get_key_range
   (CASSANDRA-322)
 * r/m special case of blocking for local destination when writing with
   ConsistencyLevel.ZERO (CASSANDRA-399)
 * Fixes to make BinaryMemtable [bulk load interface] useful (CASSANDRA-337);
   see contrib/bmt_example for an example of using it.
 * More JMX properties added (several tickets)
 * Thrift changes (several tickets)
    - Merged _super get methods with the normal ones; return values
      are now of ColumnOrSuperColumn.
    - Similarly, merged batch_insert_super into batch_insert.



0.4.0 beta
 * On-disk data format has changed to allow billions of keys/rows per
   node instead of only millions
 * Multi-keyspace support
 * Scan all sstables for all queries to avoid situations where
   different types of operation on the same ColumnFamily could
   disagree on what data was present
 * Snapshot support via JMX
 * Thrift API has changed a _lot_:
    - removed time-sorted CFs; instead, user-defined comparators
      may be defined on the column names, which are now byte arrays.
      Default comparators are provided for UTF8, Bytes, Ascii, Long (i64),
      and UUID types.
    - removed colon-delimited strings in thrift api in favor of explicit
      structs such as ColumnPath, ColumnParent, etc.  Also normalized
      thrift struct and argument naming.
    - Added columnFamily argument to get_key_range.
    - Change signature of get_slice to accept starting and ending
      columns as well as an offset.  (This allows use of indexes.)
      Added "ascending" flag to allow reasonably-efficient reverse
      scans as well.  Removed get_slice_by_range as redundant.
    - get_key_range operates on one CF at a time
    - changed `block` boolean on insert methods to ConsistencyLevel enum,
      with options of NONE, ONE, QUORUM, and ALL.
    - added similar consistency_level parameter to read methods
    - column-name-set slice with no names given now returns zero columns
      instead of all of them.  ("all" can run your server out of memory.
      use a range-based slice with a high max column count instead.)
 * Removed the web interface. Node information can now be obtained by
   using the newly introduced nodeprobe utility.
 * More JMX stats
 * Remove magic values from internals (e.g. special key to indicate
   when to flush memtables)
 * Rename configuration "table" to "keyspace"
 * Moved to crash-only design; no more shutdown (just kill the process)
 * Lots of bug fixes

Full list of issues resolved in 0.4 is at https://issues.apache.org/jira/secure/IssueNavigator.jspa?reset=true&&pid=12310865&fixfor=12313862&resolution=1&sorter/field=issuekey&sorter/order=DESC


0.3.0 RC3
 * Fix potential deadlock under load in TCPConnection.
   (CASSANDRA-220)


0.3.0 RC2
 * Fix possible data loss when server is stopped after replaying
   log but before new inserts force memtable flush.
   (CASSANDRA-204)
 * Added BUGS file


0.3.0 RC1
 * Range queries on keys, including user-defined key collation
 * Remove support
 * Workarounds for a weird bug in JDK select/register that seems
   particularly common on VM environments. Cassandra should deploy
   fine on EC2 now
 * Much improved infrastructure: the beginnings of a decent test suite
   ("ant test" for unit tests; "nosetests" for system tests), code
   coverage reporting, etc.
 * Expanded node status reporting via JMX
 * Improved error reporting/logging on both server and client
 * Reduced memory footprint in default configuration
 * Combined blocking and non-blocking versions of insert APIs
 * Added FlushPeriodInMinutes configuration parameter to force
   flushing of infrequently-updated ColumnFamilies<|MERGE_RESOLUTION|>--- conflicted
+++ resolved
@@ -1,12 +1,8 @@
-<<<<<<< HEAD
 DSE 5.1.0
  * Insert default superuser role with fixed timestamp (APOLLO-18)
 Merged from 3.X:
 3.10
-=======
-3.10
  * Extend native protocol request flags, add versions to SUPPORTED, and introduce ProtocolVersion enum (CASSANDRA-12838)
->>>>>>> e0adc166
  * Set JOINING mode when running pre-join tasks (CASSANDRA-12836)
  * remove net.mintern.primitive library due to license issue (CASSANDRA-12845)
  * Properly format IPv6 addresses when logging JMX service URL (CASSANDRA-12454)
