--- conflicted
+++ resolved
@@ -1,11 +1,6 @@
 3.11.2
-<<<<<<< HEAD
-=======
  * Fix ReadCommandTest (CASSANDRA-14234)
  * Remove trailing period from latency reports at keyspace level (CASSANDRA-14233)
- * Backport CASSANDRA-13080: Use new token allocation for non bootstrap case as well (CASSANDRA-14212)
- * Remove dependencies on JVM internal classes from JMXServerUtils (CASSANDRA-14173) 
->>>>>>> 1d506f9d
  * Add DEFAULT, UNSET, MBEAN and MBEANS to `ReservedKeywords` (CASSANDRA-14205)
  * Add Unittest for schema migration fix (CASSANDRA-14140)
  * Print correct snitch info from nodetool describecluster (CASSANDRA-13528)
