4.0
<<<<<<< HEAD
=======
 * Fix cassandra-stress startup failure (CASSANDRA-14106)
 * Remove initialDirectories from CFS (CASSANDRA-13928)
>>>>>>> 1db54a12
 * Fix trivial log format error (CASSANDRA-14015)
 * Allow sstabledump to do a json object per partition (CASSANDRA-13848)
 * Remove unused and deprecated methods from AbstractCompactionStrategy (CASSANDRA-14081)
 * Fix Distribution.average in cassandra-stress (CASSANDRA-14090)
 * Presize collections (CASSANDRA-13760)
 * Add GroupCommitLogService (CASSANDRA-13530)
 * Parallelize initial materialized view build (CASSANDRA-12245)
 * Fix flaky SecondaryIndexManagerTest.assert[Not]MarkedAsBuilt (CASSANDRA-13965)
 * Make LWTs send resultset metadata on every request (CASSANDRA-13992)
 * Fix flaky indexWithFailedInitializationIsNotQueryableAfterPartialRebuild (CASSANDRA-13963)
 * Introduce leaf-only iterator (CASSANDRA-9988)
 * Allow only one concurrent call to StatusLogger (CASSANDRA-12182)
 * Refactoring to specialised functional interfaces (CASSANDRA-13982)
 * Speculative retry should allow more friendly params (CASSANDRA-13876)
 * Throw exception if we send/receive repair messages to incompatible nodes (CASSANDRA-13944)
 * Replace usages of MessageDigest with Guava's Hasher (CASSANDRA-13291)
 * Add nodetool cmd to print hinted handoff window (CASSANDRA-13728)
 * Fix some alerts raised by static analysis (CASSANDRA-13799)
 * Checksum sstable metadata (CASSANDRA-13321, CASSANDRA-13593)
 * Add result set metadata to prepared statement MD5 hash calculation (CASSANDRA-10786)
 * Add incremental repair support for --hosts, --force, and subrange repair (CASSANDRA-13818)
 * Refactor GcCompactionTest to avoid boxing (CASSANDRA-13941)
 * Expose recent histograms in JmxHistograms (CASSANDRA-13642)
 * Add SERIAL and LOCAL_SERIAL support for cassandra-stress (CASSANDRA-13925)
 * LCS needlessly checks for L0 STCS candidates multiple times (CASSANDRA-12961)
 * Correctly close netty channels when a stream session ends (CASSANDRA-13905)
 * Update lz4 to 1.4.0 (CASSANDRA-13741)
 * Throttle base partitions during MV repair streaming to prevent OOM (CASSANDRA-13299)
 * Improve short read protection performance (CASSANDRA-13794)
 * Fix AssertionError in short read protection (CASSANDRA-13747)
 * Use compaction threshold for STCS in L0 (CASSANDRA-13861)
 * Fix problem with min_compress_ratio: 1 and disallow ratio < 1 (CASSANDRA-13703)
 * Add extra information to SASI timeout exception (CASSANDRA-13677)
 * Rework CompactionStrategyManager.getScanners synchronization (CASSANDRA-13786)
 * Add additional unit tests for batch behavior, TTLs, Timestamps (CASSANDRA-13846)
 * Add keyspace and table name in schema validation exception (CASSANDRA-13845)
 * Emit metrics whenever we hit tombstone failures and warn thresholds (CASSANDRA-13771)
 * Allow changing log levels via nodetool for related classes (CASSANDRA-12696)
 * Add stress profile yaml with LWT (CASSANDRA-7960)
 * Reduce memory copies and object creations when acting on ByteBufs (CASSANDRA-13789)
 * simplify mx4j configuration (Cassandra-13578)
 * Fix trigger example on 4.0 (CASSANDRA-13796)
 * force minumum timeout value (CASSANDRA-9375)
 * Add bytes repaired/unrepaired to nodetool tablestats (CASSANDRA-13774)
 * Don't delete incremental repair sessions if they still have sstables (CASSANDRA-13758)
 * Fix pending repair manager index out of bounds check (CASSANDRA-13769)
 * Don't use RangeFetchMapCalculator when RF=1 (CASSANDRA-13576)
 * Don't optimise trivial ranges in RangeFetchMapCalculator (CASSANDRA-13664)
 * Use an ExecutorService for repair commands instead of new Thread(..).start() (CASSANDRA-13594)
 * Fix race / ref leak in anticompaction (CASSANDRA-13688)
 * Fix race / ref leak in PendingRepairManager (CASSANDRA-13751)
 * Enable ppc64le runtime as unsupported architecture (CASSANDRA-13615)
 * Improve sstablemetadata output (CASSANDRA-11483)
 * Support for migrating legacy users to roles has been dropped (CASSANDRA-13371)
 * Introduce error metrics for repair (CASSANDRA-13387)
 * Refactoring to primitive functional interfaces in AuthCache (CASSANDRA-13732)
 * Update metrics to 3.1.5 (CASSANDRA-13648)
 * batch_size_warn_threshold_in_kb can now be set at runtime (CASSANDRA-13699)
 * Avoid always rebuilding secondary indexes at startup (CASSANDRA-13725)
 * Upgrade JMH from 1.13 to 1.19 (CASSANDRA-13727)
 * Upgrade SLF4J from 1.7.7 to 1.7.25 (CASSANDRA-12996)
 * Default for start_native_transport now true if not set in config (CASSANDRA-13656)
 * Don't add localhost to the graph when calculating where to stream from (CASSANDRA-13583)
 * Allow skipping equality-restricted clustering columns in ORDER BY clause (CASSANDRA-10271)
 * Use common nowInSec for validation compactions (CASSANDRA-13671)
 * Improve handling of IR prepare failures (CASSANDRA-13672)
 * Send IR coordinator messages synchronously (CASSANDRA-13673)
 * Flush system.repair table before IR finalize promise (CASSANDRA-13660)
 * Fix column filter creation for wildcard queries (CASSANDRA-13650)
 * Add 'nodetool getbatchlogreplaythrottle' and 'nodetool setbatchlogreplaythrottle' (CASSANDRA-13614)
 * fix race condition in PendingRepairManager (CASSANDRA-13659)
 * Allow noop incremental repair state transitions (CASSANDRA-13658)
 * Run repair with down replicas (CASSANDRA-10446)
 * Added started & completed repair metrics (CASSANDRA-13598)
 * Added started & completed repair metrics (CASSANDRA-13598)
 * Improve secondary index (re)build failure and concurrency handling (CASSANDRA-10130)
 * Improve calculation of available disk space for compaction (CASSANDRA-13068)
 * Change the accessibility of RowCacheSerializer for third party row cache plugins (CASSANDRA-13579)
 * Allow sub-range repairs for a preview of repaired data (CASSANDRA-13570)
 * NPE in IR cleanup when columnfamily has no sstables (CASSANDRA-13585)
 * Fix Randomness of stress values (CASSANDRA-12744)
 * Allow selecting Map values and Set elements (CASSANDRA-7396)
 * Fast and garbage-free Streaming Histogram (CASSANDRA-13444)
 * Update repairTime for keyspaces on completion (CASSANDRA-13539)
 * Add configurable upper bound for validation executor threads (CASSANDRA-13521)
 * Bring back maxHintTTL propery (CASSANDRA-12982)
 * Add testing guidelines (CASSANDRA-13497)
 * Add more repair metrics (CASSANDRA-13531)
 * RangeStreamer should be smarter when picking endpoints for streaming (CASSANDRA-4650)
 * Avoid rewrapping an exception thrown for cache load functions (CASSANDRA-13367)
 * Log time elapsed for each incremental repair phase (CASSANDRA-13498)
 * Add multiple table operation support to cassandra-stress (CASSANDRA-8780)
 * Fix incorrect cqlsh results when selecting same columns multiple times (CASSANDRA-13262)
 * Fix WriteResponseHandlerTest is sensitive to test execution order (CASSANDRA-13421)
 * Improve incremental repair logging (CASSANDRA-13468)
 * Start compaction when incremental repair finishes (CASSANDRA-13454)
 * Add repair streaming preview (CASSANDRA-13257)
 * Cleanup isIncremental/repairedAt usage (CASSANDRA-13430)
 * Change protocol to allow sending key space independent of query string (CASSANDRA-10145)
 * Make gc_log and gc_warn settable at runtime (CASSANDRA-12661)
 * Take number of files in L0 in account when estimating remaining compaction tasks (CASSANDRA-13354)
 * Skip building views during base table streams on range movements (CASSANDRA-13065)
 * Improve error messages for +/- operations on maps and tuples (CASSANDRA-13197)
 * Remove deprecated repair JMX APIs (CASSANDRA-11530)
 * Fix version check to enable streaming keep-alive (CASSANDRA-12929)
 * Make it possible to monitor an ideal consistency level separate from actual consistency level (CASSANDRA-13289)
 * Outbound TCP connections ignore internode authenticator (CASSANDRA-13324)
 * Upgrade junit from 4.6 to 4.12 (CASSANDRA-13360)
 * Cleanup ParentRepairSession after repairs (CASSANDRA-13359)
 * Upgrade snappy-java to 1.1.2.6 (CASSANDRA-13336)
 * Incremental repair not streaming correct sstables (CASSANDRA-13328)
 * Upgrade the jna version to 4.3.0 (CASSANDRA-13300)
 * Add the currentTimestamp, currentDate, currentTime and currentTimeUUID functions (CASSANDRA-13132)
 * Remove config option index_interval (CASSANDRA-10671)
 * Reduce lock contention for collection types and serializers (CASSANDRA-13271)
 * Make it possible to override MessagingService.Verb ids (CASSANDRA-13283)
 * Avoid synchronized on prepareForRepair in ActiveRepairService (CASSANDRA-9292)
 * Adds the ability to use uncompressed chunks in compressed files (CASSANDRA-10520)
 * Don't flush sstables when streaming for incremental repair (CASSANDRA-13226)
 * Remove unused method (CASSANDRA-13227)
 * Fix minor bugs related to #9143 (CASSANDRA-13217)
 * Output warning if user increases RF (CASSANDRA-13079)
 * Remove pre-3.0 streaming compatibility code for 4.0 (CASSANDRA-13081)
 * Add support for + and - operations on dates (CASSANDRA-11936)
 * Fix consistency of incrementally repaired data (CASSANDRA-9143)
 * Increase commitlog version (CASSANDRA-13161)
 * Make TableMetadata immutable, optimize Schema (CASSANDRA-9425)
 * Refactor ColumnCondition (CASSANDRA-12981)
 * Parallelize streaming of different keyspaces (CASSANDRA-4663)
 * Improved compactions metrics (CASSANDRA-13015)
 * Speed-up start-up sequence by avoiding un-needed flushes (CASSANDRA-13031)
 * Use Caffeine (W-TinyLFU) for on-heap caches (CASSANDRA-10855)
 * Thrift removal (CASSANDRA-11115)
 * Remove pre-3.0 compatibility code for 4.0 (CASSANDRA-12716)
 * Add column definition kind to dropped columns in schema (CASSANDRA-12705)
 * Add (automate) Nodetool Documentation (CASSANDRA-12672)
 * Update bundled cqlsh python driver to 3.7.0 (CASSANDRA-12736)
 * Reject invalid replication settings when creating or altering a keyspace (CASSANDRA-12681)
 * Clean up the SSTableReader#getScanner API wrt removal of RateLimiter (CASSANDRA-12422)
 * Use new token allocation for non bootstrap case as well (CASSANDRA-13080)
 * Avoid byte-array copy when key cache is disabled (CASSANDRA-13084)
 * Require forceful decommission if number of nodes is less than replication factor (CASSANDRA-12510)
 * Allow IN restrictions on column families with collections (CASSANDRA-12654)
 * Log message size in trace message in OutboundTcpConnection (CASSANDRA-13028)
 * Add timeUnit Days for cassandra-stress (CASSANDRA-13029)
 * Add mutation size and batch metrics (CASSANDRA-12649)
 * Add method to get size of endpoints to TokenMetadata (CASSANDRA-12999)
 * Expose time spent waiting in thread pool queue (CASSANDRA-8398)
 * Conditionally update index built status to avoid unnecessary flushes (CASSANDRA-12969)
 * cqlsh auto completion: refactor definition of compaction strategy options (CASSANDRA-12946)
 * Add support for arithmetic operators (CASSANDRA-11935)
 * Add histogram for delay to deliver hints (CASSANDRA-13234)
 * Fix cqlsh automatic protocol downgrade regression (CASSANDRA-13307)
 * Changing `max_hint_window_in_ms` at runtime (CASSANDRA-11720)
 * Nodetool repair can hang forever if we lose the notification for the repair completing/failing (CASSANDRA-13480)
 * Anticompaction can cause noisy log messages (CASSANDRA-13684)
 * Switch to client init for sstabledump (CASSANDRA-13683)
 * CQLSH: Don't pause when capturing data (CASSANDRA-13743)


3.11.2
 * Fix imbalanced disks when replacing node with same address with JBOD (CASSANDRA-14084)
 * Reload compaction strategies when disk boundaries are invalidated (CASSANDRA-13948)
 * Remove OpenJDK log warning (CASSANDRA-13916)
 * Prevent compaction strategies from looping indefinitely (CASSANDRA-14079)
 * Cache disk boundaries (CASSANDRA-13215)
 * Add asm jar to build.xml for maven builds (CASSANDRA-11193)
 * Round buffer size to powers of 2 for the chunk cache (CASSANDRA-13897)
 * Update jackson JSON jars (CASSANDRA-13949)
 * Avoid locks when checking LCS fanout and if we should defrag (CASSANDRA-13930)
Merged from 3.0:
 * Fix index target computation for dense composite tables with dropped compact storage (CASSANDRA-14104)
 * Extra range tombstone bound creates double rows (CASSANDRA-14008)
 * Fix SStable ordering by max timestamp in SinglePartitionReadCommand (CASSANDRA-14010)
 * Accept role names containing forward-slash (CASSANDRA-14088)
 * Optimize CRC check chance probability calculations (CASSANDRA-14094)
 * Fix cleanup on keyspace with no replicas (CASSANDRA-13526)
 * Fix updating base table rows with TTL not removing materialized view entries (CASSANDRA-14071)
 * Fix serialized size of DataLimits (CASSANDRA-14057)
 * Add flag to allow dropping oversized read repair mutations (CASSANDRA-13975)
 * Fix SSTableLoader logger message (CASSANDRA-14003)
 * Fix repair race that caused gossip to block (CASSANDRA-13849)
 * Tracing interferes with digest requests when using RandomPartitioner (CASSANDRA-13964)
 * Don't let user drop or generally break tables in system_distributed (CASSANDRA-13813)
 * Provide a JMX call to sync schema with local storage (CASSANDRA-13954)
 * Mishandling of cells for removed/dropped columns when reading legacy files (CASSANDRA-13939)
 * Deserialise sstable metadata in nodetool verify (CASSANDRA-13922)
Merged from 2.2:
 * Fix the inspectJvmOptions startup check (CASSANDRA-14112)
 * Fix race that prevents submitting compaction for a table when executor is full (CASSANDRA-13801)
 * Rely on the JVM to handle OutOfMemoryErrors (CASSANDRA-13006)
 * Grab refs during scrub/index redistribution/cleanup (CASSANDRA-13873)


3.11.1
 * Fix the computation of cdc_total_space_in_mb for exabyte filesystems (CASSANDRA-13808)
 * AbstractTokenTreeBuilder#serializedSize returns wrong value when there is a single leaf and overflow collisions (CASSANDRA-13869)
 * BTree.Builder memory leak (CASSANDRA-13754)
 * Revert CASSANDRA-10368 of supporting non-pk column filtering due to correctness (CASSANDRA-13798)
 * Add a skip read validation flag to cassandra-stress (CASSANDRA-13772)
 * Fix cassandra-stress hang issues when an error during cluster connection happens (CASSANDRA-12938)
 * Better bootstrap failure message when blocked by (potential) range movement (CASSANDRA-13744)
 * "ignore" option is ignored in sstableloader (CASSANDRA-13721)
 * Deadlock in AbstractCommitLogSegmentManager (CASSANDRA-13652)
 * Duplicate the buffer before passing it to analyser in SASI operation (CASSANDRA-13512)
 * Properly evict pstmts from prepared statements cache (CASSANDRA-13641)
Merged from 3.0:
 * Improve TRUNCATE performance (CASSANDRA-13909)
 * Implement short read protection on partition boundaries (CASSANDRA-13595)
 * Fix ISE thrown by UPI.Serializer.hasNext() for some SELECT queries (CASSANDRA-13911)
 * Filter header only commit logs before recovery (CASSANDRA-13918)
 * AssertionError prepending to a list (CASSANDRA-13149)
 * Handle limit correctly on tables with strict liveness (CASSANDRA-13883)
 * Remove non-rpc-ready nodes from counter leader candidates (CASSANDRA-13043)
 * Fix sstable reader to support range-tombstone-marker for multi-slices (CASSANDRA-13787)
 * Fix short read protection for tables with no clustering columns (CASSANDRA-13880)
 * Fix counter application order in short read protection (CASSANDRA-12872)
 * Make isBuilt volatile in PartitionUpdate (CASSANDRA-13619)
 * Prevent integer overflow of timestamps in CellTest and RowsTest (CASSANDRA-13866)
 * Don't block RepairJob execution on validation futures (CASSANDRA-13797)
 * Wait for all management tasks to complete before shutting down CLSM (CASSANDRA-13123)
 * INSERT statement fails when Tuple type is used as clustering column with default DESC order (CASSANDRA-13717)
 * Fix pending view mutations handling and cleanup batchlog when there are local and remote paired mutations (CASSANDRA-13069)
 * Improve config validation and documentation on overflow and NPE (CASSANDRA-13622)
 * Range deletes in a CAS batch are ignored (CASSANDRA-13655)
 * Avoid assertion error when IndexSummary > 2G (CASSANDRA-12014)
 * Change repair midpoint logging for tiny ranges (CASSANDRA-13603)
 * Better handle corrupt final commitlog segment (CASSANDRA-11995)
 * StreamingHistogram is not thread safe (CASSANDRA-13756)
 * Better tolerate improperly formatted bcrypt hashes (CASSANDRA-13626)
 * Fix race condition in read command serialization (CASSANDRA-13363)
 * Don't skip corrupted sstables on startup (CASSANDRA-13620)
 * Fix the merging of cells with different user type versions (CASSANDRA-13776)
 * Copy session properties on cqlsh.py do_login (CASSANDRA-13640)
 * Potential AssertionError during ReadRepair of range tombstone and partition deletions (CASSANDRA-13719)
 * Don't let stress write warmup data if n=0 (CASSANDRA-13773)
 * Randomize batchlog endpoint selection with only 1 or 2 racks (CASSANDRA-12884)
 * Fix digest calculation for counter cells (CASSANDRA-13750)
 * Fix ColumnDefinition.cellValueType() for non-frozen collection and change SSTabledump to use type.toJSONString() (CASSANDRA-13573)
 * Skip materialized view addition if the base table doesn't exist (CASSANDRA-13737)
 * Drop table should remove corresponding entries in dropped_columns table (CASSANDRA-13730)
 * Log warn message until legacy auth tables have been migrated (CASSANDRA-13371)
 * Fix incorrect [2.1 <- 3.0] serialization of counter cells created in 2.0 (CASSANDRA-13691)
 * Fix invalid writetime for null cells (CASSANDRA-13711)
 * Fix ALTER TABLE statement to atomically propagate changes to the table and its MVs (CASSANDRA-12952)
 * Fixed ambiguous output of nodetool tablestats command (CASSANDRA-13722)
 * Fix Digest mismatch Exception if hints file has UnknownColumnFamily (CASSANDRA-13696)
 * Fixed ambiguous output of nodetool tablestats command (CASSANDRA-13722)
 * Purge tombstones created by expired cells (CASSANDRA-13643)
 * Make concat work with iterators that have different subsets of columns (CASSANDRA-13482)
 * Set test.runners based on cores and memory size (CASSANDRA-13078)
 * Allow different NUMACTL_ARGS to be passed in (CASSANDRA-13557)
 * Fix secondary index queries on COMPACT tables (CASSANDRA-13627)
 * Nodetool listsnapshots output is missing a newline, if there are no snapshots (CASSANDRA-13568)
 * sstabledump reports incorrect usage for argument order (CASSANDRA-13532)
Merged from 2.2:
 * Safely handle empty buffers when outputting to JSON (CASSANDRA-13868)
 * Fix compaction and flush exception not captured (CASSANDRA-13833)
 * Uncaught exceptions in Netty pipeline (CASSANDRA-13649)
 * Prevent integer overflow on exabyte filesystems (CASSANDRA-13067)
 * Fix queries with LIMIT and filtering on clustering columns (CASSANDRA-11223)
 * Fix potential NPE when resume bootstrap fails (CASSANDRA-13272)
 * Fix toJSONString for the UDT, tuple and collection types (CASSANDRA-13592)
 * Fix nested Tuples/UDTs validation (CASSANDRA-13646)
Merged from 2.1:
 * Clone HeartBeatState when building gossip messages. Make its generation/version volatile (CASSANDRA-13700)


3.11.0
 * Allow native function calls in CQLSSTableWriter (CASSANDRA-12606)
 * Replace string comparison with regex/number checks in MessagingService test (CASSANDRA-13216)
 * Fix formatting of duration columns in CQLSH (CASSANDRA-13549)
 * Fix the problem with duplicated rows when using paging with SASI (CASSANDRA-13302)
 * Allow CONTAINS statements filtering on the partition key and it’s parts (CASSANDRA-13275)
 * Fall back to even ranges calculation in clusters with vnodes when tokens are distributed unevenly (CASSANDRA-13229)
 * Fix duration type validation to prevent overflow (CASSANDRA-13218)
 * Forbid unsupported creation of SASI indexes over partition key columns (CASSANDRA-13228)
 * Reject multiple values for a key in CQL grammar. (CASSANDRA-13369)
 * UDA fails without input rows (CASSANDRA-13399)
 * Fix compaction-stress by using daemonInitialization (CASSANDRA-13188)
 * V5 protocol flags decoding broken (CASSANDRA-13443)
 * Use write lock not read lock for removing sstables from compaction strategies. (CASSANDRA-13422)
 * Use corePoolSize equal to maxPoolSize in JMXEnabledThreadPoolExecutors (CASSANDRA-13329)
 * Avoid rebuilding SASI indexes containing no values (CASSANDRA-12962)
 * Add charset to Analyser input stream (CASSANDRA-13151)
 * Fix testLimitSSTables flake caused by concurrent flush (CASSANDRA-12820)
 * cdc column addition strikes again (CASSANDRA-13382)
 * Fix static column indexes (CASSANDRA-13277)
 * DataOutputBuffer.asNewBuffer broken (CASSANDRA-13298)
 * unittest CipherFactoryTest failed on MacOS (CASSANDRA-13370)
 * Forbid SELECT restrictions and CREATE INDEX over non-frozen UDT columns (CASSANDRA-13247)
 * Default logging we ship will incorrectly print "?:?" for "%F:%L" pattern (CASSANDRA-13317)
 * Possible AssertionError in UnfilteredRowIteratorWithLowerBound (CASSANDRA-13366)
 * Support unaligned memory access for AArch64 (CASSANDRA-13326)
 * Improve SASI range iterator efficiency on intersection with an empty range (CASSANDRA-12915).
 * Fix equality comparisons of columns using the duration type (CASSANDRA-13174)
 * Move to FastThreadLocalThread and FastThreadLocal (CASSANDRA-13034)
 * nodetool stopdaemon errors out (CASSANDRA-13030)
 * Tables in system_distributed should not use gcgs of 0 (CASSANDRA-12954)
 * Fix primary index calculation for SASI (CASSANDRA-12910)
 * More fixes to the TokenAllocator (CASSANDRA-12990)
 * NoReplicationTokenAllocator should work with zero replication factor (CASSANDRA-12983)
 * Address message coalescing regression (CASSANDRA-12676)
 * Delete illegal character from StandardTokenizerImpl.jflex (CASSANDRA-13417)
 * Fix cqlsh automatic protocol downgrade regression (CASSANDRA-13307)
 * Tracing payload not passed from QueryMessage to tracing session (CASSANDRA-12835)
Merged from 3.0:
 * Filter header only commit logs before recovery (CASSANDRA-13918)
 * Fix MV timestamp issues (CASSANDRA-11500)
 * Ensure int overflow doesn't occur when calculating large partition warning size (CASSANDRA-13172)
 * Ensure consistent view of partition columns between coordinator and replica in ColumnFilter (CASSANDRA-13004)
 * Failed unregistering mbean during drop keyspace (CASSANDRA-13346)
 * nodetool scrub/cleanup/upgradesstables exit code is wrong (CASSANDRA-13542)
 * Fix the reported number of sstable data files accessed per read (CASSANDRA-13120)
 * Fix schema digest mismatch during rolling upgrades from versions before 3.0.12 (CASSANDRA-13559)
 * Upgrade JNA version to 4.4.0 (CASSANDRA-13072)
 * Interned ColumnIdentifiers should use minimal ByteBuffers (CASSANDRA-13533)
 * Fix repair process violating start/end token limits for small ranges (CASSANDRA-13052)
 * Add storage port options to sstableloader (CASSANDRA-13518)
 * Properly handle quoted index names in cqlsh DESCRIBE output (CASSANDRA-12847)
 * Fix NPE in StorageService.excise() (CASSANDRA-13163)
 * Expire OutboundTcpConnection messages by a single Thread (CASSANDRA-13265)
 * Fail repair if insufficient responses received (CASSANDRA-13397)
 * Fix SSTableLoader fail when the loaded table contains dropped columns (CASSANDRA-13276)
 * Avoid name clashes in CassandraIndexTest (CASSANDRA-13427)
 * Handling partially written hint files (CASSANDRA-12728)
 * Interrupt replaying hints on decommission (CASSANDRA-13308)
 * Handling partially written hint files (CASSANDRA-12728)
 * Fix NPE issue in StorageService (CASSANDRA-13060)
 * Make reading of range tombstones more reliable (CASSANDRA-12811)
 * Fix startup problems due to schema tables not completely flushed (CASSANDRA-12213)
 * Fix view builder bug that can filter out data on restart (CASSANDRA-13405)
 * Fix 2i page size calculation when there are no regular columns (CASSANDRA-13400)
 * Fix the conversion of 2.X expired rows without regular column data (CASSANDRA-13395)
 * Fix hint delivery when using ext+internal IPs with prefer_local enabled (CASSANDRA-13020)
 * Legacy deserializer can create empty range tombstones (CASSANDRA-13341)
 * Legacy caching options can prevent 3.0 upgrade (CASSANDRA-13384)
 * Use the Kernel32 library to retrieve the PID on Windows and fix startup checks (CASSANDRA-13333)
 * Fix code to not exchange schema across major versions (CASSANDRA-13274)
 * Dropping column results in "corrupt" SSTable (CASSANDRA-13337)
 * Bugs handling range tombstones in the sstable iterators (CASSANDRA-13340)
 * Fix CONTAINS filtering for null collections (CASSANDRA-13246)
 * Applying: Use a unique metric reservoir per test run when using Cassandra-wide metrics residing in MBeans (CASSANDRA-13216)
 * Propagate row deletions in 2i tables on upgrade (CASSANDRA-13320)
 * Slice.isEmpty() returns false for some empty slices (CASSANDRA-13305)
 * Add formatted row output to assertEmpty in CQL Tester (CASSANDRA-13238)
 * Prevent data loss on upgrade 2.1 - 3.0 by adding component separator to LogRecord absolute path (CASSANDRA-13294)
 * Improve testing on macOS by eliminating sigar logging (CASSANDRA-13233)
 * Cqlsh copy-from should error out when csv contains invalid data for collections (CASSANDRA-13071)
 * Update c.yaml doc for offheap memtables (CASSANDRA-13179)
 * Faster StreamingHistogram (CASSANDRA-13038)
 * Legacy deserializer can create unexpected boundary range tombstones (CASSANDRA-13237)
 * Remove unnecessary assertion from AntiCompactionTest (CASSANDRA-13070)
 * Fix cqlsh COPY for dates before 1900 (CASSANDRA-13185)
 * Use keyspace replication settings on system.size_estimates table (CASSANDRA-9639)
 * Add vm.max_map_count StartupCheck (CASSANDRA-13008)
 * Obfuscate password in stress-graphs (CASSANDRA-12233)
 * Hint related logging should include the IP address of the destination in addition to
   host ID (CASSANDRA-13205)
 * Reloading logback.xml does not work (CASSANDRA-13173)
 * Lightweight transactions temporarily fail after upgrade from 2.1 to 3.0 (CASSANDRA-13109)
 * Duplicate rows after upgrading from 2.1.16 to 3.0.10/3.9 (CASSANDRA-13125)
 * Fix UPDATE queries with empty IN restrictions (CASSANDRA-13152)
 * Fix handling of partition with partition-level deletion plus
   live rows in sstabledump (CASSANDRA-13177)
 * Provide user workaround when system_schema.columns does not contain entries
   for a table that's in system_schema.tables (CASSANDRA-13180)
 * Nodetool upgradesstables/scrub/compact ignores system tables (CASSANDRA-13410)
 * Fix schema version calculation for rolling upgrades (CASSANDRA-13441)
Merged from 2.2:
 * Nodes started with join_ring=False should be able to serve requests when authentication is enabled (CASSANDRA-11381)
 * cqlsh COPY FROM: increment error count only for failures, not for attempts (CASSANDRA-13209)
 * Avoid starting gossiper in RemoveTest (CASSANDRA-13407)
 * Fix weightedSize() for row-cache reported by JMX and NodeTool (CASSANDRA-13393)
 * Fix JVM metric names (CASSANDRA-13103)
 * Honor truststore-password parameter in cassandra-stress (CASSANDRA-12773)
 * Discard in-flight shadow round responses (CASSANDRA-12653)
 * Don't anti-compact repaired data to avoid inconsistencies (CASSANDRA-13153)
 * Wrong logger name in AnticompactionTask (CASSANDRA-13343)
 * Commitlog replay may fail if last mutation is within 4 bytes of end of segment (CASSANDRA-13282)
 * Fix queries updating multiple time the same list (CASSANDRA-13130)
 * Fix GRANT/REVOKE when keyspace isn't specified (CASSANDRA-13053)
 * Avoid race on receiver by starting streaming sender thread after sending init message (CASSANDRA-12886)
 * Fix "multiple versions of ant detected..." when running ant test (CASSANDRA-13232)
 * Coalescing strategy sleeps too much (CASSANDRA-13090)
 * Fix flaky LongLeveledCompactionStrategyTest (CASSANDRA-12202)
 * Fix failing COPY TO STDOUT (CASSANDRA-12497)
 * Fix ColumnCounter::countAll behaviour for reverse queries (CASSANDRA-13222)
 * Exceptions encountered calling getSeeds() breaks OTC thread (CASSANDRA-13018)
 * Fix negative mean latency metric (CASSANDRA-12876)
 * Use only one file pointer when creating commitlog segments (CASSANDRA-12539)
Merged from 2.1:
 * Fix 2ndary index queries on partition keys for tables with static columns (CASSANDRA-13147)
 * Fix ParseError unhashable type list in cqlsh copy from (CASSANDRA-13364)
 * Remove unused repositories (CASSANDRA-13278)
 * Log stacktrace of uncaught exceptions (CASSANDRA-13108)
 * Use portable stderr for java error in startup (CASSANDRA-13211)
 * Fix Thread Leak in OutboundTcpConnection (CASSANDRA-13204)
 * Upgrade netty version to fix memory leak with client encryption (CASSANDRA-13114)
 * Coalescing strategy can enter infinite loop (CASSANDRA-13159)


3.10
 * Fix secondary index queries regression (CASSANDRA-13013)
 * Add duration type to the protocol V5 (CASSANDRA-12850)
 * Fix duration type validation (CASSANDRA-13143)
 * Fix flaky GcCompactionTest (CASSANDRA-12664)
 * Fix TestHintedHandoff.hintedhandoff_decom_test (CASSANDRA-13058)
 * Fixed query monitoring for range queries (CASSANDRA-13050)
 * Remove outboundBindAny configuration property (CASSANDRA-12673)
 * Use correct bounds for all-data range when filtering (CASSANDRA-12666)
 * Remove timing window in test case (CASSANDRA-12875)
 * Resolve unit testing without JCE security libraries installed (CASSANDRA-12945)
 * Fix inconsistencies in cassandra-stress load balancing policy (CASSANDRA-12919)
 * Fix validation of non-frozen UDT cells (CASSANDRA-12916)
 * Don't shut down socket input/output on StreamSession (CASSANDRA-12903)
 * Fix Murmur3PartitionerTest (CASSANDRA-12858)
 * Move cqlsh syntax rules into separate module and allow easier customization (CASSANDRA-12897)
 * Fix CommitLogSegmentManagerTest (CASSANDRA-12283)
 * Fix cassandra-stress truncate option (CASSANDRA-12695)
 * Fix crossNode value when receiving messages (CASSANDRA-12791)
 * Don't load MX4J beans twice (CASSANDRA-12869)
 * Extend native protocol request flags, add versions to SUPPORTED, and introduce ProtocolVersion enum (CASSANDRA-12838)
 * Set JOINING mode when running pre-join tasks (CASSANDRA-12836)
 * remove net.mintern.primitive library due to license issue (CASSANDRA-12845)
 * Properly format IPv6 addresses when logging JMX service URL (CASSANDRA-12454)
 * Optimize the vnode allocation for single replica per DC (CASSANDRA-12777)
 * Use non-token restrictions for bounds when token restrictions are overridden (CASSANDRA-12419)
 * Fix CQLSH auto completion for PER PARTITION LIMIT (CASSANDRA-12803)
 * Use different build directories for Eclipse and Ant (CASSANDRA-12466)
 * Avoid potential AttributeError in cqlsh due to no table metadata (CASSANDRA-12815)
 * Fix RandomReplicationAwareTokenAllocatorTest.testExistingCluster (CASSANDRA-12812)
 * Upgrade commons-codec to 1.9 (CASSANDRA-12790)
 * Add duration data type (CASSANDRA-11873)
 * Make the fanout size for LeveledCompactionStrategy to be configurable (CASSANDRA-11550)
 * Fix timeout in ReplicationAwareTokenAllocatorTest (CASSANDRA-12784)
 * Improve sum aggregate functions (CASSANDRA-12417)
 * Make cassandra.yaml docs for batch_size_*_threshold_in_kb reflect changes in CASSANDRA-10876 (CASSANDRA-12761)
 * cqlsh fails to format collections when using aliases (CASSANDRA-11534)
 * Check for hash conflicts in prepared statements (CASSANDRA-12733)
 * Exit query parsing upon first error (CASSANDRA-12598)
 * Fix cassandra-stress to use single seed in UUID generation (CASSANDRA-12729)
 * CQLSSTableWriter does not allow Update statement (CASSANDRA-12450)
 * Config class uses boxed types but DD exposes primitive types (CASSANDRA-12199)
 * Add pre- and post-shutdown hooks to Storage Service (CASSANDRA-12461)
 * Add hint delivery metrics (CASSANDRA-12693)
 * Remove IndexInfo cache from FileIndexInfoRetriever (CASSANDRA-12731)
 * ColumnIndex does not reuse buffer (CASSANDRA-12502)
 * cdc column addition still breaks schema migration tasks (CASSANDRA-12697)
 * Upgrade metrics-reporter dependencies (CASSANDRA-12089)
 * Tune compaction thread count via nodetool (CASSANDRA-12248)
 * Add +=/-= shortcut syntax for update queries (CASSANDRA-12232)
 * Include repair session IDs in repair start message (CASSANDRA-12532)
 * Add a blocking task to Index, run before joining the ring (CASSANDRA-12039)
 * Fix NPE when using CQLSSTableWriter (CASSANDRA-12667)
 * Support optional backpressure strategies at the coordinator (CASSANDRA-9318)
 * Make randompartitioner work with new vnode allocation (CASSANDRA-12647)
 * Fix cassandra-stress graphing (CASSANDRA-12237)
 * Allow filtering on partition key columns for queries without secondary indexes (CASSANDRA-11031)
 * Fix Cassandra Stress reporting thread model and precision (CASSANDRA-12585)
 * Add JMH benchmarks.jar (CASSANDRA-12586)
 * Cleanup uses of AlterTableStatementColumn (CASSANDRA-12567)
 * Add keep-alive to streaming (CASSANDRA-11841)
 * Tracing payload is passed through newSession(..) (CASSANDRA-11706)
 * avoid deleting non existing sstable files and improve related log messages (CASSANDRA-12261)
 * json/yaml output format for nodetool compactionhistory (CASSANDRA-12486)
 * Retry all internode messages once after a connection is
   closed and reopened (CASSANDRA-12192)
 * Add support to rebuild from targeted replica (CASSANDRA-9875)
 * Add sequence distribution type to cassandra stress (CASSANDRA-12490)
 * "SELECT * FROM foo LIMIT ;" does not error out (CASSANDRA-12154)
 * Define executeLocally() at the ReadQuery Level (CASSANDRA-12474)
 * Extend read/write failure messages with a map of replica addresses
   to error codes in the v5 native protocol (CASSANDRA-12311)
 * Fix rebuild of SASI indexes with existing index files (CASSANDRA-12374)
 * Let DatabaseDescriptor not implicitly startup services (CASSANDRA-9054, 12550)
 * Fix clustering indexes in presence of static columns in SASI (CASSANDRA-12378)
 * Fix queries on columns with reversed type on SASI indexes (CASSANDRA-12223)
 * Added slow query log (CASSANDRA-12403)
 * Count full coordinated request against timeout (CASSANDRA-12256)
 * Allow TTL with null value on insert and update (CASSANDRA-12216)
 * Make decommission operation resumable (CASSANDRA-12008)
 * Add support to one-way targeted repair (CASSANDRA-9876)
 * Remove clientutil jar (CASSANDRA-11635)
 * Fix compaction throughput throttle (CASSANDRA-12366, CASSANDRA-12717)
 * Delay releasing Memtable memory on flush until PostFlush has finished running (CASSANDRA-12358)
 * Cassandra stress should dump all setting on startup (CASSANDRA-11914)
 * Make it possible to compact a given token range (CASSANDRA-10643)
 * Allow updating DynamicEndpointSnitch properties via JMX (CASSANDRA-12179)
 * Collect metrics on queries by consistency level (CASSANDRA-7384)
 * Add support for GROUP BY to SELECT statement (CASSANDRA-10707)
 * Deprecate memtable_cleanup_threshold and update default for memtable_flush_writers (CASSANDRA-12228)
 * Upgrade to OHC 0.4.4 (CASSANDRA-12133)
 * Add version command to cassandra-stress (CASSANDRA-12258)
 * Create compaction-stress tool (CASSANDRA-11844)
 * Garbage-collecting compaction operation and schema option (CASSANDRA-7019)
 * Add beta protocol flag for v5 native protocol (CASSANDRA-12142)
 * Support filtering on non-PRIMARY KEY columns in the CREATE
   MATERIALIZED VIEW statement's WHERE clause (CASSANDRA-10368)
 * Unify STDOUT and SYSTEMLOG logback format (CASSANDRA-12004)
 * COPY FROM should raise error for non-existing input files (CASSANDRA-12174)
 * Faster write path (CASSANDRA-12269)
 * Option to leave omitted columns in INSERT JSON unset (CASSANDRA-11424)
 * Support json/yaml output in nodetool tpstats (CASSANDRA-12035)
 * Expose metrics for successful/failed authentication attempts (CASSANDRA-10635)
 * Prepend snapshot name with "truncated" or "dropped" when a snapshot
   is taken before truncating or dropping a table (CASSANDRA-12178)
 * Optimize RestrictionSet (CASSANDRA-12153)
 * cqlsh does not automatically downgrade CQL version (CASSANDRA-12150)
 * Omit (de)serialization of state variable in UDAs (CASSANDRA-9613)
 * Create a system table to expose prepared statements (CASSANDRA-8831)
 * Reuse DataOutputBuffer from ColumnIndex (CASSANDRA-11970)
 * Remove DatabaseDescriptor dependency from SegmentedFile (CASSANDRA-11580)
 * Add supplied username to authentication error messages (CASSANDRA-12076)
 * Remove pre-startup check for open JMX port (CASSANDRA-12074)
 * Remove compaction Severity from DynamicEndpointSnitch (CASSANDRA-11738)
 * Restore resumable hints delivery (CASSANDRA-11960)
 * Properly record CAS contention (CASSANDRA-12626)
Merged from 3.0:
 * Dump threads when unit tests time out (CASSANDRA-13117)
 * Better error when modifying function permissions without explicit keyspace (CASSANDRA-12925)
 * Indexer is not correctly invoked when building indexes over sstables (CASSANDRA-13075)
 * Stress daemon help is incorrect (CASSANDRA-12563)
 * Read repair is not blocking repair to finish in foreground repair (CASSANDRA-13115)
 * Replace empty strings with null values if they cannot be converted (CASSANDRA-12794)
 * Remove support for non-JavaScript UDFs (CASSANDRA-12883)
 * Fix deserialization of 2.x DeletedCells (CASSANDRA-12620)
 * Add parent repair session id to anticompaction log message (CASSANDRA-12186)
 * Improve contention handling on failure to acquire MV lock for streaming and hints (CASSANDRA-12905)
 * Fix DELETE and UPDATE queries with empty IN restrictions (CASSANDRA-12829)
 * Mark MVs as built after successful bootstrap (CASSANDRA-12984)
 * Estimated TS drop-time histogram updated with Cell.NO_DELETION_TIME (CASSANDRA-13040)
 * Nodetool compactionstats fails with NullPointerException (CASSANDRA-13021)
 * Thread local pools never cleaned up (CASSANDRA-13033)
 * Set RPC_READY to false when draining or if a node is marked as shutdown (CASSANDRA-12781)
 * CQL often queries static columns unnecessarily (CASSANDRA-12768)
 * Make sure sstables only get committed when it's safe to discard commit log records (CASSANDRA-12956)
 * Reject default_time_to_live option when creating or altering MVs (CASSANDRA-12868)
 * Nodetool should use a more sane max heap size (CASSANDRA-12739)
 * LocalToken ensures token values are cloned on heap (CASSANDRA-12651)
 * AnticompactionRequestSerializer serializedSize is incorrect (CASSANDRA-12934)
 * Prevent reloading of logback.xml from UDF sandbox (CASSANDRA-12535)
 * Reenable HeapPool (CASSANDRA-12900)
 * Disallow offheap_buffers memtable allocation (CASSANDRA-11039)
 * Fix CommitLogSegmentManagerTest (CASSANDRA-12283)
 * Pass root cause to CorruptBlockException when uncompression failed (CASSANDRA-12889)
 * Batch with multiple conditional updates for the same partition causes AssertionError (CASSANDRA-12867)
 * Make AbstractReplicationStrategy extendable from outside its package (CASSANDRA-12788)
 * Don't tell users to turn off consistent rangemovements during rebuild. (CASSANDRA-12296)
 * Fix CommitLogTest.testDeleteIfNotDirty (CASSANDRA-12854)
 * Avoid deadlock due to MV lock contention (CASSANDRA-12689)
 * Fix for KeyCacheCqlTest flakiness (CASSANDRA-12801)
 * Include SSTable filename in compacting large row message (CASSANDRA-12384)
 * Fix potential socket leak (CASSANDRA-12329, CASSANDRA-12330)
 * Fix ViewTest.testCompaction (CASSANDRA-12789)
 * Improve avg aggregate functions (CASSANDRA-12417)
 * Preserve quoted reserved keyword column names in MV creation (CASSANDRA-11803)
 * nodetool stopdaemon errors out (CASSANDRA-12646)
 * Split materialized view mutations on build to prevent OOM (CASSANDRA-12268)
 * mx4j does not work in 3.0.8 (CASSANDRA-12274)
 * Abort cqlsh copy-from in case of no answer after prolonged period of time (CASSANDRA-12740)
 * Avoid sstable corrupt exception due to dropped static column (CASSANDRA-12582)
 * Make stress use client mode to avoid checking commit log size on startup (CASSANDRA-12478)
 * Fix exceptions with new vnode allocation (CASSANDRA-12715)
 * Unify drain and shutdown processes (CASSANDRA-12509)
 * Fix NPE in ComponentOfSlice.isEQ() (CASSANDRA-12706)
 * Fix failure in LogTransactionTest (CASSANDRA-12632)
 * Fix potentially incomplete non-frozen UDT values when querying with the
   full primary key specified (CASSANDRA-12605)
 * Make sure repaired tombstones are dropped when only_purge_repaired_tombstones is enabled (CASSANDRA-12703)
 * Skip writing MV mutations to commitlog on mutation.applyUnsafe() (CASSANDRA-11670)
 * Establish consistent distinction between non-existing partition and NULL value for LWTs on static columns (CASSANDRA-12060)
 * Extend ColumnIdentifier.internedInstances key to include the type that generated the byte buffer (CASSANDRA-12516)
 * Handle composite prefixes with final EOC=0 as in 2.x and refactor LegacyLayout.decodeBound (CASSANDRA-12423)
 * select_distinct_with_deletions_test failing on non-vnode environments (CASSANDRA-11126)
 * Stack Overflow returned to queries while upgrading (CASSANDRA-12527)
 * Fix legacy regex for temporary files from 2.2 (CASSANDRA-12565)
 * Add option to state current gc_grace_seconds to tools/bin/sstablemetadata (CASSANDRA-12208)
 * Fix file system race condition that may cause LogAwareFileLister to fail to classify files (CASSANDRA-11889)
 * Fix file handle leaks due to simultaneous compaction/repair and
   listing snapshots, calculating snapshot sizes, or making schema
   changes (CASSANDRA-11594)
 * Fix nodetool repair exits with 0 for some errors (CASSANDRA-12508)
 * Do not shut down BatchlogManager twice during drain (CASSANDRA-12504)
 * Disk failure policy should not be invoked on out of space (CASSANDRA-12385)
 * Calculate last compacted key on startup (CASSANDRA-6216)
 * Add schema to snapshot manifest, add USING TIMESTAMP clause to ALTER TABLE statements (CASSANDRA-7190)
 * If CF has no clustering columns, any row cache is full partition cache (CASSANDRA-12499)
 * Correct log message for statistics of offheap memtable flush (CASSANDRA-12776)
 * Explicitly set locale for string validation (CASSANDRA-12541,CASSANDRA-12542,CASSANDRA-12543,CASSANDRA-12545)
Merged from 2.2:
 * Fix speculative retry bugs (CASSANDRA-13009)
 * Fix handling of nulls and unsets in IN conditions (CASSANDRA-12981)
 * Fix race causing infinite loop if Thrift server is stopped before it starts listening (CASSANDRA-12856)
 * CompactionTasks now correctly drops sstables out of compaction when not enough disk space is available (CASSANDRA-12979)
 * Fix DynamicEndpointSnitch noop in multi-datacenter situations (CASSANDRA-13074)
 * cqlsh copy-from: encode column names to avoid primary key parsing errors (CASSANDRA-12909)
 * Temporarily fix bug that creates commit log when running offline tools (CASSANDRA-8616)
 * Reduce granuality of OpOrder.Group during index build (CASSANDRA-12796)
 * Test bind parameters and unset parameters in InsertUpdateIfConditionTest (CASSANDRA-12980)
 * Use saved tokens when setting local tokens on StorageService.joinRing (CASSANDRA-12935)
 * cqlsh: fix DESC TYPES errors (CASSANDRA-12914)
 * Fix leak on skipped SSTables in sstableupgrade (CASSANDRA-12899)
 * Avoid blocking gossip during pending range calculation (CASSANDRA-12281)
 * Fix purgeability of tombstones with max timestamp (CASSANDRA-12792)
 * Fail repair if participant dies during sync or anticompaction (CASSANDRA-12901)
 * cqlsh COPY: unprotected pk values before converting them if not using prepared statements (CASSANDRA-12863)
 * Fix Util.spinAssertEquals (CASSANDRA-12283)
 * Fix potential NPE for compactionstats (CASSANDRA-12462)
 * Prepare legacy authenticate statement if credentials table initialised after node startup (CASSANDRA-12813)
 * Change cassandra.wait_for_tracing_events_timeout_secs default to 0 (CASSANDRA-12754)
 * Clean up permissions when a UDA is dropped (CASSANDRA-12720)
 * Limit colUpdateTimeDelta histogram updates to reasonable deltas (CASSANDRA-11117)
 * Fix leak errors and execution rejected exceptions when draining (CASSANDRA-12457)
 * Fix merkle tree depth calculation (CASSANDRA-12580)
 * Make Collections deserialization more robust (CASSANDRA-12618)
 * Fix exceptions when enabling gossip on nodes that haven't joined the ring (CASSANDRA-12253)
 * Fix authentication problem when invoking cqlsh copy from a SOURCE command (CASSANDRA-12642)
 * Decrement pending range calculator jobs counter in finally block
 * cqlshlib tests: increase default execute timeout (CASSANDRA-12481)
 * Forward writes to replacement node when replace_address != broadcast_address (CASSANDRA-8523)
 * Fail repair on non-existing table (CASSANDRA-12279)
 * Enable repair -pr and -local together (fix regression of CASSANDRA-7450) (CASSANDRA-12522)
 * Better handle invalid system roles table (CASSANDRA-12700)
 * Split consistent range movement flag correction (CASSANDRA-12786)
Merged from 2.1:
 * cqlsh copy-from: sort user type fields in csv (CASSANDRA-12959)
 * Don't skip sstables based on maxLocalDeletionTime (CASSANDRA-12765)


3.8, 3.9
 * Fix value skipping with counter columns (CASSANDRA-11726)
 * Fix nodetool tablestats miss SSTable count (CASSANDRA-12205)
 * Fixed flacky SSTablesIteratedTest (CASSANDRA-12282)
 * Fixed flacky SSTableRewriterTest: check file counts before calling validateCFS (CASSANDRA-12348)
 * cqlsh: Fix handling of $$-escaped strings (CASSANDRA-12189)
 * Fix SSL JMX requiring truststore containing server cert (CASSANDRA-12109)
 * RTE from new CDC column breaks in flight queries (CASSANDRA-12236)
 * Fix hdr logging for single operation workloads (CASSANDRA-12145)
 * Fix SASI PREFIX search in CONTAINS mode with partial terms (CASSANDRA-12073)
 * Increase size of flushExecutor thread pool (CASSANDRA-12071)
 * Partial revert of CASSANDRA-11971, cannot recycle buffer in SP.sendMessagesToNonlocalDC (CASSANDRA-11950)
 * Upgrade netty to 4.0.39 (CASSANDRA-12032, CASSANDRA-12034)
 * Improve details in compaction log message (CASSANDRA-12080)
 * Allow unset values in CQLSSTableWriter (CASSANDRA-11911)
 * Chunk cache to request compressor-compatible buffers if pool space is exhausted (CASSANDRA-11993)
 * Remove DatabaseDescriptor dependencies from SequentialWriter (CASSANDRA-11579)
 * Move skip_stop_words filter before stemming (CASSANDRA-12078)
 * Support seek() in EncryptedFileSegmentInputStream (CASSANDRA-11957)
 * SSTable tools mishandling LocalPartitioner (CASSANDRA-12002)
 * When SEPWorker assigned work, set thread name to match pool (CASSANDRA-11966)
 * Add cross-DC latency metrics (CASSANDRA-11596)
 * Allow terms in selection clause (CASSANDRA-10783)
 * Add bind variables to trace (CASSANDRA-11719)
 * Switch counter shards' clock to timestamps (CASSANDRA-9811)
 * Introduce HdrHistogram and response/service/wait separation to stress tool (CASSANDRA-11853)
 * entry-weighers in QueryProcessor should respect partitionKeyBindIndexes field (CASSANDRA-11718)
 * Support older ant versions (CASSANDRA-11807)
 * Estimate compressed on disk size when deciding if sstable size limit reached (CASSANDRA-11623)
 * cassandra-stress profiles should support case sensitive schemas (CASSANDRA-11546)
 * Remove DatabaseDescriptor dependency from FileUtils (CASSANDRA-11578)
 * Faster streaming (CASSANDRA-9766)
 * Add prepared query parameter to trace for "Execute CQL3 prepared query" session (CASSANDRA-11425)
 * Add repaired percentage metric (CASSANDRA-11503)
 * Add Change-Data-Capture (CASSANDRA-8844)
Merged from 3.0:
 * Fix paging for 2.x to 3.x upgrades (CASSANDRA-11195)
 * Fix clean interval not sent to commit log for empty memtable flush (CASSANDRA-12436)
 * Fix potential resource leak in RMIServerSocketFactoryImpl (CASSANDRA-12331)
 * Make sure compaction stats are updated when compaction is interrupted (CASSANDRA-12100)
 * Change commitlog and sstables to track dirty and clean intervals (CASSANDRA-11828)
 * NullPointerException during compaction on table with static columns (CASSANDRA-12336)
 * Fixed ConcurrentModificationException when reading metrics in GraphiteReporter (CASSANDRA-11823)
 * Fix upgrade of super columns on thrift (CASSANDRA-12335)
 * Fixed flacky BlacklistingCompactionsTest, switched to fixed size types and increased corruption size (CASSANDRA-12359)
 * Rerun ReplicationAwareTokenAllocatorTest on failure to avoid flakiness (CASSANDRA-12277)
 * Exception when computing read-repair for range tombstones (CASSANDRA-12263)
 * Lost counter writes in compact table and static columns (CASSANDRA-12219)
 * AssertionError with MVs on updating a row that isn't indexed due to a null value (CASSANDRA-12247)
 * Disable RR and speculative retry with EACH_QUORUM reads (CASSANDRA-11980)
 * Add option to override compaction space check (CASSANDRA-12180)
 * Faster startup by only scanning each directory for temporary files once (CASSANDRA-12114)
 * Respond with v1/v2 protocol header when responding to driver that attempts
   to connect with too low of a protocol version (CASSANDRA-11464)
 * NullPointerExpception when reading/compacting table (CASSANDRA-11988)
 * Fix problem with undeleteable rows on upgrade to new sstable format (CASSANDRA-12144)
 * Fix potential bad messaging service message for paged range reads
   within mixed-version 3.x clusters (CASSANDRA-12249)
 * Fix paging logic for deleted partitions with static columns (CASSANDRA-12107)
 * Wait until the message is being send to decide which serializer must be used (CASSANDRA-11393)
 * Fix migration of static thrift column names with non-text comparators (CASSANDRA-12147)
 * Fix upgrading sparse tables that are incorrectly marked as dense (CASSANDRA-11315)
 * Fix reverse queries ignoring range tombstones (CASSANDRA-11733)
 * Avoid potential race when rebuilding CFMetaData (CASSANDRA-12098)
 * Avoid missing sstables when getting the canonical sstables (CASSANDRA-11996)
 * Always select the live sstables when getting sstables in bounds (CASSANDRA-11944)
 * Fix column ordering of results with static columns for Thrift requests in
   a mixed 2.x/3.x cluster, also fix potential non-resolved duplication of
   those static columns in query results (CASSANDRA-12123)
 * Avoid digest mismatch with empty but static rows (CASSANDRA-12090)
 * Fix EOF exception when altering column type (CASSANDRA-11820)
 * Fix potential race in schema during new table creation (CASSANDRA-12083)
 * cqlsh: fix error handling in rare COPY FROM failure scenario (CASSANDRA-12070)
 * Disable autocompaction during drain (CASSANDRA-11878)
 * Add a metrics timer to MemtablePool and use it to track time spent blocked on memory in MemtableAllocator (CASSANDRA-11327)
 * Fix upgrading schema with super columns with non-text subcomparators (CASSANDRA-12023)
 * Add TimeWindowCompactionStrategy (CASSANDRA-9666)
 * Fix JsonTransformer output of partition with deletion info (CASSANDRA-12418)
 * Fix NPE in SSTableLoader when specifying partial directory path (CASSANDRA-12609)
Merged from 2.2:
 * Add local address entry in PropertyFileSnitch (CASSANDRA-11332)
 * cqlsh copy: fix missing counter values (CASSANDRA-12476)
 * Move migration tasks to non-periodic queue, assure flush executor shutdown after non-periodic executor (CASSANDRA-12251)
 * cqlsh copy: fixed possible race in initializing feeding thread (CASSANDRA-11701)
 * Only set broadcast_rpc_address on Ec2MultiRegionSnitch if it's not set (CASSANDRA-11357)
 * Update StorageProxy range metrics for timeouts, failures and unavailables (CASSANDRA-9507)
 * Add Sigar to classes included in clientutil.jar (CASSANDRA-11635)
 * Add decay to histograms and timers used for metrics (CASSANDRA-11752)
 * Fix hanging stream session (CASSANDRA-10992)
 * Fix INSERT JSON, fromJson() support of smallint, tinyint types (CASSANDRA-12371)
 * Restore JVM metric export for metric reporters (CASSANDRA-12312)
 * Release sstables of failed stream sessions only when outgoing transfers are finished (CASSANDRA-11345)
 * Wait for tracing events before returning response and query at same consistency level client side (CASSANDRA-11465)
 * cqlsh copyutil should get host metadata by connected address (CASSANDRA-11979)
 * Fixed cqlshlib.test.remove_test_db (CASSANDRA-12214)
 * Synchronize ThriftServer::stop() (CASSANDRA-12105)
 * Use dedicated thread for JMX notifications (CASSANDRA-12146)
 * Improve streaming synchronization and fault tolerance (CASSANDRA-11414)
 * MemoryUtil.getShort() should return an unsigned short also for architectures not supporting unaligned memory accesses (CASSANDRA-11973)
Merged from 2.1:
 * Fix queries with empty ByteBuffer values in clustering column restrictions (CASSANDRA-12127)
 * Disable passing control to post-flush after flush failure to prevent data loss (CASSANDRA-11828)
 * Allow STCS-in-L0 compactions to reduce scope with LCS (CASSANDRA-12040)
 * cannot use cql since upgrading python to 2.7.11+ (CASSANDRA-11850)
 * Fix filtering on clustering columns when 2i is used (CASSANDRA-11907)


3.0.8
 * Fix potential race in schema during new table creation (CASSANDRA-12083)
 * cqlsh: fix error handling in rare COPY FROM failure scenario (CASSANDRA-12070)
 * Disable autocompaction during drain (CASSANDRA-11878)
 * Add a metrics timer to MemtablePool and use it to track time spent blocked on memory in MemtableAllocator (CASSANDRA-11327)
 * Fix upgrading schema with super columns with non-text subcomparators (CASSANDRA-12023)
 * Add TimeWindowCompactionStrategy (CASSANDRA-9666)
Merged from 2.2:
 * Allow nodetool info to run with readonly JMX access (CASSANDRA-11755)
 * Validate bloom_filter_fp_chance against lowest supported
   value when the table is created (CASSANDRA-11920)
 * Don't send erroneous NEW_NODE notifications on restart (CASSANDRA-11038)
 * StorageService shutdown hook should use a volatile variable (CASSANDRA-11984)
Merged from 2.1:
 * Add system property to set the max number of native transport requests in queue (CASSANDRA-11363)
 * Fix queries with empty ByteBuffer values in clustering column restrictions (CASSANDRA-12127)
 * Disable passing control to post-flush after flush failure to prevent data loss (CASSANDRA-11828)
 * Allow STCS-in-L0 compactions to reduce scope with LCS (CASSANDRA-12040)
 * cannot use cql since upgrading python to 2.7.11+ (CASSANDRA-11850)
 * Fix filtering on clustering columns when 2i is used (CASSANDRA-11907)
 * Avoid stalling paxos when the paxos state expires (CASSANDRA-12043)
 * Remove finished incoming streaming connections from MessagingService (CASSANDRA-11854)
 * Don't try to get sstables for non-repairing column families (CASSANDRA-12077)
 * Avoid marking too many sstables as repaired (CASSANDRA-11696)
 * Prevent select statements with clustering key > 64k (CASSANDRA-11882)
 * Fix clock skew corrupting other nodes with paxos (CASSANDRA-11991)
 * Remove distinction between non-existing static columns and existing but null in LWTs (CASSANDRA-9842)
 * Cache local ranges when calculating repair neighbors (CASSANDRA-11934)
 * Allow LWT operation on static column with only partition keys (CASSANDRA-10532)
 * Create interval tree over canonical sstables to avoid missing sstables during streaming (CASSANDRA-11886)
 * cqlsh COPY FROM: shutdown parent cluster after forking, to avoid corrupting SSL connections (CASSANDRA-11749)


3.7
 * Support multiple folders for user defined compaction tasks (CASSANDRA-11765)
 * Fix race in CompactionStrategyManager's pause/resume (CASSANDRA-11922)
Merged from 3.0:
 * Fix legacy serialization of Thrift-generated non-compound range tombstones
   when communicating with 2.x nodes (CASSANDRA-11930)
 * Fix Directories instantiations where CFS.initialDirectories should be used (CASSANDRA-11849)
 * Avoid referencing DatabaseDescriptor in AbstractType (CASSANDRA-11912)
 * Don't use static dataDirectories field in Directories instances (CASSANDRA-11647)
 * Fix sstables not being protected from removal during index build (CASSANDRA-11905)
 * cqlsh: Suppress stack trace from Read/WriteFailures (CASSANDRA-11032)
 * Remove unneeded code to repair index summaries that have
   been improperly down-sampled (CASSANDRA-11127)
 * Avoid WriteTimeoutExceptions during commit log replay due to materialized
   view lock contention (CASSANDRA-11891)
 * Prevent OOM failures on SSTable corruption, improve tests for corruption detection (CASSANDRA-9530)
 * Use CFS.initialDirectories when clearing snapshots (CASSANDRA-11705)
 * Allow compaction strategies to disable early open (CASSANDRA-11754)
 * Refactor Materialized View code (CASSANDRA-11475)
 * Update Java Driver (CASSANDRA-11615)
Merged from 2.2:
 * Persist local metadata earlier in startup sequence (CASSANDRA-11742)
 * cqlsh: fix tab completion for case-sensitive identifiers (CASSANDRA-11664)
 * Avoid showing estimated key as -1 in tablestats (CASSANDRA-11587)
 * Fix possible race condition in CommitLog.recover (CASSANDRA-11743)
 * Enable client encryption in sstableloader with cli options (CASSANDRA-11708)
 * Possible memory leak in NIODataInputStream (CASSANDRA-11867)
 * Add seconds to cqlsh tracing session duration (CASSANDRA-11753)
 * Fix commit log replay after out-of-order flush completion (CASSANDRA-9669)
 * Prohibit Reversed Counter type as part of the PK (CASSANDRA-9395)
 * cqlsh: correctly handle non-ascii chars in error messages (CASSANDRA-11626)
Merged from 2.1:
 * Run CommitLog tests with different compression settings (CASSANDRA-9039)
 * cqlsh: apply current keyspace to source command (CASSANDRA-11152)
 * Clear out parent repair session if repair coordinator dies (CASSANDRA-11824)
 * Set default streaming_socket_timeout_in_ms to 24 hours (CASSANDRA-11840)
 * Do not consider local node a valid source during replace (CASSANDRA-11848)
 * Add message dropped tasks to nodetool netstats (CASSANDRA-11855)
 * Avoid holding SSTableReaders for duration of incremental repair (CASSANDRA-11739)


3.6
 * Correctly migrate schema for frozen UDTs during 2.x -> 3.x upgrades
   (does not affect any released versions) (CASSANDRA-11613)
 * Allow server startup if JMX is configured directly (CASSANDRA-11725)
 * Prevent direct memory OOM on buffer pool allocations (CASSANDRA-11710)
 * Enhanced Compaction Logging (CASSANDRA-10805)
 * Make prepared statement cache size configurable (CASSANDRA-11555)
 * Integrated JMX authentication and authorization (CASSANDRA-10091)
 * Add units to stress ouput (CASSANDRA-11352)
 * Fix PER PARTITION LIMIT for single and multi partitions queries (CASSANDRA-11603)
 * Add uncompressed chunk cache for RandomAccessReader (CASSANDRA-5863)
 * Clarify ClusteringPrefix hierarchy (CASSANDRA-11213)
 * Always perform collision check before joining ring (CASSANDRA-10134)
 * SSTableWriter output discrepancy (CASSANDRA-11646)
 * Fix potential timeout in NativeTransportService.testConcurrentDestroys (CASSANDRA-10756)
 * Support large partitions on the 3.0 sstable format (CASSANDRA-11206,11763)
 * Add support to rebuild from specific range (CASSANDRA-10406)
 * Optimize the overlapping lookup by calculating all the
   bounds in advance (CASSANDRA-11571)
 * Support json/yaml output in nodetool tablestats (CASSANDRA-5977)
 * (stress) Add datacenter option to -node options (CASSANDRA-11591)
 * Fix handling of empty slices (CASSANDRA-11513)
 * Make number of cores used by cqlsh COPY visible to testing code (CASSANDRA-11437)
 * Allow filtering on clustering columns for queries without secondary indexes (CASSANDRA-11310)
 * Refactor Restriction hierarchy (CASSANDRA-11354)
 * Eliminate allocations in R/W path (CASSANDRA-11421)
 * Update Netty to 4.0.36 (CASSANDRA-11567)
 * Fix PER PARTITION LIMIT for queries requiring post-query ordering (CASSANDRA-11556)
 * Allow instantiation of UDTs and tuples in UDFs (CASSANDRA-10818)
 * Support UDT in CQLSSTableWriter (CASSANDRA-10624)
 * Support for non-frozen user-defined types, updating
   individual fields of user-defined types (CASSANDRA-7423)
 * Make LZ4 compression level configurable (CASSANDRA-11051)
 * Allow per-partition LIMIT clause in CQL (CASSANDRA-7017)
 * Make custom filtering more extensible with UserExpression (CASSANDRA-11295)
 * Improve field-checking and error reporting in cassandra.yaml (CASSANDRA-10649)
 * Print CAS stats in nodetool proxyhistograms (CASSANDRA-11507)
 * More user friendly error when providing an invalid token to nodetool (CASSANDRA-9348)
 * Add static column support to SASI index (CASSANDRA-11183)
 * Support EQ/PREFIX queries in SASI CONTAINS mode without tokenization (CASSANDRA-11434)
 * Support LIKE operator in prepared statements (CASSANDRA-11456)
 * Add a command to see if a Materialized View has finished building (CASSANDRA-9967)
 * Log endpoint and port associated with streaming operation (CASSANDRA-8777)
 * Print sensible units for all log messages (CASSANDRA-9692)
 * Upgrade Netty to version 4.0.34 (CASSANDRA-11096)
 * Break the CQL grammar into separate Parser and Lexer (CASSANDRA-11372)
 * Compress only inter-dc traffic by default (CASSANDRA-8888)
 * Add metrics to track write amplification (CASSANDRA-11420)
 * cassandra-stress: cannot handle "value-less" tables (CASSANDRA-7739)
 * Add/drop multiple columns in one ALTER TABLE statement (CASSANDRA-10411)
 * Add require_endpoint_verification opt for internode encryption (CASSANDRA-9220)
 * Add auto import java.util for UDF code block (CASSANDRA-11392)
 * Add --hex-format option to nodetool getsstables (CASSANDRA-11337)
 * sstablemetadata should print sstable min/max token (CASSANDRA-7159)
 * Do not wrap CassandraException in TriggerExecutor (CASSANDRA-9421)
 * COPY TO should have higher double precision (CASSANDRA-11255)
 * Stress should exit with non-zero status after failure (CASSANDRA-10340)
 * Add client to cqlsh SHOW_SESSION (CASSANDRA-8958)
 * Fix nodetool tablestats keyspace level metrics (CASSANDRA-11226)
 * Store repair options in parent_repair_history (CASSANDRA-11244)
 * Print current leveling in sstableofflinerelevel (CASSANDRA-9588)
 * Change repair message for keyspaces with RF 1 (CASSANDRA-11203)
 * Remove hard-coded SSL cipher suites and protocols (CASSANDRA-10508)
 * Improve concurrency in CompactionStrategyManager (CASSANDRA-10099)
 * (cqlsh) interpret CQL type for formatting blobs (CASSANDRA-11274)
 * Refuse to start and print txn log information in case of disk
   corruption (CASSANDRA-10112)
 * Resolve some eclipse-warnings (CASSANDRA-11086)
 * (cqlsh) Show static columns in a different color (CASSANDRA-11059)
 * Allow to remove TTLs on table with default_time_to_live (CASSANDRA-11207)
Merged from 3.0:
 * Disallow creating view with a static column (CASSANDRA-11602)
 * Reduce the amount of object allocations caused by the getFunctions methods (CASSANDRA-11593)
 * Potential error replaying commitlog with smallint/tinyint/date/time types (CASSANDRA-11618)
 * Fix queries with filtering on counter columns (CASSANDRA-11629)
 * Improve tombstone printing in sstabledump (CASSANDRA-11655)
 * Fix paging for range queries where all clustering columns are specified (CASSANDRA-11669)
 * Don't require HEAP_NEW_SIZE to be set when using G1 (CASSANDRA-11600)
 * Fix sstabledump not showing cells after tombstone marker (CASSANDRA-11654)
 * Ignore all LocalStrategy keyspaces for streaming and other related
   operations (CASSANDRA-11627)
 * Ensure columnfilter covers indexed columns for thrift 2i queries (CASSANDRA-11523)
 * Only open one sstable scanner per sstable (CASSANDRA-11412)
 * Option to specify ProtocolVersion in cassandra-stress (CASSANDRA-11410)
 * ArithmeticException in avgFunctionForDecimal (CASSANDRA-11485)
 * LogAwareFileLister should only use OLD sstable files in current folder to determine disk consistency (CASSANDRA-11470)
 * Notify indexers of expired rows during compaction (CASSANDRA-11329)
 * Properly respond with ProtocolError when a v1/v2 native protocol
   header is received (CASSANDRA-11464)
 * Validate that num_tokens and initial_token are consistent with one another (CASSANDRA-10120)
Merged from 2.2:
 * Exit JVM if JMX server fails to startup (CASSANDRA-11540)
 * Produce a heap dump when exiting on OOM (CASSANDRA-9861)
 * Restore ability to filter on clustering columns when using a 2i (CASSANDRA-11510)
 * JSON datetime formatting needs timezone (CASSANDRA-11137)
 * Fix is_dense recalculation for Thrift-updated tables (CASSANDRA-11502)
 * Remove unnescessary file existence check during anticompaction (CASSANDRA-11660)
 * Add missing files to debian packages (CASSANDRA-11642)
 * Avoid calling Iterables::concat in loops during ModificationStatement::getFunctions (CASSANDRA-11621)
 * cqlsh: COPY FROM should use regular inserts for single statement batches and
   report errors correctly if workers processes crash on initialization (CASSANDRA-11474)
 * Always close cluster with connection in CqlRecordWriter (CASSANDRA-11553)
 * Allow only DISTINCT queries with partition keys restrictions (CASSANDRA-11339)
 * CqlConfigHelper no longer requires both a keystore and truststore to work (CASSANDRA-11532)
 * Make deprecated repair methods backward-compatible with previous notification service (CASSANDRA-11430)
 * IncomingStreamingConnection version check message wrong (CASSANDRA-11462)
Merged from 2.1:
 * Support mlockall on IBM POWER arch (CASSANDRA-11576)
 * Add option to disable use of severity in DynamicEndpointSnitch (CASSANDRA-11737)
 * cqlsh COPY FROM fails for null values with non-prepared statements (CASSANDRA-11631)
 * Make cython optional in pylib/setup.py (CASSANDRA-11630)
 * Change order of directory searching for cassandra.in.sh to favor local one (CASSANDRA-11628)
 * cqlsh COPY FROM fails with []{} chars in UDT/tuple fields/values (CASSANDRA-11633)
 * clqsh: COPY FROM throws TypeError with Cython extensions enabled (CASSANDRA-11574)
 * cqlsh: COPY FROM ignores NULL values in conversion (CASSANDRA-11549)
 * Validate levels when building LeveledScanner to avoid overlaps with orphaned sstables (CASSANDRA-9935)


3.5
 * StaticTokenTreeBuilder should respect posibility of duplicate tokens (CASSANDRA-11525)
 * Correctly fix potential assertion error during compaction (CASSANDRA-11353)
 * Avoid index segment stitching in RAM which lead to OOM on big SSTable files (CASSANDRA-11383)
 * Fix clustering and row filters for LIKE queries on clustering columns (CASSANDRA-11397)
Merged from 3.0:
 * Fix rare NPE on schema upgrade from 2.x to 3.x (CASSANDRA-10943)
 * Improve backoff policy for cqlsh COPY FROM (CASSANDRA-11320)
 * Improve IF NOT EXISTS check in CREATE INDEX (CASSANDRA-11131)
 * Upgrade ohc to 0.4.3
 * Enable SO_REUSEADDR for JMX RMI server sockets (CASSANDRA-11093)
 * Allocate merkletrees with the correct size (CASSANDRA-11390)
 * Support streaming pre-3.0 sstables (CASSANDRA-10990)
 * Add backpressure to compressed or encrypted commit log (CASSANDRA-10971)
 * SSTableExport supports secondary index tables (CASSANDRA-11330)
 * Fix sstabledump to include missing info in debug output (CASSANDRA-11321)
 * Establish and implement canonical bulk reading workload(s) (CASSANDRA-10331)
 * Fix paging for IN queries on tables without clustering columns (CASSANDRA-11208)
 * Remove recursive call from CompositesSearcher (CASSANDRA-11304)
 * Fix filtering on non-primary key columns for queries without index (CASSANDRA-6377)
 * Fix sstableloader fail when using materialized view (CASSANDRA-11275)
Merged from 2.2:
 * DatabaseDescriptor should log stacktrace in case of Eception during seed provider creation (CASSANDRA-11312)
 * Use canonical path for directory in SSTable descriptor (CASSANDRA-10587)
 * Add cassandra-stress keystore option (CASSANDRA-9325)
 * Dont mark sstables as repairing with sub range repairs (CASSANDRA-11451)
 * Notify when sstables change after cancelling compaction (CASSANDRA-11373)
 * cqlsh: COPY FROM should check that explicit column names are valid (CASSANDRA-11333)
 * Add -Dcassandra.start_gossip startup option (CASSANDRA-10809)
 * Fix UTF8Validator.validate() for modified UTF-8 (CASSANDRA-10748)
 * Clarify that now() function is calculated on the coordinator node in CQL documentation (CASSANDRA-10900)
 * Fix bloom filter sizing with LCS (CASSANDRA-11344)
 * (cqlsh) Fix error when result is 0 rows with EXPAND ON (CASSANDRA-11092)
 * Add missing newline at end of bin/cqlsh (CASSANDRA-11325)
 * Unresolved hostname leads to replace being ignored (CASSANDRA-11210)
 * Only log yaml config once, at startup (CASSANDRA-11217)
 * Reference leak with parallel repairs on the same table (CASSANDRA-11215)
Merged from 2.1:
 * Add a -j parameter to scrub/cleanup/upgradesstables to state how
   many threads to use (CASSANDRA-11179)
 * COPY FROM on large datasets: fix progress report and debug performance (CASSANDRA-11053)
 * InvalidateKeys should have a weak ref to key cache (CASSANDRA-11176)


3.4
 * (cqlsh) add cqlshrc option to always connect using ssl (CASSANDRA-10458)
 * Cleanup a few resource warnings (CASSANDRA-11085)
 * Allow custom tracing implementations (CASSANDRA-10392)
 * Extract LoaderOptions to be able to be used from outside (CASSANDRA-10637)
 * fix OnDiskIndexTest to properly treat empty ranges (CASSANDRA-11205)
 * fix TrackerTest to handle new notifications (CASSANDRA-11178)
 * add SASI validation for partitioner and complex columns (CASSANDRA-11169)
 * Add caching of encrypted credentials in PasswordAuthenticator (CASSANDRA-7715)
 * fix SASI memtable switching on flush (CASSANDRA-11159)
 * Remove duplicate offline compaction tracking (CASSANDRA-11148)
 * fix EQ semantics of analyzed SASI indexes (CASSANDRA-11130)
 * Support long name output for nodetool commands (CASSANDRA-7950)
 * Encrypted hints (CASSANDRA-11040)
 * SASI index options validation (CASSANDRA-11136)
 * Optimize disk seek using min/max column name meta data when the LIMIT clause is used
   (CASSANDRA-8180)
 * Add LIKE support to CQL3 (CASSANDRA-11067)
 * Generic Java UDF types (CASSANDRA-10819)
 * cqlsh: Include sub-second precision in timestamps by default (CASSANDRA-10428)
 * Set javac encoding to utf-8 (CASSANDRA-11077)
 * Integrate SASI index into Cassandra (CASSANDRA-10661)
 * Add --skip-flush option to nodetool snapshot
 * Skip values for non-queried columns (CASSANDRA-10657)
 * Add support for secondary indexes on static columns (CASSANDRA-8103)
 * CommitLogUpgradeTestMaker creates broken commit logs (CASSANDRA-11051)
 * Add metric for number of dropped mutations (CASSANDRA-10866)
 * Simplify row cache invalidation code (CASSANDRA-10396)
 * Support user-defined compaction through nodetool (CASSANDRA-10660)
 * Stripe view locks by key and table ID to reduce contention (CASSANDRA-10981)
 * Add nodetool gettimeout and settimeout commands (CASSANDRA-10953)
 * Add 3.0 metadata to sstablemetadata output (CASSANDRA-10838)
Merged from 3.0:
 * MV should only query complex columns included in the view (CASSANDRA-11069)
 * Failed aggregate creation breaks server permanently (CASSANDRA-11064)
 * Add sstabledump tool (CASSANDRA-7464)
 * Introduce backpressure for hints (CASSANDRA-10972)
 * Fix ClusteringPrefix not being able to read tombstone range boundaries (CASSANDRA-11158)
 * Prevent logging in sandboxed state (CASSANDRA-11033)
 * Disallow drop/alter operations of UDTs used by UDAs (CASSANDRA-10721)
 * Add query time validation method on Index (CASSANDRA-11043)
 * Avoid potential AssertionError in mixed version cluster (CASSANDRA-11128)
 * Properly handle hinted handoff after topology changes (CASSANDRA-5902)
 * AssertionError when listing sstable files on inconsistent disk state (CASSANDRA-11156)
 * Fix wrong rack counting and invalid conditions check for TokenAllocation
   (CASSANDRA-11139)
 * Avoid creating empty hint files (CASSANDRA-11090)
 * Fix leak detection strong reference loop using weak reference (CASSANDRA-11120)
 * Configurie BatchlogManager to stop delayed tasks on shutdown (CASSANDRA-11062)
 * Hadoop integration is incompatible with Cassandra Driver 3.0.0 (CASSANDRA-11001)
 * Add dropped_columns to the list of schema table so it gets handled
   properly (CASSANDRA-11050)
 * Fix NPE when using forceRepairRangeAsync without DC (CASSANDRA-11239)
Merged from 2.2:
 * Preserve order for preferred SSL cipher suites (CASSANDRA-11164)
 * Range.compareTo() violates the contract of Comparable (CASSANDRA-11216)
 * Avoid NPE when serializing ErrorMessage with null message (CASSANDRA-11167)
 * Replacing an aggregate with a new version doesn't reset INITCOND (CASSANDRA-10840)
 * (cqlsh) cqlsh cannot be called through symlink (CASSANDRA-11037)
 * fix ohc and java-driver pom dependencies in build.xml (CASSANDRA-10793)
 * Protect from keyspace dropped during repair (CASSANDRA-11065)
 * Handle adding fields to a UDT in SELECT JSON and toJson() (CASSANDRA-11146)
 * Better error message for cleanup (CASSANDRA-10991)
 * cqlsh pg-style-strings broken if line ends with ';' (CASSANDRA-11123)
 * Always persist upsampled index summaries (CASSANDRA-10512)
 * (cqlsh) Fix inconsistent auto-complete (CASSANDRA-10733)
 * Make SELECT JSON and toJson() threadsafe (CASSANDRA-11048)
 * Fix SELECT on tuple relations for mixed ASC/DESC clustering order (CASSANDRA-7281)
 * Use cloned TokenMetadata in size estimates to avoid race against membership check
   (CASSANDRA-10736)
 * (cqlsh) Support utf-8/cp65001 encoding on Windows (CASSANDRA-11030)
 * Fix paging on DISTINCT queries repeats result when first row in partition changes
   (CASSANDRA-10010)
 * (cqlsh) Support timezone conversion using pytz (CASSANDRA-10397)
 * cqlsh: change default encoding to UTF-8 (CASSANDRA-11124)
Merged from 2.1:
 * Checking if an unlogged batch is local is inefficient (CASSANDRA-11529)
 * Fix out-of-space error treatment in memtable flushing (CASSANDRA-11448).
 * Don't do defragmentation if reading from repaired sstables (CASSANDRA-10342)
 * Fix streaming_socket_timeout_in_ms not enforced (CASSANDRA-11286)
 * Avoid dropping message too quickly due to missing unit conversion (CASSANDRA-11302)
 * Don't remove FailureDetector history on removeEndpoint (CASSANDRA-10371)
 * Only notify if repair status changed (CASSANDRA-11172)
 * Use logback setting for 'cassandra -v' command (CASSANDRA-10767)
 * Fix sstableloader to unthrottle streaming by default (CASSANDRA-9714)
 * Fix incorrect warning in 'nodetool status' (CASSANDRA-10176)
 * Properly release sstable ref when doing offline scrub (CASSANDRA-10697)
 * Improve nodetool status performance for large cluster (CASSANDRA-7238)
 * Gossiper#isEnabled is not thread safe (CASSANDRA-11116)
 * Avoid major compaction mixing repaired and unrepaired sstables in DTCS (CASSANDRA-11113)
 * Make it clear what DTCS timestamp_resolution is used for (CASSANDRA-11041)
 * (cqlsh) Display milliseconds when datetime overflows (CASSANDRA-10625)


3.3
 * Avoid infinite loop if owned range is smaller than number of
   data dirs (CASSANDRA-11034)
 * Avoid bootstrap hanging when existing nodes have no data to stream (CASSANDRA-11010)
Merged from 3.0:
 * Remove double initialization of newly added tables (CASSANDRA-11027)
 * Filter keys searcher results by target range (CASSANDRA-11104)
 * Fix deserialization of legacy read commands (CASSANDRA-11087)
 * Fix incorrect computation of deletion time in sstable metadata (CASSANDRA-11102)
 * Avoid memory leak when collecting sstable metadata (CASSANDRA-11026)
 * Mutations do not block for completion under view lock contention (CASSANDRA-10779)
 * Invalidate legacy schema tables when unloading them (CASSANDRA-11071)
 * (cqlsh) handle INSERT and UPDATE statements with LWT conditions correctly
   (CASSANDRA-11003)
 * Fix DISTINCT queries in mixed version clusters (CASSANDRA-10762)
 * Migrate build status for indexes along with legacy schema (CASSANDRA-11046)
 * Ensure SSTables for legacy KEYS indexes can be read (CASSANDRA-11045)
 * Added support for IBM zSystems architecture (CASSANDRA-11054)
 * Update CQL documentation (CASSANDRA-10899)
 * Check the column name, not cell name, for dropped columns when reading
   legacy sstables (CASSANDRA-11018)
 * Don't attempt to index clustering values of static rows (CASSANDRA-11021)
 * Remove checksum files after replaying hints (CASSANDRA-10947)
 * Support passing base table metadata to custom 2i validation (CASSANDRA-10924)
 * Ensure stale index entries are purged during reads (CASSANDRA-11013)
 * (cqlsh) Also apply --connect-timeout to control connection
   timeout (CASSANDRA-10959)
 * Fix AssertionError when removing from list using UPDATE (CASSANDRA-10954)
 * Fix UnsupportedOperationException when reading old sstable with range
   tombstone (CASSANDRA-10743)
 * MV should use the maximum timestamp of the primary key (CASSANDRA-10910)
 * Fix potential assertion error during compaction (CASSANDRA-10944)
Merged from 2.2:
 * maxPurgeableTimestamp needs to check memtables too (CASSANDRA-9949)
 * Apply change to compaction throughput in real time (CASSANDRA-10025)
 * (cqlsh) encode input correctly when saving history
 * Fix potential NPE on ORDER BY queries with IN (CASSANDRA-10955)
 * Start L0 STCS-compactions even if there is a L0 -> L1 compaction
   going (CASSANDRA-10979)
 * Make UUID LSB unique per process (CASSANDRA-7925)
 * Avoid NPE when performing sstable tasks (scrub etc.) (CASSANDRA-10980)
 * Make sure client gets tombstone overwhelmed warning (CASSANDRA-9465)
 * Fix error streaming section more than 2GB (CASSANDRA-10961)
 * Histogram buckets exposed in jmx are sorted incorrectly (CASSANDRA-10975)
 * Enable GC logging by default (CASSANDRA-10140)
 * Optimize pending range computation (CASSANDRA-9258)
 * Skip commit log and saved cache directories in SSTable version startup check (CASSANDRA-10902)
 * drop/alter user should be case sensitive (CASSANDRA-10817)
Merged from 2.1:
 * test_bulk_round_trip_blogposts is failing occasionally (CASSANDRA-10938)
 * Fix isJoined return true only after becoming cluster member (CASANDRA-11007)
 * Fix bad gossip generation seen in long-running clusters (CASSANDRA-10969)
 * Avoid NPE when incremental repair fails (CASSANDRA-10909)
 * Unmark sstables compacting once they are done in cleanup/scrub/upgradesstables (CASSANDRA-10829)
 * Allow simultaneous bootstrapping with strict consistency when no vnodes are used (CASSANDRA-11005)
 * Log a message when major compaction does not result in a single file (CASSANDRA-10847)
 * (cqlsh) fix cqlsh_copy_tests when vnodes are disabled (CASSANDRA-10997)
 * (cqlsh) Add request timeout option to cqlsh (CASSANDRA-10686)
 * Avoid AssertionError while submitting hint with LWT (CASSANDRA-10477)
 * If CompactionMetadata is not in stats file, use index summary instead (CASSANDRA-10676)
 * Retry sending gossip syn multiple times during shadow round (CASSANDRA-8072)
 * Fix pending range calculation during moves (CASSANDRA-10887)
 * Sane default (200Mbps) for inter-DC streaming througput (CASSANDRA-8708)



3.2
 * Make sure tokens don't exist in several data directories (CASSANDRA-6696)
 * Add requireAuthorization method to IAuthorizer (CASSANDRA-10852)
 * Move static JVM options to conf/jvm.options file (CASSANDRA-10494)
 * Fix CassandraVersion to accept x.y version string (CASSANDRA-10931)
 * Add forceUserDefinedCleanup to allow more flexible cleanup (CASSANDRA-10708)
 * (cqlsh) allow setting TTL with COPY (CASSANDRA-9494)
 * Fix counting of received sstables in streaming (CASSANDRA-10949)
 * Implement hints compression (CASSANDRA-9428)
 * Fix potential assertion error when reading static columns (CASSANDRA-10903)
 * Fix EstimatedHistogram creation in nodetool tablehistograms (CASSANDRA-10859)
 * Establish bootstrap stream sessions sequentially (CASSANDRA-6992)
 * Sort compactionhistory output by timestamp (CASSANDRA-10464)
 * More efficient BTree removal (CASSANDRA-9991)
 * Make tablehistograms accept the same syntax as tablestats (CASSANDRA-10149)
 * Group pending compactions based on table (CASSANDRA-10718)
 * Add compressor name in sstablemetadata output (CASSANDRA-9879)
 * Fix type casting for counter columns (CASSANDRA-10824)
 * Prevent running Cassandra as root (CASSANDRA-8142)
 * bound maximum in-flight commit log replay mutation bytes to 64 megabytes (CASSANDRA-8639)
 * Normalize all scripts (CASSANDRA-10679)
 * Make compression ratio much more accurate (CASSANDRA-10225)
 * Optimize building of Clustering object when only one is created (CASSANDRA-10409)
 * Make index building pluggable (CASSANDRA-10681)
 * Add sstable flush observer (CASSANDRA-10678)
 * Improve NTS endpoints calculation (CASSANDRA-10200)
 * Improve performance of the folderSize function (CASSANDRA-10677)
 * Add support for type casting in selection clause (CASSANDRA-10310)
 * Added graphing option to cassandra-stress (CASSANDRA-7918)
 * Abort in-progress queries that time out (CASSANDRA-7392)
 * Add transparent data encryption core classes (CASSANDRA-9945)
Merged from 3.0:
 * Better handling of SSL connection errors inter-node (CASSANDRA-10816)
 * Avoid NoSuchElementException when executing empty batch (CASSANDRA-10711)
 * Avoid building PartitionUpdate in toString (CASSANDRA-10897)
 * Reduce heap spent when receiving many SSTables (CASSANDRA-10797)
 * Add back support for 3rd party auth providers to bulk loader (CASSANDRA-10873)
 * Eliminate the dependency on jgrapht for UDT resolution (CASSANDRA-10653)
 * (Hadoop) Close Clusters and Sessions in Hadoop Input/Output classes (CASSANDRA-10837)
 * Fix sstableloader not working with upper case keyspace name (CASSANDRA-10806)
Merged from 2.2:
 * jemalloc detection fails due to quoting issues in regexv (CASSANDRA-10946)
 * (cqlsh) show correct column names for empty result sets (CASSANDRA-9813)
 * Add new types to Stress (CASSANDRA-9556)
 * Add property to allow listening on broadcast interface (CASSANDRA-9748)
Merged from 2.1:
 * Match cassandra-loader options in COPY FROM (CASSANDRA-9303)
 * Fix binding to any address in CqlBulkRecordWriter (CASSANDRA-9309)
 * cqlsh fails to decode utf-8 characters for text typed columns (CASSANDRA-10875)
 * Log error when stream session fails (CASSANDRA-9294)
 * Fix bugs in commit log archiving startup behavior (CASSANDRA-10593)
 * (cqlsh) further optimise COPY FROM (CASSANDRA-9302)
 * Allow CREATE TABLE WITH ID (CASSANDRA-9179)
 * Make Stress compiles within eclipse (CASSANDRA-10807)
 * Cassandra Daemon should print JVM arguments (CASSANDRA-10764)
 * Allow cancellation of index summary redistribution (CASSANDRA-8805)


3.1.1
Merged from 3.0:
  * Fix upgrade data loss due to range tombstone deleting more data than then should
    (CASSANDRA-10822)


3.1
Merged from 3.0:
 * Avoid MV race during node decommission (CASSANDRA-10674)
 * Disable reloading of GossipingPropertyFileSnitch (CASSANDRA-9474)
 * Handle single-column deletions correction in materialized views
   when the column is part of the view primary key (CASSANDRA-10796)
 * Fix issue with datadir migration on upgrade (CASSANDRA-10788)
 * Fix bug with range tombstones on reverse queries and test coverage for
   AbstractBTreePartition (CASSANDRA-10059)
 * Remove 64k limit on collection elements (CASSANDRA-10374)
 * Remove unclear Indexer.indexes() method (CASSANDRA-10690)
 * Fix NPE on stream read error (CASSANDRA-10771)
 * Normalize cqlsh DESC output (CASSANDRA-10431)
 * Rejects partition range deletions when columns are specified (CASSANDRA-10739)
 * Fix error when saving cached key for old format sstable (CASSANDRA-10778)
 * Invalidate prepared statements on DROP INDEX (CASSANDRA-10758)
 * Fix SELECT statement with IN restrictions on partition key,
   ORDER BY and LIMIT (CASSANDRA-10729)
 * Improve stress performance over 1k threads (CASSANDRA-7217)
 * Wait for migration responses to complete before bootstrapping (CASSANDRA-10731)
 * Unable to create a function with argument of type Inet (CASSANDRA-10741)
 * Fix backward incompatibiliy in CqlInputFormat (CASSANDRA-10717)
 * Correctly preserve deletion info on updated rows when notifying indexers
   of single-row deletions (CASSANDRA-10694)
 * Notify indexers of partition delete during cleanup (CASSANDRA-10685)
 * Keep the file open in trySkipCache (CASSANDRA-10669)
 * Updated trigger example (CASSANDRA-10257)
Merged from 2.2:
 * Verify tables in pseudo-system keyspaces at startup (CASSANDRA-10761)
 * Fix IllegalArgumentException in DataOutputBuffer.reallocate for large buffers (CASSANDRA-10592)
 * Show CQL help in cqlsh in web browser (CASSANDRA-7225)
 * Serialize on disk the proper SSTable compression ratio (CASSANDRA-10775)
 * Reject index queries while the index is building (CASSANDRA-8505)
 * CQL.textile syntax incorrectly includes optional keyspace for aggregate SFUNC and FINALFUNC (CASSANDRA-10747)
 * Fix JSON update with prepared statements (CASSANDRA-10631)
 * Don't do anticompaction after subrange repair (CASSANDRA-10422)
 * Fix SimpleDateType type compatibility (CASSANDRA-10027)
 * (Hadoop) fix splits calculation (CASSANDRA-10640)
 * (Hadoop) ensure that Cluster instances are always closed (CASSANDRA-10058)
Merged from 2.1:
 * Fix Stress profile parsing on Windows (CASSANDRA-10808)
 * Fix incremental repair hang when replica is down (CASSANDRA-10288)
 * Optimize the way we check if a token is repaired in anticompaction (CASSANDRA-10768)
 * Add proper error handling to stream receiver (CASSANDRA-10774)
 * Warn or fail when changing cluster topology live (CASSANDRA-10243)
 * Status command in debian/ubuntu init script doesn't work (CASSANDRA-10213)
 * Some DROP ... IF EXISTS incorrectly result in exceptions on non-existing KS (CASSANDRA-10658)
 * DeletionTime.compareTo wrong in rare cases (CASSANDRA-10749)
 * Force encoding when computing statement ids (CASSANDRA-10755)
 * Properly reject counters as map keys (CASSANDRA-10760)
 * Fix the sstable-needs-cleanup check (CASSANDRA-10740)
 * (cqlsh) Print column names before COPY operation (CASSANDRA-8935)
 * Fix CompressedInputStream for proper cleanup (CASSANDRA-10012)
 * (cqlsh) Support counters in COPY commands (CASSANDRA-9043)
 * Try next replica if not possible to connect to primary replica on
   ColumnFamilyRecordReader (CASSANDRA-2388)
 * Limit window size in DTCS (CASSANDRA-10280)
 * sstableloader does not use MAX_HEAP_SIZE env parameter (CASSANDRA-10188)
 * (cqlsh) Improve COPY TO performance and error handling (CASSANDRA-9304)
 * Create compression chunk for sending file only (CASSANDRA-10680)
 * Forbid compact clustering column type changes in ALTER TABLE (CASSANDRA-8879)
 * Reject incremental repair with subrange repair (CASSANDRA-10422)
 * Add a nodetool command to refresh size_estimates (CASSANDRA-9579)
 * Invalidate cache after stream receive task is completed (CASSANDRA-10341)
 * Reject counter writes in CQLSSTableWriter (CASSANDRA-10258)
 * Remove superfluous COUNTER_MUTATION stage mapping (CASSANDRA-10605)


3.0
 * Fix AssertionError while flushing memtable due to materialized views
   incorrectly inserting empty rows (CASSANDRA-10614)
 * Store UDA initcond as CQL literal in the schema table, instead of a blob (CASSANDRA-10650)
 * Don't use -1 for the position of partition key in schema (CASSANDRA-10491)
 * Fix distinct queries in mixed version cluster (CASSANDRA-10573)
 * Skip sstable on clustering in names query (CASSANDRA-10571)
 * Remove value skipping as it breaks read-repair (CASSANDRA-10655)
 * Fix bootstrapping with MVs (CASSANDRA-10621)
 * Make sure EACH_QUORUM reads are using NTS (CASSANDRA-10584)
 * Fix MV replica filtering for non-NetworkTopologyStrategy (CASSANDRA-10634)
 * (Hadoop) fix CIF describeSplits() not handling 0 size estimates (CASSANDRA-10600)
 * Fix reading of legacy sstables (CASSANDRA-10590)
 * Use CQL type names in schema metadata tables (CASSANDRA-10365)
 * Guard batchlog replay against integer division by zero (CASSANDRA-9223)
 * Fix bug when adding a column to thrift with the same name than a primary key (CASSANDRA-10608)
 * Add client address argument to IAuthenticator::newSaslNegotiator (CASSANDRA-8068)
 * Fix implementation of LegacyLayout.LegacyBoundComparator (CASSANDRA-10602)
 * Don't use 'names query' read path for counters (CASSANDRA-10572)
 * Fix backward compatibility for counters (CASSANDRA-10470)
 * Remove memory_allocator paramter from cassandra.yaml (CASSANDRA-10581,10628)
 * Execute the metadata reload task of all registered indexes on CFS::reload (CASSANDRA-10604)
 * Fix thrift cas operations with defined columns (CASSANDRA-10576)
 * Fix PartitionUpdate.operationCount()for updates with static column operations (CASSANDRA-10606)
 * Fix thrift get() queries with defined columns (CASSANDRA-10586)
 * Fix marking of indexes as built and removed (CASSANDRA-10601)
 * Skip initialization of non-registered 2i instances, remove Index::getIndexName (CASSANDRA-10595)
 * Fix batches on multiple tables (CASSANDRA-10554)
 * Ensure compaction options are validated when updating KeyspaceMetadata (CASSANDRA-10569)
 * Flatten Iterator Transformation Hierarchy (CASSANDRA-9975)
 * Remove token generator (CASSANDRA-5261)
 * RolesCache should not be created for any authenticator that does not requireAuthentication (CASSANDRA-10562)
 * Fix LogTransaction checking only a single directory for files (CASSANDRA-10421)
 * Fix handling of range tombstones when reading old format sstables (CASSANDRA-10360)
 * Aggregate with Initial Condition fails with C* 3.0 (CASSANDRA-10367)
Merged from 2.2:
 * (cqlsh) show partial trace if incomplete after max_trace_wait (CASSANDRA-7645)
 * Use most up-to-date version of schema for system tables (CASSANDRA-10652)
 * Deprecate memory_allocator in cassandra.yaml (CASSANDRA-10581,10628)
 * Expose phi values from failure detector via JMX and tweak debug
   and trace logging (CASSANDRA-9526)
 * Fix IllegalArgumentException in DataOutputBuffer.reallocate for large buffers (CASSANDRA-10592)
Merged from 2.1:
 * Shutdown compaction in drain to prevent leak (CASSANDRA-10079)
 * (cqlsh) fix COPY using wrong variable name for time_format (CASSANDRA-10633)
 * Do not run SizeEstimatesRecorder if a node is not a member of the ring (CASSANDRA-9912)
 * Improve handling of dead nodes in gossip (CASSANDRA-10298)
 * Fix logback-tools.xml incorrectly configured for outputing to System.err
   (CASSANDRA-9937)
 * Fix streaming to catch exception so retry not fail (CASSANDRA-10557)
 * Add validation method to PerRowSecondaryIndex (CASSANDRA-10092)
 * Support encrypted and plain traffic on the same port (CASSANDRA-10559)
 * Do STCS in DTCS windows (CASSANDRA-10276)
 * Avoid repetition of JVM_OPTS in debian package (CASSANDRA-10251)
 * Fix potential NPE from handling result of SIM.highestSelectivityIndex (CASSANDRA-10550)
 * Fix paging issues with partitions containing only static columns data (CASSANDRA-10381)
 * Fix conditions on static columns (CASSANDRA-10264)
 * AssertionError: attempted to delete non-existing file CommitLog (CASSANDRA-10377)
 * Fix sorting for queries with an IN condition on partition key columns (CASSANDRA-10363)


3.0-rc2
 * Fix SELECT DISTINCT queries between 2.2.2 nodes and 3.0 nodes (CASSANDRA-10473)
 * Remove circular references in SegmentedFile (CASSANDRA-10543)
 * Ensure validation of indexed values only occurs once per-partition (CASSANDRA-10536)
 * Fix handling of static columns for range tombstones in thrift (CASSANDRA-10174)
 * Support empty ColumnFilter for backward compatility on empty IN (CASSANDRA-10471)
 * Remove Pig support (CASSANDRA-10542)
 * Fix LogFile throws Exception when assertion is disabled (CASSANDRA-10522)
 * Revert CASSANDRA-7486, make CMS default GC, move GC config to
   conf/jvm.options (CASSANDRA-10403)
 * Fix TeeingAppender causing some logs to be truncated/empty (CASSANDRA-10447)
 * Allow EACH_QUORUM for reads (CASSANDRA-9602)
 * Fix potential ClassCastException while upgrading (CASSANDRA-10468)
 * Fix NPE in MVs on update (CASSANDRA-10503)
 * Only include modified cell data in indexing deltas (CASSANDRA-10438)
 * Do not load keyspace when creating sstable writer (CASSANDRA-10443)
 * If node is not yet gossiping write all MV updates to batchlog only (CASSANDRA-10413)
 * Re-populate token metadata after commit log recovery (CASSANDRA-10293)
 * Provide additional metrics for materialized views (CASSANDRA-10323)
 * Flush system schema tables after local schema changes (CASSANDRA-10429)
Merged from 2.2:
 * Reduce contention getting instances of CompositeType (CASSANDRA-10433)
 * Fix the regression when using LIMIT with aggregates (CASSANDRA-10487)
 * Avoid NoClassDefFoundError during DataDescriptor initialization on windows (CASSANDRA-10412)
 * Preserve case of quoted Role & User names (CASSANDRA-10394)
 * cqlsh pg-style-strings broken (CASSANDRA-10484)
 * cqlsh prompt includes name of keyspace after failed `use` statement (CASSANDRA-10369)
Merged from 2.1:
 * (cqlsh) Distinguish negative and positive infinity in output (CASSANDRA-10523)
 * (cqlsh) allow custom time_format for COPY TO (CASSANDRA-8970)
 * Don't allow startup if the node's rack has changed (CASSANDRA-10242)
 * (cqlsh) show partial trace if incomplete after max_trace_wait (CASSANDRA-7645)
 * Allow LOCAL_JMX to be easily overridden (CASSANDRA-10275)
 * Mark nodes as dead even if they've already left (CASSANDRA-10205)


3.0.0-rc1
 * Fix mixed version read request compatibility for compact static tables
   (CASSANDRA-10373)
 * Fix paging of DISTINCT with static and IN (CASSANDRA-10354)
 * Allow MATERIALIZED VIEW's SELECT statement to restrict primary key
   columns (CASSANDRA-9664)
 * Move crc_check_chance out of compression options (CASSANDRA-9839)
 * Fix descending iteration past end of BTreeSearchIterator (CASSANDRA-10301)
 * Transfer hints to a different node on decommission (CASSANDRA-10198)
 * Check partition keys for CAS operations during stmt validation (CASSANDRA-10338)
 * Add custom query expressions to SELECT (CASSANDRA-10217)
 * Fix minor bugs in MV handling (CASSANDRA-10362)
 * Allow custom indexes with 0,1 or multiple target columns (CASSANDRA-10124)
 * Improve MV schema representation (CASSANDRA-9921)
 * Add flag to enable/disable coordinator batchlog for MV writes (CASSANDRA-10230)
 * Update cqlsh COPY for new internal driver serialization interface (CASSANDRA-10318)
 * Give index implementations more control over rebuild operations (CASSANDRA-10312)
 * Update index file format (CASSANDRA-10314)
 * Add "shadowable" row tombstones to deal with mv timestamp issues (CASSANDRA-10261)
 * CFS.loadNewSSTables() broken for pre-3.0 sstables
 * Cache selected index in read command to reduce lookups (CASSANDRA-10215)
 * Small optimizations of sstable index serialization (CASSANDRA-10232)
 * Support for both encrypted and unencrypted native transport connections (CASSANDRA-9590)
Merged from 2.2:
 * Configurable page size in cqlsh (CASSANDRA-9855)
 * Defer default role manager setup until all nodes are on 2.2+ (CASSANDRA-9761)
 * Handle missing RoleManager in config after upgrade to 2.2 (CASSANDRA-10209)
Merged from 2.1:
 * Bulk Loader API could not tolerate even node failure (CASSANDRA-10347)
 * Avoid misleading pushed notifications when multiple nodes
   share an rpc_address (CASSANDRA-10052)
 * Fix dropping undroppable when message queue is full (CASSANDRA-10113)
 * Fix potential ClassCastException during paging (CASSANDRA-10352)
 * Prevent ALTER TYPE from creating circular references (CASSANDRA-10339)
 * Fix cache handling of 2i and base tables (CASSANDRA-10155, 10359)
 * Fix NPE in nodetool compactionhistory (CASSANDRA-9758)
 * (Pig) support BulkOutputFormat as a URL parameter (CASSANDRA-7410)
 * BATCH statement is broken in cqlsh (CASSANDRA-10272)
 * (cqlsh) Make cqlsh PEP8 Compliant (CASSANDRA-10066)
 * (cqlsh) Fix error when starting cqlsh with --debug (CASSANDRA-10282)
 * Scrub, Cleanup and Upgrade do not unmark compacting until all operations
   have completed, regardless of the occurence of exceptions (CASSANDRA-10274)


3.0.0-beta2
 * Fix columns returned by AbstractBtreePartitions (CASSANDRA-10220)
 * Fix backward compatibility issue due to AbstractBounds serialization bug (CASSANDRA-9857)
 * Fix startup error when upgrading nodes (CASSANDRA-10136)
 * Base table PRIMARY KEY can be assumed to be NOT NULL in MV creation (CASSANDRA-10147)
 * Improve batchlog write patch (CASSANDRA-9673)
 * Re-apply MaterializedView updates on commitlog replay (CASSANDRA-10164)
 * Require AbstractType.isByteOrderComparable declaration in constructor (CASSANDRA-9901)
 * Avoid digest mismatch on upgrade to 3.0 (CASSANDRA-9554)
 * Fix Materialized View builder when adding multiple MVs (CASSANDRA-10156)
 * Choose better poolingOptions for protocol v4 in cassandra-stress (CASSANDRA-10182)
 * Fix LWW bug affecting Materialized Views (CASSANDRA-10197)
 * Ensures frozen sets and maps are always sorted (CASSANDRA-10162)
 * Don't deadlock when flushing CFS backed custom indexes (CASSANDRA-10181)
 * Fix double flushing of secondary index tables (CASSANDRA-10180)
 * Fix incorrect handling of range tombstones in thrift (CASSANDRA-10046)
 * Only use batchlog when paired materialized view replica is remote (CASSANDRA-10061)
 * Reuse TemporalRow when updating multiple MaterializedViews (CASSANDRA-10060)
 * Validate gc_grace_seconds for batchlog writes and MVs (CASSANDRA-9917)
 * Fix sstablerepairedset (CASSANDRA-10132)
Merged from 2.2:
 * Cancel transaction for sstables we wont redistribute index summary
   for (CASSANDRA-10270)
 * Retry snapshot deletion after compaction and gc on Windows (CASSANDRA-10222)
 * Fix failure to start with space in directory path on Windows (CASSANDRA-10239)
 * Fix repair hang when snapshot failed (CASSANDRA-10057)
 * Fall back to 1/4 commitlog volume for commitlog_total_space on small disks
   (CASSANDRA-10199)
Merged from 2.1:
 * Added configurable warning threshold for GC duration (CASSANDRA-8907)
 * Fix handling of streaming EOF (CASSANDRA-10206)
 * Only check KeyCache when it is enabled
 * Change streaming_socket_timeout_in_ms default to 1 hour (CASSANDRA-8611)
 * (cqlsh) update list of CQL keywords (CASSANDRA-9232)
 * Add nodetool gettraceprobability command (CASSANDRA-10234)
Merged from 2.0:
 * Fix rare race where older gossip states can be shadowed (CASSANDRA-10366)
 * Fix consolidating racks violating the RF contract (CASSANDRA-10238)
 * Disallow decommission when node is in drained state (CASSANDRA-8741)


2.2.1
 * Fix race during construction of commit log (CASSANDRA-10049)
 * Fix LeveledCompactionStrategyTest (CASSANDRA-9757)
 * Fix broken UnbufferedDataOutputStreamPlus.writeUTF (CASSANDRA-10203)
 * (cqlsh) default load-from-file encoding to utf-8 (CASSANDRA-9898)
 * Avoid returning Permission.NONE when failing to query users table (CASSANDRA-10168)
 * (cqlsh) add CLEAR command (CASSANDRA-10086)
 * Support string literals as Role names for compatibility (CASSANDRA-10135)
Merged from 2.1:
 * Only check KeyCache when it is enabled
 * Change streaming_socket_timeout_in_ms default to 1 hour (CASSANDRA-8611)
 * (cqlsh) update list of CQL keywords (CASSANDRA-9232)


3.0.0-beta1
 * Redesign secondary index API (CASSANDRA-9459, 7771, 9041)
 * Fix throwing ReadFailure instead of ReadTimeout on range queries (CASSANDRA-10125)
 * Rewrite hinted handoff (CASSANDRA-6230)
 * Fix query on static compact tables (CASSANDRA-10093)
 * Fix race during construction of commit log (CASSANDRA-10049)
 * Add option to only purge repaired tombstones (CASSANDRA-6434)
 * Change authorization handling for MVs (CASSANDRA-9927)
 * Add custom JMX enabled executor for UDF sandbox (CASSANDRA-10026)
 * Fix row deletion bug for Materialized Views (CASSANDRA-10014)
 * Support mixed-version clusters with Cassandra 2.1 and 2.2 (CASSANDRA-9704)
 * Fix multiple slices on RowSearchers (CASSANDRA-10002)
 * Fix bug in merging of collections (CASSANDRA-10001)
 * Optimize batchlog replay to avoid full scans (CASSANDRA-7237)
 * Repair improvements when using vnodes (CASSANDRA-5220)
 * Disable scripted UDFs by default (CASSANDRA-9889)
 * Bytecode inspection for Java-UDFs (CASSANDRA-9890)
 * Use byte to serialize MT hash length (CASSANDRA-9792)
 * Replace usage of Adler32 with CRC32 (CASSANDRA-8684)
 * Fix migration to new format from 2.1 SSTable (CASSANDRA-10006)
 * SequentialWriter should extend BufferedDataOutputStreamPlus (CASSANDRA-9500)
 * Use the same repairedAt timestamp within incremental repair session (CASSANDRA-9111)
Merged from 2.2:
 * Allow count(*) and count(1) to be use as normal aggregation (CASSANDRA-10114)
 * An NPE is thrown if the column name is unknown for an IN relation (CASSANDRA-10043)
 * Apply commit_failure_policy to more errors on startup (CASSANDRA-9749)
 * Fix histogram overflow exception (CASSANDRA-9973)
 * Route gossip messages over dedicated socket (CASSANDRA-9237)
 * Add checksum to saved cache files (CASSANDRA-9265)
 * Log warning when using an aggregate without partition key (CASSANDRA-9737)
Merged from 2.1:
 * (cqlsh) Allow encoding to be set through command line (CASSANDRA-10004)
 * Add new JMX methods to change local compaction strategy (CASSANDRA-9965)
 * Write hints for paxos commits (CASSANDRA-7342)
 * (cqlsh) Fix timestamps before 1970 on Windows, always
   use UTC for timestamp display (CASSANDRA-10000)
 * (cqlsh) Avoid overwriting new config file with old config
   when both exist (CASSANDRA-9777)
 * Release snapshot selfRef when doing snapshot repair (CASSANDRA-9998)
 * Cannot replace token does not exist - DN node removed as Fat Client (CASSANDRA-9871)
Merged from 2.0:
 * Don't cast expected bf size to an int (CASSANDRA-9959)
 * Make getFullyExpiredSSTables less expensive (CASSANDRA-9882)


3.0.0-alpha1
 * Implement proper sandboxing for UDFs (CASSANDRA-9402)
 * Simplify (and unify) cleanup of compaction leftovers (CASSANDRA-7066)
 * Allow extra schema definitions in cassandra-stress yaml (CASSANDRA-9850)
 * Metrics should use up to date nomenclature (CASSANDRA-9448)
 * Change CREATE/ALTER TABLE syntax for compression (CASSANDRA-8384)
 * Cleanup crc and adler code for java 8 (CASSANDRA-9650)
 * Storage engine refactor (CASSANDRA-8099, 9743, 9746, 9759, 9781, 9808, 9825,
   9848, 9705, 9859, 9867, 9874, 9828, 9801)
 * Update Guava to 18.0 (CASSANDRA-9653)
 * Bloom filter false positive ratio is not honoured (CASSANDRA-8413)
 * New option for cassandra-stress to leave a ratio of columns null (CASSANDRA-9522)
 * Change hinted_handoff_enabled yaml setting, JMX (CASSANDRA-9035)
 * Add algorithmic token allocation (CASSANDRA-7032)
 * Add nodetool command to replay batchlog (CASSANDRA-9547)
 * Make file buffer cache independent of paths being read (CASSANDRA-8897)
 * Remove deprecated legacy Hadoop code (CASSANDRA-9353)
 * Decommissioned nodes will not rejoin the cluster (CASSANDRA-8801)
 * Change gossip stabilization to use endpoit size (CASSANDRA-9401)
 * Change default garbage collector to G1 (CASSANDRA-7486)
 * Populate TokenMetadata early during startup (CASSANDRA-9317)
 * Undeprecate cache recentHitRate (CASSANDRA-6591)
 * Add support for selectively varint encoding fields (CASSANDRA-9499, 9865)
 * Materialized Views (CASSANDRA-6477)
Merged from 2.2:
 * Avoid grouping sstables for anticompaction with DTCS (CASSANDRA-9900)
 * UDF / UDA execution time in trace (CASSANDRA-9723)
 * Fix broken internode SSL (CASSANDRA-9884)
Merged from 2.1:
 * Add new JMX methods to change local compaction strategy (CASSANDRA-9965)
 * Fix handling of enable/disable autocompaction (CASSANDRA-9899)
 * Add consistency level to tracing ouput (CASSANDRA-9827)
 * Remove repair snapshot leftover on startup (CASSANDRA-7357)
 * Use random nodes for batch log when only 2 racks (CASSANDRA-8735)
 * Ensure atomicity inside thrift and stream session (CASSANDRA-7757)
 * Fix nodetool info error when the node is not joined (CASSANDRA-9031)
Merged from 2.0:
 * Log when messages are dropped due to cross_node_timeout (CASSANDRA-9793)
 * Don't track hotness when opening from snapshot for validation (CASSANDRA-9382)


2.2.0
 * Allow the selection of columns together with aggregates (CASSANDRA-9767)
 * Fix cqlsh copy methods and other windows specific issues (CASSANDRA-9795)
 * Don't wrap byte arrays in SequentialWriter (CASSANDRA-9797)
 * sum() and avg() functions missing for smallint and tinyint types (CASSANDRA-9671)
 * Revert CASSANDRA-9542 (allow native functions in UDA) (CASSANDRA-9771)
Merged from 2.1:
 * Fix MarshalException when upgrading superColumn family (CASSANDRA-9582)
 * Fix broken logging for "empty" flushes in Memtable (CASSANDRA-9837)
 * Handle corrupt files on startup (CASSANDRA-9686)
 * Fix clientutil jar and tests (CASSANDRA-9760)
 * (cqlsh) Allow the SSL protocol version to be specified through the
    config file or environment variables (CASSANDRA-9544)
Merged from 2.0:
 * Add tool to find why expired sstables are not getting dropped (CASSANDRA-10015)
 * Remove erroneous pending HH tasks from tpstats/jmx (CASSANDRA-9129)
 * Don't cast expected bf size to an int (CASSANDRA-9959)
 * checkForEndpointCollision fails for legitimate collisions (CASSANDRA-9765)
 * Complete CASSANDRA-8448 fix (CASSANDRA-9519)
 * Don't include auth credentials in debug log (CASSANDRA-9682)
 * Can't transition from write survey to normal mode (CASSANDRA-9740)
 * Scrub (recover) sstables even when -Index.db is missing (CASSANDRA-9591)
 * Fix growing pending background compaction (CASSANDRA-9662)


2.2.0-rc2
 * Re-enable memory-mapped I/O on Windows (CASSANDRA-9658)
 * Warn when an extra-large partition is compacted (CASSANDRA-9643)
 * (cqlsh) Allow setting the initial connection timeout (CASSANDRA-9601)
 * BulkLoader has --transport-factory option but does not use it (CASSANDRA-9675)
 * Allow JMX over SSL directly from nodetool (CASSANDRA-9090)
 * Update cqlsh for UDFs (CASSANDRA-7556)
 * Change Windows kernel default timer resolution (CASSANDRA-9634)
 * Deprected sstable2json and json2sstable (CASSANDRA-9618)
 * Allow native functions in user-defined aggregates (CASSANDRA-9542)
 * Don't repair system_distributed by default (CASSANDRA-9621)
 * Fix mixing min, max, and count aggregates for blob type (CASSANRA-9622)
 * Rename class for DATE type in Java driver (CASSANDRA-9563)
 * Duplicate compilation of UDFs on coordinator (CASSANDRA-9475)
 * Fix connection leak in CqlRecordWriter (CASSANDRA-9576)
 * Mlockall before opening system sstables & remove boot_without_jna option (CASSANDRA-9573)
 * Add functions to convert timeuuid to date or time, deprecate dateOf and unixTimestampOf (CASSANDRA-9229)
 * Make sure we cancel non-compacting sstables from LifecycleTransaction (CASSANDRA-9566)
 * Fix deprecated repair JMX API (CASSANDRA-9570)
 * Add logback metrics (CASSANDRA-9378)
 * Update and refactor ant test/test-compression to run the tests in parallel (CASSANDRA-9583)
 * Fix upgrading to new directory for secondary index (CASSANDRA-9687)
Merged from 2.1:
 * (cqlsh) Fix bad check for CQL compatibility when DESCRIBE'ing
   COMPACT STORAGE tables with no clustering columns
 * Eliminate strong self-reference chains in sstable ref tidiers (CASSANDRA-9656)
 * Ensure StreamSession uses canonical sstable reader instances (CASSANDRA-9700)
 * Ensure memtable book keeping is not corrupted in the event we shrink usage (CASSANDRA-9681)
 * Update internal python driver for cqlsh (CASSANDRA-9064)
 * Fix IndexOutOfBoundsException when inserting tuple with too many
   elements using the string literal notation (CASSANDRA-9559)
 * Enable describe on indices (CASSANDRA-7814)
 * Fix incorrect result for IN queries where column not found (CASSANDRA-9540)
 * ColumnFamilyStore.selectAndReference may block during compaction (CASSANDRA-9637)
 * Fix bug in cardinality check when compacting (CASSANDRA-9580)
 * Fix memory leak in Ref due to ConcurrentLinkedQueue.remove() behaviour (CASSANDRA-9549)
 * Make rebuild only run one at a time (CASSANDRA-9119)
Merged from 2.0:
 * Avoid NPE in AuthSuccess#decode (CASSANDRA-9727)
 * Add listen_address to system.local (CASSANDRA-9603)
 * Bug fixes to resultset metadata construction (CASSANDRA-9636)
 * Fix setting 'durable_writes' in ALTER KEYSPACE (CASSANDRA-9560)
 * Avoids ballot clash in Paxos (CASSANDRA-9649)
 * Improve trace messages for RR (CASSANDRA-9479)
 * Fix suboptimal secondary index selection when restricted
   clustering column is also indexed (CASSANDRA-9631)
 * (cqlsh) Add min_threshold to DTCS option autocomplete (CASSANDRA-9385)
 * Fix error message when attempting to create an index on a column
   in a COMPACT STORAGE table with clustering columns (CASSANDRA-9527)
 * 'WITH WITH' in alter keyspace statements causes NPE (CASSANDRA-9565)
 * Expose some internals of SelectStatement for inspection (CASSANDRA-9532)
 * ArrivalWindow should use primitives (CASSANDRA-9496)
 * Periodically submit background compaction tasks (CASSANDRA-9592)
 * Set HAS_MORE_PAGES flag to false when PagingState is null (CASSANDRA-9571)


2.2.0-rc1
 * Compressed commit log should measure compressed space used (CASSANDRA-9095)
 * Fix comparison bug in CassandraRoleManager#collectRoles (CASSANDRA-9551)
 * Add tinyint,smallint,time,date support for UDFs (CASSANDRA-9400)
 * Deprecates SSTableSimpleWriter and SSTableSimpleUnsortedWriter (CASSANDRA-9546)
 * Empty INITCOND treated as null in aggregate (CASSANDRA-9457)
 * Remove use of Cell in Thrift MapReduce classes (CASSANDRA-8609)
 * Integrate pre-release Java Driver 2.2-rc1, custom build (CASSANDRA-9493)
 * Clean up gossiper logic for old versions (CASSANDRA-9370)
 * Fix custom payload coding/decoding to match the spec (CASSANDRA-9515)
 * ant test-all results incomplete when parsed (CASSANDRA-9463)
 * Disallow frozen<> types in function arguments and return types for
   clarity (CASSANDRA-9411)
 * Static Analysis to warn on unsafe use of Autocloseable instances (CASSANDRA-9431)
 * Update commitlog archiving examples now that commitlog segments are
   not recycled (CASSANDRA-9350)
 * Extend Transactional API to sstable lifecycle management (CASSANDRA-8568)
 * (cqlsh) Add support for native protocol 4 (CASSANDRA-9399)
 * Ensure that UDF and UDAs are keyspace-isolated (CASSANDRA-9409)
 * Revert CASSANDRA-7807 (tracing completion client notifications) (CASSANDRA-9429)
 * Add ability to stop compaction by ID (CASSANDRA-7207)
 * Let CassandraVersion handle SNAPSHOT version (CASSANDRA-9438)
Merged from 2.1:
 * (cqlsh) Fix using COPY through SOURCE or -f (CASSANDRA-9083)
 * Fix occasional lack of `system` keyspace in schema tables (CASSANDRA-8487)
 * Use ProtocolError code instead of ServerError code for native protocol
   error responses to unsupported protocol versions (CASSANDRA-9451)
 * Default commitlog_sync_batch_window_in_ms changed to 2ms (CASSANDRA-9504)
 * Fix empty partition assertion in unsorted sstable writing tools (CASSANDRA-9071)
 * Ensure truncate without snapshot cannot produce corrupt responses (CASSANDRA-9388)
 * Consistent error message when a table mixes counter and non-counter
   columns (CASSANDRA-9492)
 * Avoid getting unreadable keys during anticompaction (CASSANDRA-9508)
 * (cqlsh) Better float precision by default (CASSANDRA-9224)
 * Improve estimated row count (CASSANDRA-9107)
 * Optimize range tombstone memory footprint (CASSANDRA-8603)
 * Use configured gcgs in anticompaction (CASSANDRA-9397)
Merged from 2.0:
 * Don't accumulate more range than necessary in RangeTombstone.Tracker (CASSANDRA-9486)
 * Add broadcast and rpc addresses to system.local (CASSANDRA-9436)
 * Always mark sstable suspect when corrupted (CASSANDRA-9478)
 * Add database users and permissions to CQL3 documentation (CASSANDRA-7558)
 * Allow JVM_OPTS to be passed to standalone tools (CASSANDRA-5969)
 * Fix bad condition in RangeTombstoneList (CASSANDRA-9485)
 * Fix potential StackOverflow when setting CrcCheckChance over JMX (CASSANDRA-9488)
 * Fix null static columns in pages after the first, paged reversed
   queries (CASSANDRA-8502)
 * Fix counting cache serialization in request metrics (CASSANDRA-9466)
 * Add option not to validate atoms during scrub (CASSANDRA-9406)


2.2.0-beta1
 * Introduce Transactional API for internal state changes (CASSANDRA-8984)
 * Add a flag in cassandra.yaml to enable UDFs (CASSANDRA-9404)
 * Better support of null for UDF (CASSANDRA-8374)
 * Use ecj instead of javassist for UDFs (CASSANDRA-8241)
 * faster async logback configuration for tests (CASSANDRA-9376)
 * Add `smallint` and `tinyint` data types (CASSANDRA-8951)
 * Avoid thrift schema creation when native driver is used in stress tool (CASSANDRA-9374)
 * Make Functions.declared thread-safe
 * Add client warnings to native protocol v4 (CASSANDRA-8930)
 * Allow roles cache to be invalidated (CASSANDRA-8967)
 * Upgrade Snappy (CASSANDRA-9063)
 * Don't start Thrift rpc by default (CASSANDRA-9319)
 * Only stream from unrepaired sstables with incremental repair (CASSANDRA-8267)
 * Aggregate UDFs allow SFUNC return type to differ from STYPE if FFUNC specified (CASSANDRA-9321)
 * Remove Thrift dependencies in bundled tools (CASSANDRA-8358)
 * Disable memory mapping of hsperfdata file for JVM statistics (CASSANDRA-9242)
 * Add pre-startup checks to detect potential incompatibilities (CASSANDRA-8049)
 * Distinguish between null and unset in protocol v4 (CASSANDRA-7304)
 * Add user/role permissions for user-defined functions (CASSANDRA-7557)
 * Allow cassandra config to be updated to restart daemon without unloading classes (CASSANDRA-9046)
 * Don't initialize compaction writer before checking if iter is empty (CASSANDRA-9117)
 * Don't execute any functions at prepare-time (CASSANDRA-9037)
 * Share file handles between all instances of a SegmentedFile (CASSANDRA-8893)
 * Make it possible to major compact LCS (CASSANDRA-7272)
 * Make FunctionExecutionException extend RequestExecutionException
   (CASSANDRA-9055)
 * Add support for SELECT JSON, INSERT JSON syntax and new toJson(), fromJson()
   functions (CASSANDRA-7970)
 * Optimise max purgeable timestamp calculation in compaction (CASSANDRA-8920)
 * Constrain internode message buffer sizes, and improve IO class hierarchy (CASSANDRA-8670)
 * New tool added to validate all sstables in a node (CASSANDRA-5791)
 * Push notification when tracing completes for an operation (CASSANDRA-7807)
 * Delay "node up" and "node added" notifications until native protocol server is started (CASSANDRA-8236)
 * Compressed Commit Log (CASSANDRA-6809)
 * Optimise IntervalTree (CASSANDRA-8988)
 * Add a key-value payload for third party usage (CASSANDRA-8553, 9212)
 * Bump metrics-reporter-config dependency for metrics 3.0 (CASSANDRA-8149)
 * Partition intra-cluster message streams by size, not type (CASSANDRA-8789)
 * Add WriteFailureException to native protocol, notify coordinator of
   write failures (CASSANDRA-8592)
 * Convert SequentialWriter to nio (CASSANDRA-8709)
 * Add role based access control (CASSANDRA-7653, 8650, 7216, 8760, 8849, 8761, 8850)
 * Record client ip address in tracing sessions (CASSANDRA-8162)
 * Indicate partition key columns in response metadata for prepared
   statements (CASSANDRA-7660)
 * Merge UUIDType and TimeUUIDType parse logic (CASSANDRA-8759)
 * Avoid memory allocation when searching index summary (CASSANDRA-8793)
 * Optimise (Time)?UUIDType Comparisons (CASSANDRA-8730)
 * Make CRC32Ex into a separate maven dependency (CASSANDRA-8836)
 * Use preloaded jemalloc w/ Unsafe (CASSANDRA-8714, 9197)
 * Avoid accessing partitioner through StorageProxy (CASSANDRA-8244, 8268)
 * Upgrade Metrics library and remove depricated metrics (CASSANDRA-5657)
 * Serializing Row cache alternative, fully off heap (CASSANDRA-7438)
 * Duplicate rows returned when in clause has repeated values (CASSANDRA-6706)
 * Make CassandraException unchecked, extend RuntimeException (CASSANDRA-8560)
 * Support direct buffer decompression for reads (CASSANDRA-8464)
 * DirectByteBuffer compatible LZ4 methods (CASSANDRA-7039)
 * Group sstables for anticompaction correctly (CASSANDRA-8578)
 * Add ReadFailureException to native protocol, respond
   immediately when replicas encounter errors while handling
   a read request (CASSANDRA-7886)
 * Switch CommitLogSegment from RandomAccessFile to nio (CASSANDRA-8308)
 * Allow mixing token and partition key restrictions (CASSANDRA-7016)
 * Support index key/value entries on map collections (CASSANDRA-8473)
 * Modernize schema tables (CASSANDRA-8261)
 * Support for user-defined aggregation functions (CASSANDRA-8053)
 * Fix NPE in SelectStatement with empty IN values (CASSANDRA-8419)
 * Refactor SelectStatement, return IN results in natural order instead
   of IN value list order and ignore duplicate values in partition key IN restrictions (CASSANDRA-7981)
 * Support UDTs, tuples, and collections in user-defined
   functions (CASSANDRA-7563)
 * Fix aggregate fn results on empty selection, result column name,
   and cqlsh parsing (CASSANDRA-8229)
 * Mark sstables as repaired after full repair (CASSANDRA-7586)
 * Extend Descriptor to include a format value and refactor reader/writer
   APIs (CASSANDRA-7443)
 * Integrate JMH for microbenchmarks (CASSANDRA-8151)
 * Keep sstable levels when bootstrapping (CASSANDRA-7460)
 * Add Sigar library and perform basic OS settings check on startup (CASSANDRA-7838)
 * Support for aggregation functions (CASSANDRA-4914)
 * Remove cassandra-cli (CASSANDRA-7920)
 * Accept dollar quoted strings in CQL (CASSANDRA-7769)
 * Make assassinate a first class command (CASSANDRA-7935)
 * Support IN clause on any partition key column (CASSANDRA-7855)
 * Support IN clause on any clustering column (CASSANDRA-4762)
 * Improve compaction logging (CASSANDRA-7818)
 * Remove YamlFileNetworkTopologySnitch (CASSANDRA-7917)
 * Do anticompaction in groups (CASSANDRA-6851)
 * Support user-defined functions (CASSANDRA-7395, 7526, 7562, 7740, 7781, 7929,
   7924, 7812, 8063, 7813, 7708)
 * Permit configurable timestamps with cassandra-stress (CASSANDRA-7416)
 * Move sstable RandomAccessReader to nio2, which allows using the
   FILE_SHARE_DELETE flag on Windows (CASSANDRA-4050)
 * Remove CQL2 (CASSANDRA-5918)
 * Optimize fetching multiple cells by name (CASSANDRA-6933)
 * Allow compilation in java 8 (CASSANDRA-7028)
 * Make incremental repair default (CASSANDRA-7250)
 * Enable code coverage thru JaCoCo (CASSANDRA-7226)
 * Switch external naming of 'column families' to 'tables' (CASSANDRA-4369)
 * Shorten SSTable path (CASSANDRA-6962)
 * Use unsafe mutations for most unit tests (CASSANDRA-6969)
 * Fix race condition during calculation of pending ranges (CASSANDRA-7390)
 * Fail on very large batch sizes (CASSANDRA-8011)
 * Improve concurrency of repair (CASSANDRA-6455, 8208, 9145)
 * Select optimal CRC32 implementation at runtime (CASSANDRA-8614)
 * Evaluate MurmurHash of Token once per query (CASSANDRA-7096)
 * Generalize progress reporting (CASSANDRA-8901)
 * Resumable bootstrap streaming (CASSANDRA-8838, CASSANDRA-8942)
 * Allow scrub for secondary index (CASSANDRA-5174)
 * Save repair data to system table (CASSANDRA-5839)
 * fix nodetool names that reference column families (CASSANDRA-8872)
 Merged from 2.1:
 * Warn on misuse of unlogged batches (CASSANDRA-9282)
 * Failure detector detects and ignores local pauses (CASSANDRA-9183)
 * Add utility class to support for rate limiting a given log statement (CASSANDRA-9029)
 * Add missing consistency levels to cassandra-stess (CASSANDRA-9361)
 * Fix commitlog getCompletedTasks to not increment (CASSANDRA-9339)
 * Fix for harmless exceptions logged as ERROR (CASSANDRA-8564)
 * Delete processed sstables in sstablesplit/sstableupgrade (CASSANDRA-8606)
 * Improve sstable exclusion from partition tombstones (CASSANDRA-9298)
 * Validate the indexed column rather than the cell's contents for 2i (CASSANDRA-9057)
 * Add support for top-k custom 2i queries (CASSANDRA-8717)
 * Fix error when dropping table during compaction (CASSANDRA-9251)
 * cassandra-stress supports validation operations over user profiles (CASSANDRA-8773)
 * Add support for rate limiting log messages (CASSANDRA-9029)
 * Log the partition key with tombstone warnings (CASSANDRA-8561)
 * Reduce runWithCompactionsDisabled poll interval to 1ms (CASSANDRA-9271)
 * Fix PITR commitlog replay (CASSANDRA-9195)
 * GCInspector logs very different times (CASSANDRA-9124)
 * Fix deleting from an empty list (CASSANDRA-9198)
 * Update tuple and collection types that use a user-defined type when that UDT
   is modified (CASSANDRA-9148, CASSANDRA-9192)
 * Use higher timeout for prepair and snapshot in repair (CASSANDRA-9261)
 * Fix anticompaction blocking ANTI_ENTROPY stage (CASSANDRA-9151)
 * Repair waits for anticompaction to finish (CASSANDRA-9097)
 * Fix streaming not holding ref when stream error (CASSANDRA-9295)
 * Fix canonical view returning early opened SSTables (CASSANDRA-9396)
Merged from 2.0:
 * (cqlsh) Add LOGIN command to switch users (CASSANDRA-7212)
 * Clone SliceQueryFilter in AbstractReadCommand implementations (CASSANDRA-8940)
 * Push correct protocol notification for DROP INDEX (CASSANDRA-9310)
 * token-generator - generated tokens too long (CASSANDRA-9300)
 * Fix counting of tombstones for TombstoneOverwhelmingException (CASSANDRA-9299)
 * Fix ReconnectableSnitch reconnecting to peers during upgrade (CASSANDRA-6702)
 * Include keyspace and table name in error log for collections over the size
   limit (CASSANDRA-9286)
 * Avoid potential overlap in LCS with single-partition sstables (CASSANDRA-9322)
 * Log warning message when a table is queried before the schema has fully
   propagated (CASSANDRA-9136)
 * Overload SecondaryIndex#indexes to accept the column definition (CASSANDRA-9314)
 * (cqlsh) Add SERIAL and LOCAL_SERIAL consistency levels (CASSANDRA-8051)
 * Fix index selection during rebuild with certain table layouts (CASSANDRA-9281)
 * Fix partition-level-delete-only workload accounting (CASSANDRA-9194)
 * Allow scrub to handle corrupted compressed chunks (CASSANDRA-9140)
 * Fix assertion error when resetlocalschema is run during repair (CASSANDRA-9249)
 * Disable single sstable tombstone compactions for DTCS by default (CASSANDRA-9234)
 * IncomingTcpConnection thread is not named (CASSANDRA-9262)
 * Close incoming connections when MessagingService is stopped (CASSANDRA-9238)
 * Fix streaming hang when retrying (CASSANDRA-9132)


2.1.5
 * Re-add deprecated cold_reads_to_omit param for backwards compat (CASSANDRA-9203)
 * Make anticompaction visible in compactionstats (CASSANDRA-9098)
 * Improve nodetool getendpoints documentation about the partition
   key parameter (CASSANDRA-6458)
 * Don't check other keyspaces for schema changes when an user-defined
   type is altered (CASSANDRA-9187)
 * Add generate-idea-files target to build.xml (CASSANDRA-9123)
 * Allow takeColumnFamilySnapshot to take a list of tables (CASSANDRA-8348)
 * Limit major sstable operations to their canonical representation (CASSANDRA-8669)
 * cqlsh: Add tests for INSERT and UPDATE tab completion (CASSANDRA-9125)
 * cqlsh: quote column names when needed in COPY FROM inserts (CASSANDRA-9080)
 * Do not load read meter for offline operations (CASSANDRA-9082)
 * cqlsh: Make CompositeType data readable (CASSANDRA-8919)
 * cqlsh: Fix display of triggers (CASSANDRA-9081)
 * Fix NullPointerException when deleting or setting an element by index on
   a null list collection (CASSANDRA-9077)
 * Buffer bloom filter serialization (CASSANDRA-9066)
 * Fix anti-compaction target bloom filter size (CASSANDRA-9060)
 * Make FROZEN and TUPLE unreserved keywords in CQL (CASSANDRA-9047)
 * Prevent AssertionError from SizeEstimatesRecorder (CASSANDRA-9034)
 * Avoid overwriting index summaries for sstables with an older format that
   does not support downsampling; rebuild summaries on startup when this
   is detected (CASSANDRA-8993)
 * Fix potential data loss in CompressedSequentialWriter (CASSANDRA-8949)
 * Make PasswordAuthenticator number of hashing rounds configurable (CASSANDRA-8085)
 * Fix AssertionError when binding nested collections in DELETE (CASSANDRA-8900)
 * Check for overlap with non-early sstables in LCS (CASSANDRA-8739)
 * Only calculate max purgable timestamp if we have to (CASSANDRA-8914)
 * (cqlsh) Greatly improve performance of COPY FROM (CASSANDRA-8225)
 * IndexSummary effectiveIndexInterval is now a guideline, not a rule (CASSANDRA-8993)
 * Use correct bounds for page cache eviction of compressed files (CASSANDRA-8746)
 * SSTableScanner enforces its bounds (CASSANDRA-8946)
 * Cleanup cell equality (CASSANDRA-8947)
 * Introduce intra-cluster message coalescing (CASSANDRA-8692)
 * DatabaseDescriptor throws NPE when rpc_interface is used (CASSANDRA-8839)
 * Don't check if an sstable is live for offline compactions (CASSANDRA-8841)
 * Don't set clientMode in SSTableLoader (CASSANDRA-8238)
 * Fix SSTableRewriter with disabled early open (CASSANDRA-8535)
 * Fix cassandra-stress so it respects the CL passed in user mode (CASSANDRA-8948)
 * Fix rare NPE in ColumnDefinition#hasIndexOption() (CASSANDRA-8786)
 * cassandra-stress reports per-operation statistics, plus misc (CASSANDRA-8769)
 * Add SimpleDate (cql date) and Time (cql time) types (CASSANDRA-7523)
 * Use long for key count in cfstats (CASSANDRA-8913)
 * Make SSTableRewriter.abort() more robust to failure (CASSANDRA-8832)
 * Remove cold_reads_to_omit from STCS (CASSANDRA-8860)
 * Make EstimatedHistogram#percentile() use ceil instead of floor (CASSANDRA-8883)
 * Fix top partitions reporting wrong cardinality (CASSANDRA-8834)
 * Fix rare NPE in KeyCacheSerializer (CASSANDRA-8067)
 * Pick sstables for validation as late as possible inc repairs (CASSANDRA-8366)
 * Fix commitlog getPendingTasks to not increment (CASSANDRA-8862)
 * Fix parallelism adjustment in range and secondary index queries
   when the first fetch does not satisfy the limit (CASSANDRA-8856)
 * Check if the filtered sstables is non-empty in STCS (CASSANDRA-8843)
 * Upgrade java-driver used for cassandra-stress (CASSANDRA-8842)
 * Fix CommitLog.forceRecycleAllSegments() memory access error (CASSANDRA-8812)
 * Improve assertions in Memory (CASSANDRA-8792)
 * Fix SSTableRewriter cleanup (CASSANDRA-8802)
 * Introduce SafeMemory for CompressionMetadata.Writer (CASSANDRA-8758)
 * 'nodetool info' prints exception against older node (CASSANDRA-8796)
 * Ensure SSTableReader.last corresponds exactly with the file end (CASSANDRA-8750)
 * Make SSTableWriter.openEarly more robust and obvious (CASSANDRA-8747)
 * Enforce SSTableReader.first/last (CASSANDRA-8744)
 * Cleanup SegmentedFile API (CASSANDRA-8749)
 * Avoid overlap with early compaction replacement (CASSANDRA-8683)
 * Safer Resource Management++ (CASSANDRA-8707)
 * Write partition size estimates into a system table (CASSANDRA-7688)
 * cqlsh: Fix keys() and full() collection indexes in DESCRIBE output
   (CASSANDRA-8154)
 * Show progress of streaming in nodetool netstats (CASSANDRA-8886)
 * IndexSummaryBuilder utilises offheap memory, and shares data between
   each IndexSummary opened from it (CASSANDRA-8757)
 * markCompacting only succeeds if the exact SSTableReader instances being
   marked are in the live set (CASSANDRA-8689)
 * cassandra-stress support for varint (CASSANDRA-8882)
 * Fix Adler32 digest for compressed sstables (CASSANDRA-8778)
 * Add nodetool statushandoff/statusbackup (CASSANDRA-8912)
 * Use stdout for progress and stats in sstableloader (CASSANDRA-8982)
 * Correctly identify 2i datadir from older versions (CASSANDRA-9116)
Merged from 2.0:
 * Ignore gossip SYNs after shutdown (CASSANDRA-9238)
 * Avoid overflow when calculating max sstable size in LCS (CASSANDRA-9235)
 * Make sstable blacklisting work with compression (CASSANDRA-9138)
 * Do not attempt to rebuild indexes if no index accepts any column (CASSANDRA-9196)
 * Don't initiate snitch reconnection for dead states (CASSANDRA-7292)
 * Fix ArrayIndexOutOfBoundsException in CQLSSTableWriter (CASSANDRA-8978)
 * Add shutdown gossip state to prevent timeouts during rolling restarts (CASSANDRA-8336)
 * Fix running with java.net.preferIPv6Addresses=true (CASSANDRA-9137)
 * Fix failed bootstrap/replace attempts being persisted in system.peers (CASSANDRA-9180)
 * Flush system.IndexInfo after marking index built (CASSANDRA-9128)
 * Fix updates to min/max_compaction_threshold through cassandra-cli
   (CASSANDRA-8102)
 * Don't include tmp files when doing offline relevel (CASSANDRA-9088)
 * Use the proper CAS WriteType when finishing a previous round during Paxos
   preparation (CASSANDRA-8672)
 * Avoid race in cancelling compactions (CASSANDRA-9070)
 * More aggressive check for expired sstables in DTCS (CASSANDRA-8359)
 * Fix ignored index_interval change in ALTER TABLE statements (CASSANDRA-7976)
 * Do more aggressive compaction in old time windows in DTCS (CASSANDRA-8360)
 * java.lang.AssertionError when reading saved cache (CASSANDRA-8740)
 * "disk full" when running cleanup (CASSANDRA-9036)
 * Lower logging level from ERROR to DEBUG when a scheduled schema pull
   cannot be completed due to a node being down (CASSANDRA-9032)
 * Fix MOVED_NODE client event (CASSANDRA-8516)
 * Allow overriding MAX_OUTSTANDING_REPLAY_COUNT (CASSANDRA-7533)
 * Fix malformed JMX ObjectName containing IPv6 addresses (CASSANDRA-9027)
 * (cqlsh) Allow increasing CSV field size limit through
   cqlshrc config option (CASSANDRA-8934)
 * Stop logging range tombstones when exceeding the threshold
   (CASSANDRA-8559)
 * Fix NullPointerException when nodetool getendpoints is run
   against invalid keyspaces or tables (CASSANDRA-8950)
 * Allow specifying the tmp dir (CASSANDRA-7712)
 * Improve compaction estimated tasks estimation (CASSANDRA-8904)
 * Fix duplicate up/down messages sent to native clients (CASSANDRA-7816)
 * Expose commit log archive status via JMX (CASSANDRA-8734)
 * Provide better exceptions for invalid replication strategy parameters
   (CASSANDRA-8909)
 * Fix regression in mixed single and multi-column relation support for
   SELECT statements (CASSANDRA-8613)
 * Add ability to limit number of native connections (CASSANDRA-8086)
 * Fix CQLSSTableWriter throwing exception and spawning threads
   (CASSANDRA-8808)
 * Fix MT mismatch between empty and GC-able data (CASSANDRA-8979)
 * Fix incorrect validation when snapshotting single table (CASSANDRA-8056)
 * Add offline tool to relevel sstables (CASSANDRA-8301)
 * Preserve stream ID for more protocol errors (CASSANDRA-8848)
 * Fix combining token() function with multi-column relations on
   clustering columns (CASSANDRA-8797)
 * Make CFS.markReferenced() resistant to bad refcounting (CASSANDRA-8829)
 * Fix StreamTransferTask abort/complete bad refcounting (CASSANDRA-8815)
 * Fix AssertionError when querying a DESC clustering ordered
   table with ASC ordering and paging (CASSANDRA-8767)
 * AssertionError: "Memory was freed" when running cleanup (CASSANDRA-8716)
 * Make it possible to set max_sstable_age to fractional days (CASSANDRA-8406)
 * Fix some multi-column relations with indexes on some clustering
   columns (CASSANDRA-8275)
 * Fix memory leak in SSTableSimple*Writer and SSTableReader.validate()
   (CASSANDRA-8748)
 * Throw OOM if allocating memory fails to return a valid pointer (CASSANDRA-8726)
 * Fix SSTableSimpleUnsortedWriter ConcurrentModificationException (CASSANDRA-8619)
 * 'nodetool info' prints exception against older node (CASSANDRA-8796)
 * Ensure SSTableSimpleUnsortedWriter.close() terminates if
   disk writer has crashed (CASSANDRA-8807)


2.1.4
 * Bind JMX to localhost unless explicitly configured otherwise (CASSANDRA-9085)


2.1.3
 * Fix HSHA/offheap_objects corruption (CASSANDRA-8719)
 * Upgrade libthrift to 0.9.2 (CASSANDRA-8685)
 * Don't use the shared ref in sstableloader (CASSANDRA-8704)
 * Purge internal prepared statements if related tables or
   keyspaces are dropped (CASSANDRA-8693)
 * (cqlsh) Handle unicode BOM at start of files (CASSANDRA-8638)
 * Stop compactions before exiting offline tools (CASSANDRA-8623)
 * Update tools/stress/README.txt to match current behaviour (CASSANDRA-7933)
 * Fix schema from Thrift conversion with empty metadata (CASSANDRA-8695)
 * Safer Resource Management (CASSANDRA-7705)
 * Make sure we compact highly overlapping cold sstables with
   STCS (CASSANDRA-8635)
 * rpc_interface and listen_interface generate NPE on startup when specified
   interface doesn't exist (CASSANDRA-8677)
 * Fix ArrayIndexOutOfBoundsException in nodetool cfhistograms (CASSANDRA-8514)
 * Switch from yammer metrics for nodetool cf/proxy histograms (CASSANDRA-8662)
 * Make sure we don't add tmplink files to the compaction
   strategy (CASSANDRA-8580)
 * (cqlsh) Handle maps with blob keys (CASSANDRA-8372)
 * (cqlsh) Handle DynamicCompositeType schemas correctly (CASSANDRA-8563)
 * Duplicate rows returned when in clause has repeated values (CASSANDRA-6706)
 * Add tooling to detect hot partitions (CASSANDRA-7974)
 * Fix cassandra-stress user-mode truncation of partition generation (CASSANDRA-8608)
 * Only stream from unrepaired sstables during inc repair (CASSANDRA-8267)
 * Don't allow starting multiple inc repairs on the same sstables (CASSANDRA-8316)
 * Invalidate prepared BATCH statements when related tables
   or keyspaces are dropped (CASSANDRA-8652)
 * Fix missing results in secondary index queries on collections
   with ALLOW FILTERING (CASSANDRA-8421)
 * Expose EstimatedHistogram metrics for range slices (CASSANDRA-8627)
 * (cqlsh) Escape clqshrc passwords properly (CASSANDRA-8618)
 * Fix NPE when passing wrong argument in ALTER TABLE statement (CASSANDRA-8355)
 * Pig: Refactor and deprecate CqlStorage (CASSANDRA-8599)
 * Don't reuse the same cleanup strategy for all sstables (CASSANDRA-8537)
 * Fix case-sensitivity of index name on CREATE and DROP INDEX
   statements (CASSANDRA-8365)
 * Better detection/logging for corruption in compressed sstables (CASSANDRA-8192)
 * Use the correct repairedAt value when closing writer (CASSANDRA-8570)
 * (cqlsh) Handle a schema mismatch being detected on startup (CASSANDRA-8512)
 * Properly calculate expected write size during compaction (CASSANDRA-8532)
 * Invalidate affected prepared statements when a table's columns
   are altered (CASSANDRA-7910)
 * Stress - user defined writes should populate sequentally (CASSANDRA-8524)
 * Fix regression in SSTableRewriter causing some rows to become unreadable
   during compaction (CASSANDRA-8429)
 * Run major compactions for repaired/unrepaired in parallel (CASSANDRA-8510)
 * (cqlsh) Fix compression options in DESCRIBE TABLE output when compression
   is disabled (CASSANDRA-8288)
 * (cqlsh) Fix DESCRIBE output after keyspaces are altered (CASSANDRA-7623)
 * Make sure we set lastCompactedKey correctly (CASSANDRA-8463)
 * (cqlsh) Fix output of CONSISTENCY command (CASSANDRA-8507)
 * (cqlsh) Fixed the handling of LIST statements (CASSANDRA-8370)
 * Make sstablescrub check leveled manifest again (CASSANDRA-8432)
 * Check first/last keys in sstable when giving out positions (CASSANDRA-8458)
 * Disable mmap on Windows (CASSANDRA-6993)
 * Add missing ConsistencyLevels to cassandra-stress (CASSANDRA-8253)
 * Add auth support to cassandra-stress (CASSANDRA-7985)
 * Fix ArrayIndexOutOfBoundsException when generating error message
   for some CQL syntax errors (CASSANDRA-8455)
 * Scale memtable slab allocation logarithmically (CASSANDRA-7882)
 * cassandra-stress simultaneous inserts over same seed (CASSANDRA-7964)
 * Reduce cassandra-stress sampling memory requirements (CASSANDRA-7926)
 * Ensure memtable flush cannot expire commit log entries from its future (CASSANDRA-8383)
 * Make read "defrag" async to reclaim memtables (CASSANDRA-8459)
 * Remove tmplink files for offline compactions (CASSANDRA-8321)
 * Reduce maxHintsInProgress (CASSANDRA-8415)
 * BTree updates may call provided update function twice (CASSANDRA-8018)
 * Release sstable references after anticompaction (CASSANDRA-8386)
 * Handle abort() in SSTableRewriter properly (CASSANDRA-8320)
 * Centralize shared executors (CASSANDRA-8055)
 * Fix filtering for CONTAINS (KEY) relations on frozen collection
   clustering columns when the query is restricted to a single
   partition (CASSANDRA-8203)
 * Do more aggressive entire-sstable TTL expiry checks (CASSANDRA-8243)
 * Add more log info if readMeter is null (CASSANDRA-8238)
 * add check of the system wall clock time at startup (CASSANDRA-8305)
 * Support for frozen collections (CASSANDRA-7859)
 * Fix overflow on histogram computation (CASSANDRA-8028)
 * Have paxos reuse the timestamp generation of normal queries (CASSANDRA-7801)
 * Fix incremental repair not remove parent session on remote (CASSANDRA-8291)
 * Improve JBOD disk utilization (CASSANDRA-7386)
 * Log failed host when preparing incremental repair (CASSANDRA-8228)
 * Force config client mode in CQLSSTableWriter (CASSANDRA-8281)
 * Fix sstableupgrade throws exception (CASSANDRA-8688)
 * Fix hang when repairing empty keyspace (CASSANDRA-8694)
Merged from 2.0:
 * Fix IllegalArgumentException in dynamic snitch (CASSANDRA-8448)
 * Add support for UPDATE ... IF EXISTS (CASSANDRA-8610)
 * Fix reversal of list prepends (CASSANDRA-8733)
 * Prevent non-zero default_time_to_live on tables with counters
   (CASSANDRA-8678)
 * Fix SSTableSimpleUnsortedWriter ConcurrentModificationException
   (CASSANDRA-8619)
 * Round up time deltas lower than 1ms in BulkLoader (CASSANDRA-8645)
 * Add batch remove iterator to ABSC (CASSANDRA-8414, 8666)
 * Round up time deltas lower than 1ms in BulkLoader (CASSANDRA-8645)
 * Fix isClientMode check in Keyspace (CASSANDRA-8687)
 * Use more efficient slice size for querying internal secondary
   index tables (CASSANDRA-8550)
 * Fix potentially returning deleted rows with range tombstone (CASSANDRA-8558)
 * Check for available disk space before starting a compaction (CASSANDRA-8562)
 * Fix DISTINCT queries with LIMITs or paging when some partitions
   contain only tombstones (CASSANDRA-8490)
 * Introduce background cache refreshing to permissions cache
   (CASSANDRA-8194)
 * Fix race condition in StreamTransferTask that could lead to
   infinite loops and premature sstable deletion (CASSANDRA-7704)
 * Add an extra version check to MigrationTask (CASSANDRA-8462)
 * Ensure SSTableWriter cleans up properly after failure (CASSANDRA-8499)
 * Increase bf true positive count on key cache hit (CASSANDRA-8525)
 * Move MeteredFlusher to its own thread (CASSANDRA-8485)
 * Fix non-distinct results in DISTNCT queries on static columns when
   paging is enabled (CASSANDRA-8087)
 * Move all hints related tasks to hints internal executor (CASSANDRA-8285)
 * Fix paging for multi-partition IN queries (CASSANDRA-8408)
 * Fix MOVED_NODE topology event never being emitted when a node
   moves its token (CASSANDRA-8373)
 * Fix validation of indexes in COMPACT tables (CASSANDRA-8156)
 * Avoid StackOverflowError when a large list of IN values
   is used for a clustering column (CASSANDRA-8410)
 * Fix NPE when writetime() or ttl() calls are wrapped by
   another function call (CASSANDRA-8451)
 * Fix NPE after dropping a keyspace (CASSANDRA-8332)
 * Fix error message on read repair timeouts (CASSANDRA-7947)
 * Default DTCS base_time_seconds changed to 60 (CASSANDRA-8417)
 * Refuse Paxos operation with more than one pending endpoint (CASSANDRA-8346, 8640)
 * Throw correct exception when trying to bind a keyspace or table
   name (CASSANDRA-6952)
 * Make HHOM.compact synchronized (CASSANDRA-8416)
 * cancel latency-sampling task when CF is dropped (CASSANDRA-8401)
 * don't block SocketThread for MessagingService (CASSANDRA-8188)
 * Increase quarantine delay on replacement (CASSANDRA-8260)
 * Expose off-heap memory usage stats (CASSANDRA-7897)
 * Ignore Paxos commits for truncated tables (CASSANDRA-7538)
 * Validate size of indexed column values (CASSANDRA-8280)
 * Make LCS split compaction results over all data directories (CASSANDRA-8329)
 * Fix some failing queries that use multi-column relations
   on COMPACT STORAGE tables (CASSANDRA-8264)
 * Fix InvalidRequestException with ORDER BY (CASSANDRA-8286)
 * Disable SSLv3 for POODLE (CASSANDRA-8265)
 * Fix millisecond timestamps in Tracing (CASSANDRA-8297)
 * Include keyspace name in error message when there are insufficient
   live nodes to stream from (CASSANDRA-8221)
 * Avoid overlap in L1 when L0 contains many nonoverlapping
   sstables (CASSANDRA-8211)
 * Improve PropertyFileSnitch logging (CASSANDRA-8183)
 * Add DC-aware sequential repair (CASSANDRA-8193)
 * Use live sstables in snapshot repair if possible (CASSANDRA-8312)
 * Fix hints serialized size calculation (CASSANDRA-8587)


2.1.2
 * (cqlsh) parse_for_table_meta errors out on queries with undefined
   grammars (CASSANDRA-8262)
 * (cqlsh) Fix SELECT ... TOKEN() function broken in C* 2.1.1 (CASSANDRA-8258)
 * Fix Cassandra crash when running on JDK8 update 40 (CASSANDRA-8209)
 * Optimize partitioner tokens (CASSANDRA-8230)
 * Improve compaction of repaired/unrepaired sstables (CASSANDRA-8004)
 * Make cache serializers pluggable (CASSANDRA-8096)
 * Fix issues with CONTAINS (KEY) queries on secondary indexes
   (CASSANDRA-8147)
 * Fix read-rate tracking of sstables for some queries (CASSANDRA-8239)
 * Fix default timestamp in QueryOptions (CASSANDRA-8246)
 * Set socket timeout when reading remote version (CASSANDRA-8188)
 * Refactor how we track live size (CASSANDRA-7852)
 * Make sure unfinished compaction files are removed (CASSANDRA-8124)
 * Fix shutdown when run as Windows service (CASSANDRA-8136)
 * Fix DESCRIBE TABLE with custom indexes (CASSANDRA-8031)
 * Fix race in RecoveryManagerTest (CASSANDRA-8176)
 * Avoid IllegalArgumentException while sorting sstables in
   IndexSummaryManager (CASSANDRA-8182)
 * Shutdown JVM on file descriptor exhaustion (CASSANDRA-7579)
 * Add 'die' policy for commit log and disk failure (CASSANDRA-7927)
 * Fix installing as service on Windows (CASSANDRA-8115)
 * Fix CREATE TABLE for CQL2 (CASSANDRA-8144)
 * Avoid boxing in ColumnStats min/max trackers (CASSANDRA-8109)
Merged from 2.0:
 * Correctly handle non-text column names in cql3 (CASSANDRA-8178)
 * Fix deletion for indexes on primary key columns (CASSANDRA-8206)
 * Add 'nodetool statusgossip' (CASSANDRA-8125)
 * Improve client notification that nodes are ready for requests (CASSANDRA-7510)
 * Handle negative timestamp in writetime method (CASSANDRA-8139)
 * Pig: Remove errant LIMIT clause in CqlNativeStorage (CASSANDRA-8166)
 * Throw ConfigurationException when hsha is used with the default
   rpc_max_threads setting of 'unlimited' (CASSANDRA-8116)
 * Allow concurrent writing of the same table in the same JVM using
   CQLSSTableWriter (CASSANDRA-7463)
 * Fix totalDiskSpaceUsed calculation (CASSANDRA-8205)


2.1.1
 * Fix spin loop in AtomicSortedColumns (CASSANDRA-7546)
 * Dont notify when replacing tmplink files (CASSANDRA-8157)
 * Fix validation with multiple CONTAINS clause (CASSANDRA-8131)
 * Fix validation of collections in TriggerExecutor (CASSANDRA-8146)
 * Fix IllegalArgumentException when a list of IN values containing tuples
   is passed as a single arg to a prepared statement with the v1 or v2
   protocol (CASSANDRA-8062)
 * Fix ClassCastException in DISTINCT query on static columns with
   query paging (CASSANDRA-8108)
 * Fix NPE on null nested UDT inside a set (CASSANDRA-8105)
 * Fix exception when querying secondary index on set items or map keys
   when some clustering columns are specified (CASSANDRA-8073)
 * Send proper error response when there is an error during native
   protocol message decode (CASSANDRA-8118)
 * Gossip should ignore generation numbers too far in the future (CASSANDRA-8113)
 * Fix NPE when creating a table with frozen sets, lists (CASSANDRA-8104)
 * Fix high memory use due to tracking reads on incrementally opened sstable
   readers (CASSANDRA-8066)
 * Fix EXECUTE request with skipMetadata=false returning no metadata
   (CASSANDRA-8054)
 * Allow concurrent use of CQLBulkOutputFormat (CASSANDRA-7776)
 * Shutdown JVM on OOM (CASSANDRA-7507)
 * Upgrade netty version and enable epoll event loop (CASSANDRA-7761)
 * Don't duplicate sstables smaller than split size when using
   the sstablesplitter tool (CASSANDRA-7616)
 * Avoid re-parsing already prepared statements (CASSANDRA-7923)
 * Fix some Thrift slice deletions and updates of COMPACT STORAGE
   tables with some clustering columns omitted (CASSANDRA-7990)
 * Fix filtering for CONTAINS on sets (CASSANDRA-8033)
 * Properly track added size (CASSANDRA-7239)
 * Allow compilation in java 8 (CASSANDRA-7208)
 * Fix Assertion error on RangeTombstoneList diff (CASSANDRA-8013)
 * Release references to overlapping sstables during compaction (CASSANDRA-7819)
 * Send notification when opening compaction results early (CASSANDRA-8034)
 * Make native server start block until properly bound (CASSANDRA-7885)
 * (cqlsh) Fix IPv6 support (CASSANDRA-7988)
 * Ignore fat clients when checking for endpoint collision (CASSANDRA-7939)
 * Make sstablerepairedset take a list of files (CASSANDRA-7995)
 * (cqlsh) Tab completeion for indexes on map keys (CASSANDRA-7972)
 * (cqlsh) Fix UDT field selection in select clause (CASSANDRA-7891)
 * Fix resource leak in event of corrupt sstable
 * (cqlsh) Add command line option for cqlshrc file path (CASSANDRA-7131)
 * Provide visibility into prepared statements churn (CASSANDRA-7921, CASSANDRA-7930)
 * Invalidate prepared statements when their keyspace or table is
   dropped (CASSANDRA-7566)
 * cassandra-stress: fix support for NetworkTopologyStrategy (CASSANDRA-7945)
 * Fix saving caches when a table is dropped (CASSANDRA-7784)
 * Add better error checking of new stress profile (CASSANDRA-7716)
 * Use ThreadLocalRandom and remove FBUtilities.threadLocalRandom (CASSANDRA-7934)
 * Prevent operator mistakes due to simultaneous bootstrap (CASSANDRA-7069)
 * cassandra-stress supports whitelist mode for node config (CASSANDRA-7658)
 * GCInspector more closely tracks GC; cassandra-stress and nodetool report it (CASSANDRA-7916)
 * nodetool won't output bogus ownership info without a keyspace (CASSANDRA-7173)
 * Add human readable option to nodetool commands (CASSANDRA-5433)
 * Don't try to set repairedAt on old sstables (CASSANDRA-7913)
 * Add metrics for tracking PreparedStatement use (CASSANDRA-7719)
 * (cqlsh) tab-completion for triggers (CASSANDRA-7824)
 * (cqlsh) Support for query paging (CASSANDRA-7514)
 * (cqlsh) Show progress of COPY operations (CASSANDRA-7789)
 * Add syntax to remove multiple elements from a map (CASSANDRA-6599)
 * Support non-equals conditions in lightweight transactions (CASSANDRA-6839)
 * Add IF [NOT] EXISTS to create/drop triggers (CASSANDRA-7606)
 * (cqlsh) Display the current logged-in user (CASSANDRA-7785)
 * (cqlsh) Don't ignore CTRL-C during COPY FROM execution (CASSANDRA-7815)
 * (cqlsh) Order UDTs according to cross-type dependencies in DESCRIBE
   output (CASSANDRA-7659)
 * (cqlsh) Fix handling of CAS statement results (CASSANDRA-7671)
 * (cqlsh) COPY TO/FROM improvements (CASSANDRA-7405)
 * Support list index operations with conditions (CASSANDRA-7499)
 * Add max live/tombstoned cells to nodetool cfstats output (CASSANDRA-7731)
 * Validate IPv6 wildcard addresses properly (CASSANDRA-7680)
 * (cqlsh) Error when tracing query (CASSANDRA-7613)
 * Avoid IOOBE when building SyntaxError message snippet (CASSANDRA-7569)
 * SSTableExport uses correct validator to create string representation of partition
   keys (CASSANDRA-7498)
 * Avoid NPEs when receiving type changes for an unknown keyspace (CASSANDRA-7689)
 * Add support for custom 2i validation (CASSANDRA-7575)
 * Pig support for hadoop CqlInputFormat (CASSANDRA-6454)
 * Add duration mode to cassandra-stress (CASSANDRA-7468)
 * Add listen_interface and rpc_interface options (CASSANDRA-7417)
 * Improve schema merge performance (CASSANDRA-7444)
 * Adjust MT depth based on # of partition validating (CASSANDRA-5263)
 * Optimise NativeCell comparisons (CASSANDRA-6755)
 * Configurable client timeout for cqlsh (CASSANDRA-7516)
 * Include snippet of CQL query near syntax error in messages (CASSANDRA-7111)
 * Make repair -pr work with -local (CASSANDRA-7450)
 * Fix error in sstableloader with -cph > 1 (CASSANDRA-8007)
 * Fix snapshot repair error on indexed tables (CASSANDRA-8020)
 * Do not exit nodetool repair when receiving JMX NOTIF_LOST (CASSANDRA-7909)
 * Stream to private IP when available (CASSANDRA-8084)
Merged from 2.0:
 * Reject conditions on DELETE unless full PK is given (CASSANDRA-6430)
 * Properly reject the token function DELETE (CASSANDRA-7747)
 * Force batchlog replay before decommissioning a node (CASSANDRA-7446)
 * Fix hint replay with many accumulated expired hints (CASSANDRA-6998)
 * Fix duplicate results in DISTINCT queries on static columns with query
   paging (CASSANDRA-8108)
 * Add DateTieredCompactionStrategy (CASSANDRA-6602)
 * Properly validate ascii and utf8 string literals in CQL queries (CASSANDRA-8101)
 * (cqlsh) Fix autocompletion for alter keyspace (CASSANDRA-8021)
 * Create backup directories for commitlog archiving during startup (CASSANDRA-8111)
 * Reduce totalBlockFor() for LOCAL_* consistency levels (CASSANDRA-8058)
 * Fix merging schemas with re-dropped keyspaces (CASSANDRA-7256)
 * Fix counters in supercolumns during live upgrades from 1.2 (CASSANDRA-7188)
 * Notify DT subscribers when a column family is truncated (CASSANDRA-8088)
 * Add sanity check of $JAVA on startup (CASSANDRA-7676)
 * Schedule fat client schema pull on join (CASSANDRA-7993)
 * Don't reset nodes' versions when closing IncomingTcpConnections
   (CASSANDRA-7734)
 * Record the real messaging version in all cases in OutboundTcpConnection
   (CASSANDRA-8057)
 * SSL does not work in cassandra-cli (CASSANDRA-7899)
 * Fix potential exception when using ReversedType in DynamicCompositeType
   (CASSANDRA-7898)
 * Better validation of collection values (CASSANDRA-7833)
 * Track min/max timestamps correctly (CASSANDRA-7969)
 * Fix possible overflow while sorting CL segments for replay (CASSANDRA-7992)
 * Increase nodetool Xmx (CASSANDRA-7956)
 * Archive any commitlog segments present at startup (CASSANDRA-6904)
 * CrcCheckChance should adjust based on live CFMetadata not
   sstable metadata (CASSANDRA-7978)
 * token() should only accept columns in the partitioning
   key order (CASSANDRA-6075)
 * Add method to invalidate permission cache via JMX (CASSANDRA-7977)
 * Allow propagating multiple gossip states atomically (CASSANDRA-6125)
 * Log exceptions related to unclean native protocol client disconnects
   at DEBUG or INFO (CASSANDRA-7849)
 * Allow permissions cache to be set via JMX (CASSANDRA-7698)
 * Include schema_triggers CF in readable system resources (CASSANDRA-7967)
 * Fix RowIndexEntry to report correct serializedSize (CASSANDRA-7948)
 * Make CQLSSTableWriter sync within partitions (CASSANDRA-7360)
 * Potentially use non-local replicas in CqlConfigHelper (CASSANDRA-7906)
 * Explicitly disallow mixing multi-column and single-column
   relations on clustering columns (CASSANDRA-7711)
 * Better error message when condition is set on PK column (CASSANDRA-7804)
 * Don't send schema change responses and events for no-op DDL
   statements (CASSANDRA-7600)
 * (Hadoop) fix cluster initialisation for a split fetching (CASSANDRA-7774)
 * Throw InvalidRequestException when queries contain relations on entire
   collection columns (CASSANDRA-7506)
 * (cqlsh) enable CTRL-R history search with libedit (CASSANDRA-7577)
 * (Hadoop) allow ACFRW to limit nodes to local DC (CASSANDRA-7252)
 * (cqlsh) cqlsh should automatically disable tracing when selecting
   from system_traces (CASSANDRA-7641)
 * (Hadoop) Add CqlOutputFormat (CASSANDRA-6927)
 * Don't depend on cassandra config for nodetool ring (CASSANDRA-7508)
 * (cqlsh) Fix failing cqlsh formatting tests (CASSANDRA-7703)
 * Fix IncompatibleClassChangeError from hadoop2 (CASSANDRA-7229)
 * Add 'nodetool sethintedhandoffthrottlekb' (CASSANDRA-7635)
 * (cqlsh) Add tab-completion for CREATE/DROP USER IF [NOT] EXISTS (CASSANDRA-7611)
 * Catch errors when the JVM pulls the rug out from GCInspector (CASSANDRA-5345)
 * cqlsh fails when version number parts are not int (CASSANDRA-7524)
 * Fix NPE when table dropped during streaming (CASSANDRA-7946)
 * Fix wrong progress when streaming uncompressed (CASSANDRA-7878)
 * Fix possible infinite loop in creating repair range (CASSANDRA-7983)
 * Fix unit in nodetool for streaming throughput (CASSANDRA-7375)
Merged from 1.2:
 * Don't index tombstones (CASSANDRA-7828)
 * Improve PasswordAuthenticator default super user setup (CASSANDRA-7788)


2.1.0
 * (cqlsh) Removed "ALTER TYPE <name> RENAME TO <name>" from tab-completion
   (CASSANDRA-7895)
 * Fixed IllegalStateException in anticompaction (CASSANDRA-7892)
 * cqlsh: DESCRIBE support for frozen UDTs, tuples (CASSANDRA-7863)
 * Avoid exposing internal classes over JMX (CASSANDRA-7879)
 * Add null check for keys when freezing collection (CASSANDRA-7869)
 * Improve stress workload realism (CASSANDRA-7519)
Merged from 2.0:
 * Configure system.paxos with LeveledCompactionStrategy (CASSANDRA-7753)
 * Fix ALTER clustering column type from DateType to TimestampType when
   using DESC clustering order (CASSANRDA-7797)
 * Throw EOFException if we run out of chunks in compressed datafile
   (CASSANDRA-7664)
 * Fix PRSI handling of CQL3 row markers for row cleanup (CASSANDRA-7787)
 * Fix dropping collection when it's the last regular column (CASSANDRA-7744)
 * Make StreamReceiveTask thread safe and gc friendly (CASSANDRA-7795)
 * Validate empty cell names from counter updates (CASSANDRA-7798)
Merged from 1.2:
 * Don't allow compacted sstables to be marked as compacting (CASSANDRA-7145)
 * Track expired tombstones (CASSANDRA-7810)


2.1.0-rc7
 * Add frozen keyword and require UDT to be frozen (CASSANDRA-7857)
 * Track added sstable size correctly (CASSANDRA-7239)
 * (cqlsh) Fix case insensitivity (CASSANDRA-7834)
 * Fix failure to stream ranges when moving (CASSANDRA-7836)
 * Correctly remove tmplink files (CASSANDRA-7803)
 * (cqlsh) Fix column name formatting for functions, CAS operations,
   and UDT field selections (CASSANDRA-7806)
 * (cqlsh) Fix COPY FROM handling of null/empty primary key
   values (CASSANDRA-7792)
 * Fix ordering of static cells (CASSANDRA-7763)
Merged from 2.0:
 * Forbid re-adding dropped counter columns (CASSANDRA-7831)
 * Fix CFMetaData#isThriftCompatible() for PK-only tables (CASSANDRA-7832)
 * Always reject inequality on the partition key without token()
   (CASSANDRA-7722)
 * Always send Paxos commit to all replicas (CASSANDRA-7479)
 * Make disruptor_thrift_server invocation pool configurable (CASSANDRA-7594)
 * Make repair no-op when RF=1 (CASSANDRA-7864)


2.1.0-rc6
 * Fix OOM issue from netty caching over time (CASSANDRA-7743)
 * json2sstable couldn't import JSON for CQL table (CASSANDRA-7477)
 * Invalidate all caches on table drop (CASSANDRA-7561)
 * Skip strict endpoint selection for ranges if RF == nodes (CASSANRA-7765)
 * Fix Thrift range filtering without 2ary index lookups (CASSANDRA-7741)
 * Add tracing entries about concurrent range requests (CASSANDRA-7599)
 * (cqlsh) Fix DESCRIBE for NTS keyspaces (CASSANDRA-7729)
 * Remove netty buffer ref-counting (CASSANDRA-7735)
 * Pass mutated cf to index updater for use by PRSI (CASSANDRA-7742)
 * Include stress yaml example in release and deb (CASSANDRA-7717)
 * workaround for netty issue causing corrupted data off the wire (CASSANDRA-7695)
 * cqlsh DESC CLUSTER fails retrieving ring information (CASSANDRA-7687)
 * Fix binding null values inside UDT (CASSANDRA-7685)
 * Fix UDT field selection with empty fields (CASSANDRA-7670)
 * Bogus deserialization of static cells from sstable (CASSANDRA-7684)
 * Fix NPE on compaction leftover cleanup for dropped table (CASSANDRA-7770)
Merged from 2.0:
 * Fix race condition in StreamTransferTask that could lead to
   infinite loops and premature sstable deletion (CASSANDRA-7704)
 * (cqlsh) Wait up to 10 sec for a tracing session (CASSANDRA-7222)
 * Fix NPE in FileCacheService.sizeInBytes (CASSANDRA-7756)
 * Remove duplicates from StorageService.getJoiningNodes (CASSANDRA-7478)
 * Clone token map outside of hot gossip loops (CASSANDRA-7758)
 * Fix MS expiring map timeout for Paxos messages (CASSANDRA-7752)
 * Do not flush on truncate if durable_writes is false (CASSANDRA-7750)
 * Give CRR a default input_cql Statement (CASSANDRA-7226)
 * Better error message when adding a collection with the same name
   than a previously dropped one (CASSANDRA-6276)
 * Fix validation when adding static columns (CASSANDRA-7730)
 * (Thrift) fix range deletion of supercolumns (CASSANDRA-7733)
 * Fix potential AssertionError in RangeTombstoneList (CASSANDRA-7700)
 * Validate arguments of blobAs* functions (CASSANDRA-7707)
 * Fix potential AssertionError with 2ndary indexes (CASSANDRA-6612)
 * Avoid logging CompactionInterrupted at ERROR (CASSANDRA-7694)
 * Minor leak in sstable2jon (CASSANDRA-7709)
 * Add cassandra.auto_bootstrap system property (CASSANDRA-7650)
 * Update java driver (for hadoop) (CASSANDRA-7618)
 * Remove CqlPagingRecordReader/CqlPagingInputFormat (CASSANDRA-7570)
 * Support connecting to ipv6 jmx with nodetool (CASSANDRA-7669)


2.1.0-rc5
 * Reject counters inside user types (CASSANDRA-7672)
 * Switch to notification-based GCInspector (CASSANDRA-7638)
 * (cqlsh) Handle nulls in UDTs and tuples correctly (CASSANDRA-7656)
 * Don't use strict consistency when replacing (CASSANDRA-7568)
 * Fix min/max cell name collection on 2.0 SSTables with range
   tombstones (CASSANDRA-7593)
 * Tolerate min/max cell names of different lengths (CASSANDRA-7651)
 * Filter cached results correctly (CASSANDRA-7636)
 * Fix tracing on the new SEPExecutor (CASSANDRA-7644)
 * Remove shuffle and taketoken (CASSANDRA-7601)
 * Clean up Windows batch scripts (CASSANDRA-7619)
 * Fix native protocol drop user type notification (CASSANDRA-7571)
 * Give read access to system.schema_usertypes to all authenticated users
   (CASSANDRA-7578)
 * (cqlsh) Fix cqlsh display when zero rows are returned (CASSANDRA-7580)
 * Get java version correctly when JAVA_TOOL_OPTIONS is set (CASSANDRA-7572)
 * Fix NPE when dropping index from non-existent keyspace, AssertionError when
   dropping non-existent index with IF EXISTS (CASSANDRA-7590)
 * Fix sstablelevelresetter hang (CASSANDRA-7614)
 * (cqlsh) Fix deserialization of blobs (CASSANDRA-7603)
 * Use "keyspace updated" schema change message for UDT changes in v1 and
   v2 protocols (CASSANDRA-7617)
 * Fix tracing of range slices and secondary index lookups that are local
   to the coordinator (CASSANDRA-7599)
 * Set -Dcassandra.storagedir for all tool shell scripts (CASSANDRA-7587)
 * Don't swap max/min col names when mutating sstable metadata (CASSANDRA-7596)
 * (cqlsh) Correctly handle paged result sets (CASSANDRA-7625)
 * (cqlsh) Improve waiting for a trace to complete (CASSANDRA-7626)
 * Fix tracing of concurrent range slices and 2ary index queries (CASSANDRA-7626)
 * Fix scrub against collection type (CASSANDRA-7665)
Merged from 2.0:
 * Set gc_grace_seconds to seven days for system schema tables (CASSANDRA-7668)
 * SimpleSeedProvider no longer caches seeds forever (CASSANDRA-7663)
 * Always flush on truncate (CASSANDRA-7511)
 * Fix ReversedType(DateType) mapping to native protocol (CASSANDRA-7576)
 * Always merge ranges owned by a single node (CASSANDRA-6930)
 * Track max/min timestamps for range tombstones (CASSANDRA-7647)
 * Fix NPE when listing saved caches dir (CASSANDRA-7632)


2.1.0-rc4
 * Fix word count hadoop example (CASSANDRA-7200)
 * Updated memtable_cleanup_threshold and memtable_flush_writers defaults
   (CASSANDRA-7551)
 * (Windows) fix startup when WMI memory query fails (CASSANDRA-7505)
 * Anti-compaction proceeds if any part of the repair failed (CASSANDRA-7521)
 * Add missing table name to DROP INDEX responses and notifications (CASSANDRA-7539)
 * Bump CQL version to 3.2.0 and update CQL documentation (CASSANDRA-7527)
 * Fix configuration error message when running nodetool ring (CASSANDRA-7508)
 * Support conditional updates, tuple type, and the v3 protocol in cqlsh (CASSANDRA-7509)
 * Handle queries on multiple secondary index types (CASSANDRA-7525)
 * Fix cqlsh authentication with v3 native protocol (CASSANDRA-7564)
 * Fix NPE when unknown prepared statement ID is used (CASSANDRA-7454)
Merged from 2.0:
 * (Windows) force range-based repair to non-sequential mode (CASSANDRA-7541)
 * Fix range merging when DES scores are zero (CASSANDRA-7535)
 * Warn when SSL certificates have expired (CASSANDRA-7528)
 * Fix error when doing reversed queries with static columns (CASSANDRA-7490)
Merged from 1.2:
 * Set correct stream ID on responses when non-Exception Throwables
   are thrown while handling native protocol messages (CASSANDRA-7470)


2.1.0-rc3
 * Consider expiry when reconciling otherwise equal cells (CASSANDRA-7403)
 * Introduce CQL support for stress tool (CASSANDRA-6146)
 * Fix ClassCastException processing expired messages (CASSANDRA-7496)
 * Fix prepared marker for collections inside UDT (CASSANDRA-7472)
 * Remove left-over populate_io_cache_on_flush and replicate_on_write
   uses (CASSANDRA-7493)
 * (Windows) handle spaces in path names (CASSANDRA-7451)
 * Ensure writes have completed after dropping a table, before recycling
   commit log segments (CASSANDRA-7437)
 * Remove left-over rows_per_partition_to_cache (CASSANDRA-7493)
 * Fix error when CONTAINS is used with a bind marker (CASSANDRA-7502)
 * Properly reject unknown UDT field (CASSANDRA-7484)
Merged from 2.0:
 * Fix CC#collectTimeOrderedData() tombstone optimisations (CASSANDRA-7394)
 * Support DISTINCT for static columns and fix behaviour when DISTINC is
   not use (CASSANDRA-7305).
 * Workaround JVM NPE on JMX bind failure (CASSANDRA-7254)
 * Fix race in FileCacheService RemovalListener (CASSANDRA-7278)
 * Fix inconsistent use of consistencyForCommit that allowed LOCAL_QUORUM
   operations to incorrect become full QUORUM (CASSANDRA-7345)
 * Properly handle unrecognized opcodes and flags (CASSANDRA-7440)
 * (Hadoop) close CqlRecordWriter clients when finished (CASSANDRA-7459)
 * Commit disk failure policy (CASSANDRA-7429)
 * Make sure high level sstables get compacted (CASSANDRA-7414)
 * Fix AssertionError when using empty clustering columns and static columns
   (CASSANDRA-7455)
 * Add option to disable STCS in L0 (CASSANDRA-6621)
 * Upgrade to snappy-java 1.0.5.2 (CASSANDRA-7476)


2.1.0-rc2
 * Fix heap size calculation for CompoundSparseCellName and
   CompoundSparseCellName.WithCollection (CASSANDRA-7421)
 * Allow counter mutations in UNLOGGED batches (CASSANDRA-7351)
 * Modify reconcile logic to always pick a tombstone over a counter cell
   (CASSANDRA-7346)
 * Avoid incremental compaction on Windows (CASSANDRA-7365)
 * Fix exception when querying a composite-keyed table with a collection index
   (CASSANDRA-7372)
 * Use node's host id in place of counter ids (CASSANDRA-7366)
 * Fix error when doing reversed queries with static columns (CASSANDRA-7490)
 * Backport CASSANDRA-6747 (CASSANDRA-7560)
 * Track max/min timestamps for range tombstones (CASSANDRA-7647)
 * Fix NPE when listing saved caches dir (CASSANDRA-7632)
 * Fix sstableloader unable to connect encrypted node (CASSANDRA-7585)
Merged from 1.2:
 * Clone token map outside of hot gossip loops (CASSANDRA-7758)
 * Add stop method to EmbeddedCassandraService (CASSANDRA-7595)
 * Support connecting to ipv6 jmx with nodetool (CASSANDRA-7669)
 * Set gc_grace_seconds to seven days for system schema tables (CASSANDRA-7668)
 * SimpleSeedProvider no longer caches seeds forever (CASSANDRA-7663)
 * Set correct stream ID on responses when non-Exception Throwables
   are thrown while handling native protocol messages (CASSANDRA-7470)
 * Fix row size miscalculation in LazilyCompactedRow (CASSANDRA-7543)
 * Fix race in background compaction check (CASSANDRA-7745)
 * Don't clear out range tombstones during compaction (CASSANDRA-7808)


2.1.0-rc1
 * Revert flush directory (CASSANDRA-6357)
 * More efficient executor service for fast operations (CASSANDRA-4718)
 * Move less common tools into a new cassandra-tools package (CASSANDRA-7160)
 * Support more concurrent requests in native protocol (CASSANDRA-7231)
 * Add tab-completion to debian nodetool packaging (CASSANDRA-6421)
 * Change concurrent_compactors defaults (CASSANDRA-7139)
 * Add PowerShell Windows launch scripts (CASSANDRA-7001)
 * Make commitlog archive+restore more robust (CASSANDRA-6974)
 * Fix marking commitlogsegments clean (CASSANDRA-6959)
 * Add snapshot "manifest" describing files included (CASSANDRA-6326)
 * Parallel streaming for sstableloader (CASSANDRA-3668)
 * Fix bugs in supercolumns handling (CASSANDRA-7138)
 * Fix ClassClassException on composite dense tables (CASSANDRA-7112)
 * Cleanup and optimize collation and slice iterators (CASSANDRA-7107)
 * Upgrade NBHM lib (CASSANDRA-7128)
 * Optimize netty server (CASSANDRA-6861)
 * Fix repair hang when given CF does not exist (CASSANDRA-7189)
 * Allow c* to be shutdown in an embedded mode (CASSANDRA-5635)
 * Add server side batching to native transport (CASSANDRA-5663)
 * Make batchlog replay asynchronous (CASSANDRA-6134)
 * remove unused classes (CASSANDRA-7197)
 * Limit user types to the keyspace they are defined in (CASSANDRA-6643)
 * Add validate method to CollectionType (CASSANDRA-7208)
 * New serialization format for UDT values (CASSANDRA-7209, CASSANDRA-7261)
 * Fix nodetool netstats (CASSANDRA-7270)
 * Fix potential ClassCastException in HintedHandoffManager (CASSANDRA-7284)
 * Use prepared statements internally (CASSANDRA-6975)
 * Fix broken paging state with prepared statement (CASSANDRA-7120)
 * Fix IllegalArgumentException in CqlStorage (CASSANDRA-7287)
 * Allow nulls/non-existant fields in UDT (CASSANDRA-7206)
 * Add Thrift MultiSliceRequest (CASSANDRA-6757, CASSANDRA-7027)
 * Handle overlapping MultiSlices (CASSANDRA-7279)
 * Fix DataOutputTest on Windows (CASSANDRA-7265)
 * Embedded sets in user defined data-types are not updating (CASSANDRA-7267)
 * Add tuple type to CQL/native protocol (CASSANDRA-7248)
 * Fix CqlPagingRecordReader on tables with few rows (CASSANDRA-7322)
Merged from 2.0:
 * Copy compaction options to make sure they are reloaded (CASSANDRA-7290)
 * Add option to do more aggressive tombstone compactions (CASSANDRA-6563)
 * Don't try to compact already-compacting files in HHOM (CASSANDRA-7288)
 * Always reallocate buffers in HSHA (CASSANDRA-6285)
 * (Hadoop) support authentication in CqlRecordReader (CASSANDRA-7221)
 * (Hadoop) Close java driver Cluster in CQLRR.close (CASSANDRA-7228)
 * Warn when 'USING TIMESTAMP' is used on a CAS BATCH (CASSANDRA-7067)
 * return all cpu values from BackgroundActivityMonitor.readAndCompute (CASSANDRA-7183)
 * Correctly delete scheduled range xfers (CASSANDRA-7143)
 * return all cpu values from BackgroundActivityMonitor.readAndCompute (CASSANDRA-7183)
 * reduce garbage creation in calculatePendingRanges (CASSANDRA-7191)
 * fix c* launch issues on Russian os's due to output of linux 'free' cmd (CASSANDRA-6162)
 * Fix disabling autocompaction (CASSANDRA-7187)
 * Fix potential NumberFormatException when deserializing IntegerType (CASSANDRA-7088)
 * cqlsh can't tab-complete disabling compaction (CASSANDRA-7185)
 * cqlsh: Accept and execute CQL statement(s) from command-line parameter (CASSANDRA-7172)
 * Fix IllegalStateException in CqlPagingRecordReader (CASSANDRA-7198)
 * Fix the InvertedIndex trigger example (CASSANDRA-7211)
 * Add --resolve-ip option to 'nodetool ring' (CASSANDRA-7210)
 * reduce garbage on codec flag deserialization (CASSANDRA-7244)
 * Fix duplicated error messages on directory creation error at startup (CASSANDRA-5818)
 * Proper null handle for IF with map element access (CASSANDRA-7155)
 * Improve compaction visibility (CASSANDRA-7242)
 * Correctly delete scheduled range xfers (CASSANDRA-7143)
 * Make batchlog replica selection rack-aware (CASSANDRA-6551)
 * Fix CFMetaData#getColumnDefinitionFromColumnName() (CASSANDRA-7074)
 * Fix writetime/ttl functions for static columns (CASSANDRA-7081)
 * Suggest CTRL-C or semicolon after three blank lines in cqlsh (CASSANDRA-7142)
 * Fix 2ndary index queries with DESC clustering order (CASSANDRA-6950)
 * Invalid key cache entries on DROP (CASSANDRA-6525)
 * Fix flapping RecoveryManagerTest (CASSANDRA-7084)
 * Add missing iso8601 patterns for date strings (CASSANDRA-6973)
 * Support selecting multiple rows in a partition using IN (CASSANDRA-6875)
 * Add authentication support to shuffle (CASSANDRA-6484)
 * Swap local and global default read repair chances (CASSANDRA-7320)
 * Add conditional CREATE/DROP USER support (CASSANDRA-7264)
 * Cqlsh counts non-empty lines for "Blank lines" warning (CASSANDRA-7325)
Merged from 1.2:
 * Add Cloudstack snitch (CASSANDRA-7147)
 * Update system.peers correctly when relocating tokens (CASSANDRA-7126)
 * Add Google Compute Engine snitch (CASSANDRA-7132)
 * remove duplicate query for local tokens (CASSANDRA-7182)
 * exit CQLSH with error status code if script fails (CASSANDRA-6344)
 * Fix bug with some IN queries missig results (CASSANDRA-7105)
 * Fix availability validation for LOCAL_ONE CL (CASSANDRA-7319)
 * Hint streaming can cause decommission to fail (CASSANDRA-7219)


2.1.0-beta2
 * Increase default CL space to 8GB (CASSANDRA-7031)
 * Add range tombstones to read repair digests (CASSANDRA-6863)
 * Fix BTree.clear for large updates (CASSANDRA-6943)
 * Fail write instead of logging a warning when unable to append to CL
   (CASSANDRA-6764)
 * Eliminate possibility of CL segment appearing twice in active list
   (CASSANDRA-6557)
 * Apply DONTNEED fadvise to commitlog segments (CASSANDRA-6759)
 * Switch CRC component to Adler and include it for compressed sstables
   (CASSANDRA-4165)
 * Allow cassandra-stress to set compaction strategy options (CASSANDRA-6451)
 * Add broadcast_rpc_address option to cassandra.yaml (CASSANDRA-5899)
 * Auto reload GossipingPropertyFileSnitch config (CASSANDRA-5897)
 * Fix overflow of memtable_total_space_in_mb (CASSANDRA-6573)
 * Fix ABTC NPE and apply update function correctly (CASSANDRA-6692)
 * Allow nodetool to use a file or prompt for password (CASSANDRA-6660)
 * Fix AIOOBE when concurrently accessing ABSC (CASSANDRA-6742)
 * Fix assertion error in ALTER TYPE RENAME (CASSANDRA-6705)
 * Scrub should not always clear out repaired status (CASSANDRA-5351)
 * Improve handling of range tombstone for wide partitions (CASSANDRA-6446)
 * Fix ClassCastException for compact table with composites (CASSANDRA-6738)
 * Fix potentially repairing with wrong nodes (CASSANDRA-6808)
 * Change caching option syntax (CASSANDRA-6745)
 * Fix stress to do proper counter reads (CASSANDRA-6835)
 * Fix help message for stress counter_write (CASSANDRA-6824)
 * Fix stress smart Thrift client to pick servers correctly (CASSANDRA-6848)
 * Add logging levels (minimal, normal or verbose) to stress tool (CASSANDRA-6849)
 * Fix race condition in Batch CLE (CASSANDRA-6860)
 * Improve cleanup/scrub/upgradesstables failure handling (CASSANDRA-6774)
 * ByteBuffer write() methods for serializing sstables (CASSANDRA-6781)
 * Proper compare function for CollectionType (CASSANDRA-6783)
 * Update native server to Netty 4 (CASSANDRA-6236)
 * Fix off-by-one error in stress (CASSANDRA-6883)
 * Make OpOrder AutoCloseable (CASSANDRA-6901)
 * Remove sync repair JMX interface (CASSANDRA-6900)
 * Add multiple memory allocation options for memtables (CASSANDRA-6689, 6694)
 * Remove adjusted op rate from stress output (CASSANDRA-6921)
 * Add optimized CF.hasColumns() implementations (CASSANDRA-6941)
 * Serialize batchlog mutations with the version of the target node
   (CASSANDRA-6931)
 * Optimize CounterColumn#reconcile() (CASSANDRA-6953)
 * Properly remove 1.2 sstable support in 2.1 (CASSANDRA-6869)
 * Lock counter cells, not partitions (CASSANDRA-6880)
 * Track presence of legacy counter shards in sstables (CASSANDRA-6888)
 * Ensure safe resource cleanup when replacing sstables (CASSANDRA-6912)
 * Add failure handler to async callback (CASSANDRA-6747)
 * Fix AE when closing SSTable without releasing reference (CASSANDRA-7000)
 * Clean up IndexInfo on keyspace/table drops (CASSANDRA-6924)
 * Only snapshot relative SSTables when sequential repair (CASSANDRA-7024)
 * Require nodetool rebuild_index to specify index names (CASSANDRA-7038)
 * fix cassandra stress errors on reads with native protocol (CASSANDRA-7033)
 * Use OpOrder to guard sstable references for reads (CASSANDRA-6919)
 * Preemptive opening of compaction result (CASSANDRA-6916)
 * Multi-threaded scrub/cleanup/upgradesstables (CASSANDRA-5547)
 * Optimize cellname comparison (CASSANDRA-6934)
 * Native protocol v3 (CASSANDRA-6855)
 * Optimize Cell liveness checks and clean up Cell (CASSANDRA-7119)
 * Support consistent range movements (CASSANDRA-2434)
 * Display min timestamp in sstablemetadata viewer (CASSANDRA-6767)
Merged from 2.0:
 * Avoid race-prone second "scrub" of system keyspace (CASSANDRA-6797)
 * Pool CqlRecordWriter clients by inetaddress rather than Range
   (CASSANDRA-6665)
 * Fix compaction_history timestamps (CASSANDRA-6784)
 * Compare scores of full replica ordering in DES (CASSANDRA-6683)
 * fix CME in SessionInfo updateProgress affecting netstats (CASSANDRA-6577)
 * Allow repairing between specific replicas (CASSANDRA-6440)
 * Allow per-dc enabling of hints (CASSANDRA-6157)
 * Add compatibility for Hadoop 0.2.x (CASSANDRA-5201)
 * Fix EstimatedHistogram races (CASSANDRA-6682)
 * Failure detector correctly converts initial value to nanos (CASSANDRA-6658)
 * Add nodetool taketoken to relocate vnodes (CASSANDRA-4445)
 * Expose bulk loading progress over JMX (CASSANDRA-4757)
 * Correctly handle null with IF conditions and TTL (CASSANDRA-6623)
 * Account for range/row tombstones in tombstone drop
   time histogram (CASSANDRA-6522)
 * Stop CommitLogSegment.close() from calling sync() (CASSANDRA-6652)
 * Make commitlog failure handling configurable (CASSANDRA-6364)
 * Avoid overlaps in LCS (CASSANDRA-6688)
 * Improve support for paginating over composites (CASSANDRA-4851)
 * Fix count(*) queries in a mixed cluster (CASSANDRA-6707)
 * Improve repair tasks(snapshot, differencing) concurrency (CASSANDRA-6566)
 * Fix replaying pre-2.0 commit logs (CASSANDRA-6714)
 * Add static columns to CQL3 (CASSANDRA-6561)
 * Optimize single partition batch statements (CASSANDRA-6737)
 * Disallow post-query re-ordering when paging (CASSANDRA-6722)
 * Fix potential paging bug with deleted columns (CASSANDRA-6748)
 * Fix NPE on BulkLoader caused by losing StreamEvent (CASSANDRA-6636)
 * Fix truncating compression metadata (CASSANDRA-6791)
 * Add CMSClassUnloadingEnabled JVM option (CASSANDRA-6541)
 * Catch memtable flush exceptions during shutdown (CASSANDRA-6735)
 * Fix upgradesstables NPE for non-CF-based indexes (CASSANDRA-6645)
 * Fix UPDATE updating PRIMARY KEY columns implicitly (CASSANDRA-6782)
 * Fix IllegalArgumentException when updating from 1.2 with SuperColumns
   (CASSANDRA-6733)
 * FBUtilities.singleton() should use the CF comparator (CASSANDRA-6778)
 * Fix CQLSStableWriter.addRow(Map<String, Object>) (CASSANDRA-6526)
 * Fix HSHA server introducing corrupt data (CASSANDRA-6285)
 * Fix CAS conditions for COMPACT STORAGE tables (CASSANDRA-6813)
 * Starting threads in OutboundTcpConnectionPool constructor causes race conditions (CASSANDRA-7177)
 * Allow overriding cassandra-rackdc.properties file (CASSANDRA-7072)
 * Set JMX RMI port to 7199 (CASSANDRA-7087)
 * Use LOCAL_QUORUM for data reads at LOCAL_SERIAL (CASSANDRA-6939)
 * Log a warning for large batches (CASSANDRA-6487)
 * Put nodes in hibernate when join_ring is false (CASSANDRA-6961)
 * Avoid early loading of non-system keyspaces before compaction-leftovers
   cleanup at startup (CASSANDRA-6913)
 * Restrict Windows to parallel repairs (CASSANDRA-6907)
 * (Hadoop) Allow manually specifying start/end tokens in CFIF (CASSANDRA-6436)
 * Fix NPE in MeteredFlusher (CASSANDRA-6820)
 * Fix race processing range scan responses (CASSANDRA-6820)
 * Allow deleting snapshots from dropped keyspaces (CASSANDRA-6821)
 * Add uuid() function (CASSANDRA-6473)
 * Omit tombstones from schema digests (CASSANDRA-6862)
 * Include correct consistencyLevel in LWT timeout (CASSANDRA-6884)
 * Lower chances for losing new SSTables during nodetool refresh and
   ColumnFamilyStore.loadNewSSTables (CASSANDRA-6514)
 * Add support for DELETE ... IF EXISTS to CQL3 (CASSANDRA-5708)
 * Update hadoop_cql3_word_count example (CASSANDRA-6793)
 * Fix handling of RejectedExecution in sync Thrift server (CASSANDRA-6788)
 * Log more information when exceeding tombstone_warn_threshold (CASSANDRA-6865)
 * Fix truncate to not abort due to unreachable fat clients (CASSANDRA-6864)
 * Fix schema concurrency exceptions (CASSANDRA-6841)
 * Fix leaking validator FH in StreamWriter (CASSANDRA-6832)
 * Fix saving triggers to schema (CASSANDRA-6789)
 * Fix trigger mutations when base mutation list is immutable (CASSANDRA-6790)
 * Fix accounting in FileCacheService to allow re-using RAR (CASSANDRA-6838)
 * Fix static counter columns (CASSANDRA-6827)
 * Restore expiring->deleted (cell) compaction optimization (CASSANDRA-6844)
 * Fix CompactionManager.needsCleanup (CASSANDRA-6845)
 * Correctly compare BooleanType values other than 0 and 1 (CASSANDRA-6779)
 * Read message id as string from earlier versions (CASSANDRA-6840)
 * Properly use the Paxos consistency for (non-protocol) batch (CASSANDRA-6837)
 * Add paranoid disk failure option (CASSANDRA-6646)
 * Improve PerRowSecondaryIndex performance (CASSANDRA-6876)
 * Extend triggers to support CAS updates (CASSANDRA-6882)
 * Static columns with IF NOT EXISTS don't always work as expected (CASSANDRA-6873)
 * Fix paging with SELECT DISTINCT (CASSANDRA-6857)
 * Fix UnsupportedOperationException on CAS timeout (CASSANDRA-6923)
 * Improve MeteredFlusher handling of MF-unaffected column families
   (CASSANDRA-6867)
 * Add CqlRecordReader using native pagination (CASSANDRA-6311)
 * Add QueryHandler interface (CASSANDRA-6659)
 * Track liveRatio per-memtable, not per-CF (CASSANDRA-6945)
 * Make sure upgradesstables keeps sstable level (CASSANDRA-6958)
 * Fix LIMIT with static columns (CASSANDRA-6956)
 * Fix clash with CQL column name in thrift validation (CASSANDRA-6892)
 * Fix error with super columns in mixed 1.2-2.0 clusters (CASSANDRA-6966)
 * Fix bad skip of sstables on slice query with composite start/finish (CASSANDRA-6825)
 * Fix unintended update with conditional statement (CASSANDRA-6893)
 * Fix map element access in IF (CASSANDRA-6914)
 * Avoid costly range calculations for range queries on system keyspaces
   (CASSANDRA-6906)
 * Fix SSTable not released if stream session fails (CASSANDRA-6818)
 * Avoid build failure due to ANTLR timeout (CASSANDRA-6991)
 * Queries on compact tables can return more rows that requested (CASSANDRA-7052)
 * USING TIMESTAMP for batches does not work (CASSANDRA-7053)
 * Fix performance regression from CASSANDRA-5614 (CASSANDRA-6949)
 * Ensure that batchlog and hint timeouts do not produce hints (CASSANDRA-7058)
 * Merge groupable mutations in TriggerExecutor#execute() (CASSANDRA-7047)
 * Plug holes in resource release when wiring up StreamSession (CASSANDRA-7073)
 * Re-add parameter columns to tracing session (CASSANDRA-6942)
 * Preserves CQL metadata when updating table from thrift (CASSANDRA-6831)
Merged from 1.2:
 * Fix nodetool display with vnodes (CASSANDRA-7082)
 * Add UNLOGGED, COUNTER options to BATCH documentation (CASSANDRA-6816)
 * add extra SSL cipher suites (CASSANDRA-6613)
 * fix nodetool getsstables for blob PK (CASSANDRA-6803)
 * Fix BatchlogManager#deleteBatch() use of millisecond timestamps
   (CASSANDRA-6822)
 * Continue assassinating even if the endpoint vanishes (CASSANDRA-6787)
 * Schedule schema pulls on change (CASSANDRA-6971)
 * Non-droppable verbs shouldn't be dropped from OTC (CASSANDRA-6980)
 * Shutdown batchlog executor in SS#drain() (CASSANDRA-7025)
 * Fix batchlog to account for CF truncation records (CASSANDRA-6999)
 * Fix CQLSH parsing of functions and BLOB literals (CASSANDRA-7018)
 * Properly load trustore in the native protocol (CASSANDRA-6847)
 * Always clean up references in SerializingCache (CASSANDRA-6994)
 * Don't shut MessagingService down when replacing a node (CASSANDRA-6476)
 * fix npe when doing -Dcassandra.fd_initial_value_ms (CASSANDRA-6751)


2.1.0-beta1
 * Add flush directory distinct from compaction directories (CASSANDRA-6357)
 * Require JNA by default (CASSANDRA-6575)
 * add listsnapshots command to nodetool (CASSANDRA-5742)
 * Introduce AtomicBTreeColumns (CASSANDRA-6271, 6692)
 * Multithreaded commitlog (CASSANDRA-3578)
 * allocate fixed index summary memory pool and resample cold index summaries
   to use less memory (CASSANDRA-5519)
 * Removed multithreaded compaction (CASSANDRA-6142)
 * Parallelize fetching rows for low-cardinality indexes (CASSANDRA-1337)
 * change logging from log4j to logback (CASSANDRA-5883)
 * switch to LZ4 compression for internode communication (CASSANDRA-5887)
 * Stop using Thrift-generated Index* classes internally (CASSANDRA-5971)
 * Remove 1.2 network compatibility code (CASSANDRA-5960)
 * Remove leveled json manifest migration code (CASSANDRA-5996)
 * Remove CFDefinition (CASSANDRA-6253)
 * Use AtomicIntegerFieldUpdater in RefCountedMemory (CASSANDRA-6278)
 * User-defined types for CQL3 (CASSANDRA-5590)
 * Use of o.a.c.metrics in nodetool (CASSANDRA-5871, 6406)
 * Batch read from OTC's queue and cleanup (CASSANDRA-1632)
 * Secondary index support for collections (CASSANDRA-4511, 6383)
 * SSTable metadata(Stats.db) format change (CASSANDRA-6356)
 * Push composites support in the storage engine
   (CASSANDRA-5417, CASSANDRA-6520)
 * Add snapshot space used to cfstats (CASSANDRA-6231)
 * Add cardinality estimator for key count estimation (CASSANDRA-5906)
 * CF id is changed to be non-deterministic. Data dir/key cache are created
   uniquely for CF id (CASSANDRA-5202)
 * New counters implementation (CASSANDRA-6504)
 * Replace UnsortedColumns, EmptyColumns, TreeMapBackedSortedColumns with new
   ArrayBackedSortedColumns (CASSANDRA-6630, CASSANDRA-6662, CASSANDRA-6690)
 * Add option to use row cache with a given amount of rows (CASSANDRA-5357)
 * Avoid repairing already repaired data (CASSANDRA-5351)
 * Reject counter updates with USING TTL/TIMESTAMP (CASSANDRA-6649)
 * Replace index_interval with min/max_index_interval (CASSANDRA-6379)
 * Lift limitation that order by columns must be selected for IN queries (CASSANDRA-4911)


2.0.5
 * Reduce garbage generated by bloom filter lookups (CASSANDRA-6609)
 * Add ks.cf names to tombstone logging (CASSANDRA-6597)
 * Use LOCAL_QUORUM for LWT operations at LOCAL_SERIAL (CASSANDRA-6495)
 * Wait for gossip to settle before accepting client connections (CASSANDRA-4288)
 * Delete unfinished compaction incrementally (CASSANDRA-6086)
 * Allow specifying custom secondary index options in CQL3 (CASSANDRA-6480)
 * Improve replica pinning for cache efficiency in DES (CASSANDRA-6485)
 * Fix LOCAL_SERIAL from thrift (CASSANDRA-6584)
 * Don't special case received counts in CAS timeout exceptions (CASSANDRA-6595)
 * Add support for 2.1 global counter shards (CASSANDRA-6505)
 * Fix NPE when streaming connection is not yet established (CASSANDRA-6210)
 * Avoid rare duplicate read repair triggering (CASSANDRA-6606)
 * Fix paging discardFirst (CASSANDRA-6555)
 * Fix ArrayIndexOutOfBoundsException in 2ndary index query (CASSANDRA-6470)
 * Release sstables upon rebuilding 2i (CASSANDRA-6635)
 * Add AbstractCompactionStrategy.startup() method (CASSANDRA-6637)
 * SSTableScanner may skip rows during cleanup (CASSANDRA-6638)
 * sstables from stalled repair sessions can resurrect deleted data (CASSANDRA-6503)
 * Switch stress to use ITransportFactory (CASSANDRA-6641)
 * Fix IllegalArgumentException during prepare (CASSANDRA-6592)
 * Fix possible loss of 2ndary index entries during compaction (CASSANDRA-6517)
 * Fix direct Memory on architectures that do not support unaligned long access
   (CASSANDRA-6628)
 * Let scrub optionally skip broken counter partitions (CASSANDRA-5930)
Merged from 1.2:
 * fsync compression metadata (CASSANDRA-6531)
 * Validate CF existence on execution for prepared statement (CASSANDRA-6535)
 * Add ability to throttle batchlog replay (CASSANDRA-6550)
 * Fix executing LOCAL_QUORUM with SimpleStrategy (CASSANDRA-6545)
 * Avoid StackOverflow when using large IN queries (CASSANDRA-6567)
 * Nodetool upgradesstables includes secondary indexes (CASSANDRA-6598)
 * Paginate batchlog replay (CASSANDRA-6569)
 * skip blocking on streaming during drain (CASSANDRA-6603)
 * Improve error message when schema doesn't match loaded sstable (CASSANDRA-6262)
 * Add properties to adjust FD initial value and max interval (CASSANDRA-4375)
 * Fix preparing with batch and delete from collection (CASSANDRA-6607)
 * Fix ABSC reverse iterator's remove() method (CASSANDRA-6629)
 * Handle host ID conflicts properly (CASSANDRA-6615)
 * Move handling of migration event source to solve bootstrap race. (CASSANDRA-6648)
 * Make sure compaction throughput value doesn't overflow with int math (CASSANDRA-6647)


2.0.4
 * Allow removing snapshots of no-longer-existing CFs (CASSANDRA-6418)
 * add StorageService.stopDaemon() (CASSANDRA-4268)
 * add IRE for invalid CF supplied to get_count (CASSANDRA-5701)
 * add client encryption support to sstableloader (CASSANDRA-6378)
 * Fix accept() loop for SSL sockets post-shutdown (CASSANDRA-6468)
 * Fix size-tiered compaction in LCS L0 (CASSANDRA-6496)
 * Fix assertion failure in filterColdSSTables (CASSANDRA-6483)
 * Fix row tombstones in larger-than-memory compactions (CASSANDRA-6008)
 * Fix cleanup ClassCastException (CASSANDRA-6462)
 * Reduce gossip memory use by interning VersionedValue strings (CASSANDRA-6410)
 * Allow specifying datacenters to participate in a repair (CASSANDRA-6218)
 * Fix divide-by-zero in PCI (CASSANDRA-6403)
 * Fix setting last compacted key in the wrong level for LCS (CASSANDRA-6284)
 * Add millisecond precision formats to the timestamp parser (CASSANDRA-6395)
 * Expose a total memtable size metric for a CF (CASSANDRA-6391)
 * cqlsh: handle symlinks properly (CASSANDRA-6425)
 * Fix potential infinite loop when paging query with IN (CASSANDRA-6464)
 * Fix assertion error in AbstractQueryPager.discardFirst (CASSANDRA-6447)
 * Fix streaming older SSTable yields unnecessary tombstones (CASSANDRA-6527)
Merged from 1.2:
 * Improved error message on bad properties in DDL queries (CASSANDRA-6453)
 * Randomize batchlog candidates selection (CASSANDRA-6481)
 * Fix thundering herd on endpoint cache invalidation (CASSANDRA-6345, 6485)
 * Improve batchlog write performance with vnodes (CASSANDRA-6488)
 * cqlsh: quote single quotes in strings inside collections (CASSANDRA-6172)
 * Improve gossip performance for typical messages (CASSANDRA-6409)
 * Throw IRE if a prepared statement has more markers than supported
   (CASSANDRA-5598)
 * Expose Thread metrics for the native protocol server (CASSANDRA-6234)
 * Change snapshot response message verb to INTERNAL to avoid dropping it
   (CASSANDRA-6415)
 * Warn when collection read has > 65K elements (CASSANDRA-5428)
 * Fix cache persistence when both row and key cache are enabled
   (CASSANDRA-6413)
 * (Hadoop) add describe_local_ring (CASSANDRA-6268)
 * Fix handling of concurrent directory creation failure (CASSANDRA-6459)
 * Allow executing CREATE statements multiple times (CASSANDRA-6471)
 * Don't send confusing info with timeouts (CASSANDRA-6491)
 * Don't resubmit counter mutation runnables internally (CASSANDRA-6427)
 * Don't drop local mutations without a hint (CASSANDRA-6510)
 * Don't allow null max_hint_window_in_ms (CASSANDRA-6419)
 * Validate SliceRange start and finish lengths (CASSANDRA-6521)


2.0.3
 * Fix FD leak on slice read path (CASSANDRA-6275)
 * Cancel read meter task when closing SSTR (CASSANDRA-6358)
 * free off-heap IndexSummary during bulk (CASSANDRA-6359)
 * Recover from IOException in accept() thread (CASSANDRA-6349)
 * Improve Gossip tolerance of abnormally slow tasks (CASSANDRA-6338)
 * Fix trying to hint timed out counter writes (CASSANDRA-6322)
 * Allow restoring specific columnfamilies from archived CL (CASSANDRA-4809)
 * Avoid flushing compaction_history after each operation (CASSANDRA-6287)
 * Fix repair assertion error when tombstones expire (CASSANDRA-6277)
 * Skip loading corrupt key cache (CASSANDRA-6260)
 * Fixes for compacting larger-than-memory rows (CASSANDRA-6274)
 * Compact hottest sstables first and optionally omit coldest from
   compaction entirely (CASSANDRA-6109)
 * Fix modifying column_metadata from thrift (CASSANDRA-6182)
 * cqlsh: fix LIST USERS output (CASSANDRA-6242)
 * Add IRequestSink interface (CASSANDRA-6248)
 * Update memtable size while flushing (CASSANDRA-6249)
 * Provide hooks around CQL2/CQL3 statement execution (CASSANDRA-6252)
 * Require Permission.SELECT for CAS updates (CASSANDRA-6247)
 * New CQL-aware SSTableWriter (CASSANDRA-5894)
 * Reject CAS operation when the protocol v1 is used (CASSANDRA-6270)
 * Correctly throw error when frame too large (CASSANDRA-5981)
 * Fix serialization bug in PagedRange with 2ndary indexes (CASSANDRA-6299)
 * Fix CQL3 table validation in Thrift (CASSANDRA-6140)
 * Fix bug missing results with IN clauses (CASSANDRA-6327)
 * Fix paging with reversed slices (CASSANDRA-6343)
 * Set minTimestamp correctly to be able to drop expired sstables (CASSANDRA-6337)
 * Support NaN and Infinity as float literals (CASSANDRA-6003)
 * Remove RF from nodetool ring output (CASSANDRA-6289)
 * Fix attempting to flush empty rows (CASSANDRA-6374)
 * Fix potential out of bounds exception when paging (CASSANDRA-6333)
Merged from 1.2:
 * Optimize FD phi calculation (CASSANDRA-6386)
 * Improve initial FD phi estimate when starting up (CASSANDRA-6385)
 * Don't list CQL3 table in CLI describe even if named explicitely
   (CASSANDRA-5750)
 * Invalidate row cache when dropping CF (CASSANDRA-6351)
 * add non-jamm path for cached statements (CASSANDRA-6293)
 * add windows bat files for shell commands (CASSANDRA-6145)
 * Require logging in for Thrift CQL2/3 statement preparation (CASSANDRA-6254)
 * restrict max_num_tokens to 1536 (CASSANDRA-6267)
 * Nodetool gets default JMX port from cassandra-env.sh (CASSANDRA-6273)
 * make calculatePendingRanges asynchronous (CASSANDRA-6244)
 * Remove blocking flushes in gossip thread (CASSANDRA-6297)
 * Fix potential socket leak in connectionpool creation (CASSANDRA-6308)
 * Allow LOCAL_ONE/LOCAL_QUORUM to work with SimpleStrategy (CASSANDRA-6238)
 * cqlsh: handle 'null' as session duration (CASSANDRA-6317)
 * Fix json2sstable handling of range tombstones (CASSANDRA-6316)
 * Fix missing one row in reverse query (CASSANDRA-6330)
 * Fix reading expired row value from row cache (CASSANDRA-6325)
 * Fix AssertionError when doing set element deletion (CASSANDRA-6341)
 * Make CL code for the native protocol match the one in C* 2.0
   (CASSANDRA-6347)
 * Disallow altering CQL3 table from thrift (CASSANDRA-6370)
 * Fix size computation of prepared statement (CASSANDRA-6369)


2.0.2
 * Update FailureDetector to use nanontime (CASSANDRA-4925)
 * Fix FileCacheService regressions (CASSANDRA-6149)
 * Never return WriteTimeout for CL.ANY (CASSANDRA-6132)
 * Fix race conditions in bulk loader (CASSANDRA-6129)
 * Add configurable metrics reporting (CASSANDRA-4430)
 * drop queries exceeding a configurable number of tombstones (CASSANDRA-6117)
 * Track and persist sstable read activity (CASSANDRA-5515)
 * Fixes for speculative retry (CASSANDRA-5932, CASSANDRA-6194)
 * Improve memory usage of metadata min/max column names (CASSANDRA-6077)
 * Fix thrift validation refusing row markers on CQL3 tables (CASSANDRA-6081)
 * Fix insertion of collections with CAS (CASSANDRA-6069)
 * Correctly send metadata on SELECT COUNT (CASSANDRA-6080)
 * Track clients' remote addresses in ClientState (CASSANDRA-6070)
 * Create snapshot dir if it does not exist when migrating
   leveled manifest (CASSANDRA-6093)
 * make sequential nodetool repair the default (CASSANDRA-5950)
 * Add more hooks for compaction strategy implementations (CASSANDRA-6111)
 * Fix potential NPE on composite 2ndary indexes (CASSANDRA-6098)
 * Delete can potentially be skipped in batch (CASSANDRA-6115)
 * Allow alter keyspace on system_traces (CASSANDRA-6016)
 * Disallow empty column names in cql (CASSANDRA-6136)
 * Use Java7 file-handling APIs and fix file moving on Windows (CASSANDRA-5383)
 * Save compaction history to system keyspace (CASSANDRA-5078)
 * Fix NPE if StorageService.getOperationMode() is executed before full startup (CASSANDRA-6166)
 * CQL3: support pre-epoch longs for TimestampType (CASSANDRA-6212)
 * Add reloadtriggers command to nodetool (CASSANDRA-4949)
 * cqlsh: ignore empty 'value alias' in DESCRIBE (CASSANDRA-6139)
 * Fix sstable loader (CASSANDRA-6205)
 * Reject bootstrapping if the node already exists in gossip (CASSANDRA-5571)
 * Fix NPE while loading paxos state (CASSANDRA-6211)
 * cqlsh: add SHOW SESSION <tracing-session> command (CASSANDRA-6228)
Merged from 1.2:
 * (Hadoop) Require CFRR batchSize to be at least 2 (CASSANDRA-6114)
 * Add a warning for small LCS sstable size (CASSANDRA-6191)
 * Add ability to list specific KS/CF combinations in nodetool cfstats (CASSANDRA-4191)
 * Mark CF clean if a mutation raced the drop and got it marked dirty (CASSANDRA-5946)
 * Add a LOCAL_ONE consistency level (CASSANDRA-6202)
 * Limit CQL prepared statement cache by size instead of count (CASSANDRA-6107)
 * Tracing should log write failure rather than raw exceptions (CASSANDRA-6133)
 * lock access to TM.endpointToHostIdMap (CASSANDRA-6103)
 * Allow estimated memtable size to exceed slab allocator size (CASSANDRA-6078)
 * Start MeteredFlusher earlier to prevent OOM during CL replay (CASSANDRA-6087)
 * Avoid sending Truncate command to fat clients (CASSANDRA-6088)
 * Allow where clause conditions to be in parenthesis (CASSANDRA-6037)
 * Do not open non-ssl storage port if encryption option is all (CASSANDRA-3916)
 * Move batchlog replay to its own executor (CASSANDRA-6079)
 * Add tombstone debug threshold and histogram (CASSANDRA-6042, 6057)
 * Enable tcp keepalive on incoming connections (CASSANDRA-4053)
 * Fix fat client schema pull NPE (CASSANDRA-6089)
 * Fix memtable flushing for indexed tables (CASSANDRA-6112)
 * Fix skipping columns with multiple slices (CASSANDRA-6119)
 * Expose connected thrift + native client counts (CASSANDRA-5084)
 * Optimize auth setup (CASSANDRA-6122)
 * Trace index selection (CASSANDRA-6001)
 * Update sstablesPerReadHistogram to use biased sampling (CASSANDRA-6164)
 * Log UnknownColumnfamilyException when closing socket (CASSANDRA-5725)
 * Properly error out on CREATE INDEX for counters table (CASSANDRA-6160)
 * Handle JMX notification failure for repair (CASSANDRA-6097)
 * (Hadoop) Fetch no more than 128 splits in parallel (CASSANDRA-6169)
 * stress: add username/password authentication support (CASSANDRA-6068)
 * Fix indexed queries with row cache enabled on parent table (CASSANDRA-5732)
 * Fix compaction race during columnfamily drop (CASSANDRA-5957)
 * Fix validation of empty column names for compact tables (CASSANDRA-6152)
 * Skip replaying mutations that pass CRC but fail to deserialize (CASSANDRA-6183)
 * Rework token replacement to use replace_address (CASSANDRA-5916)
 * Fix altering column types (CASSANDRA-6185)
 * cqlsh: fix CREATE/ALTER WITH completion (CASSANDRA-6196)
 * add windows bat files for shell commands (CASSANDRA-6145)
 * Fix potential stack overflow during range tombstones insertion (CASSANDRA-6181)
 * (Hadoop) Make LOCAL_ONE the default consistency level (CASSANDRA-6214)


2.0.1
 * Fix bug that could allow reading deleted data temporarily (CASSANDRA-6025)
 * Improve memory use defaults (CASSANDRA-6059)
 * Make ThriftServer more easlly extensible (CASSANDRA-6058)
 * Remove Hadoop dependency from ITransportFactory (CASSANDRA-6062)
 * add file_cache_size_in_mb setting (CASSANDRA-5661)
 * Improve error message when yaml contains invalid properties (CASSANDRA-5958)
 * Improve leveled compaction's ability to find non-overlapping L0 compactions
   to work on concurrently (CASSANDRA-5921)
 * Notify indexer of columns shadowed by range tombstones (CASSANDRA-5614)
 * Log Merkle tree stats (CASSANDRA-2698)
 * Switch from crc32 to adler32 for compressed sstable checksums (CASSANDRA-5862)
 * Improve offheap memcpy performance (CASSANDRA-5884)
 * Use a range aware scanner for cleanup (CASSANDRA-2524)
 * Cleanup doesn't need to inspect sstables that contain only local data
   (CASSANDRA-5722)
 * Add ability for CQL3 to list partition keys (CASSANDRA-4536)
 * Improve native protocol serialization (CASSANDRA-5664)
 * Upgrade Thrift to 0.9.1 (CASSANDRA-5923)
 * Require superuser status for adding triggers (CASSANDRA-5963)
 * Make standalone scrubber handle old and new style leveled manifest
   (CASSANDRA-6005)
 * Fix paxos bugs (CASSANDRA-6012, 6013, 6023)
 * Fix paged ranges with multiple replicas (CASSANDRA-6004)
 * Fix potential AssertionError during tracing (CASSANDRA-6041)
 * Fix NPE in sstablesplit (CASSANDRA-6027)
 * Migrate pre-2.0 key/value/column aliases to system.schema_columns
   (CASSANDRA-6009)
 * Paging filter empty rows too agressively (CASSANDRA-6040)
 * Support variadic parameters for IN clauses (CASSANDRA-4210)
 * cqlsh: return the result of CAS writes (CASSANDRA-5796)
 * Fix validation of IN clauses with 2ndary indexes (CASSANDRA-6050)
 * Support named bind variables in CQL (CASSANDRA-6033)
Merged from 1.2:
 * Allow cache-keys-to-save to be set at runtime (CASSANDRA-5980)
 * Avoid second-guessing out-of-space state (CASSANDRA-5605)
 * Tuning knobs for dealing with large blobs and many CFs (CASSANDRA-5982)
 * (Hadoop) Fix CQLRW for thrift tables (CASSANDRA-6002)
 * Fix possible divide-by-zero in HHOM (CASSANDRA-5990)
 * Allow local batchlog writes for CL.ANY (CASSANDRA-5967)
 * Upgrade metrics-core to version 2.2.0 (CASSANDRA-5947)
 * Fix CqlRecordWriter with composite keys (CASSANDRA-5949)
 * Add snitch, schema version, cluster, partitioner to JMX (CASSANDRA-5881)
 * Allow disabling SlabAllocator (CASSANDRA-5935)
 * Make user-defined compaction JMX blocking (CASSANDRA-4952)
 * Fix streaming does not transfer wrapped range (CASSANDRA-5948)
 * Fix loading index summary containing empty key (CASSANDRA-5965)
 * Correctly handle limits in CompositesSearcher (CASSANDRA-5975)
 * Pig: handle CQL collections (CASSANDRA-5867)
 * Pass the updated cf to the PRSI index() method (CASSANDRA-5999)
 * Allow empty CQL3 batches (as no-op) (CASSANDRA-5994)
 * Support null in CQL3 functions (CASSANDRA-5910)
 * Replace the deprecated MapMaker with CacheLoader (CASSANDRA-6007)
 * Add SSTableDeletingNotification to DataTracker (CASSANDRA-6010)
 * Fix snapshots in use get deleted during snapshot repair (CASSANDRA-6011)
 * Move hints and exception count to o.a.c.metrics (CASSANDRA-6017)
 * Fix memory leak in snapshot repair (CASSANDRA-6047)
 * Fix sstable2sjon for CQL3 tables (CASSANDRA-5852)


2.0.0
 * Fix thrift validation when inserting into CQL3 tables (CASSANDRA-5138)
 * Fix periodic memtable flushing behavior with clean memtables (CASSANDRA-5931)
 * Fix dateOf() function for pre-2.0 timestamp columns (CASSANDRA-5928)
 * Fix SSTable unintentionally loads BF when opened for batch (CASSANDRA-5938)
 * Add stream session progress to JMX (CASSANDRA-4757)
 * Fix NPE during CAS operation (CASSANDRA-5925)
Merged from 1.2:
 * Fix getBloomFilterDiskSpaceUsed for AlwaysPresentFilter (CASSANDRA-5900)
 * Don't announce schema version until we've loaded the changes locally
   (CASSANDRA-5904)
 * Fix to support off heap bloom filters size greater than 2 GB (CASSANDRA-5903)
 * Properly handle parsing huge map and set literals (CASSANDRA-5893)


2.0.0-rc2
 * enable vnodes by default (CASSANDRA-5869)
 * fix CAS contention timeout (CASSANDRA-5830)
 * fix HsHa to respect max frame size (CASSANDRA-4573)
 * Fix (some) 2i on composite components omissions (CASSANDRA-5851)
 * cqlsh: add DESCRIBE FULL SCHEMA variant (CASSANDRA-5880)
Merged from 1.2:
 * Correctly validate sparse composite cells in scrub (CASSANDRA-5855)
 * Add KeyCacheHitRate metric to CF metrics (CASSANDRA-5868)
 * cqlsh: add support for multiline comments (CASSANDRA-5798)
 * Handle CQL3 SELECT duplicate IN restrictions on clustering columns
   (CASSANDRA-5856)


2.0.0-rc1
 * improve DecimalSerializer performance (CASSANDRA-5837)
 * fix potential spurious wakeup in AsyncOneResponse (CASSANDRA-5690)
 * fix schema-related trigger issues (CASSANDRA-5774)
 * Better validation when accessing CQL3 table from thrift (CASSANDRA-5138)
 * Fix assertion error during repair (CASSANDRA-5801)
 * Fix range tombstone bug (CASSANDRA-5805)
 * DC-local CAS (CASSANDRA-5797)
 * Add a native_protocol_version column to the system.local table (CASSANRDA-5819)
 * Use index_interval from cassandra.yaml when upgraded (CASSANDRA-5822)
 * Fix buffer underflow on socket close (CASSANDRA-5792)
Merged from 1.2:
 * Fix reading DeletionTime from 1.1-format sstables (CASSANDRA-5814)
 * cqlsh: add collections support to COPY (CASSANDRA-5698)
 * retry important messages for any IOException (CASSANDRA-5804)
 * Allow empty IN relations in SELECT/UPDATE/DELETE statements (CASSANDRA-5626)
 * cqlsh: fix crashing on Windows due to libedit detection (CASSANDRA-5812)
 * fix bulk-loading compressed sstables (CASSANDRA-5820)
 * (Hadoop) fix quoting in CqlPagingRecordReader and CqlRecordWriter
   (CASSANDRA-5824)
 * update default LCS sstable size to 160MB (CASSANDRA-5727)
 * Allow compacting 2Is via nodetool (CASSANDRA-5670)
 * Hex-encode non-String keys in OPP (CASSANDRA-5793)
 * nodetool history logging (CASSANDRA-5823)
 * (Hadoop) fix support for Thrift tables in CqlPagingRecordReader
   (CASSANDRA-5752)
 * add "all time blocked" to StatusLogger output (CASSANDRA-5825)
 * Future-proof inter-major-version schema migrations (CASSANDRA-5845)
 * (Hadoop) add CqlPagingRecordReader support for ReversedType in Thrift table
   (CASSANDRA-5718)
 * Add -no-snapshot option to scrub (CASSANDRA-5891)
 * Fix to support off heap bloom filters size greater than 2 GB (CASSANDRA-5903)
 * Properly handle parsing huge map and set literals (CASSANDRA-5893)
 * Fix LCS L0 compaction may overlap in L1 (CASSANDRA-5907)
 * New sstablesplit tool to split large sstables offline (CASSANDRA-4766)
 * Fix potential deadlock in native protocol server (CASSANDRA-5926)
 * Disallow incompatible type change in CQL3 (CASSANDRA-5882)
Merged from 1.1:
 * Correctly validate sparse composite cells in scrub (CASSANDRA-5855)


2.0.0-beta2
 * Replace countPendingHints with Hints Created metric (CASSANDRA-5746)
 * Allow nodetool with no args, and with help to run without a server (CASSANDRA-5734)
 * Cleanup AbstractType/TypeSerializer classes (CASSANDRA-5744)
 * Remove unimplemented cli option schema-mwt (CASSANDRA-5754)
 * Support range tombstones in thrift (CASSANDRA-5435)
 * Normalize table-manipulating CQL3 statements' class names (CASSANDRA-5759)
 * cqlsh: add missing table options to DESCRIBE output (CASSANDRA-5749)
 * Fix assertion error during repair (CASSANDRA-5757)
 * Fix bulkloader (CASSANDRA-5542)
 * Add LZ4 compression to the native protocol (CASSANDRA-5765)
 * Fix bugs in the native protocol v2 (CASSANDRA-5770)
 * CAS on 'primary key only' table (CASSANDRA-5715)
 * Support streaming SSTables of old versions (CASSANDRA-5772)
 * Always respect protocol version in native protocol (CASSANDRA-5778)
 * Fix ConcurrentModificationException during streaming (CASSANDRA-5782)
 * Update deletion timestamp in Commit#updatesWithPaxosTime (CASSANDRA-5787)
 * Thrift cas() method crashes if input columns are not sorted (CASSANDRA-5786)
 * Order columns names correctly when querying for CAS (CASSANDRA-5788)
 * Fix streaming retry (CASSANDRA-5775)
Merged from 1.2:
 * if no seeds can be a reached a node won't start in a ring by itself (CASSANDRA-5768)
 * add cassandra.unsafesystem property (CASSANDRA-5704)
 * (Hadoop) quote identifiers in CqlPagingRecordReader (CASSANDRA-5763)
 * Add replace_node functionality for vnodes (CASSANDRA-5337)
 * Add timeout events to query traces (CASSANDRA-5520)
 * Fix serialization of the LEFT gossip value (CASSANDRA-5696)
 * Pig: support for cql3 tables (CASSANDRA-5234)
 * Fix skipping range tombstones with reverse queries (CASSANDRA-5712)
 * Expire entries out of ThriftSessionManager (CASSANDRA-5719)
 * Don't keep ancestor information in memory (CASSANDRA-5342)
 * Expose native protocol server status in nodetool info (CASSANDRA-5735)
 * Fix pathetic performance of range tombstones (CASSANDRA-5677)
 * Fix querying with an empty (impossible) range (CASSANDRA-5573)
 * cqlsh: handle CUSTOM 2i in DESCRIBE output (CASSANDRA-5760)
 * Fix minor bug in Range.intersects(Bound) (CASSANDRA-5771)
 * cqlsh: handle disabled compression in DESCRIBE output (CASSANDRA-5766)
 * Ensure all UP events are notified on the native protocol (CASSANDRA-5769)
 * Fix formatting of sstable2json with multiple -k arguments (CASSANDRA-5781)
 * Don't rely on row marker for queries in general to hide lost markers
   after TTL expires (CASSANDRA-5762)
 * Sort nodetool help output (CASSANDRA-5776)
 * Fix column expiring during 2 phases compaction (CASSANDRA-5799)
 * now() is being rejected in INSERTs when inside collections (CASSANDRA-5795)


2.0.0-beta1
 * Add support for indexing clustered columns (CASSANDRA-5125)
 * Removed on-heap row cache (CASSANDRA-5348)
 * use nanotime consistently for node-local timeouts (CASSANDRA-5581)
 * Avoid unnecessary second pass on name-based queries (CASSANDRA-5577)
 * Experimental triggers (CASSANDRA-1311)
 * JEMalloc support for off-heap allocation (CASSANDRA-3997)
 * Single-pass compaction (CASSANDRA-4180)
 * Removed token range bisection (CASSANDRA-5518)
 * Removed compatibility with pre-1.2.5 sstables and network messages
   (CASSANDRA-5511)
 * removed PBSPredictor (CASSANDRA-5455)
 * CAS support (CASSANDRA-5062, 5441, 5442, 5443, 5619, 5667)
 * Leveled compaction performs size-tiered compactions in L0
   (CASSANDRA-5371, 5439)
 * Add yaml network topology snitch for mixed ec2/other envs (CASSANDRA-5339)
 * Log when a node is down longer than the hint window (CASSANDRA-4554)
 * Optimize tombstone creation for ExpiringColumns (CASSANDRA-4917)
 * Improve LeveledScanner work estimation (CASSANDRA-5250, 5407)
 * Replace compaction lock with runWithCompactionsDisabled (CASSANDRA-3430)
 * Change Message IDs to ints (CASSANDRA-5307)
 * Move sstable level information into the Stats component, removing the
   need for a separate Manifest file (CASSANDRA-4872)
 * avoid serializing to byte[] on commitlog append (CASSANDRA-5199)
 * make index_interval configurable per columnfamily (CASSANDRA-3961, CASSANDRA-5650)
 * add default_time_to_live (CASSANDRA-3974)
 * add memtable_flush_period_in_ms (CASSANDRA-4237)
 * replace supercolumns internally by composites (CASSANDRA-3237, 5123)
 * upgrade thrift to 0.9.0 (CASSANDRA-3719)
 * drop unnecessary keyspace parameter from user-defined compaction API
   (CASSANDRA-5139)
 * more robust solution to incomplete compactions + counters (CASSANDRA-5151)
 * Change order of directory searching for c*.in.sh (CASSANDRA-3983)
 * Add tool to reset SSTable compaction level for LCS (CASSANDRA-5271)
 * Allow custom configuration loader (CASSANDRA-5045)
 * Remove memory emergency pressure valve logic (CASSANDRA-3534)
 * Reduce request latency with eager retry (CASSANDRA-4705)
 * cqlsh: Remove ASSUME command (CASSANDRA-5331)
 * Rebuild BF when loading sstables if bloom_filter_fp_chance
   has changed since compaction (CASSANDRA-5015)
 * remove row-level bloom filters (CASSANDRA-4885)
 * Change Kernel Page Cache skipping into row preheating (disabled by default)
   (CASSANDRA-4937)
 * Improve repair by deciding on a gcBefore before sending
   out TreeRequests (CASSANDRA-4932)
 * Add an official way to disable compactions (CASSANDRA-5074)
 * Reenable ALTER TABLE DROP with new semantics (CASSANDRA-3919)
 * Add binary protocol versioning (CASSANDRA-5436)
 * Swap THshaServer for TThreadedSelectorServer (CASSANDRA-5530)
 * Add alias support to SELECT statement (CASSANDRA-5075)
 * Don't create empty RowMutations in CommitLogReplayer (CASSANDRA-5541)
 * Use range tombstones when dropping cfs/columns from schema (CASSANDRA-5579)
 * cqlsh: drop CQL2/CQL3-beta support (CASSANDRA-5585)
 * Track max/min column names in sstables to be able to optimize slice
   queries (CASSANDRA-5514, CASSANDRA-5595, CASSANDRA-5600)
 * Binary protocol: allow batching already prepared statements (CASSANDRA-4693)
 * Allow preparing timestamp, ttl and limit in CQL3 queries (CASSANDRA-4450)
 * Support native link w/o JNA in Java7 (CASSANDRA-3734)
 * Use SASL authentication in binary protocol v2 (CASSANDRA-5545)
 * Replace Thrift HsHa with LMAX Disruptor based implementation (CASSANDRA-5582)
 * cqlsh: Add row count to SELECT output (CASSANDRA-5636)
 * Include a timestamp with all read commands to determine column expiration
   (CASSANDRA-5149)
 * Streaming 2.0 (CASSANDRA-5286, 5699)
 * Conditional create/drop ks/table/index statements in CQL3 (CASSANDRA-2737)
 * more pre-table creation property validation (CASSANDRA-5693)
 * Redesign repair messages (CASSANDRA-5426)
 * Fix ALTER RENAME post-5125 (CASSANDRA-5702)
 * Disallow renaming a 2ndary indexed column (CASSANDRA-5705)
 * Rename Table to Keyspace (CASSANDRA-5613)
 * Ensure changing column_index_size_in_kb on different nodes don't corrupt the
   sstable (CASSANDRA-5454)
 * Move resultset type information into prepare, not execute (CASSANDRA-5649)
 * Auto paging in binary protocol (CASSANDRA-4415, 5714)
 * Don't tie client side use of AbstractType to JDBC (CASSANDRA-4495)
 * Adds new TimestampType to replace DateType (CASSANDRA-5723, CASSANDRA-5729)
Merged from 1.2:
 * make starting native protocol server idempotent (CASSANDRA-5728)
 * Fix loading key cache when a saved entry is no longer valid (CASSANDRA-5706)
 * Fix serialization of the LEFT gossip value (CASSANDRA-5696)
 * cqlsh: Don't show 'null' in place of empty values (CASSANDRA-5675)
 * Race condition in detecting version on a mixed 1.1/1.2 cluster
   (CASSANDRA-5692)
 * Fix skipping range tombstones with reverse queries (CASSANDRA-5712)
 * Expire entries out of ThriftSessionManager (CASSANRDA-5719)
 * Don't keep ancestor information in memory (CASSANDRA-5342)
 * cqlsh: fix handling of semicolons inside BATCH queries (CASSANDRA-5697)


1.2.6
 * Fix tracing when operation completes before all responses arrive
   (CASSANDRA-5668)
 * Fix cross-DC mutation forwarding (CASSANDRA-5632)
 * Reduce SSTableLoader memory usage (CASSANDRA-5555)
 * Scale hinted_handoff_throttle_in_kb to cluster size (CASSANDRA-5272)
 * (Hadoop) Add CQL3 input/output formats (CASSANDRA-4421, 5622)
 * (Hadoop) Fix InputKeyRange in CFIF (CASSANDRA-5536)
 * Fix dealing with ridiculously large max sstable sizes in LCS (CASSANDRA-5589)
 * Ignore pre-truncate hints (CASSANDRA-4655)
 * Move System.exit on OOM into a separate thread (CASSANDRA-5273)
 * Write row markers when serializing schema (CASSANDRA-5572)
 * Check only SSTables for the requested range when streaming (CASSANDRA-5569)
 * Improve batchlog replay behavior and hint ttl handling (CASSANDRA-5314)
 * Exclude localTimestamp from validation for tombstones (CASSANDRA-5398)
 * cqlsh: add custom prompt support (CASSANDRA-5539)
 * Reuse prepared statements in hot auth queries (CASSANDRA-5594)
 * cqlsh: add vertical output option (see EXPAND) (CASSANDRA-5597)
 * Add a rate limit option to stress (CASSANDRA-5004)
 * have BulkLoader ignore snapshots directories (CASSANDRA-5587)
 * fix SnitchProperties logging context (CASSANDRA-5602)
 * Expose whether jna is enabled and memory is locked via JMX (CASSANDRA-5508)
 * cqlsh: fix COPY FROM with ReversedType (CASSANDRA-5610)
 * Allow creating CUSTOM indexes on collections (CASSANDRA-5615)
 * Evaluate now() function at execution time (CASSANDRA-5616)
 * Expose detailed read repair metrics (CASSANDRA-5618)
 * Correct blob literal + ReversedType parsing (CASSANDRA-5629)
 * Allow GPFS to prefer the internal IP like EC2MRS (CASSANDRA-5630)
 * fix help text for -tspw cassandra-cli (CASSANDRA-5643)
 * don't throw away initial causes exceptions for internode encryption issues
   (CASSANDRA-5644)
 * Fix message spelling errors for cql select statements (CASSANDRA-5647)
 * Suppress custom exceptions thru jmx (CASSANDRA-5652)
 * Update CREATE CUSTOM INDEX syntax (CASSANDRA-5639)
 * Fix PermissionDetails.equals() method (CASSANDRA-5655)
 * Never allow partition key ranges in CQL3 without token() (CASSANDRA-5666)
 * Gossiper incorrectly drops AppState for an upgrading node (CASSANDRA-5660)
 * Connection thrashing during multi-region ec2 during upgrade, due to
   messaging version (CASSANDRA-5669)
 * Avoid over reconnecting in EC2MRS (CASSANDRA-5678)
 * Fix ReadResponseSerializer.serializedSize() for digest reads (CASSANDRA-5476)
 * allow sstable2json on 2i CFs (CASSANDRA-5694)
Merged from 1.1:
 * Remove buggy thrift max message length option (CASSANDRA-5529)
 * Fix NPE in Pig's widerow mode (CASSANDRA-5488)
 * Add split size parameter to Pig and disable split combination (CASSANDRA-5544)


1.2.5
 * make BytesToken.toString only return hex bytes (CASSANDRA-5566)
 * Ensure that submitBackground enqueues at least one task (CASSANDRA-5554)
 * fix 2i updates with identical values and timestamps (CASSANDRA-5540)
 * fix compaction throttling bursty-ness (CASSANDRA-4316)
 * reduce memory consumption of IndexSummary (CASSANDRA-5506)
 * remove per-row column name bloom filters (CASSANDRA-5492)
 * Include fatal errors in trace events (CASSANDRA-5447)
 * Ensure that PerRowSecondaryIndex is notified of row-level deletes
   (CASSANDRA-5445)
 * Allow empty blob literals in CQL3 (CASSANDRA-5452)
 * Fix streaming RangeTombstones at column index boundary (CASSANDRA-5418)
 * Fix preparing statements when current keyspace is not set (CASSANDRA-5468)
 * Fix SemanticVersion.isSupportedBy minor/patch handling (CASSANDRA-5496)
 * Don't provide oldCfId for post-1.1 system cfs (CASSANDRA-5490)
 * Fix primary range ignores replication strategy (CASSANDRA-5424)
 * Fix shutdown of binary protocol server (CASSANDRA-5507)
 * Fix repair -snapshot not working (CASSANDRA-5512)
 * Set isRunning flag later in binary protocol server (CASSANDRA-5467)
 * Fix use of CQL3 functions with descending clustering order (CASSANDRA-5472)
 * Disallow renaming columns one at a time for thrift table in CQL3
   (CASSANDRA-5531)
 * cqlsh: add CLUSTERING ORDER BY support to DESCRIBE (CASSANDRA-5528)
 * Add custom secondary index support to CQL3 (CASSANDRA-5484)
 * Fix repair hanging silently on unexpected error (CASSANDRA-5229)
 * Fix Ec2Snitch regression introduced by CASSANDRA-5171 (CASSANDRA-5432)
 * Add nodetool enablebackup/disablebackup (CASSANDRA-5556)
 * cqlsh: fix DESCRIBE after case insensitive USE (CASSANDRA-5567)
Merged from 1.1
 * Add retry mechanism to OTC for non-droppable_verbs (CASSANDRA-5393)
 * Use allocator information to improve memtable memory usage estimate
   (CASSANDRA-5497)
 * Fix trying to load deleted row into row cache on startup (CASSANDRA-4463)
 * fsync leveled manifest to avoid corruption (CASSANDRA-5535)
 * Fix Bound intersection computation (CASSANDRA-5551)
 * sstablescrub now respects max memory size in cassandra.in.sh (CASSANDRA-5562)


1.2.4
 * Ensure that PerRowSecondaryIndex updates see the most recent values
   (CASSANDRA-5397)
 * avoid duplicate index entries ind PrecompactedRow and
   ParallelCompactionIterable (CASSANDRA-5395)
 * remove the index entry on oldColumn when new column is a tombstone
   (CASSANDRA-5395)
 * Change default stream throughput from 400 to 200 mbps (CASSANDRA-5036)
 * Gossiper logs DOWN for symmetry with UP (CASSANDRA-5187)
 * Fix mixing prepared statements between keyspaces (CASSANDRA-5352)
 * Fix consistency level during bootstrap - strike 3 (CASSANDRA-5354)
 * Fix transposed arguments in AlreadyExistsException (CASSANDRA-5362)
 * Improve asynchronous hint delivery (CASSANDRA-5179)
 * Fix Guava dependency version (12.0 -> 13.0.1) for Maven (CASSANDRA-5364)
 * Validate that provided CQL3 collection value are < 64K (CASSANDRA-5355)
 * Make upgradeSSTable skip current version sstables by default (CASSANDRA-5366)
 * Optimize min/max timestamp collection (CASSANDRA-5373)
 * Invalid streamId in cql binary protocol when using invalid CL
   (CASSANDRA-5164)
 * Fix validation for IN where clauses with collections (CASSANDRA-5376)
 * Copy resultSet on count query to avoid ConcurrentModificationException
   (CASSANDRA-5382)
 * Correctly typecheck in CQL3 even with ReversedType (CASSANDRA-5386)
 * Fix streaming compressed files when using encryption (CASSANDRA-5391)
 * cassandra-all 1.2.0 pom missing netty dependency (CASSANDRA-5392)
 * Fix writetime/ttl functions on null values (CASSANDRA-5341)
 * Fix NPE during cql3 select with token() (CASSANDRA-5404)
 * IndexHelper.skipBloomFilters won't skip non-SHA filters (CASSANDRA-5385)
 * cqlsh: Print maps ordered by key, sort sets (CASSANDRA-5413)
 * Add null syntax support in CQL3 for inserts (CASSANDRA-3783)
 * Allow unauthenticated set_keyspace() calls (CASSANDRA-5423)
 * Fix potential incremental backups race (CASSANDRA-5410)
 * Fix prepared BATCH statements with batch-level timestamps (CASSANDRA-5415)
 * Allow overriding superuser setup delay (CASSANDRA-5430)
 * cassandra-shuffle with JMX usernames and passwords (CASSANDRA-5431)
Merged from 1.1:
 * cli: Quote ks and cf names in schema output when needed (CASSANDRA-5052)
 * Fix bad default for min/max timestamp in SSTableMetadata (CASSANDRA-5372)
 * Fix cf name extraction from manifest in Directories.migrateFile()
   (CASSANDRA-5242)
 * Support pluggable internode authentication (CASSANDRA-5401)


1.2.3
 * add check for sstable overlap within a level on startup (CASSANDRA-5327)
 * replace ipv6 colons in jmx object names (CASSANDRA-5298, 5328)
 * Avoid allocating SSTableBoundedScanner during repair when the range does
   not intersect the sstable (CASSANDRA-5249)
 * Don't lowercase property map keys (this breaks NTS) (CASSANDRA-5292)
 * Fix composite comparator with super columns (CASSANDRA-5287)
 * Fix insufficient validation of UPDATE queries against counter cfs
   (CASSANDRA-5300)
 * Fix PropertyFileSnitch default DC/Rack behavior (CASSANDRA-5285)
 * Handle null values when executing prepared statement (CASSANDRA-5081)
 * Add netty to pom dependencies (CASSANDRA-5181)
 * Include type arguments in Thrift CQLPreparedResult (CASSANDRA-5311)
 * Fix compaction not removing columns when bf_fp_ratio is 1 (CASSANDRA-5182)
 * cli: Warn about missing CQL3 tables in schema descriptions (CASSANDRA-5309)
 * Re-enable unknown option in replication/compaction strategies option for
   backward compatibility (CASSANDRA-4795)
 * Add binary protocol support to stress (CASSANDRA-4993)
 * cqlsh: Fix COPY FROM value quoting and null handling (CASSANDRA-5305)
 * Fix repair -pr for vnodes (CASSANDRA-5329)
 * Relax CL for auth queries for non-default users (CASSANDRA-5310)
 * Fix AssertionError during repair (CASSANDRA-5245)
 * Don't announce migrations to pre-1.2 nodes (CASSANDRA-5334)
Merged from 1.1:
 * Update offline scrub for 1.0 -> 1.1 directory structure (CASSANDRA-5195)
 * add tmp flag to Descriptor hashcode (CASSANDRA-4021)
 * fix logging of "Found table data in data directories" when only system tables
   are present (CASSANDRA-5289)
 * cli: Add JMX authentication support (CASSANDRA-5080)
 * nodetool: ability to repair specific range (CASSANDRA-5280)
 * Fix possible assertion triggered in SliceFromReadCommand (CASSANDRA-5284)
 * cqlsh: Add inet type support on Windows (ipv4-only) (CASSANDRA-4801)
 * Fix race when initializing ColumnFamilyStore (CASSANDRA-5350)
 * Add UseTLAB JVM flag (CASSANDRA-5361)


1.2.2
 * fix potential for multiple concurrent compactions of the same sstables
   (CASSANDRA-5256)
 * avoid no-op caching of byte[] on commitlog append (CASSANDRA-5199)
 * fix symlinks under data dir not working (CASSANDRA-5185)
 * fix bug in compact storage metadata handling (CASSANDRA-5189)
 * Validate login for USE queries (CASSANDRA-5207)
 * cli: remove default username and password (CASSANDRA-5208)
 * configure populate_io_cache_on_flush per-CF (CASSANDRA-4694)
 * allow configuration of internode socket buffer (CASSANDRA-3378)
 * Make sstable directory picking blacklist-aware again (CASSANDRA-5193)
 * Correctly expire gossip states for edge cases (CASSANDRA-5216)
 * Improve handling of directory creation failures (CASSANDRA-5196)
 * Expose secondary indicies to the rest of nodetool (CASSANDRA-4464)
 * Binary protocol: avoid sending notification for 0.0.0.0 (CASSANDRA-5227)
 * add UseCondCardMark XX jvm settings on jdk 1.7 (CASSANDRA-4366)
 * CQL3 refactor to allow conversion function (CASSANDRA-5226)
 * Fix drop of sstables in some circumstance (CASSANDRA-5232)
 * Implement caching of authorization results (CASSANDRA-4295)
 * Add support for LZ4 compression (CASSANDRA-5038)
 * Fix missing columns in wide rows queries (CASSANDRA-5225)
 * Simplify auth setup and make system_auth ks alterable (CASSANDRA-5112)
 * Stop compactions from hanging during bootstrap (CASSANDRA-5244)
 * fix compressed streaming sending extra chunk (CASSANDRA-5105)
 * Add CQL3-based implementations of IAuthenticator and IAuthorizer
   (CASSANDRA-4898)
 * Fix timestamp-based tomstone removal logic (CASSANDRA-5248)
 * cli: Add JMX authentication support (CASSANDRA-5080)
 * Fix forceFlush behavior (CASSANDRA-5241)
 * cqlsh: Add username autocompletion (CASSANDRA-5231)
 * Fix CQL3 composite partition key error (CASSANDRA-5240)
 * Allow IN clause on last clustering key (CASSANDRA-5230)
Merged from 1.1:
 * fix start key/end token validation for wide row iteration (CASSANDRA-5168)
 * add ConfigHelper support for Thrift frame and max message sizes (CASSANDRA-5188)
 * fix nodetool repair not fail on node down (CASSANDRA-5203)
 * always collect tombstone hints (CASSANDRA-5068)
 * Fix error when sourcing file in cqlsh (CASSANDRA-5235)


1.2.1
 * stream undelivered hints on decommission (CASSANDRA-5128)
 * GossipingPropertyFileSnitch loads saved dc/rack info if needed (CASSANDRA-5133)
 * drain should flush system CFs too (CASSANDRA-4446)
 * add inter_dc_tcp_nodelay setting (CASSANDRA-5148)
 * re-allow wrapping ranges for start_token/end_token range pairitspwng (CASSANDRA-5106)
 * fix validation compaction of empty rows (CASSANDRA-5136)
 * nodetool methods to enable/disable hint storage/delivery (CASSANDRA-4750)
 * disallow bloom filter false positive chance of 0 (CASSANDRA-5013)
 * add threadpool size adjustment methods to JMXEnabledThreadPoolExecutor and
   CompactionManagerMBean (CASSANDRA-5044)
 * fix hinting for dropped local writes (CASSANDRA-4753)
 * off-heap cache doesn't need mutable column container (CASSANDRA-5057)
 * apply disk_failure_policy to bad disks on initial directory creation
   (CASSANDRA-4847)
 * Optimize name-based queries to use ArrayBackedSortedColumns (CASSANDRA-5043)
 * Fall back to old manifest if most recent is unparseable (CASSANDRA-5041)
 * pool [Compressed]RandomAccessReader objects on the partitioned read path
   (CASSANDRA-4942)
 * Add debug logging to list filenames processed by Directories.migrateFile
   method (CASSANDRA-4939)
 * Expose black-listed directories via JMX (CASSANDRA-4848)
 * Log compaction merge counts (CASSANDRA-4894)
 * Minimize byte array allocation by AbstractData{Input,Output} (CASSANDRA-5090)
 * Add SSL support for the binary protocol (CASSANDRA-5031)
 * Allow non-schema system ks modification for shuffle to work (CASSANDRA-5097)
 * cqlsh: Add default limit to SELECT statements (CASSANDRA-4972)
 * cqlsh: fix DESCRIBE for 1.1 cfs in CQL3 (CASSANDRA-5101)
 * Correctly gossip with nodes >= 1.1.7 (CASSANDRA-5102)
 * Ensure CL guarantees on digest mismatch (CASSANDRA-5113)
 * Validate correctly selects on composite partition key (CASSANDRA-5122)
 * Fix exception when adding collection (CASSANDRA-5117)
 * Handle states for non-vnode clusters correctly (CASSANDRA-5127)
 * Refuse unrecognized replication and compaction strategy options (CASSANDRA-4795)
 * Pick the correct value validator in sstable2json for cql3 tables (CASSANDRA-5134)
 * Validate login for describe_keyspace, describe_keyspaces and set_keyspace
   (CASSANDRA-5144)
 * Fix inserting empty maps (CASSANDRA-5141)
 * Don't remove tokens from System table for node we know (CASSANDRA-5121)
 * fix streaming progress report for compresed files (CASSANDRA-5130)
 * Coverage analysis for low-CL queries (CASSANDRA-4858)
 * Stop interpreting dates as valid timeUUID value (CASSANDRA-4936)
 * Adds E notation for floating point numbers (CASSANDRA-4927)
 * Detect (and warn) unintentional use of the cql2 thrift methods when cql3 was
   intended (CASSANDRA-5172)
 * cli: Quote ks and cf names in schema output when needed (CASSANDRA-5052)
 * Fix cf name extraction from manifest in Directories.migrateFile() (CASSANDRA-5242)
 * Replace mistaken usage of commons-logging with slf4j (CASSANDRA-5464)
 * Ensure Jackson dependency matches lib (CASSANDRA-5126)
 * Expose droppable tombstone ratio stats over JMX (CASSANDRA-5159)
Merged from 1.1:
 * Simplify CompressedRandomAccessReader to work around JDK FD bug (CASSANDRA-5088)
 * Improve handling a changing target throttle rate mid-compaction (CASSANDRA-5087)
 * Pig: correctly decode row keys in widerow mode (CASSANDRA-5098)
 * nodetool repair command now prints progress (CASSANDRA-4767)
 * fix user defined compaction to run against 1.1 data directory (CASSANDRA-5118)
 * Fix CQL3 BATCH authorization caching (CASSANDRA-5145)
 * fix get_count returns incorrect value with TTL (CASSANDRA-5099)
 * better handling for mid-compaction failure (CASSANDRA-5137)
 * convert default marshallers list to map for better readability (CASSANDRA-5109)
 * fix ConcurrentModificationException in getBootstrapSource (CASSANDRA-5170)
 * fix sstable maxtimestamp for row deletes and pre-1.1.1 sstables (CASSANDRA-5153)
 * Fix thread growth on node removal (CASSANDRA-5175)
 * Make Ec2Region's datacenter name configurable (CASSANDRA-5155)


1.2.0
 * Disallow counters in collections (CASSANDRA-5082)
 * cqlsh: add unit tests (CASSANDRA-3920)
 * fix default bloom_filter_fp_chance for LeveledCompactionStrategy (CASSANDRA-5093)
Merged from 1.1:
 * add validation for get_range_slices with start_key and end_token (CASSANDRA-5089)


1.2.0-rc2
 * fix nodetool ownership display with vnodes (CASSANDRA-5065)
 * cqlsh: add DESCRIBE KEYSPACES command (CASSANDRA-5060)
 * Fix potential infinite loop when reloading CFS (CASSANDRA-5064)
 * Fix SimpleAuthorizer example (CASSANDRA-5072)
 * cqlsh: force CL.ONE for tracing and system.schema* queries (CASSANDRA-5070)
 * Includes cassandra-shuffle in the debian package (CASSANDRA-5058)
Merged from 1.1:
 * fix multithreaded compaction deadlock (CASSANDRA-4492)
 * fix temporarily missing schema after upgrade from pre-1.1.5 (CASSANDRA-5061)
 * Fix ALTER TABLE overriding compression options with defaults
   (CASSANDRA-4996, 5066)
 * fix specifying and altering crc_check_chance (CASSANDRA-5053)
 * fix Murmur3Partitioner ownership% calculation (CASSANDRA-5076)
 * Don't expire columns sooner than they should in 2ndary indexes (CASSANDRA-5079)


1.2-rc1
 * rename rpc_timeout settings to request_timeout (CASSANDRA-5027)
 * add BF with 0.1 FP to LCS by default (CASSANDRA-5029)
 * Fix preparing insert queries (CASSANDRA-5016)
 * Fix preparing queries with counter increment (CASSANDRA-5022)
 * Fix preparing updates with collections (CASSANDRA-5017)
 * Don't generate UUID based on other node address (CASSANDRA-5002)
 * Fix message when trying to alter a clustering key type (CASSANDRA-5012)
 * Update IAuthenticator to match the new IAuthorizer (CASSANDRA-5003)
 * Fix inserting only a key in CQL3 (CASSANDRA-5040)
 * Fix CQL3 token() function when used with strings (CASSANDRA-5050)
Merged from 1.1:
 * reduce log spam from invalid counter shards (CASSANDRA-5026)
 * Improve schema propagation performance (CASSANDRA-5025)
 * Fix for IndexHelper.IndexFor throws OOB Exception (CASSANDRA-5030)
 * cqlsh: make it possible to describe thrift CFs (CASSANDRA-4827)
 * cqlsh: fix timestamp formatting on some platforms (CASSANDRA-5046)


1.2-beta3
 * make consistency level configurable in cqlsh (CASSANDRA-4829)
 * fix cqlsh rendering of blob fields (CASSANDRA-4970)
 * fix cqlsh DESCRIBE command (CASSANDRA-4913)
 * save truncation position in system table (CASSANDRA-4906)
 * Move CompressionMetadata off-heap (CASSANDRA-4937)
 * allow CLI to GET cql3 columnfamily data (CASSANDRA-4924)
 * Fix rare race condition in getExpireTimeForEndpoint (CASSANDRA-4402)
 * acquire references to overlapping sstables during compaction so bloom filter
   doesn't get free'd prematurely (CASSANDRA-4934)
 * Don't share slice query filter in CQL3 SelectStatement (CASSANDRA-4928)
 * Separate tracing from Log4J (CASSANDRA-4861)
 * Exclude gcable tombstones from merkle-tree computation (CASSANDRA-4905)
 * Better printing of AbstractBounds for tracing (CASSANDRA-4931)
 * Optimize mostRecentTombstone check in CC.collectAllData (CASSANDRA-4883)
 * Change stream session ID to UUID to avoid collision from same node (CASSANDRA-4813)
 * Use Stats.db when bulk loading if present (CASSANDRA-4957)
 * Skip repair on system_trace and keyspaces with RF=1 (CASSANDRA-4956)
 * (cql3) Remove arbitrary SELECT limit (CASSANDRA-4918)
 * Correctly handle prepared operation on collections (CASSANDRA-4945)
 * Fix CQL3 LIMIT (CASSANDRA-4877)
 * Fix Stress for CQL3 (CASSANDRA-4979)
 * Remove cassandra specific exceptions from JMX interface (CASSANDRA-4893)
 * (CQL3) Force using ALLOW FILTERING on potentially inefficient queries (CASSANDRA-4915)
 * (cql3) Fix adding column when the table has collections (CASSANDRA-4982)
 * (cql3) Fix allowing collections with compact storage (CASSANDRA-4990)
 * (cql3) Refuse ttl/writetime function on collections (CASSANDRA-4992)
 * Replace IAuthority with new IAuthorizer (CASSANDRA-4874)
 * clqsh: fix KEY pseudocolumn escaping when describing Thrift tables
   in CQL3 mode (CASSANDRA-4955)
 * add basic authentication support for Pig CassandraStorage (CASSANDRA-3042)
 * fix CQL2 ALTER TABLE compaction_strategy_class altering (CASSANDRA-4965)
Merged from 1.1:
 * Fall back to old describe_splits if d_s_ex is not available (CASSANDRA-4803)
 * Improve error reporting when streaming ranges fail (CASSANDRA-5009)
 * Fix cqlsh timestamp formatting of timezone info (CASSANDRA-4746)
 * Fix assertion failure with leveled compaction (CASSANDRA-4799)
 * Check for null end_token in get_range_slice (CASSANDRA-4804)
 * Remove all remnants of removed nodes (CASSANDRA-4840)
 * Add aut-reloading of the log4j file in debian package (CASSANDRA-4855)
 * Fix estimated row cache entry size (CASSANDRA-4860)
 * reset getRangeSlice filter after finishing a row for get_paged_slice
   (CASSANDRA-4919)
 * expunge row cache post-truncate (CASSANDRA-4940)
 * Allow static CF definition with compact storage (CASSANDRA-4910)
 * Fix endless loop/compaction of schema_* CFs due to broken timestamps (CASSANDRA-4880)
 * Fix 'wrong class type' assertion in CounterColumn (CASSANDRA-4976)


1.2-beta2
 * fp rate of 1.0 disables BF entirely; LCS defaults to 1.0 (CASSANDRA-4876)
 * off-heap bloom filters for row keys (CASSANDRA_4865)
 * add extension point for sstable components (CASSANDRA-4049)
 * improve tracing output (CASSANDRA-4852, 4862)
 * make TRACE verb droppable (CASSANDRA-4672)
 * fix BulkLoader recognition of CQL3 columnfamilies (CASSANDRA-4755)
 * Sort commitlog segments for replay by id instead of mtime (CASSANDRA-4793)
 * Make hint delivery asynchronous (CASSANDRA-4761)
 * Pluggable Thrift transport factories for CLI and cqlsh (CASSANDRA-4609, 4610)
 * cassandra-cli: allow Double value type to be inserted to a column (CASSANDRA-4661)
 * Add ability to use custom TServerFactory implementations (CASSANDRA-4608)
 * optimize batchlog flushing to skip successful batches (CASSANDRA-4667)
 * include metadata for system keyspace itself in schema tables (CASSANDRA-4416)
 * add check to PropertyFileSnitch to verify presence of location for
   local node (CASSANDRA-4728)
 * add PBSPredictor consistency modeler (CASSANDRA-4261)
 * remove vestiges of Thrift unframed mode (CASSANDRA-4729)
 * optimize single-row PK lookups (CASSANDRA-4710)
 * adjust blockFor calculation to account for pending ranges due to node
   movement (CASSANDRA-833)
 * Change CQL version to 3.0.0 and stop accepting 3.0.0-beta1 (CASSANDRA-4649)
 * (CQL3) Make prepared statement global instead of per connection
   (CASSANDRA-4449)
 * Fix scrubbing of CQL3 created tables (CASSANDRA-4685)
 * (CQL3) Fix validation when using counter and regular columns in the same
   table (CASSANDRA-4706)
 * Fix bug starting Cassandra with simple authentication (CASSANDRA-4648)
 * Add support for batchlog in CQL3 (CASSANDRA-4545, 4738)
 * Add support for multiple column family outputs in CFOF (CASSANDRA-4208)
 * Support repairing only the local DC nodes (CASSANDRA-4747)
 * Use rpc_address for binary protocol and change default port (CASSANDRA-4751)
 * Fix use of collections in prepared statements (CASSANDRA-4739)
 * Store more information into peers table (CASSANDRA-4351, 4814)
 * Configurable bucket size for size tiered compaction (CASSANDRA-4704)
 * Run leveled compaction in parallel (CASSANDRA-4310)
 * Fix potential NPE during CFS reload (CASSANDRA-4786)
 * Composite indexes may miss results (CASSANDRA-4796)
 * Move consistency level to the protocol level (CASSANDRA-4734, 4824)
 * Fix Subcolumn slice ends not respected (CASSANDRA-4826)
 * Fix Assertion error in cql3 select (CASSANDRA-4783)
 * Fix list prepend logic (CQL3) (CASSANDRA-4835)
 * Add booleans as literals in CQL3 (CASSANDRA-4776)
 * Allow renaming PK columns in CQL3 (CASSANDRA-4822)
 * Fix binary protocol NEW_NODE event (CASSANDRA-4679)
 * Fix potential infinite loop in tombstone compaction (CASSANDRA-4781)
 * Remove system tables accounting from schema (CASSANDRA-4850)
 * (cql3) Force provided columns in clustering key order in
   'CLUSTERING ORDER BY' (CASSANDRA-4881)
 * Fix composite index bug (CASSANDRA-4884)
 * Fix short read protection for CQL3 (CASSANDRA-4882)
 * Add tracing support to the binary protocol (CASSANDRA-4699)
 * (cql3) Don't allow prepared marker inside collections (CASSANDRA-4890)
 * Re-allow order by on non-selected columns (CASSANDRA-4645)
 * Bug when composite index is created in a table having collections (CASSANDRA-4909)
 * log index scan subject in CompositesSearcher (CASSANDRA-4904)
Merged from 1.1:
 * add get[Row|Key]CacheEntries to CacheServiceMBean (CASSANDRA-4859)
 * fix get_paged_slice to wrap to next row correctly (CASSANDRA-4816)
 * fix indexing empty column values (CASSANDRA-4832)
 * allow JdbcDate to compose null Date objects (CASSANDRA-4830)
 * fix possible stackoverflow when compacting 1000s of sstables
   (CASSANDRA-4765)
 * fix wrong leveled compaction progress calculation (CASSANDRA-4807)
 * add a close() method to CRAR to prevent leaking file descriptors (CASSANDRA-4820)
 * fix potential infinite loop in get_count (CASSANDRA-4833)
 * fix compositeType.{get/from}String methods (CASSANDRA-4842)
 * (CQL) fix CREATE COLUMNFAMILY permissions check (CASSANDRA-4864)
 * Fix DynamicCompositeType same type comparison (CASSANDRA-4711)
 * Fix duplicate SSTable reference when stream session failed (CASSANDRA-3306)
 * Allow static CF definition with compact storage (CASSANDRA-4910)
 * Fix endless loop/compaction of schema_* CFs due to broken timestamps (CASSANDRA-4880)
 * Fix 'wrong class type' assertion in CounterColumn (CASSANDRA-4976)


1.2-beta1
 * add atomic_batch_mutate (CASSANDRA-4542, -4635)
 * increase default max_hint_window_in_ms to 3h (CASSANDRA-4632)
 * include message initiation time to replicas so they can more
   accurately drop timed-out requests (CASSANDRA-2858)
 * fix clientutil.jar dependencies (CASSANDRA-4566)
 * optimize WriteResponse (CASSANDRA-4548)
 * new metrics (CASSANDRA-4009)
 * redesign KEYS indexes to avoid read-before-write (CASSANDRA-2897)
 * debug tracing (CASSANDRA-1123)
 * parallelize row cache loading (CASSANDRA-4282)
 * Make compaction, flush JBOD-aware (CASSANDRA-4292)
 * run local range scans on the read stage (CASSANDRA-3687)
 * clean up ioexceptions (CASSANDRA-2116)
 * add disk_failure_policy (CASSANDRA-2118)
 * Introduce new json format with row level deletion (CASSANDRA-4054)
 * remove redundant "name" column from schema_keyspaces (CASSANDRA-4433)
 * improve "nodetool ring" handling of multi-dc clusters (CASSANDRA-3047)
 * update NTS calculateNaturalEndpoints to be O(N log N) (CASSANDRA-3881)
 * split up rpc timeout by operation type (CASSANDRA-2819)
 * rewrite key cache save/load to use only sequential i/o (CASSANDRA-3762)
 * update MS protocol with a version handshake + broadcast address id
   (CASSANDRA-4311)
 * multithreaded hint replay (CASSANDRA-4189)
 * add inter-node message compression (CASSANDRA-3127)
 * remove COPP (CASSANDRA-2479)
 * Track tombstone expiration and compact when tombstone content is
   higher than a configurable threshold, default 20% (CASSANDRA-3442, 4234)
 * update MurmurHash to version 3 (CASSANDRA-2975)
 * (CLI) track elapsed time for `delete' operation (CASSANDRA-4060)
 * (CLI) jline version is bumped to 1.0 to properly  support
   'delete' key function (CASSANDRA-4132)
 * Save IndexSummary into new SSTable 'Summary' component (CASSANDRA-2392, 4289)
 * Add support for range tombstones (CASSANDRA-3708)
 * Improve MessagingService efficiency (CASSANDRA-3617)
 * Avoid ID conflicts from concurrent schema changes (CASSANDRA-3794)
 * Set thrift HSHA server thread limit to unlimited by default (CASSANDRA-4277)
 * Avoids double serialization of CF id in RowMutation messages
   (CASSANDRA-4293)
 * stream compressed sstables directly with java nio (CASSANDRA-4297)
 * Support multiple ranges in SliceQueryFilter (CASSANDRA-3885)
 * Add column metadata to system column families (CASSANDRA-4018)
 * (cql3) Always use composite types by default (CASSANDRA-4329)
 * (cql3) Add support for set, map and list (CASSANDRA-3647)
 * Validate date type correctly (CASSANDRA-4441)
 * (cql3) Allow definitions with only a PK (CASSANDRA-4361)
 * (cql3) Add support for row key composites (CASSANDRA-4179)
 * improve DynamicEndpointSnitch by using reservoir sampling (CASSANDRA-4038)
 * (cql3) Add support for 2ndary indexes (CASSANDRA-3680)
 * (cql3) fix defining more than one PK to be invalid (CASSANDRA-4477)
 * remove schema agreement checking from all external APIs (Thrift, CQL and CQL3) (CASSANDRA-4487)
 * add Murmur3Partitioner and make it default for new installations (CASSANDRA-3772, 4621)
 * (cql3) update pseudo-map syntax to use map syntax (CASSANDRA-4497)
 * Finer grained exceptions hierarchy and provides error code with exceptions (CASSANDRA-3979)
 * Adds events push to binary protocol (CASSANDRA-4480)
 * Rewrite nodetool help (CASSANDRA-2293)
 * Make CQL3 the default for CQL (CASSANDRA-4640)
 * update stress tool to be able to use CQL3 (CASSANDRA-4406)
 * Accept all thrift update on CQL3 cf but don't expose their metadata (CASSANDRA-4377)
 * Replace Throttle with Guava's RateLimiter for HintedHandOff (CASSANDRA-4541)
 * fix counter add/get using CQL2 and CQL3 in stress tool (CASSANDRA-4633)
 * Add sstable count per level to cfstats (CASSANDRA-4537)
 * (cql3) Add ALTER KEYSPACE statement (CASSANDRA-4611)
 * (cql3) Allow defining default consistency levels (CASSANDRA-4448)
 * (cql3) Fix queries using LIMIT missing results (CASSANDRA-4579)
 * fix cross-version gossip messaging (CASSANDRA-4576)
 * added inet data type (CASSANDRA-4627)


1.1.6
 * Wait for writes on synchronous read digest mismatch (CASSANDRA-4792)
 * fix commitlog replay for nanotime-infected sstables (CASSANDRA-4782)
 * preflight check ttl for maximum of 20 years (CASSANDRA-4771)
 * (Pig) fix widerow input with single column rows (CASSANDRA-4789)
 * Fix HH to compact with correct gcBefore, which avoids wiping out
   undelivered hints (CASSANDRA-4772)
 * LCS will merge up to 32 L0 sstables as intended (CASSANDRA-4778)
 * NTS will default unconfigured DC replicas to zero (CASSANDRA-4675)
 * use default consistency level in counter validation if none is
   explicitly provide (CASSANDRA-4700)
 * Improve IAuthority interface by introducing fine-grained
   access permissions and grant/revoke commands (CASSANDRA-4490, 4644)
 * fix assumption error in CLI when updating/describing keyspace
   (CASSANDRA-4322)
 * Adds offline sstablescrub to debian packaging (CASSANDRA-4642)
 * Automatic fixing of overlapping leveled sstables (CASSANDRA-4644)
 * fix error when using ORDER BY with extended selections (CASSANDRA-4689)
 * (CQL3) Fix validation for IN queries for non-PK cols (CASSANDRA-4709)
 * fix re-created keyspace disappering after 1.1.5 upgrade
   (CASSANDRA-4698, 4752)
 * (CLI) display elapsed time in 2 fraction digits (CASSANDRA-3460)
 * add authentication support to sstableloader (CASSANDRA-4712)
 * Fix CQL3 'is reversed' logic (CASSANDRA-4716, 4759)
 * (CQL3) Don't return ReversedType in result set metadata (CASSANDRA-4717)
 * Backport adding AlterKeyspace statement (CASSANDRA-4611)
 * (CQL3) Correcty accept upper-case data types (CASSANDRA-4770)
 * Add binary protocol events for schema changes (CASSANDRA-4684)
Merged from 1.0:
 * Switch from NBHM to CHM in MessagingService's callback map, which
   prevents OOM in long-running instances (CASSANDRA-4708)


1.1.5
 * add SecondaryIndex.reload API (CASSANDRA-4581)
 * use millis + atomicint for commitlog segment creation instead of
   nanotime, which has issues under some hypervisors (CASSANDRA-4601)
 * fix FD leak in slice queries (CASSANDRA-4571)
 * avoid recursion in leveled compaction (CASSANDRA-4587)
 * increase stack size under Java7 to 180K
 * Log(info) schema changes (CASSANDRA-4547)
 * Change nodetool setcachecapcity to manipulate global caches (CASSANDRA-4563)
 * (cql3) fix setting compaction strategy (CASSANDRA-4597)
 * fix broken system.schema_* timestamps on system startup (CASSANDRA-4561)
 * fix wrong skip of cache saving (CASSANDRA-4533)
 * Avoid NPE when lost+found is in data dir (CASSANDRA-4572)
 * Respect five-minute flush moratorium after initial CL replay (CASSANDRA-4474)
 * Adds ntp as recommended in debian packaging (CASSANDRA-4606)
 * Configurable transport in CF Record{Reader|Writer} (CASSANDRA-4558)
 * (cql3) fix potential NPE with both equal and unequal restriction (CASSANDRA-4532)
 * (cql3) improves ORDER BY validation (CASSANDRA-4624)
 * Fix potential deadlock during counter writes (CASSANDRA-4578)
 * Fix cql error with ORDER BY when using IN (CASSANDRA-4612)
Merged from 1.0:
 * increase Xss to 160k to accomodate latest 1.6 JVMs (CASSANDRA-4602)
 * fix toString of hint destination tokens (CASSANDRA-4568)
 * Fix multiple values for CurrentLocal NodeID (CASSANDRA-4626)


1.1.4
 * fix offline scrub to catch >= out of order rows (CASSANDRA-4411)
 * fix cassandra-env.sh on RHEL and other non-dash-based systems
   (CASSANDRA-4494)
Merged from 1.0:
 * (Hadoop) fix setting key length for old-style mapred api (CASSANDRA-4534)
 * (Hadoop) fix iterating through a resultset consisting entirely
   of tombstoned rows (CASSANDRA-4466)


1.1.3
 * (cqlsh) add COPY TO (CASSANDRA-4434)
 * munmap commitlog segments before rename (CASSANDRA-4337)
 * (JMX) rename getRangeKeySample to sampleKeyRange to avoid returning
   multi-MB results as an attribute (CASSANDRA-4452)
 * flush based on data size, not throughput; overwritten columns no
   longer artificially inflate liveRatio (CASSANDRA-4399)
 * update default commitlog segment size to 32MB and total commitlog
   size to 32/1024 MB for 32/64 bit JVMs, respectively (CASSANDRA-4422)
 * avoid using global partitioner to estimate ranges in index sstables
   (CASSANDRA-4403)
 * restore pre-CASSANDRA-3862 approach to removing expired tombstones
   from row cache during compaction (CASSANDRA-4364)
 * (stress) support for CQL prepared statements (CASSANDRA-3633)
 * Correctly catch exception when Snappy cannot be loaded (CASSANDRA-4400)
 * (cql3) Support ORDER BY when IN condition is given in WHERE clause (CASSANDRA-4327)
 * (cql3) delete "component_index" column on DROP TABLE call (CASSANDRA-4420)
 * change nanoTime() to currentTimeInMillis() in schema related code (CASSANDRA-4432)
 * add a token generation tool (CASSANDRA-3709)
 * Fix LCS bug with sstable containing only 1 row (CASSANDRA-4411)
 * fix "Can't Modify Index Name" problem on CF update (CASSANDRA-4439)
 * Fix assertion error in getOverlappingSSTables during repair (CASSANDRA-4456)
 * fix nodetool's setcompactionthreshold command (CASSANDRA-4455)
 * Ensure compacted files are never used, to avoid counter overcount (CASSANDRA-4436)
Merged from 1.0:
 * Push the validation of secondary index values to the SecondaryIndexManager (CASSANDRA-4240)
 * allow dropping columns shadowed by not-yet-expired supercolumn or row
   tombstones in PrecompactedRow (CASSANDRA-4396)


1.1.2
 * Fix cleanup not deleting index entries (CASSANDRA-4379)
 * Use correct partitioner when saving + loading caches (CASSANDRA-4331)
 * Check schema before trying to export sstable (CASSANDRA-2760)
 * Raise a meaningful exception instead of NPE when PFS encounters
   an unconfigured node + no default (CASSANDRA-4349)
 * fix bug in sstable blacklisting with LCS (CASSANDRA-4343)
 * LCS no longer promotes tiny sstables out of L0 (CASSANDRA-4341)
 * skip tombstones during hint replay (CASSANDRA-4320)
 * fix NPE in compactionstats (CASSANDRA-4318)
 * enforce 1m min keycache for auto (CASSANDRA-4306)
 * Have DeletedColumn.isMFD always return true (CASSANDRA-4307)
 * (cql3) exeption message for ORDER BY constraints said primary filter can be
    an IN clause, which is misleading (CASSANDRA-4319)
 * (cql3) Reject (not yet supported) creation of 2ndardy indexes on tables with
   composite primary keys (CASSANDRA-4328)
 * Set JVM stack size to 160k for java 7 (CASSANDRA-4275)
 * cqlsh: add COPY command to load data from CSV flat files (CASSANDRA-4012)
 * CFMetaData.fromThrift to throw ConfigurationException upon error (CASSANDRA-4353)
 * Use CF comparator to sort indexed columns in SecondaryIndexManager
   (CASSANDRA-4365)
 * add strategy_options to the KSMetaData.toString() output (CASSANDRA-4248)
 * (cql3) fix range queries containing unqueried results (CASSANDRA-4372)
 * (cql3) allow updating column_alias types (CASSANDRA-4041)
 * (cql3) Fix deletion bug (CASSANDRA-4193)
 * Fix computation of overlapping sstable for leveled compaction (CASSANDRA-4321)
 * Improve scrub and allow to run it offline (CASSANDRA-4321)
 * Fix assertionError in StorageService.bulkLoad (CASSANDRA-4368)
 * (cqlsh) add option to authenticate to a keyspace at startup (CASSANDRA-4108)
 * (cqlsh) fix ASSUME functionality (CASSANDRA-4352)
 * Fix ColumnFamilyRecordReader to not return progress > 100% (CASSANDRA-3942)
Merged from 1.0:
 * Set gc_grace on index CF to 0 (CASSANDRA-4314)


1.1.1
 * add populate_io_cache_on_flush option (CASSANDRA-2635)
 * allow larger cache capacities than 2GB (CASSANDRA-4150)
 * add getsstables command to nodetool (CASSANDRA-4199)
 * apply parent CF compaction settings to secondary index CFs (CASSANDRA-4280)
 * preserve commitlog size cap when recycling segments at startup
   (CASSANDRA-4201)
 * (Hadoop) fix split generation regression (CASSANDRA-4259)
 * ignore min/max compactions settings in LCS, while preserving
   behavior that min=max=0 disables autocompaction (CASSANDRA-4233)
 * log number of rows read from saved cache (CASSANDRA-4249)
 * calculate exact size required for cleanup operations (CASSANDRA-1404)
 * avoid blocking additional writes during flush when the commitlog
   gets behind temporarily (CASSANDRA-1991)
 * enable caching on index CFs based on data CF cache setting (CASSANDRA-4197)
 * warn on invalid replication strategy creation options (CASSANDRA-4046)
 * remove [Freeable]Memory finalizers (CASSANDRA-4222)
 * include tombstone size in ColumnFamily.size, which can prevent OOM
   during sudden mass delete operations by yielding a nonzero liveRatio
   (CASSANDRA-3741)
 * Open 1 sstableScanner per level for leveled compaction (CASSANDRA-4142)
 * Optimize reads when row deletion timestamps allow us to restrict
   the set of sstables we check (CASSANDRA-4116)
 * add support for commitlog archiving and point-in-time recovery
   (CASSANDRA-3690)
 * avoid generating redundant compaction tasks during streaming
   (CASSANDRA-4174)
 * add -cf option to nodetool snapshot, and takeColumnFamilySnapshot to
   StorageService mbean (CASSANDRA-556)
 * optimize cleanup to drop entire sstables where possible (CASSANDRA-4079)
 * optimize truncate when autosnapshot is disabled (CASSANDRA-4153)
 * update caches to use byte[] keys to reduce memory overhead (CASSANDRA-3966)
 * add column limit to cli (CASSANDRA-3012, 4098)
 * clean up and optimize DataOutputBuffer, used by CQL compression and
   CompositeType (CASSANDRA-4072)
 * optimize commitlog checksumming (CASSANDRA-3610)
 * identify and blacklist corrupted SSTables from future compactions
   (CASSANDRA-2261)
 * Move CfDef and KsDef validation out of thrift (CASSANDRA-4037)
 * Expose API to repair a user provided range (CASSANDRA-3912)
 * Add way to force the cassandra-cli to refresh its schema (CASSANDRA-4052)
 * Avoid having replicate on write tasks stacking up at CL.ONE (CASSANDRA-2889)
 * (cql3) Backwards compatibility for composite comparators in non-cql3-aware
   clients (CASSANDRA-4093)
 * (cql3) Fix order by for reversed queries (CASSANDRA-4160)
 * (cql3) Add ReversedType support (CASSANDRA-4004)
 * (cql3) Add timeuuid type (CASSANDRA-4194)
 * (cql3) Minor fixes (CASSANDRA-4185)
 * (cql3) Fix prepared statement in BATCH (CASSANDRA-4202)
 * (cql3) Reduce the list of reserved keywords (CASSANDRA-4186)
 * (cql3) Move max/min compaction thresholds to compaction strategy options
   (CASSANDRA-4187)
 * Fix exception during move when localhost is the only source (CASSANDRA-4200)
 * (cql3) Allow paging through non-ordered partitioner results (CASSANDRA-3771)
 * (cql3) Fix drop index (CASSANDRA-4192)
 * (cql3) Don't return range ghosts anymore (CASSANDRA-3982)
 * fix re-creating Keyspaces/ColumnFamilies with the same name as dropped
   ones (CASSANDRA-4219)
 * fix SecondaryIndex LeveledManifest save upon snapshot (CASSANDRA-4230)
 * fix missing arrayOffset in FBUtilities.hash (CASSANDRA-4250)
 * (cql3) Add name of parameters in CqlResultSet (CASSANDRA-4242)
 * (cql3) Correctly validate order by queries (CASSANDRA-4246)
 * rename stress to cassandra-stress for saner packaging (CASSANDRA-4256)
 * Fix exception on colum metadata with non-string comparator (CASSANDRA-4269)
 * Check for unknown/invalid compression options (CASSANDRA-4266)
 * (cql3) Adds simple access to column timestamp and ttl (CASSANDRA-4217)
 * (cql3) Fix range queries with secondary indexes (CASSANDRA-4257)
 * Better error messages from improper input in cli (CASSANDRA-3865)
 * Try to stop all compaction upon Keyspace or ColumnFamily drop (CASSANDRA-4221)
 * (cql3) Allow keyspace properties to contain hyphens (CASSANDRA-4278)
 * (cql3) Correctly validate keyspace access in create table (CASSANDRA-4296)
 * Avoid deadlock in migration stage (CASSANDRA-3882)
 * Take supercolumn names and deletion info into account in memtable throughput
   (CASSANDRA-4264)
 * Add back backward compatibility for old style replication factor (CASSANDRA-4294)
 * Preserve compatibility with pre-1.1 index queries (CASSANDRA-4262)
Merged from 1.0:
 * Fix super columns bug where cache is not updated (CASSANDRA-4190)
 * fix maxTimestamp to include row tombstones (CASSANDRA-4116)
 * (CLI) properly handle quotes in create/update keyspace commands (CASSANDRA-4129)
 * Avoids possible deadlock during bootstrap (CASSANDRA-4159)
 * fix stress tool that hangs forever on timeout or error (CASSANDRA-4128)
 * stress tool to return appropriate exit code on failure (CASSANDRA-4188)
 * fix compaction NPE when out of disk space and assertions disabled
   (CASSANDRA-3985)
 * synchronize LCS getEstimatedTasks to avoid CME (CASSANDRA-4255)
 * ensure unique streaming session id's (CASSANDRA-4223)
 * kick off background compaction when min/max thresholds change
   (CASSANDRA-4279)
 * improve ability of STCS.getBuckets to deal with 100s of 1000s of
   sstables, such as when convertinb back from LCS (CASSANDRA-4287)
 * Oversize integer in CQL throws NumberFormatException (CASSANDRA-4291)
 * fix 1.0.x node join to mixed version cluster, other nodes >= 1.1 (CASSANDRA-4195)
 * Fix LCS splitting sstable base on uncompressed size (CASSANDRA-4419)
 * Push the validation of secondary index values to the SecondaryIndexManager (CASSANDRA-4240)
 * Don't purge columns during upgradesstables (CASSANDRA-4462)
 * Make cqlsh work with piping (CASSANDRA-4113)
 * Validate arguments for nodetool decommission (CASSANDRA-4061)
 * Report thrift status in nodetool info (CASSANDRA-4010)


1.1.0-final
 * average a reduced liveRatio estimate with the previous one (CASSANDRA-4065)
 * Allow KS and CF names up to 48 characters (CASSANDRA-4157)
 * fix stress build (CASSANDRA-4140)
 * add time remaining estimate to nodetool compactionstats (CASSANDRA-4167)
 * (cql) fix NPE in cql3 ALTER TABLE (CASSANDRA-4163)
 * (cql) Add support for CL.TWO and CL.THREE in CQL (CASSANDRA-4156)
 * (cql) Fix type in CQL3 ALTER TABLE preventing update (CASSANDRA-4170)
 * (cql) Throw invalid exception from CQL3 on obsolete options (CASSANDRA-4171)
 * (cqlsh) fix recognizing uppercase SELECT keyword (CASSANDRA-4161)
 * Pig: wide row support (CASSANDRA-3909)
Merged from 1.0:
 * avoid streaming empty files with bulk loader if sstablewriter errors out
   (CASSANDRA-3946)


1.1-rc1
 * Include stress tool in binary builds (CASSANDRA-4103)
 * (Hadoop) fix wide row iteration when last row read was deleted
   (CASSANDRA-4154)
 * fix read_repair_chance to really default to 0.1 in the cli (CASSANDRA-4114)
 * Adds caching and bloomFilterFpChange to CQL options (CASSANDRA-4042)
 * Adds posibility to autoconfigure size of the KeyCache (CASSANDRA-4087)
 * fix KEYS index from skipping results (CASSANDRA-3996)
 * Remove sliced_buffer_size_in_kb dead option (CASSANDRA-4076)
 * make loadNewSStable preserve sstable version (CASSANDRA-4077)
 * Respect 1.0 cache settings as much as possible when upgrading
   (CASSANDRA-4088)
 * relax path length requirement for sstable files when upgrading on
   non-Windows platforms (CASSANDRA-4110)
 * fix terminination of the stress.java when errors were encountered
   (CASSANDRA-4128)
 * Move CfDef and KsDef validation out of thrift (CASSANDRA-4037)
 * Fix get_paged_slice (CASSANDRA-4136)
 * CQL3: Support slice with exclusive start and stop (CASSANDRA-3785)
Merged from 1.0:
 * support PropertyFileSnitch in bulk loader (CASSANDRA-4145)
 * add auto_snapshot option allowing disabling snapshot before drop/truncate
   (CASSANDRA-3710)
 * allow short snitch names (CASSANDRA-4130)


1.1-beta2
 * rename loaded sstables to avoid conflicts with local snapshots
   (CASSANDRA-3967)
 * start hint replay as soon as FD notifies that the target is back up
   (CASSANDRA-3958)
 * avoid unproductive deserializing of cached rows during compaction
   (CASSANDRA-3921)
 * fix concurrency issues with CQL keyspace creation (CASSANDRA-3903)
 * Show Effective Owership via Nodetool ring <keyspace> (CASSANDRA-3412)
 * Update ORDER BY syntax for CQL3 (CASSANDRA-3925)
 * Fix BulkRecordWriter to not throw NPE if reducer gets no map data from Hadoop (CASSANDRA-3944)
 * Fix bug with counters in super columns (CASSANDRA-3821)
 * Remove deprecated merge_shard_chance (CASSANDRA-3940)
 * add a convenient way to reset a node's schema (CASSANDRA-2963)
 * fix for intermittent SchemaDisagreementException (CASSANDRA-3884)
 * CLI `list <CF>` to limit number of columns and their order (CASSANDRA-3012)
 * ignore deprecated KsDef/CfDef/ColumnDef fields in native schema (CASSANDRA-3963)
 * CLI to report when unsupported column_metadata pair was given (CASSANDRA-3959)
 * reincarnate removed and deprecated KsDef/CfDef attributes (CASSANDRA-3953)
 * Fix race between writes and read for cache (CASSANDRA-3862)
 * perform static initialization of StorageProxy on start-up (CASSANDRA-3797)
 * support trickling fsync() on writes (CASSANDRA-3950)
 * expose counters for unavailable/timeout exceptions given to thrift clients (CASSANDRA-3671)
 * avoid quadratic startup time in LeveledManifest (CASSANDRA-3952)
 * Add type information to new schema_ columnfamilies and remove thrift
   serialization for schema (CASSANDRA-3792)
 * add missing column validator options to the CLI help (CASSANDRA-3926)
 * skip reading saved key cache if CF's caching strategy is NONE or ROWS_ONLY (CASSANDRA-3954)
 * Unify migration code (CASSANDRA-4017)
Merged from 1.0:
 * cqlsh: guess correct version of Python for Arch Linux (CASSANDRA-4090)
 * (CLI) properly handle quotes in create/update keyspace commands (CASSANDRA-4129)
 * Avoids possible deadlock during bootstrap (CASSANDRA-4159)
 * fix stress tool that hangs forever on timeout or error (CASSANDRA-4128)
 * Fix super columns bug where cache is not updated (CASSANDRA-4190)
 * stress tool to return appropriate exit code on failure (CASSANDRA-4188)


1.0.9
 * improve index sampling performance (CASSANDRA-4023)
 * always compact away deleted hints immediately after handoff (CASSANDRA-3955)
 * delete hints from dropped ColumnFamilies on handoff instead of
   erroring out (CASSANDRA-3975)
 * add CompositeType ref to the CLI doc for create/update column family (CASSANDRA-3980)
 * Pig: support Counter ColumnFamilies (CASSANDRA-3973)
 * Pig: Composite column support (CASSANDRA-3684)
 * Avoid NPE during repair when a keyspace has no CFs (CASSANDRA-3988)
 * Fix division-by-zero error on get_slice (CASSANDRA-4000)
 * don't change manifest level for cleanup, scrub, and upgradesstables
   operations under LeveledCompactionStrategy (CASSANDRA-3989, 4112)
 * fix race leading to super columns assertion failure (CASSANDRA-3957)
 * fix NPE on invalid CQL delete command (CASSANDRA-3755)
 * allow custom types in CLI's assume command (CASSANDRA-4081)
 * fix totalBytes count for parallel compactions (CASSANDRA-3758)
 * fix intermittent NPE in get_slice (CASSANDRA-4095)
 * remove unnecessary asserts in native code interfaces (CASSANDRA-4096)
 * Validate blank keys in CQL to avoid assertion errors (CASSANDRA-3612)
 * cqlsh: fix bad decoding of some column names (CASSANDRA-4003)
 * cqlsh: fix incorrect padding with unicode chars (CASSANDRA-4033)
 * Fix EC2 snitch incorrectly reporting region (CASSANDRA-4026)
 * Shut down thrift during decommission (CASSANDRA-4086)
 * Expose nodetool cfhistograms for 2ndary indexes (CASSANDRA-4063)
Merged from 0.8:
 * Fix ConcurrentModificationException in gossiper (CASSANDRA-4019)


1.1-beta1
 * (cqlsh)
   + add SOURCE and CAPTURE commands, and --file option (CASSANDRA-3479)
   + add ALTER COLUMNFAMILY WITH (CASSANDRA-3523)
   + bundle Python dependencies with Cassandra (CASSANDRA-3507)
   + added to Debian package (CASSANDRA-3458)
   + display byte data instead of erroring out on decode failure
     (CASSANDRA-3874)
 * add nodetool rebuild_index (CASSANDRA-3583)
 * add nodetool rangekeysample (CASSANDRA-2917)
 * Fix streaming too much data during move operations (CASSANDRA-3639)
 * Nodetool and CLI connect to localhost by default (CASSANDRA-3568)
 * Reduce memory used by primary index sample (CASSANDRA-3743)
 * (Hadoop) separate input/output configurations (CASSANDRA-3197, 3765)
 * avoid returning internal Cassandra classes over JMX (CASSANDRA-2805)
 * add row-level isolation via SnapTree (CASSANDRA-2893)
 * Optimize key count estimation when opening sstable on startup
   (CASSANDRA-2988)
 * multi-dc replication optimization supporting CL > ONE (CASSANDRA-3577)
 * add command to stop compactions (CASSANDRA-1740, 3566, 3582)
 * multithreaded streaming (CASSANDRA-3494)
 * removed in-tree redhat spec (CASSANDRA-3567)
 * "defragment" rows for name-based queries under STCS, again (CASSANDRA-2503)
 * Recycle commitlog segments for improved performance
   (CASSANDRA-3411, 3543, 3557, 3615)
 * update size-tiered compaction to prioritize small tiers (CASSANDRA-2407)
 * add message expiration logic to OutboundTcpConnection (CASSANDRA-3005)
 * off-heap cache to use sun.misc.Unsafe instead of JNA (CASSANDRA-3271)
 * EACH_QUORUM is only supported for writes (CASSANDRA-3272)
 * replace compactionlock use in schema migration by checking CFS.isValid
   (CASSANDRA-3116)
 * recognize that "SELECT first ... *" isn't really "SELECT *" (CASSANDRA-3445)
 * Use faster bytes comparison (CASSANDRA-3434)
 * Bulk loader is no longer a fat client, (HADOOP) bulk load output format
   (CASSANDRA-3045)
 * (Hadoop) add support for KeyRange.filter
 * remove assumption that keys and token are in bijection
   (CASSANDRA-1034, 3574, 3604)
 * always remove endpoints from delevery queue in HH (CASSANDRA-3546)
 * fix race between cf flush and its 2ndary indexes flush (CASSANDRA-3547)
 * fix potential race in AES when a repair fails (CASSANDRA-3548)
 * Remove columns shadowed by a deleted container even when we cannot purge
   (CASSANDRA-3538)
 * Improve memtable slice iteration performance (CASSANDRA-3545)
 * more efficient allocation of small bloom filters (CASSANDRA-3618)
 * Use separate writer thread in SSTableSimpleUnsortedWriter (CASSANDRA-3619)
 * fsync the directory after new sstable or commitlog segment are created (CASSANDRA-3250)
 * fix minor issues reported by FindBugs (CASSANDRA-3658)
 * global key/row caches (CASSANDRA-3143, 3849)
 * optimize memtable iteration during range scan (CASSANDRA-3638)
 * introduce 'crc_check_chance' in CompressionParameters to support
   a checksum percentage checking chance similarly to read-repair (CASSANDRA-3611)
 * a way to deactivate global key/row cache on per-CF basis (CASSANDRA-3667)
 * fix LeveledCompactionStrategy broken because of generation pre-allocation
   in LeveledManifest (CASSANDRA-3691)
 * finer-grained control over data directories (CASSANDRA-2749)
 * Fix ClassCastException during hinted handoff (CASSANDRA-3694)
 * Upgrade Thrift to 0.7 (CASSANDRA-3213)
 * Make stress.java insert operation to use microseconds (CASSANDRA-3725)
 * Allows (internally) doing a range query with a limit of columns instead of
   rows (CASSANDRA-3742)
 * Allow rangeSlice queries to be start/end inclusive/exclusive (CASSANDRA-3749)
 * Fix BulkLoader to support new SSTable layout and add stream
   throttling to prevent an NPE when there is no yaml config (CASSANDRA-3752)
 * Allow concurrent schema migrations (CASSANDRA-1391, 3832)
 * Add SnapshotCommand to trigger snapshot on remote node (CASSANDRA-3721)
 * Make CFMetaData conversions to/from thrift/native schema inverses
   (CASSANDRA_3559)
 * Add initial code for CQL 3.0-beta (CASSANDRA-2474, 3781, 3753)
 * Add wide row support for ColumnFamilyInputFormat (CASSANDRA-3264)
 * Allow extending CompositeType comparator (CASSANDRA-3657)
 * Avoids over-paging during get_count (CASSANDRA-3798)
 * Add new command to rebuild a node without (repair) merkle tree calculations
   (CASSANDRA-3483, 3922)
 * respect not only row cache capacity but caching mode when
   trying to read data (CASSANDRA-3812)
 * fix system tests (CASSANDRA-3827)
 * CQL support for altering row key type in ALTER TABLE (CASSANDRA-3781)
 * turn compression on by default (CASSANDRA-3871)
 * make hexToBytes refuse invalid input (CASSANDRA-2851)
 * Make secondary indexes CF inherit compression and compaction from their
   parent CF (CASSANDRA-3877)
 * Finish cleanup up tombstone purge code (CASSANDRA-3872)
 * Avoid NPE on aboarted stream-out sessions (CASSANDRA-3904)
 * BulkRecordWriter throws NPE for counter columns (CASSANDRA-3906)
 * Support compression using BulkWriter (CASSANDRA-3907)


1.0.8
 * fix race between cleanup and flush on secondary index CFSes (CASSANDRA-3712)
 * avoid including non-queried nodes in rangeslice read repair
   (CASSANDRA-3843)
 * Only snapshot CF being compacted for snapshot_before_compaction
   (CASSANDRA-3803)
 * Log active compactions in StatusLogger (CASSANDRA-3703)
 * Compute more accurate compaction score per level (CASSANDRA-3790)
 * Return InvalidRequest when using a keyspace that doesn't exist
   (CASSANDRA-3764)
 * disallow user modification of System keyspace (CASSANDRA-3738)
 * allow using sstable2json on secondary index data (CASSANDRA-3738)
 * (cqlsh) add DESCRIBE COLUMNFAMILIES (CASSANDRA-3586)
 * (cqlsh) format blobs correctly and use colors to improve output
   readability (CASSANDRA-3726)
 * synchronize BiMap of bootstrapping tokens (CASSANDRA-3417)
 * show index options in CLI (CASSANDRA-3809)
 * add optional socket timeout for streaming (CASSANDRA-3838)
 * fix truncate not to leave behind non-CFS backed secondary indexes
   (CASSANDRA-3844)
 * make CLI `show schema` to use output stream directly instead
   of StringBuilder (CASSANDRA-3842)
 * remove the wait on hint future during write (CASSANDRA-3870)
 * (cqlsh) ignore missing CfDef opts (CASSANDRA-3933)
 * (cqlsh) look for cqlshlib relative to realpath (CASSANDRA-3767)
 * Fix short read protection (CASSANDRA-3934)
 * Make sure infered and actual schema match (CASSANDRA-3371)
 * Fix NPE during HH delivery (CASSANDRA-3677)
 * Don't put boostrapping node in 'hibernate' status (CASSANDRA-3737)
 * Fix double quotes in windows bat files (CASSANDRA-3744)
 * Fix bad validator lookup (CASSANDRA-3789)
 * Fix soft reset in EC2MultiRegionSnitch (CASSANDRA-3835)
 * Don't leave zombie connections with THSHA thrift server (CASSANDRA-3867)
 * (cqlsh) fix deserialization of data (CASSANDRA-3874)
 * Fix removetoken force causing an inconsistent state (CASSANDRA-3876)
 * Fix ahndling of some types with Pig (CASSANDRA-3886)
 * Don't allow to drop the system keyspace (CASSANDRA-3759)
 * Make Pig deletes disabled by default and configurable (CASSANDRA-3628)
Merged from 0.8:
 * (Pig) fix CassandraStorage to use correct comparator in Super ColumnFamily
   case (CASSANDRA-3251)
 * fix thread safety issues in commitlog replay, primarily affecting
   systems with many (100s) of CF definitions (CASSANDRA-3751)
 * Fix relevant tombstone ignored with super columns (CASSANDRA-3875)


1.0.7
 * fix regression in HH page size calculation (CASSANDRA-3624)
 * retry failed stream on IOException (CASSANDRA-3686)
 * allow configuring bloom_filter_fp_chance (CASSANDRA-3497)
 * attempt hint delivery every ten minutes, or when failure detector
   notifies us that a node is back up, whichever comes first.  hint
   handoff throttle delay default changed to 1ms, from 50 (CASSANDRA-3554)
 * add nodetool setstreamthroughput (CASSANDRA-3571)
 * fix assertion when dropping a columnfamily with no sstables (CASSANDRA-3614)
 * more efficient allocation of small bloom filters (CASSANDRA-3618)
 * CLibrary.createHardLinkWithExec() to check for errors (CASSANDRA-3101)
 * Avoid creating empty and non cleaned writer during compaction (CASSANDRA-3616)
 * stop thrift service in shutdown hook so we can quiesce MessagingService
   (CASSANDRA-3335)
 * (CQL) compaction_strategy_options and compression_parameters for
   CREATE COLUMNFAMILY statement (CASSANDRA-3374)
 * Reset min/max compaction threshold when creating size tiered compaction
   strategy (CASSANDRA-3666)
 * Don't ignore IOException during compaction (CASSANDRA-3655)
 * Fix assertion error for CF with gc_grace=0 (CASSANDRA-3579)
 * Shutdown ParallelCompaction reducer executor after use (CASSANDRA-3711)
 * Avoid < 0 value for pending tasks in leveled compaction (CASSANDRA-3693)
 * (Hadoop) Support TimeUUID in Pig CassandraStorage (CASSANDRA-3327)
 * Check schema is ready before continuing boostrapping (CASSANDRA-3629)
 * Catch overflows during parsing of chunk_length_kb (CASSANDRA-3644)
 * Improve stream protocol mismatch errors (CASSANDRA-3652)
 * Avoid multiple thread doing HH to the same target (CASSANDRA-3681)
 * Add JMX property for rp_timeout_in_ms (CASSANDRA-2940)
 * Allow DynamicCompositeType to compare component of different types
   (CASSANDRA-3625)
 * Flush non-cfs backed secondary indexes (CASSANDRA-3659)
 * Secondary Indexes should report memory consumption (CASSANDRA-3155)
 * fix for SelectStatement start/end key are not set correctly
   when a key alias is involved (CASSANDRA-3700)
 * fix CLI `show schema` command insert of an extra comma in
   column_metadata (CASSANDRA-3714)
Merged from 0.8:
 * avoid logging (harmless) exception when GC takes < 1ms (CASSANDRA-3656)
 * prevent new nodes from thinking down nodes are up forever (CASSANDRA-3626)
 * use correct list of replicas for LOCAL_QUORUM reads when read repair
   is disabled (CASSANDRA-3696)
 * block on flush before compacting hints (may prevent OOM) (CASSANDRA-3733)


1.0.6
 * (CQL) fix cqlsh support for replicate_on_write (CASSANDRA-3596)
 * fix adding to leveled manifest after streaming (CASSANDRA-3536)
 * filter out unavailable cipher suites when using encryption (CASSANDRA-3178)
 * (HADOOP) add old-style api support for CFIF and CFRR (CASSANDRA-2799)
 * Support TimeUUIDType column names in Stress.java tool (CASSANDRA-3541)
 * (CQL) INSERT/UPDATE/DELETE/TRUNCATE commands should allow CF names to
   be qualified by keyspace (CASSANDRA-3419)
 * always remove endpoints from delevery queue in HH (CASSANDRA-3546)
 * fix race between cf flush and its 2ndary indexes flush (CASSANDRA-3547)
 * fix potential race in AES when a repair fails (CASSANDRA-3548)
 * fix default value validation usage in CLI SET command (CASSANDRA-3553)
 * Optimize componentsFor method for compaction and startup time
   (CASSANDRA-3532)
 * (CQL) Proper ColumnFamily metadata validation on CREATE COLUMNFAMILY
   (CASSANDRA-3565)
 * fix compression "chunk_length_kb" option to set correct kb value for
   thrift/avro (CASSANDRA-3558)
 * fix missing response during range slice repair (CASSANDRA-3551)
 * 'describe ring' moved from CLI to nodetool and available through JMX (CASSANDRA-3220)
 * add back partitioner to sstable metadata (CASSANDRA-3540)
 * fix NPE in get_count for counters (CASSANDRA-3601)
Merged from 0.8:
 * remove invalid assertion that table was opened before dropping it
   (CASSANDRA-3580)
 * range and index scans now only send requests to enough replicas to
   satisfy requested CL + RR (CASSANDRA-3598)
 * use cannonical host for local node in nodetool info (CASSANDRA-3556)
 * remove nonlocal DC write optimization since it only worked with
   CL.ONE or CL.LOCAL_QUORUM (CASSANDRA-3577, 3585)
 * detect misuses of CounterColumnType (CASSANDRA-3422)
 * turn off string interning in json2sstable, take 2 (CASSANDRA-2189)
 * validate compression parameters on add/update of the ColumnFamily
   (CASSANDRA-3573)
 * Check for 0.0.0.0 is incorrect in CFIF (CASSANDRA-3584)
 * Increase vm.max_map_count in debian packaging (CASSANDRA-3563)
 * gossiper will never add itself to saved endpoints (CASSANDRA-3485)


1.0.5
 * revert CASSANDRA-3407 (see CASSANDRA-3540)
 * fix assertion error while forwarding writes to local nodes (CASSANDRA-3539)


1.0.4
 * fix self-hinting of timed out read repair updates and make hinted handoff
   less prone to OOMing a coordinator (CASSANDRA-3440)
 * expose bloom filter sizes via JMX (CASSANDRA-3495)
 * enforce RP tokens 0..2**127 (CASSANDRA-3501)
 * canonicalize paths exposed through JMX (CASSANDRA-3504)
 * fix "liveSize" stat when sstables are removed (CASSANDRA-3496)
 * add bloom filter FP rates to nodetool cfstats (CASSANDRA-3347)
 * record partitioner in sstable metadata component (CASSANDRA-3407)
 * add new upgradesstables nodetool command (CASSANDRA-3406)
 * skip --debug requirement to see common exceptions in CLI (CASSANDRA-3508)
 * fix incorrect query results due to invalid max timestamp (CASSANDRA-3510)
 * make sstableloader recognize compressed sstables (CASSANDRA-3521)
 * avoids race in OutboundTcpConnection in multi-DC setups (CASSANDRA-3530)
 * use SETLOCAL in cassandra.bat (CASSANDRA-3506)
 * fix ConcurrentModificationException in Table.all() (CASSANDRA-3529)
Merged from 0.8:
 * fix concurrence issue in the FailureDetector (CASSANDRA-3519)
 * fix array out of bounds error in counter shard removal (CASSANDRA-3514)
 * avoid dropping tombstones when they might still be needed to shadow
   data in a different sstable (CASSANDRA-2786)


1.0.3
 * revert name-based query defragmentation aka CASSANDRA-2503 (CASSANDRA-3491)
 * fix invalidate-related test failures (CASSANDRA-3437)
 * add next-gen cqlsh to bin/ (CASSANDRA-3188, 3131, 3493)
 * (CQL) fix handling of rows with no columns (CASSANDRA-3424, 3473)
 * fix querying supercolumns by name returning only a subset of
   subcolumns or old subcolumn versions (CASSANDRA-3446)
 * automatically compute sha1 sum for uncompressed data files (CASSANDRA-3456)
 * fix reading metadata/statistics component for version < h (CASSANDRA-3474)
 * add sstable forward-compatibility (CASSANDRA-3478)
 * report compression ratio in CFSMBean (CASSANDRA-3393)
 * fix incorrect size exception during streaming of counters (CASSANDRA-3481)
 * (CQL) fix for counter decrement syntax (CASSANDRA-3418)
 * Fix race introduced by CASSANDRA-2503 (CASSANDRA-3482)
 * Fix incomplete deletion of delivered hints (CASSANDRA-3466)
 * Avoid rescheduling compactions when no compaction was executed
   (CASSANDRA-3484)
 * fix handling of the chunk_length_kb compression options (CASSANDRA-3492)
Merged from 0.8:
 * fix updating CF row_cache_provider (CASSANDRA-3414)
 * CFMetaData.convertToThrift method to set RowCacheProvider (CASSANDRA-3405)
 * acquire compactionlock during truncate (CASSANDRA-3399)
 * fix displaying cfdef entries for super columnfamilies (CASSANDRA-3415)
 * Make counter shard merging thread safe (CASSANDRA-3178)
 * Revert CASSANDRA-2855
 * Fix bug preventing the use of efficient cross-DC writes (CASSANDRA-3472)
 * `describe ring` command for CLI (CASSANDRA-3220)
 * (Hadoop) skip empty rows when entire row is requested, redux (CASSANDRA-2855)


1.0.2
 * "defragment" rows for name-based queries under STCS (CASSANDRA-2503)
 * Add timing information to cassandra-cli GET/SET/LIST queries (CASSANDRA-3326)
 * Only create one CompressionMetadata object per sstable (CASSANDRA-3427)
 * cleanup usage of StorageService.setMode() (CASSANDRA-3388)
 * Avoid large array allocation for compressed chunk offsets (CASSANDRA-3432)
 * fix DecimalType bytebuffer marshalling (CASSANDRA-3421)
 * fix bug that caused first column in per row indexes to be ignored
   (CASSANDRA-3441)
 * add JMX call to clean (failed) repair sessions (CASSANDRA-3316)
 * fix sstableloader reference acquisition bug (CASSANDRA-3438)
 * fix estimated row size regression (CASSANDRA-3451)
 * make sure we don't return more columns than asked (CASSANDRA-3303, 3395)
Merged from 0.8:
 * acquire compactionlock during truncate (CASSANDRA-3399)
 * fix displaying cfdef entries for super columnfamilies (CASSANDRA-3415)


1.0.1
 * acquire references during index build to prevent delete problems
   on Windows (CASSANDRA-3314)
 * describe_ring should include datacenter/topology information (CASSANDRA-2882)
 * Thrift sockets are not properly buffered (CASSANDRA-3261)
 * performance improvement for bytebufferutil compare function (CASSANDRA-3286)
 * add system.versions ColumnFamily (CASSANDRA-3140)
 * reduce network copies (CASSANDRA-3333, 3373)
 * limit nodetool to 32MB of heap (CASSANDRA-3124)
 * (CQL) update parser to accept "timestamp" instead of "date" (CASSANDRA-3149)
 * Fix CLI `show schema` to include "compression_options" (CASSANDRA-3368)
 * Snapshot to include manifest under LeveledCompactionStrategy (CASSANDRA-3359)
 * (CQL) SELECT query should allow CF name to be qualified by keyspace (CASSANDRA-3130)
 * (CQL) Fix internal application error specifying 'using consistency ...'
   in lower case (CASSANDRA-3366)
 * fix Deflate compression when compression actually makes the data bigger
   (CASSANDRA-3370)
 * optimize UUIDGen to avoid lock contention on InetAddress.getLocalHost
   (CASSANDRA-3387)
 * tolerate index being dropped mid-mutation (CASSANDRA-3334, 3313)
 * CompactionManager is now responsible for checking for new candidates
   post-task execution, enabling more consistent leveled compaction
   (CASSANDRA-3391)
 * Cache HSHA threads (CASSANDRA-3372)
 * use CF/KS names as snapshot prefix for drop + truncate operations
   (CASSANDRA-2997)
 * Break bloom filters up to avoid heap fragmentation (CASSANDRA-2466)
 * fix cassandra hanging on jsvc stop (CASSANDRA-3302)
 * Avoid leveled compaction getting blocked on errors (CASSANDRA-3408)
 * Make reloading the compaction strategy safe (CASSANDRA-3409)
 * ignore 0.8 hints even if compaction begins before we try to purge
   them (CASSANDRA-3385)
 * remove procrun (bin\daemon) from Cassandra source tree and
   artifacts (CASSANDRA-3331)
 * make cassandra compile under JDK7 (CASSANDRA-3275)
 * remove dependency of clientutil.jar to FBUtilities (CASSANDRA-3299)
 * avoid truncation errors by using long math on long values (CASSANDRA-3364)
 * avoid clock drift on some Windows machine (CASSANDRA-3375)
 * display cache provider in cli 'describe keyspace' command (CASSANDRA-3384)
 * fix incomplete topology information in describe_ring (CASSANDRA-3403)
 * expire dead gossip states based on time (CASSANDRA-2961)
 * improve CompactionTask extensibility (CASSANDRA-3330)
 * Allow one leveled compaction task to kick off another (CASSANDRA-3363)
 * allow encryption only between datacenters (CASSANDRA-2802)
Merged from 0.8:
 * fix truncate allowing data to be replayed post-restart (CASSANDRA-3297)
 * make iwriter final in IndexWriter to avoid NPE (CASSANDRA-2863)
 * (CQL) update grammar to require key clause in DELETE statement
   (CASSANDRA-3349)
 * (CQL) allow numeric keyspace names in USE statement (CASSANDRA-3350)
 * (Hadoop) skip empty rows when slicing the entire row (CASSANDRA-2855)
 * Fix handling of tombstone by SSTableExport/Import (CASSANDRA-3357)
 * fix ColumnIndexer to use long offsets (CASSANDRA-3358)
 * Improved CLI exceptions (CASSANDRA-3312)
 * Fix handling of tombstone by SSTableExport/Import (CASSANDRA-3357)
 * Only count compaction as active (for throttling) when they have
   successfully acquired the compaction lock (CASSANDRA-3344)
 * Display CLI version string on startup (CASSANDRA-3196)
 * (Hadoop) make CFIF try rpc_address or fallback to listen_address
   (CASSANDRA-3214)
 * (Hadoop) accept comma delimited lists of initial thrift connections
   (CASSANDRA-3185)
 * ColumnFamily min_compaction_threshold should be >= 2 (CASSANDRA-3342)
 * (Pig) add 0.8+ types and key validation type in schema (CASSANDRA-3280)
 * Fix completely removing column metadata using CLI (CASSANDRA-3126)
 * CLI `describe cluster;` output should be on separate lines for separate versions
   (CASSANDRA-3170)
 * fix changing durable_writes keyspace option during CF creation
   (CASSANDRA-3292)
 * avoid locking on update when no indexes are involved (CASSANDRA-3386)
 * fix assertionError during repair with ordered partitioners (CASSANDRA-3369)
 * correctly serialize key_validation_class for avro (CASSANDRA-3391)
 * don't expire counter tombstone after streaming (CASSANDRA-3394)
 * prevent nodes that failed to join from hanging around forever
   (CASSANDRA-3351)
 * remove incorrect optimization from slice read path (CASSANDRA-3390)
 * Fix race in AntiEntropyService (CASSANDRA-3400)


1.0.0-final
 * close scrubbed sstable fd before deleting it (CASSANDRA-3318)
 * fix bug preventing obsolete commitlog segments from being removed
   (CASSANDRA-3269)
 * tolerate whitespace in seed CDL (CASSANDRA-3263)
 * Change default heap thresholds to max(min(1/2 ram, 1G), min(1/4 ram, 8GB))
   (CASSANDRA-3295)
 * Fix broken CompressedRandomAccessReaderTest (CASSANDRA-3298)
 * (CQL) fix type information returned for wildcard queries (CASSANDRA-3311)
 * add estimated tasks to LeveledCompactionStrategy (CASSANDRA-3322)
 * avoid including compaction cache-warming in keycache stats (CASSANDRA-3325)
 * run compaction and hinted handoff threads at MIN_PRIORITY (CASSANDRA-3308)
 * default hsha thrift server to cpu core count in rpc pool (CASSANDRA-3329)
 * add bin\daemon to binary tarball for Windows service (CASSANDRA-3331)
 * Fix places where uncompressed size of sstables was use in place of the
   compressed one (CASSANDRA-3338)
 * Fix hsha thrift server (CASSANDRA-3346)
 * Make sure repair only stream needed sstables (CASSANDRA-3345)


1.0.0-rc2
 * Log a meaningful warning when a node receives a message for a repair session
   that doesn't exist anymore (CASSANDRA-3256)
 * test for NUMA policy support as well as numactl presence (CASSANDRA-3245)
 * Fix FD leak when internode encryption is enabled (CASSANDRA-3257)
 * Remove incorrect assertion in mergeIterator (CASSANDRA-3260)
 * FBUtilities.hexToBytes(String) to throw NumberFormatException when string
   contains non-hex characters (CASSANDRA-3231)
 * Keep SimpleSnitch proximity ordering unchanged from what the Strategy
   generates, as intended (CASSANDRA-3262)
 * remove Scrub from compactionstats when finished (CASSANDRA-3255)
 * fix counter entry in jdbc TypesMap (CASSANDRA-3268)
 * fix full queue scenario for ParallelCompactionIterator (CASSANDRA-3270)
 * fix bootstrap process (CASSANDRA-3285)
 * don't try delivering hints if when there isn't any (CASSANDRA-3176)
 * CLI documentation change for ColumnFamily `compression_options` (CASSANDRA-3282)
 * ignore any CF ids sent by client for adding CF/KS (CASSANDRA-3288)
 * remove obsolete hints on first startup (CASSANDRA-3291)
 * use correct ISortedColumns for time-optimized reads (CASSANDRA-3289)
 * Evict gossip state immediately when a token is taken over by a new IP
   (CASSANDRA-3259)


1.0.0-rc1
 * Update CQL to generate microsecond timestamps by default (CASSANDRA-3227)
 * Fix counting CFMetadata towards Memtable liveRatio (CASSANDRA-3023)
 * Kill server on wrapped OOME such as from FileChannel.map (CASSANDRA-3201)
 * remove unnecessary copy when adding to row cache (CASSANDRA-3223)
 * Log message when a full repair operation completes (CASSANDRA-3207)
 * Fix streamOutSession keeping sstables references forever if the remote end
   dies (CASSANDRA-3216)
 * Remove dynamic_snitch boolean from example configuration (defaulting to
   true) and set default badness threshold to 0.1 (CASSANDRA-3229)
 * Base choice of random or "balanced" token on bootstrap on whether
   schema definitions were found (CASSANDRA-3219)
 * Fixes for LeveledCompactionStrategy score computation, prioritization,
   scheduling, and performance (CASSANDRA-3224, 3234)
 * parallelize sstable open at server startup (CASSANDRA-2988)
 * fix handling of exceptions writing to OutboundTcpConnection (CASSANDRA-3235)
 * Allow using quotes in "USE <keyspace>;" CLI command (CASSANDRA-3208)
 * Don't allow any cache loading exceptions to halt startup (CASSANDRA-3218)
 * Fix sstableloader --ignores option (CASSANDRA-3247)
 * File descriptor limit increased in packaging (CASSANDRA-3206)
 * Fix deadlock in commit log during flush (CASSANDRA-3253)


1.0.0-beta1
 * removed binarymemtable (CASSANDRA-2692)
 * add commitlog_total_space_in_mb to prevent fragmented logs (CASSANDRA-2427)
 * removed commitlog_rotation_threshold_in_mb configuration (CASSANDRA-2771)
 * make AbstractBounds.normalize de-overlapp overlapping ranges (CASSANDRA-2641)
 * replace CollatingIterator, ReducingIterator with MergeIterator
   (CASSANDRA-2062)
 * Fixed the ability to set compaction strategy in cli using create column
   family command (CASSANDRA-2778)
 * clean up tmp files after failed compaction (CASSANDRA-2468)
 * restrict repair streaming to specific columnfamilies (CASSANDRA-2280)
 * don't bother persisting columns shadowed by a row tombstone (CASSANDRA-2589)
 * reset CF and SC deletion times after gc_grace (CASSANDRA-2317)
 * optimize away seek when compacting wide rows (CASSANDRA-2879)
 * single-pass streaming (CASSANDRA-2677, 2906, 2916, 3003)
 * use reference counting for deleting sstables instead of relying on GC
   (CASSANDRA-2521, 3179)
 * store hints as serialized mutations instead of pointers to data row
   (CASSANDRA-2045)
 * store hints in the coordinator node instead of in the closest replica
   (CASSANDRA-2914)
 * add row_cache_keys_to_save CF option (CASSANDRA-1966)
 * check column family validity in nodetool repair (CASSANDRA-2933)
 * use lazy initialization instead of class initialization in NodeId
   (CASSANDRA-2953)
 * add paging to get_count (CASSANDRA-2894)
 * fix "short reads" in [multi]get (CASSANDRA-2643, 3157, 3192)
 * add optional compression for sstables (CASSANDRA-47, 2994, 3001, 3128)
 * add scheduler JMX metrics (CASSANDRA-2962)
 * add block level checksum for compressed data (CASSANDRA-1717)
 * make column family backed column map pluggable and introduce unsynchronized
   ArrayList backed one to speedup reads (CASSANDRA-2843, 3165, 3205)
 * refactoring of the secondary index api (CASSANDRA-2982)
 * make CL > ONE reads wait for digest reconciliation before returning
   (CASSANDRA-2494)
 * fix missing logging for some exceptions (CASSANDRA-2061)
 * refactor and optimize ColumnFamilyStore.files(...) and Descriptor.fromFilename(String)
   and few other places responsible for work with SSTable files (CASSANDRA-3040)
 * Stop reading from sstables once we know we have the most recent columns,
   for query-by-name requests (CASSANDRA-2498)
 * Add query-by-column mode to stress.java (CASSANDRA-3064)
 * Add "install" command to cassandra.bat (CASSANDRA-292)
 * clean up KSMetadata, CFMetadata from unnecessary
   Thrift<->Avro conversion methods (CASSANDRA-3032)
 * Add timeouts to client request schedulers (CASSANDRA-3079, 3096)
 * Cli to use hashes rather than array of hashes for strategy options (CASSANDRA-3081)
 * LeveledCompactionStrategy (CASSANDRA-1608, 3085, 3110, 3087, 3145, 3154, 3182)
 * Improvements of the CLI `describe` command (CASSANDRA-2630)
 * reduce window where dropped CF sstables may not be deleted (CASSANDRA-2942)
 * Expose gossip/FD info to JMX (CASSANDRA-2806)
 * Fix streaming over SSL when compressed SSTable involved (CASSANDRA-3051)
 * Add support for pluggable secondary index implementations (CASSANDRA-3078)
 * remove compaction_thread_priority setting (CASSANDRA-3104)
 * generate hints for replicas that timeout, not just replicas that are known
   to be down before starting (CASSANDRA-2034)
 * Add throttling for internode streaming (CASSANDRA-3080)
 * make the repair of a range repair all replica (CASSANDRA-2610, 3194)
 * expose the ability to repair the first range (as returned by the
   partitioner) of a node (CASSANDRA-2606)
 * Streams Compression (CASSANDRA-3015)
 * add ability to use multiple threads during a single compaction
   (CASSANDRA-2901)
 * make AbstractBounds.normalize support overlapping ranges (CASSANDRA-2641)
 * fix of the CQL count() behavior (CASSANDRA-3068)
 * use TreeMap backed column families for the SSTable simple writers
   (CASSANDRA-3148)
 * fix inconsistency of the CLI syntax when {} should be used instead of [{}]
   (CASSANDRA-3119)
 * rename CQL type names to match expected SQL behavior (CASSANDRA-3149, 3031)
 * Arena-based allocation for memtables (CASSANDRA-2252, 3162, 3163, 3168)
 * Default RR chance to 0.1 (CASSANDRA-3169)
 * Add RowLevel support to secondary index API (CASSANDRA-3147)
 * Make SerializingCacheProvider the default if JNA is available (CASSANDRA-3183)
 * Fix backwards compatibilty for CQL memtable properties (CASSANDRA-3190)
 * Add five-minute delay before starting compactions on a restarted server
   (CASSANDRA-3181)
 * Reduce copies done for intra-host messages (CASSANDRA-1788, 3144)
 * support of compaction strategy option for stress.java (CASSANDRA-3204)
 * make memtable throughput and column count thresholds no-ops (CASSANDRA-2449)
 * Return schema information along with the resultSet in CQL (CASSANDRA-2734)
 * Add new DecimalType (CASSANDRA-2883)
 * Fix assertion error in RowRepairResolver (CASSANDRA-3156)
 * Reduce unnecessary high buffer sizes (CASSANDRA-3171)
 * Pluggable compaction strategy (CASSANDRA-1610)
 * Add new broadcast_address config option (CASSANDRA-2491)


0.8.7
 * Kill server on wrapped OOME such as from FileChannel.map (CASSANDRA-3201)
 * Allow using quotes in "USE <keyspace>;" CLI command (CASSANDRA-3208)
 * Log message when a full repair operation completes (CASSANDRA-3207)
 * Don't allow any cache loading exceptions to halt startup (CASSANDRA-3218)
 * Fix sstableloader --ignores option (CASSANDRA-3247)
 * File descriptor limit increased in packaging (CASSANDRA-3206)
 * Log a meaningfull warning when a node receive a message for a repair session
   that doesn't exist anymore (CASSANDRA-3256)
 * Fix FD leak when internode encryption is enabled (CASSANDRA-3257)
 * FBUtilities.hexToBytes(String) to throw NumberFormatException when string
   contains non-hex characters (CASSANDRA-3231)
 * Keep SimpleSnitch proximity ordering unchanged from what the Strategy
   generates, as intended (CASSANDRA-3262)
 * remove Scrub from compactionstats when finished (CASSANDRA-3255)
 * Fix tool .bat files when CASSANDRA_HOME contains spaces (CASSANDRA-3258)
 * Force flush of status table when removing/updating token (CASSANDRA-3243)
 * Evict gossip state immediately when a token is taken over by a new IP (CASSANDRA-3259)
 * Fix bug where the failure detector can take too long to mark a host
   down (CASSANDRA-3273)
 * (Hadoop) allow wrapping ranges in queries (CASSANDRA-3137)
 * (Hadoop) check all interfaces for a match with split location
   before falling back to random replica (CASSANDRA-3211)
 * (Hadoop) Make Pig storage handle implements LoadMetadata (CASSANDRA-2777)
 * (Hadoop) Fix exception during PIG 'dump' (CASSANDRA-2810)
 * Fix stress COUNTER_GET option (CASSANDRA-3301)
 * Fix missing fields in CLI `show schema` output (CASSANDRA-3304)
 * Nodetool no longer leaks threads and closes JMX connections (CASSANDRA-3309)
 * fix truncate allowing data to be replayed post-restart (CASSANDRA-3297)
 * Move SimpleAuthority and SimpleAuthenticator to examples (CASSANDRA-2922)
 * Fix handling of tombstone by SSTableExport/Import (CASSANDRA-3357)
 * Fix transposition in cfHistograms (CASSANDRA-3222)
 * Allow using number as DC name when creating keyspace in CQL (CASSANDRA-3239)
 * Force flush of system table after updating/removing a token (CASSANDRA-3243)


0.8.6
 * revert CASSANDRA-2388
 * change TokenRange.endpoints back to listen/broadcast address to match
   pre-1777 behavior, and add TokenRange.rpc_endpoints instead (CASSANDRA-3187)
 * avoid trying to watch cassandra-topology.properties when loaded from jar
   (CASSANDRA-3138)
 * prevent users from creating keyspaces with LocalStrategy replication
   (CASSANDRA-3139)
 * fix CLI `show schema;` to output correct keyspace definition statement
   (CASSANDRA-3129)
 * CustomTThreadPoolServer to log TTransportException at DEBUG level
   (CASSANDRA-3142)
 * allow topology sort to work with non-unique rack names between
   datacenters (CASSANDRA-3152)
 * Improve caching of same-version Messages on digest and repair paths
   (CASSANDRA-3158)
 * Randomize choice of first replica for counter increment (CASSANDRA-2890)
 * Fix using read_repair_chance instead of merge_shard_change (CASSANDRA-3202)
 * Avoid streaming data to nodes that already have it, on move as well as
   decommission (CASSANDRA-3041)
 * Fix divide by zero error in GCInspector (CASSANDRA-3164)
 * allow quoting of the ColumnFamily name in CLI `create column family`
   statement (CASSANDRA-3195)
 * Fix rolling upgrade from 0.7 to 0.8 problem (CASSANDRA-3166)
 * Accomodate missing encryption_options in IncomingTcpConnection.stream
   (CASSANDRA-3212)


0.8.5
 * fix NPE when encryption_options is unspecified (CASSANDRA-3007)
 * include column name in validation failure exceptions (CASSANDRA-2849)
 * make sure truncate clears out the commitlog so replay won't re-
   populate with truncated data (CASSANDRA-2950)
 * fix NPE when debug logging is enabled and dropped CF is present
   in a commitlog segment (CASSANDRA-3021)
 * fix cassandra.bat when CASSANDRA_HOME contains spaces (CASSANDRA-2952)
 * fix to SSTableSimpleUnsortedWriter bufferSize calculation (CASSANDRA-3027)
 * make cleanup and normal compaction able to skip empty rows
   (rows containing nothing but expired tombstones) (CASSANDRA-3039)
 * work around native memory leak in com.sun.management.GarbageCollectorMXBean
   (CASSANDRA-2868)
 * validate that column names in column_metadata are not equal to key_alias
   on create/update of the ColumnFamily and CQL 'ALTER' statement (CASSANDRA-3036)
 * return an InvalidRequestException if an indexed column is assigned
   a value larger than 64KB (CASSANDRA-3057)
 * fix of numeric-only and string column names handling in CLI "drop index"
   (CASSANDRA-3054)
 * prune index scan resultset back to original request for lazy
   resultset expansion case (CASSANDRA-2964)
 * (Hadoop) fail jobs when Cassandra node has failed but TaskTracker
   has not (CASSANDRA-2388)
 * fix dynamic snitch ignoring nodes when read_repair_chance is zero
   (CASSANDRA-2662)
 * avoid retaining references to dropped CFS objects in
   CompactionManager.estimatedCompactions (CASSANDRA-2708)
 * expose rpc timeouts per host in MessagingServiceMBean (CASSANDRA-2941)
 * avoid including cwd in classpath for deb and rpm packages (CASSANDRA-2881)
 * remove gossip state when a new IP takes over a token (CASSANDRA-3071)
 * allow sstable2json to work on index sstable files (CASSANDRA-3059)
 * always hint counters (CASSANDRA-3099)
 * fix log4j initialization in EmbeddedCassandraService (CASSANDRA-2857)
 * remove gossip state when a new IP takes over a token (CASSANDRA-3071)
 * work around native memory leak in com.sun.management.GarbageCollectorMXBean
    (CASSANDRA-2868)
 * fix UnavailableException with writes at CL.EACH_QUORM (CASSANDRA-3084)
 * fix parsing of the Keyspace and ColumnFamily names in numeric
   and string representations in CLI (CASSANDRA-3075)
 * fix corner cases in Range.differenceToFetch (CASSANDRA-3084)
 * fix ip address String representation in the ring cache (CASSANDRA-3044)
 * fix ring cache compatibility when mixing pre-0.8.4 nodes with post-
   in the same cluster (CASSANDRA-3023)
 * make repair report failure when a node participating dies (instead of
   hanging forever) (CASSANDRA-2433)
 * fix handling of the empty byte buffer by ReversedType (CASSANDRA-3111)
 * Add validation that Keyspace names are case-insensitively unique (CASSANDRA-3066)
 * catch invalid key_validation_class before instantiating UpdateColumnFamily (CASSANDRA-3102)
 * make Range and Bounds objects client-safe (CASSANDRA-3108)
 * optionally skip log4j configuration (CASSANDRA-3061)
 * bundle sstableloader with the debian package (CASSANDRA-3113)
 * don't try to build secondary indexes when there is none (CASSANDRA-3123)
 * improve SSTableSimpleUnsortedWriter speed for large rows (CASSANDRA-3122)
 * handle keyspace arguments correctly in nodetool snapshot (CASSANDRA-3038)
 * Fix SSTableImportTest on windows (CASSANDRA-3043)
 * expose compactionThroughputMbPerSec through JMX (CASSANDRA-3117)
 * log keyspace and CF of large rows being compacted


0.8.4
 * change TokenRing.endpoints to be a list of rpc addresses instead of
   listen/broadcast addresses (CASSANDRA-1777)
 * include files-to-be-streamed in StreamInSession.getSources (CASSANDRA-2972)
 * use JAVA env var in cassandra-env.sh (CASSANDRA-2785, 2992)
 * avoid doing read for no-op replicate-on-write at CL=1 (CASSANDRA-2892)
 * refuse counter write for CL.ANY (CASSANDRA-2990)
 * switch back to only logging recent dropped messages (CASSANDRA-3004)
 * always deserialize RowMutation for counters (CASSANDRA-3006)
 * ignore saved replication_factor strategy_option for NTS (CASSANDRA-3011)
 * make sure pre-truncate CL segments are discarded (CASSANDRA-2950)


0.8.3
 * add ability to drop local reads/writes that are going to timeout
   (CASSANDRA-2943)
 * revamp token removal process, keep gossip states for 3 days (CASSANDRA-2496)
 * don't accept extra args for 0-arg nodetool commands (CASSANDRA-2740)
 * log unavailableexception details at debug level (CASSANDRA-2856)
 * expose data_dir though jmx (CASSANDRA-2770)
 * don't include tmp files as sstable when create cfs (CASSANDRA-2929)
 * log Java classpath on startup (CASSANDRA-2895)
 * keep gossipped version in sync with actual on migration coordinator
   (CASSANDRA-2946)
 * use lazy initialization instead of class initialization in NodeId
   (CASSANDRA-2953)
 * check column family validity in nodetool repair (CASSANDRA-2933)
 * speedup bytes to hex conversions dramatically (CASSANDRA-2850)
 * Flush memtables on shutdown when durable writes are disabled
   (CASSANDRA-2958)
 * improved POSIX compatibility of start scripts (CASsANDRA-2965)
 * add counter support to Hadoop InputFormat (CASSANDRA-2981)
 * fix bug where dirty commitlog segments were removed (and avoid keeping
   segments with no post-flush activity permanently dirty) (CASSANDRA-2829)
 * fix throwing exception with batch mutation of counter super columns
   (CASSANDRA-2949)
 * ignore system tables during repair (CASSANDRA-2979)
 * throw exception when NTS is given replication_factor as an option
   (CASSANDRA-2960)
 * fix assertion error during compaction of counter CFs (CASSANDRA-2968)
 * avoid trying to create index names, when no index exists (CASSANDRA-2867)
 * don't sample the system table when choosing a bootstrap token
   (CASSANDRA-2825)
 * gossiper notifies of local state changes (CASSANDRA-2948)
 * add asynchronous and half-sync/half-async (hsha) thrift servers
   (CASSANDRA-1405)
 * fix potential use of free'd native memory in SerializingCache
   (CASSANDRA-2951)
 * prune index scan resultset back to original request for lazy
   resultset expansion case (CASSANDRA-2964)
 * (Hadoop) fail jobs when Cassandra node has failed but TaskTracker
    has not (CASSANDRA-2388)


0.8.2
 * CQL:
   - include only one row per unique key for IN queries (CASSANDRA-2717)
   - respect client timestamp on full row deletions (CASSANDRA-2912)
 * improve thread-safety in StreamOutSession (CASSANDRA-2792)
 * allow deleting a row and updating indexed columns in it in the
   same mutation (CASSANDRA-2773)
 * Expose number of threads blocked on submitting memtable to flush
   in JMX (CASSANDRA-2817)
 * add ability to return "endpoints" to nodetool (CASSANDRA-2776)
 * Add support for multiple (comma-delimited) coordinator addresses
   to ColumnFamilyInputFormat (CASSANDRA-2807)
 * fix potential NPE while scheduling read repair for range slice
   (CASSANDRA-2823)
 * Fix race in SystemTable.getCurrentLocalNodeId (CASSANDRA-2824)
 * Correctly set default for replicate_on_write (CASSANDRA-2835)
 * improve nodetool compactionstats formatting (CASSANDRA-2844)
 * fix index-building status display (CASSANDRA-2853)
 * fix CLI perpetuating obsolete KsDef.replication_factor (CASSANDRA-2846)
 * improve cli treatment of multiline comments (CASSANDRA-2852)
 * handle row tombstones correctly in EchoedRow (CASSANDRA-2786)
 * add MessagingService.get[Recently]DroppedMessages and
   StorageService.getExceptionCount (CASSANDRA-2804)
 * fix possibility of spurious UnavailableException for LOCAL_QUORUM
   reads with dynamic snitch + read repair disabled (CASSANDRA-2870)
 * add ant-optional as dependence for the debian package (CASSANDRA-2164)
 * add option to specify limit for get_slice in the CLI (CASSANDRA-2646)
 * decrease HH page size (CASSANDRA-2832)
 * reset cli keyspace after dropping the current one (CASSANDRA-2763)
 * add KeyRange option to Hadoop inputformat (CASSANDRA-1125)
 * fix protocol versioning (CASSANDRA-2818, 2860)
 * support spaces in path to log4j configuration (CASSANDRA-2383)
 * avoid including inferred types in CF update (CASSANDRA-2809)
 * fix JMX bulkload call (CASSANDRA-2908)
 * fix updating KS with durable_writes=false (CASSANDRA-2907)
 * add simplified facade to SSTableWriter for bulk loading use
   (CASSANDRA-2911)
 * fix re-using index CF sstable names after drop/recreate (CASSANDRA-2872)
 * prepend CF to default index names (CASSANDRA-2903)
 * fix hint replay (CASSANDRA-2928)
 * Properly synchronize repair's merkle tree computation (CASSANDRA-2816)


0.8.1
 * CQL:
   - support for insert, delete in BATCH (CASSANDRA-2537)
   - support for IN to SELECT, UPDATE (CASSANDRA-2553)
   - timestamp support for INSERT, UPDATE, and BATCH (CASSANDRA-2555)
   - TTL support (CASSANDRA-2476)
   - counter support (CASSANDRA-2473)
   - ALTER COLUMNFAMILY (CASSANDRA-1709)
   - DROP INDEX (CASSANDRA-2617)
   - add SCHEMA/TABLE as aliases for KS/CF (CASSANDRA-2743)
   - server handles wait-for-schema-agreement (CASSANDRA-2756)
   - key alias support (CASSANDRA-2480)
 * add support for comparator parameters and a generic ReverseType
   (CASSANDRA-2355)
 * add CompositeType and DynamicCompositeType (CASSANDRA-2231)
 * optimize batches containing multiple updates to the same row
   (CASSANDRA-2583)
 * adjust hinted handoff page size to avoid OOM with large columns
   (CASSANDRA-2652)
 * mark BRAF buffer invalid post-flush so we don't re-flush partial
   buffers again, especially on CL writes (CASSANDRA-2660)
 * add DROP INDEX support to CLI (CASSANDRA-2616)
 * don't perform HH to client-mode [storageproxy] nodes (CASSANDRA-2668)
 * Improve forceDeserialize/getCompactedRow encapsulation (CASSANDRA-2659)
 * Don't write CounterUpdateColumn to disk in tests (CASSANDRA-2650)
 * Add sstable bulk loading utility (CASSANDRA-1278)
 * avoid replaying hints to dropped columnfamilies (CASSANDRA-2685)
 * add placeholders for missing rows in range query pseudo-RR (CASSANDRA-2680)
 * remove no-op HHOM.renameHints (CASSANDRA-2693)
 * clone super columns to avoid modifying them during flush (CASSANDRA-2675)
 * allow writes to bypass the commitlog for certain keyspaces (CASSANDRA-2683)
 * avoid NPE when bypassing commitlog during memtable flush (CASSANDRA-2781)
 * Added support for making bootstrap retry if nodes flap (CASSANDRA-2644)
 * Added statusthrift to nodetool to report if thrift server is running (CASSANDRA-2722)
 * Fixed rows being cached if they do not exist (CASSANDRA-2723)
 * Support passing tableName and cfName to RowCacheProviders (CASSANDRA-2702)
 * close scrub file handles (CASSANDRA-2669)
 * throttle migration replay (CASSANDRA-2714)
 * optimize column serializer creation (CASSANDRA-2716)
 * Added support for making bootstrap retry if nodes flap (CASSANDRA-2644)
 * Added statusthrift to nodetool to report if thrift server is running
   (CASSANDRA-2722)
 * Fixed rows being cached if they do not exist (CASSANDRA-2723)
 * fix truncate/compaction race (CASSANDRA-2673)
 * workaround large resultsets causing large allocation retention
   by nio sockets (CASSANDRA-2654)
 * fix nodetool ring use with Ec2Snitch (CASSANDRA-2733)
 * fix removing columns and subcolumns that are supressed by a row or
   supercolumn tombstone during replica resolution (CASSANDRA-2590)
 * support sstable2json against snapshot sstables (CASSANDRA-2386)
 * remove active-pull schema requests (CASSANDRA-2715)
 * avoid marking entire list of sstables as actively being compacted
   in multithreaded compaction (CASSANDRA-2765)
 * seek back after deserializing a row to update cache with (CASSANDRA-2752)
 * avoid skipping rows in scrub for counter column family (CASSANDRA-2759)
 * fix ConcurrentModificationException in repair when dealing with 0.7 node
   (CASSANDRA-2767)
 * use threadsafe collections for StreamInSession (CASSANDRA-2766)
 * avoid infinite loop when creating merkle tree (CASSANDRA-2758)
 * avoids unmarking compacting sstable prematurely in cleanup (CASSANDRA-2769)
 * fix NPE when the commit log is bypassed (CASSANDRA-2718)
 * don't throw an exception in SS.isRPCServerRunning (CASSANDRA-2721)
 * make stress.jar executable (CASSANDRA-2744)
 * add daemon mode to java stress (CASSANDRA-2267)
 * expose the DC and rack of a node through JMX and nodetool ring (CASSANDRA-2531)
 * fix cache mbean getSize (CASSANDRA-2781)
 * Add Date, Float, Double, and Boolean types (CASSANDRA-2530)
 * Add startup flag to renew counter node id (CASSANDRA-2788)
 * add jamm agent to cassandra.bat (CASSANDRA-2787)
 * fix repair hanging if a neighbor has nothing to send (CASSANDRA-2797)
 * purge tombstone even if row is in only one sstable (CASSANDRA-2801)
 * Fix wrong purge of deleted cf during compaction (CASSANDRA-2786)
 * fix race that could result in Hadoop writer failing to throw an
   exception encountered after close() (CASSANDRA-2755)
 * fix scan wrongly throwing assertion error (CASSANDRA-2653)
 * Always use even distribution for merkle tree with RandomPartitionner
   (CASSANDRA-2841)
 * fix describeOwnership for OPP (CASSANDRA-2800)
 * ensure that string tokens do not contain commas (CASSANDRA-2762)


0.8.0-final
 * fix CQL grammar warning and cqlsh regression from CASSANDRA-2622
 * add ant generate-cql-html target (CASSANDRA-2526)
 * update CQL consistency levels (CASSANDRA-2566)
 * debian packaging fixes (CASSANDRA-2481, 2647)
 * fix UUIDType, IntegerType for direct buffers (CASSANDRA-2682, 2684)
 * switch to native Thrift for Hadoop map/reduce (CASSANDRA-2667)
 * fix StackOverflowError when building from eclipse (CASSANDRA-2687)
 * only provide replication_factor to strategy_options "help" for
   SimpleStrategy, OldNetworkTopologyStrategy (CASSANDRA-2678, 2713)
 * fix exception adding validators to non-string columns (CASSANDRA-2696)
 * avoid instantiating DatabaseDescriptor in JDBC (CASSANDRA-2694)
 * fix potential stack overflow during compaction (CASSANDRA-2626)
 * clone super columns to avoid modifying them during flush (CASSANDRA-2675)
 * reset underlying iterator in EchoedRow constructor (CASSANDRA-2653)


0.8.0-rc1
 * faster flushes and compaction from fixing excessively pessimistic
   rebuffering in BRAF (CASSANDRA-2581)
 * fix returning null column values in the python cql driver (CASSANDRA-2593)
 * fix merkle tree splitting exiting early (CASSANDRA-2605)
 * snapshot_before_compaction directory name fix (CASSANDRA-2598)
 * Disable compaction throttling during bootstrap (CASSANDRA-2612)
 * fix CQL treatment of > and < operators in range slices (CASSANDRA-2592)
 * fix potential double-application of counter updates on commitlog replay
   by moving replay position from header to sstable metadata (CASSANDRA-2419)
 * JDBC CQL driver exposes getColumn for access to timestamp
 * JDBC ResultSetMetadata properties added to AbstractType
 * r/m clustertool (CASSANDRA-2607)
 * add support for presenting row key as a column in CQL result sets
   (CASSANDRA-2622)
 * Don't allow {LOCAL|EACH}_QUORUM unless strategy is NTS (CASSANDRA-2627)
 * validate keyspace strategy_options during CQL create (CASSANDRA-2624)
 * fix empty Result with secondary index when limit=1 (CASSANDRA-2628)
 * Fix regression where bootstrapping a node with no schema fails
   (CASSANDRA-2625)
 * Allow removing LocationInfo sstables (CASSANDRA-2632)
 * avoid attempting to replay mutations from dropped keyspaces (CASSANDRA-2631)
 * avoid using cached position of a key when GT is requested (CASSANDRA-2633)
 * fix counting bloom filter true positives (CASSANDRA-2637)
 * initialize local ep state prior to gossip startup if needed (CASSANDRA-2638)
 * fix counter increment lost after restart (CASSANDRA-2642)
 * add quote-escaping via backslash to CLI (CASSANDRA-2623)
 * fix pig example script (CASSANDRA-2487)
 * fix dynamic snitch race in adding latencies (CASSANDRA-2618)
 * Start/stop cassandra after more important services such as mdadm in
   debian packaging (CASSANDRA-2481)


0.8.0-beta2
 * fix NPE compacting index CFs (CASSANDRA-2528)
 * Remove checking all column families on startup for compaction candidates
   (CASSANDRA-2444)
 * validate CQL create keyspace options (CASSANDRA-2525)
 * fix nodetool setcompactionthroughput (CASSANDRA-2550)
 * move	gossip heartbeat back to its own thread (CASSANDRA-2554)
 * validate cql TRUNCATE columnfamily before truncating (CASSANDRA-2570)
 * fix batch_mutate for mixed standard-counter mutations (CASSANDRA-2457)
 * disallow making schema changes to system keyspace (CASSANDRA-2563)
 * fix sending mutation messages multiple times (CASSANDRA-2557)
 * fix incorrect use of NBHM.size in ReadCallback that could cause
   reads to time out even when responses were received (CASSANDRA-2552)
 * trigger read repair correctly for LOCAL_QUORUM reads (CASSANDRA-2556)
 * Allow configuring the number of compaction thread (CASSANDRA-2558)
 * forceUserDefinedCompaction will attempt to compact what it is given
   even if the pessimistic estimate is that there is not enough disk space;
   automatic compactions will only compact 2 or more sstables (CASSANDRA-2575)
 * refuse to apply migrations with older timestamps than the current
   schema (CASSANDRA-2536)
 * remove unframed Thrift transport option
 * include indexes in snapshots (CASSANDRA-2596)
 * improve ignoring of obsolete mutations in index maintenance (CASSANDRA-2401)
 * recognize attempt to drop just the index while leaving the column
   definition alone (CASSANDRA-2619)


0.8.0-beta1
 * remove Avro RPC support (CASSANDRA-926)
 * support for columns that act as incr/decr counters
   (CASSANDRA-1072, 1937, 1944, 1936, 2101, 2093, 2288, 2105, 2384, 2236, 2342,
   2454)
 * CQL (CASSANDRA-1703, 1704, 1705, 1706, 1707, 1708, 1710, 1711, 1940,
   2124, 2302, 2277, 2493)
 * avoid double RowMutation serialization on write path (CASSANDRA-1800)
 * make NetworkTopologyStrategy the default (CASSANDRA-1960)
 * configurable internode encryption (CASSANDRA-1567, 2152)
 * human readable column names in sstable2json output (CASSANDRA-1933)
 * change default JMX port to 7199 (CASSANDRA-2027)
 * backwards compatible internal messaging (CASSANDRA-1015)
 * atomic switch of memtables and sstables (CASSANDRA-2284)
 * add pluggable SeedProvider (CASSANDRA-1669)
 * Fix clustertool to not throw exception when calling get_endpoints (CASSANDRA-2437)
 * upgrade to thrift 0.6 (CASSANDRA-2412)
 * repair works on a token range instead of full ring (CASSANDRA-2324)
 * purge tombstones from row cache (CASSANDRA-2305)
 * push replication_factor into strategy_options (CASSANDRA-1263)
 * give snapshots the same name on each node (CASSANDRA-1791)
 * remove "nodetool loadbalance" (CASSANDRA-2448)
 * multithreaded compaction (CASSANDRA-2191)
 * compaction throttling (CASSANDRA-2156)
 * add key type information and alias (CASSANDRA-2311, 2396)
 * cli no longer divides read_repair_chance by 100 (CASSANDRA-2458)
 * made CompactionInfo.getTaskType return an enum (CASSANDRA-2482)
 * add a server-wide cap on measured memtable memory usage and aggressively
   flush to keep under that threshold (CASSANDRA-2006)
 * add unified UUIDType (CASSANDRA-2233)
 * add off-heap row cache support (CASSANDRA-1969)


0.7.5
 * improvements/fixes to PIG driver (CASSANDRA-1618, CASSANDRA-2387,
   CASSANDRA-2465, CASSANDRA-2484)
 * validate index names (CASSANDRA-1761)
 * reduce contention on Table.flusherLock (CASSANDRA-1954)
 * try harder to detect failures during streaming, cleaning up temporary
   files more reliably (CASSANDRA-2088)
 * shut down server for OOM on a Thrift thread (CASSANDRA-2269)
 * fix tombstone handling in repair and sstable2json (CASSANDRA-2279)
 * preserve version when streaming data from old sstables (CASSANDRA-2283)
 * don't start repair if a neighboring node is marked as dead (CASSANDRA-2290)
 * purge tombstones from row cache (CASSANDRA-2305)
 * Avoid seeking when sstable2json exports the entire file (CASSANDRA-2318)
 * clear Built flag in system table when dropping an index (CASSANDRA-2320)
 * don't allow arbitrary argument for stress.java (CASSANDRA-2323)
 * validate values for index predicates in get_indexed_slice (CASSANDRA-2328)
 * queue secondary indexes for flush before the parent (CASSANDRA-2330)
 * allow job configuration to set the CL used in Hadoop jobs (CASSANDRA-2331)
 * add memtable_flush_queue_size defaulting to 4 (CASSANDRA-2333)
 * Allow overriding of initial_token, storage_port and rpc_port from system
   properties (CASSANDRA-2343)
 * fix comparator used for non-indexed secondary expressions in index scan
   (CASSANDRA-2347)
 * ensure size calculation and write phase of large-row compaction use
   the same threshold for TTL expiration (CASSANDRA-2349)
 * fix race when iterating CFs during add/drop (CASSANDRA-2350)
 * add ConsistencyLevel command to CLI (CASSANDRA-2354)
 * allow negative numbers in the cli (CASSANDRA-2358)
 * hard code serialVersionUID for tokens class (CASSANDRA-2361)
 * fix potential infinite loop in ByteBufferUtil.inputStream (CASSANDRA-2365)
 * fix encoding bugs in HintedHandoffManager, SystemTable when default
   charset is not UTF8 (CASSANDRA-2367)
 * avoids having removed node reappearing in Gossip (CASSANDRA-2371)
 * fix incorrect truncation of long to int when reading columns via block
   index (CASSANDRA-2376)
 * fix NPE during stream session (CASSANDRA-2377)
 * fix race condition that could leave orphaned data files when dropping CF or
   KS (CASSANDRA-2381)
 * fsync statistics component on write (CASSANDRA-2382)
 * fix duplicate results from CFS.scan (CASSANDRA-2406)
 * add IntegerType to CLI help (CASSANDRA-2414)
 * avoid caching token-only decoratedkeys (CASSANDRA-2416)
 * convert mmap assertion to if/throw so scrub can catch it (CASSANDRA-2417)
 * don't overwrite gc log (CASSANDR-2418)
 * invalidate row cache for streamed row to avoid inconsitencies
   (CASSANDRA-2420)
 * avoid copies in range/index scans (CASSANDRA-2425)
 * make sure we don't wipe data during cleanup if the node has not join
   the ring (CASSANDRA-2428)
 * Try harder to close files after compaction (CASSANDRA-2431)
 * re-set bootstrapped flag after move finishes (CASSANDRA-2435)
 * display validation_class in CLI 'describe keyspace' (CASSANDRA-2442)
 * make cleanup compactions cleanup the row cache (CASSANDRA-2451)
 * add column fields validation to scrub (CASSANDRA-2460)
 * use 64KB flush buffer instead of in_memory_compaction_limit (CASSANDRA-2463)
 * fix backslash substitutions in CLI (CASSANDRA-2492)
 * disable cache saving for system CFS (CASSANDRA-2502)
 * fixes for verifying destination availability under hinted conditions
   so UE can be thrown intead of timing out (CASSANDRA-2514)
 * fix update of validation class in column metadata (CASSANDRA-2512)
 * support LOCAL_QUORUM, EACH_QUORUM CLs outside of NTS (CASSANDRA-2516)
 * preserve version when streaming data from old sstables (CASSANDRA-2283)
 * fix backslash substitutions in CLI (CASSANDRA-2492)
 * count a row deletion as one operation towards memtable threshold
   (CASSANDRA-2519)
 * support LOCAL_QUORUM, EACH_QUORUM CLs outside of NTS (CASSANDRA-2516)


0.7.4
 * add nodetool join command (CASSANDRA-2160)
 * fix secondary indexes on pre-existing or streamed data (CASSANDRA-2244)
 * initialize endpoint in gossiper earlier (CASSANDRA-2228)
 * add ability to write to Cassandra from Pig (CASSANDRA-1828)
 * add rpc_[min|max]_threads (CASSANDRA-2176)
 * add CL.TWO, CL.THREE (CASSANDRA-2013)
 * avoid exporting an un-requested row in sstable2json, when exporting
   a key that does not exist (CASSANDRA-2168)
 * add incremental_backups option (CASSANDRA-1872)
 * add configurable row limit to Pig loadfunc (CASSANDRA-2276)
 * validate column values in batches as well as single-Column inserts
   (CASSANDRA-2259)
 * move sample schema from cassandra.yaml to schema-sample.txt,
   a cli scripts (CASSANDRA-2007)
 * avoid writing empty rows when scrubbing tombstoned rows (CASSANDRA-2296)
 * fix assertion error in range and index scans for CL < ALL
   (CASSANDRA-2282)
 * fix commitlog replay when flush position refers to data that didn't
   get synced before server died (CASSANDRA-2285)
 * fix fd leak in sstable2json with non-mmap'd i/o (CASSANDRA-2304)
 * reduce memory use during streaming of multiple sstables (CASSANDRA-2301)
 * purge tombstoned rows from cache after GCGraceSeconds (CASSANDRA-2305)
 * allow zero replicas in a NTS datacenter (CASSANDRA-1924)
 * make range queries respect snitch for local replicas (CASSANDRA-2286)
 * fix HH delivery when column index is larger than 2GB (CASSANDRA-2297)
 * make 2ary indexes use parent CF flush thresholds during initial build
   (CASSANDRA-2294)
 * update memtable_throughput to be a long (CASSANDRA-2158)


0.7.3
 * Keep endpoint state until aVeryLongTime (CASSANDRA-2115)
 * lower-latency read repair (CASSANDRA-2069)
 * add hinted_handoff_throttle_delay_in_ms option (CASSANDRA-2161)
 * fixes for cache save/load (CASSANDRA-2172, -2174)
 * Handle whole-row deletions in CFOutputFormat (CASSANDRA-2014)
 * Make memtable_flush_writers flush in parallel (CASSANDRA-2178)
 * Add compaction_preheat_key_cache option (CASSANDRA-2175)
 * refactor stress.py to have only one copy of the format string
   used for creating row keys (CASSANDRA-2108)
 * validate index names for \w+ (CASSANDRA-2196)
 * Fix Cassandra cli to respect timeout if schema does not settle
   (CASSANDRA-2187)
 * fix for compaction and cleanup writing old-format data into new-version
   sstable (CASSANDRA-2211, -2216)
 * add nodetool scrub (CASSANDRA-2217, -2240)
 * fix sstable2json large-row pagination (CASSANDRA-2188)
 * fix EOFing on requests for the last bytes in a file (CASSANDRA-2213)
 * fix BufferedRandomAccessFile bugs (CASSANDRA-2218, -2241)
 * check for memtable flush_after_mins exceeded every 10s (CASSANDRA-2183)
 * fix cache saving on Windows (CASSANDRA-2207)
 * add validateSchemaAgreement call + synchronization to schema
   modification operations (CASSANDRA-2222)
 * fix for reversed slice queries on large rows (CASSANDRA-2212)
 * fat clients were writing local data (CASSANDRA-2223)
 * set DEFAULT_MEMTABLE_LIFETIME_IN_MINS to 24h
 * improve detection and cleanup of partially-written sstables
   (CASSANDRA-2206)
 * fix supercolumn de/serialization when subcolumn comparator is different
   from supercolumn's (CASSANDRA-2104)
 * fix starting up on Windows when CASSANDRA_HOME contains whitespace
   (CASSANDRA-2237)
 * add [get|set][row|key]cacheSavePeriod to JMX (CASSANDRA-2100)
 * fix Hadoop ColumnFamilyOutputFormat dropping of mutations
   when batch fills up (CASSANDRA-2255)
 * move file deletions off of scheduledtasks executor (CASSANDRA-2253)


0.7.2
 * copy DecoratedKey.key when inserting into caches to avoid retaining
   a reference to the underlying buffer (CASSANDRA-2102)
 * format subcolumn names with subcomparator (CASSANDRA-2136)
 * fix column bloom filter deserialization (CASSANDRA-2165)


0.7.1
 * refactor MessageDigest creation code. (CASSANDRA-2107)
 * buffer network stack to avoid inefficient small TCP messages while avoiding
   the nagle/delayed ack problem (CASSANDRA-1896)
 * check log4j configuration for changes every 10s (CASSANDRA-1525, 1907)
 * more-efficient cross-DC replication (CASSANDRA-1530, -2051, -2138)
 * avoid polluting page cache with commitlog or sstable writes
   and seq scan operations (CASSANDRA-1470)
 * add RMI authentication options to nodetool (CASSANDRA-1921)
 * make snitches configurable at runtime (CASSANDRA-1374)
 * retry hadoop split requests on connection failure (CASSANDRA-1927)
 * implement describeOwnership for BOP, COPP (CASSANDRA-1928)
 * make read repair behave as expected for ConsistencyLevel > ONE
   (CASSANDRA-982, 2038)
 * distributed test harness (CASSANDRA-1859, 1964)
 * reduce flush lock contention (CASSANDRA-1930)
 * optimize supercolumn deserialization (CASSANDRA-1891)
 * fix CFMetaData.apply to only compare objects of the same class
   (CASSANDRA-1962)
 * allow specifying specific SSTables to compact from JMX (CASSANDRA-1963)
 * fix race condition in MessagingService.targets (CASSANDRA-1959, 2094, 2081)
 * refuse to open sstables from a future version (CASSANDRA-1935)
 * zero-copy reads (CASSANDRA-1714)
 * fix copy bounds for word Text in wordcount demo (CASSANDRA-1993)
 * fixes for contrib/javautils (CASSANDRA-1979)
 * check more frequently for memtable expiration (CASSANDRA-2000)
 * fix writing SSTable column count statistics (CASSANDRA-1976)
 * fix streaming of multiple CFs during bootstrap (CASSANDRA-1992)
 * explicitly set JVM GC new generation size with -Xmn (CASSANDRA-1968)
 * add short options for CLI flags (CASSANDRA-1565)
 * make keyspace argument to "describe keyspace" in CLI optional
   when authenticated to keyspace already (CASSANDRA-2029)
 * added option to specify -Dcassandra.join_ring=false on startup
   to allow "warm spare" nodes or performing JMX maintenance before
   joining the ring (CASSANDRA-526)
 * log migrations at INFO (CASSANDRA-2028)
 * add CLI verbose option in file mode (CASSANDRA-2030)
 * add single-line "--" comments to CLI (CASSANDRA-2032)
 * message serialization tests (CASSANDRA-1923)
 * switch from ivy to maven-ant-tasks (CASSANDRA-2017)
 * CLI attempts to block for new schema to propagate (CASSANDRA-2044)
 * fix potential overflow in nodetool cfstats (CASSANDRA-2057)
 * add JVM shutdownhook to sync commitlog (CASSANDRA-1919)
 * allow nodes to be up without being part of  normal traffic (CASSANDRA-1951)
 * fix CLI "show keyspaces" with null options on NTS (CASSANDRA-2049)
 * fix possible ByteBuffer race conditions (CASSANDRA-2066)
 * reduce garbage generated by MessagingService to prevent load spikes
   (CASSANDRA-2058)
 * fix math in RandomPartitioner.describeOwnership (CASSANDRA-2071)
 * fix deletion of sstable non-data components (CASSANDRA-2059)
 * avoid blocking gossip while deleting handoff hints (CASSANDRA-2073)
 * ignore messages from newer versions, keep track of nodes in gossip
   regardless of version (CASSANDRA-1970)
 * cache writing moved to CompactionManager to reduce i/o contention and
   updated to use non-cache-polluting writes (CASSANDRA-2053)
 * page through large rows when exporting to JSON (CASSANDRA-2041)
 * add flush_largest_memtables_at and reduce_cache_sizes_at options
   (CASSANDRA-2142)
 * add cli 'describe cluster' command (CASSANDRA-2127)
 * add cli support for setting username/password at 'connect' command
   (CASSANDRA-2111)
 * add -D option to Stress.java to allow reading hosts from a file
   (CASSANDRA-2149)
 * bound hints CF throughput between 32M and 256M (CASSANDRA-2148)
 * continue starting when invalid saved cache entries are encountered
   (CASSANDRA-2076)
 * add max_hint_window_in_ms option (CASSANDRA-1459)


0.7.0-final
 * fix offsets to ByteBuffer.get (CASSANDRA-1939)


0.7.0-rc4
 * fix cli crash after backgrounding (CASSANDRA-1875)
 * count timeouts in storageproxy latencies, and include latency
   histograms in StorageProxyMBean (CASSANDRA-1893)
 * fix CLI get recognition of supercolumns (CASSANDRA-1899)
 * enable keepalive on intra-cluster sockets (CASSANDRA-1766)
 * count timeouts towards dynamicsnitch latencies (CASSANDRA-1905)
 * Expose index-building status in JMX + cli schema description
   (CASSANDRA-1871)
 * allow [LOCAL|EACH]_QUORUM to be used with non-NetworkTopology
   replication Strategies
 * increased amount of index locks for faster commitlog replay
 * collect secondary index tombstones immediately (CASSANDRA-1914)
 * revert commitlog changes from #1780 (CASSANDRA-1917)
 * change RandomPartitioner min token to -1 to avoid collision w/
   tokens on actual nodes (CASSANDRA-1901)
 * examine the right nibble when validating TimeUUID (CASSANDRA-1910)
 * include secondary indexes in cleanup (CASSANDRA-1916)
 * CFS.scrubDataDirectories should also cleanup invalid secondary indexes
   (CASSANDRA-1904)
 * ability to disable/enable gossip on nodes to force them down
   (CASSANDRA-1108)


0.7.0-rc3
 * expose getNaturalEndpoints in StorageServiceMBean taking byte[]
   key; RMI cannot serialize ByteBuffer (CASSANDRA-1833)
 * infer org.apache.cassandra.locator for replication strategy classes
   when not otherwise specified
 * validation that generates less garbage (CASSANDRA-1814)
 * add TTL support to CLI (CASSANDRA-1838)
 * cli defaults to bytestype for subcomparator when creating
   column families (CASSANDRA-1835)
 * unregister index MBeans when index is dropped (CASSANDRA-1843)
 * make ByteBufferUtil.clone thread-safe (CASSANDRA-1847)
 * change exception for read requests during bootstrap from
   InvalidRequest to Unavailable (CASSANDRA-1862)
 * respect row-level tombstones post-flush in range scans
   (CASSANDRA-1837)
 * ReadResponseResolver check digests against each other (CASSANDRA-1830)
 * return InvalidRequest when remove of subcolumn without supercolumn
   is requested (CASSANDRA-1866)
 * flush before repair (CASSANDRA-1748)
 * SSTableExport validates key order (CASSANDRA-1884)
 * large row support for SSTableExport (CASSANDRA-1867)
 * Re-cache hot keys post-compaction without hitting disk (CASSANDRA-1878)
 * manage read repair in coordinator instead of data source, to
   provide latency information to dynamic snitch (CASSANDRA-1873)


0.7.0-rc2
 * fix live-column-count of slice ranges including tombstoned supercolumn
   with live subcolumn (CASSANDRA-1591)
 * rename o.a.c.internal.AntientropyStage -> AntiEntropyStage,
   o.a.c.request.Request_responseStage -> RequestResponseStage,
   o.a.c.internal.Internal_responseStage -> InternalResponseStage
 * add AbstractType.fromString (CASSANDRA-1767)
 * require index_type to be present when specifying index_name
   on ColumnDef (CASSANDRA-1759)
 * fix add/remove index bugs in CFMetadata (CASSANDRA-1768)
 * rebuild Strategy during system_update_keyspace (CASSANDRA-1762)
 * cli updates prompt to ... in continuation lines (CASSANDRA-1770)
 * support multiple Mutations per key in hadoop ColumnFamilyOutputFormat
   (CASSANDRA-1774)
 * improvements to Debian init script (CASSANDRA-1772)
 * use local classloader to check for version.properties (CASSANDRA-1778)
 * Validate that column names in column_metadata are valid for the
   defined comparator, and decode properly in cli (CASSANDRA-1773)
 * use cross-platform newlines in cli (CASSANDRA-1786)
 * add ExpiringColumn support to sstable import/export (CASSANDRA-1754)
 * add flush for each append to periodic commitlog mode; added
   periodic_without_flush option to disable this (CASSANDRA-1780)
 * close file handle used for post-flush truncate (CASSANDRA-1790)
 * various code cleanup (CASSANDRA-1793, -1794, -1795)
 * fix range queries against wrapped range (CASSANDRA-1781)
 * fix consistencylevel calculations for NetworkTopologyStrategy
   (CASSANDRA-1804)
 * cli support index type enum names (CASSANDRA-1810)
 * improved validation of column_metadata (CASSANDRA-1813)
 * reads at ConsistencyLevel > 1 throw UnavailableException
   immediately if insufficient live nodes exist (CASSANDRA-1803)
 * copy bytebuffers for local writes to avoid retaining the entire
   Thrift frame (CASSANDRA-1801)
 * fix NPE adding index to column w/o prior metadata (CASSANDRA-1764)
 * reduce fat client timeout (CASSANDRA-1730)
 * fix botched merge of CASSANDRA-1316


0.7.0-rc1
 * fix compaction and flush races with schema updates (CASSANDRA-1715)
 * add clustertool, config-converter, sstablekeys, and schematool
   Windows .bat files (CASSANDRA-1723)
 * reject range queries received during bootstrap (CASSANDRA-1739)
 * fix wrapping-range queries on non-minimum token (CASSANDRA-1700)
 * add nodetool cfhistogram (CASSANDRA-1698)
 * limit repaired ranges to what the nodes have in common (CASSANDRA-1674)
 * index scan treats missing columns as not matching secondary
   expressions (CASSANDRA-1745)
 * Fix misuse of DataOutputBuffer.getData in AntiEntropyService
   (CASSANDRA-1729)
 * detect and warn when obsolete version of JNA is present (CASSANDRA-1760)
 * reduce fat client timeout (CASSANDRA-1730)
 * cleanup smallest CFs first to increase free temp space for larger ones
   (CASSANDRA-1811)
 * Update windows .bat files to work outside of main Cassandra
   directory (CASSANDRA-1713)
 * fix read repair regression from 0.6.7 (CASSANDRA-1727)
 * more-efficient read repair (CASSANDRA-1719)
 * fix hinted handoff replay (CASSANDRA-1656)
 * log type of dropped messages (CASSANDRA-1677)
 * upgrade to SLF4J 1.6.1
 * fix ByteBuffer bug in ExpiringColumn.updateDigest (CASSANDRA-1679)
 * fix IntegerType.getString (CASSANDRA-1681)
 * make -Djava.net.preferIPv4Stack=true the default (CASSANDRA-628)
 * add INTERNAL_RESPONSE verb to differentiate from responses related
   to client requests (CASSANDRA-1685)
 * log tpstats when dropping messages (CASSANDRA-1660)
 * include unreachable nodes in describeSchemaVersions (CASSANDRA-1678)
 * Avoid dropping messages off the client request path (CASSANDRA-1676)
 * fix jna errno reporting (CASSANDRA-1694)
 * add friendlier error for UnknownHostException on startup (CASSANDRA-1697)
 * include jna dependency in RPM package (CASSANDRA-1690)
 * add --skip-keys option to stress.py (CASSANDRA-1696)
 * improve cli handling of non-string keys and column names
   (CASSANDRA-1701, -1693)
 * r/m extra subcomparator line in cli keyspaces output (CASSANDRA-1712)
 * add read repair chance to cli "show keyspaces"
 * upgrade to ConcurrentLinkedHashMap 1.1 (CASSANDRA-975)
 * fix index scan routing (CASSANDRA-1722)
 * fix tombstoning of supercolumns in range queries (CASSANDRA-1734)
 * clear endpoint cache after updating keyspace metadata (CASSANDRA-1741)
 * fix wrapping-range queries on non-minimum token (CASSANDRA-1700)
 * truncate includes secondary indexes (CASSANDRA-1747)
 * retain reference to PendingFile sstables (CASSANDRA-1749)
 * fix sstableimport regression (CASSANDRA-1753)
 * fix for bootstrap when no non-system tables are defined (CASSANDRA-1732)
 * handle replica unavailability in index scan (CASSANDRA-1755)
 * fix service initialization order deadlock (CASSANDRA-1756)
 * multi-line cli commands (CASSANDRA-1742)
 * fix race between snapshot and compaction (CASSANDRA-1736)
 * add listEndpointsPendingHints, deleteHintsForEndpoint JMX methods
   (CASSANDRA-1551)


0.7.0-beta3
 * add strategy options to describe_keyspace output (CASSANDRA-1560)
 * log warning when using randomly generated token (CASSANDRA-1552)
 * re-organize JMX into .db, .net, .internal, .request (CASSANDRA-1217)
 * allow nodes to change IPs between restarts (CASSANDRA-1518)
 * remember ring state between restarts by default (CASSANDRA-1518)
 * flush index built flag so we can read it before log replay (CASSANDRA-1541)
 * lock row cache updates to prevent race condition (CASSANDRA-1293)
 * remove assertion causing rare (and harmless) error messages in
   commitlog (CASSANDRA-1330)
 * fix moving nodes with no keyspaces defined (CASSANDRA-1574)
 * fix unbootstrap when no data is present in a transfer range (CASSANDRA-1573)
 * take advantage of AVRO-495 to simplify our avro IDL (CASSANDRA-1436)
 * extend authorization hierarchy to column family (CASSANDRA-1554)
 * deletion support in secondary indexes (CASSANDRA-1571)
 * meaningful error message for invalid replication strategy class
   (CASSANDRA-1566)
 * allow keyspace creation with RF > N (CASSANDRA-1428)
 * improve cli error handling (CASSANDRA-1580)
 * add cache save/load ability (CASSANDRA-1417, 1606, 1647)
 * add StorageService.getDrainProgress (CASSANDRA-1588)
 * Disallow bootstrap to an in-use token (CASSANDRA-1561)
 * Allow dynamic secondary index creation and destruction (CASSANDRA-1532)
 * log auto-guessed memtable thresholds (CASSANDRA-1595)
 * add ColumnDef support to cli (CASSANDRA-1583)
 * reduce index sample time by 75% (CASSANDRA-1572)
 * add cli support for column, strategy metadata (CASSANDRA-1578, 1612)
 * add cli support for schema modification (CASSANDRA-1584)
 * delete temp files on failed compactions (CASSANDRA-1596)
 * avoid blocking for dead nodes during removetoken (CASSANDRA-1605)
 * remove ConsistencyLevel.ZERO (CASSANDRA-1607)
 * expose in-progress compaction type in jmx (CASSANDRA-1586)
 * removed IClock & related classes from internals (CASSANDRA-1502)
 * fix removing tokens from SystemTable on decommission and removetoken
   (CASSANDRA-1609)
 * include CF metadata in cli 'show keyspaces' (CASSANDRA-1613)
 * switch from Properties to HashMap in PropertyFileSnitch to
   avoid synchronization bottleneck (CASSANDRA-1481)
 * PropertyFileSnitch configuration file renamed to
   cassandra-topology.properties
 * add cli support for get_range_slices (CASSANDRA-1088, CASSANDRA-1619)
 * Make memtable flush thresholds per-CF instead of global
   (CASSANDRA-1007, 1637)
 * add cli support for binary data without CfDef hints (CASSANDRA-1603)
 * fix building SSTable statistics post-stream (CASSANDRA-1620)
 * fix potential infinite loop in 2ary index queries (CASSANDRA-1623)
 * allow creating NTS keyspaces with no replicas configured (CASSANDRA-1626)
 * add jmx histogram of sstables accessed per read (CASSANDRA-1624)
 * remove system_rename_column_family and system_rename_keyspace from the
   client API until races can be fixed (CASSANDRA-1630, CASSANDRA-1585)
 * add cli sanity tests (CASSANDRA-1582)
 * update GC settings in cassandra.bat (CASSANDRA-1636)
 * cli support for index queries (CASSANDRA-1635)
 * cli support for updating schema memtable settings (CASSANDRA-1634)
 * cli --file option (CASSANDRA-1616)
 * reduce automatically chosen memtable sizes by 50% (CASSANDRA-1641)
 * move endpoint cache from snitch to strategy (CASSANDRA-1643)
 * fix commitlog recovery deleting the newly-created segment as well as
   the old ones (CASSANDRA-1644)
 * upgrade to Thrift 0.5 (CASSANDRA-1367)
 * renamed CL.DCQUORUM to LOCAL_QUORUM and DCQUORUMSYNC to EACH_QUORUM
 * cli truncate support (CASSANDRA-1653)
 * update GC settings in cassandra.bat (CASSANDRA-1636)
 * avoid logging when a node's ip/token is gossipped back to it (CASSANDRA-1666)


0.7-beta2
 * always use UTF-8 for hint keys (CASSANDRA-1439)
 * remove cassandra.yaml dependency from Hadoop and Pig (CASSADRA-1322)
 * expose CfDef metadata in describe_keyspaces (CASSANDRA-1363)
 * restore use of mmap_index_only option (CASSANDRA-1241)
 * dropping a keyspace with no column families generated an error
   (CASSANDRA-1378)
 * rename RackAwareStrategy to OldNetworkTopologyStrategy, RackUnawareStrategy
   to SimpleStrategy, DatacenterShardStrategy to NetworkTopologyStrategy,
   AbstractRackAwareSnitch to AbstractNetworkTopologySnitch (CASSANDRA-1392)
 * merge StorageProxy.mutate, mutateBlocking (CASSANDRA-1396)
 * faster UUIDType, LongType comparisons (CASSANDRA-1386, 1393)
 * fix setting read_repair_chance from CLI addColumnFamily (CASSANDRA-1399)
 * fix updates to indexed columns (CASSANDRA-1373)
 * fix race condition leaving to FileNotFoundException (CASSANDRA-1382)
 * fix sharded lock hash on index write path (CASSANDRA-1402)
 * add support for GT/E, LT/E in subordinate index clauses (CASSANDRA-1401)
 * cfId counter got out of sync when CFs were added (CASSANDRA-1403)
 * less chatty schema updates (CASSANDRA-1389)
 * rename column family mbeans. 'type' will now include either
   'IndexColumnFamilies' or 'ColumnFamilies' depending on the CFS type.
   (CASSANDRA-1385)
 * disallow invalid keyspace and column family names. This includes name that
   matches a '^\w+' regex. (CASSANDRA-1377)
 * use JNA, if present, to take snapshots (CASSANDRA-1371)
 * truncate hints if starting 0.7 for the first time (CASSANDRA-1414)
 * fix FD leak in single-row slicepredicate queries (CASSANDRA-1416)
 * allow index expressions against columns that are not part of the
   SlicePredicate (CASSANDRA-1410)
 * config-converter properly handles snitches and framed support
   (CASSANDRA-1420)
 * remove keyspace argument from multiget_count (CASSANDRA-1422)
 * allow specifying cassandra.yaml location as (local or remote) URL
   (CASSANDRA-1126)
 * fix using DynamicEndpointSnitch with NetworkTopologyStrategy
   (CASSANDRA-1429)
 * Add CfDef.default_validation_class (CASSANDRA-891)
 * fix EstimatedHistogram.max (CASSANDRA-1413)
 * quorum read optimization (CASSANDRA-1622)
 * handle zero-length (or missing) rows during HH paging (CASSANDRA-1432)
 * include secondary indexes during schema migrations (CASSANDRA-1406)
 * fix commitlog header race during schema change (CASSANDRA-1435)
 * fix ColumnFamilyStoreMBeanIterator to use new type name (CASSANDRA-1433)
 * correct filename generated by xml->yaml converter (CASSANDRA-1419)
 * add CMSInitiatingOccupancyFraction=75 and UseCMSInitiatingOccupancyOnly
   to default JVM options
 * decrease jvm heap for cassandra-cli (CASSANDRA-1446)
 * ability to modify keyspaces and column family definitions on a live cluster
   (CASSANDRA-1285)
 * support for Hadoop Streaming [non-jvm map/reduce via stdin/out]
   (CASSANDRA-1368)
 * Move persistent sstable stats from the system table to an sstable component
   (CASSANDRA-1430)
 * remove failed bootstrap attempt from pending ranges when gossip times
   it out after 1h (CASSANDRA-1463)
 * eager-create tcp connections to other cluster members (CASSANDRA-1465)
 * enumerate stages and derive stage from message type instead of
   transmitting separately (CASSANDRA-1465)
 * apply reversed flag during collation from different data sources
   (CASSANDRA-1450)
 * make failure to remove commitlog segment non-fatal (CASSANDRA-1348)
 * correct ordering of drain operations so CL.recover is no longer
   necessary (CASSANDRA-1408)
 * removed keyspace from describe_splits method (CASSANDRA-1425)
 * rename check_schema_agreement to describe_schema_versions
   (CASSANDRA-1478)
 * fix QUORUM calculation for RF > 3 (CASSANDRA-1487)
 * remove tombstones during non-major compactions when bloom filter
   verifies that row does not exist in other sstables (CASSANDRA-1074)
 * nodes that coordinated a loadbalance in the past could not be seen by
   newly added nodes (CASSANDRA-1467)
 * exposed endpoint states (gossip details) via jmx (CASSANDRA-1467)
 * ensure that compacted sstables are not included when new readers are
   instantiated (CASSANDRA-1477)
 * by default, calculate heap size and memtable thresholds at runtime (CASSANDRA-1469)
 * fix races dealing with adding/dropping keyspaces and column families in
   rapid succession (CASSANDRA-1477)
 * clean up of Streaming system (CASSANDRA-1503, 1504, 1506)
 * add options to configure Thrift socket keepalive and buffer sizes (CASSANDRA-1426)
 * make contrib CassandraServiceDataCleaner recursive (CASSANDRA-1509)
 * min, max compaction threshold are configurable and persistent
   per-ColumnFamily (CASSANDRA-1468)
 * fix replaying the last mutation in a commitlog unnecessarily
   (CASSANDRA-1512)
 * invoke getDefaultUncaughtExceptionHandler from DTPE with the original
   exception rather than the ExecutionException wrapper (CASSANDRA-1226)
 * remove Clock from the Thrift (and Avro) API (CASSANDRA-1501)
 * Close intra-node sockets when connection is broken (CASSANDRA-1528)
 * RPM packaging spec file (CASSANDRA-786)
 * weighted request scheduler (CASSANDRA-1485)
 * treat expired columns as deleted (CASSANDRA-1539)
 * make IndexInterval configurable (CASSANDRA-1488)
 * add describe_snitch to Thrift API (CASSANDRA-1490)
 * MD5 authenticator compares plain text submitted password with MD5'd
   saved property, instead of vice versa (CASSANDRA-1447)
 * JMX MessagingService pending and completed counts (CASSANDRA-1533)
 * fix race condition processing repair responses (CASSANDRA-1511)
 * make repair blocking (CASSANDRA-1511)
 * create EndpointSnitchInfo and MBean to expose rack and DC (CASSANDRA-1491)
 * added option to contrib/word_count to output results back to Cassandra
   (CASSANDRA-1342)
 * rewrite Hadoop ColumnFamilyRecordWriter to pool connections, retry to
   multiple Cassandra nodes, and smooth impact on the Cassandra cluster
   by using smaller batch sizes (CASSANDRA-1434)
 * fix setting gc_grace_seconds via CLI (CASSANDRA-1549)
 * support TTL'd index values (CASSANDRA-1536)
 * make removetoken work like decommission (CASSANDRA-1216)
 * make cli comparator-aware and improve quote rules (CASSANDRA-1523,-1524)
 * make nodetool compact and cleanup blocking (CASSANDRA-1449)
 * add memtable, cache information to GCInspector logs (CASSANDRA-1558)
 * enable/disable HintedHandoff via JMX (CASSANDRA-1550)
 * Ignore stray files in the commit log directory (CASSANDRA-1547)
 * Disallow bootstrap to an in-use token (CASSANDRA-1561)


0.7-beta1
 * sstable versioning (CASSANDRA-389)
 * switched to slf4j logging (CASSANDRA-625)
 * add (optional) expiration time for column (CASSANDRA-699)
 * access levels for authentication/authorization (CASSANDRA-900)
 * add ReadRepairChance to CF definition (CASSANDRA-930)
 * fix heisenbug in system tests, especially common on OS X (CASSANDRA-944)
 * convert to byte[] keys internally and all public APIs (CASSANDRA-767)
 * ability to alter schema definitions on a live cluster (CASSANDRA-44)
 * renamed configuration file to cassandra.xml, and log4j.properties to
   log4j-server.properties, which must now be loaded from
   the classpath (which is how our scripts in bin/ have always done it)
   (CASSANDRA-971)
 * change get_count to require a SlicePredicate. create multi_get_count
   (CASSANDRA-744)
 * re-organized endpointsnitch implementations and added SimpleSnitch
   (CASSANDRA-994)
 * Added preload_row_cache option (CASSANDRA-946)
 * add CRC to commitlog header (CASSANDRA-999)
 * removed deprecated batch_insert and get_range_slice methods (CASSANDRA-1065)
 * add truncate thrift method (CASSANDRA-531)
 * http mini-interface using mx4j (CASSANDRA-1068)
 * optimize away copy of sliced row on memtable read path (CASSANDRA-1046)
 * replace constant-size 2GB mmaped segments and special casing for index
   entries spanning segment boundaries, with SegmentedFile that computes
   segments that always contain entire entries/rows (CASSANDRA-1117)
 * avoid reading large rows into memory during compaction (CASSANDRA-16)
 * added hadoop OutputFormat (CASSANDRA-1101)
 * efficient Streaming (no more anticompaction) (CASSANDRA-579)
 * split commitlog header into separate file and add size checksum to
   mutations (CASSANDRA-1179)
 * avoid allocating a new byte[] for each mutation on replay (CASSANDRA-1219)
 * revise HH schema to be per-endpoint (CASSANDRA-1142)
 * add joining/leaving status to nodetool ring (CASSANDRA-1115)
 * allow multiple repair sessions per node (CASSANDRA-1190)
 * optimize away MessagingService for local range queries (CASSANDRA-1261)
 * make framed transport the default so malformed requests can't OOM the
   server (CASSANDRA-475)
 * significantly faster reads from row cache (CASSANDRA-1267)
 * take advantage of row cache during range queries (CASSANDRA-1302)
 * make GCGraceSeconds a per-ColumnFamily value (CASSANDRA-1276)
 * keep persistent row size and column count statistics (CASSANDRA-1155)
 * add IntegerType (CASSANDRA-1282)
 * page within a single row during hinted handoff (CASSANDRA-1327)
 * push DatacenterShardStrategy configuration into keyspace definition,
   eliminating datacenter.properties. (CASSANDRA-1066)
 * optimize forward slices starting with '' and single-index-block name
   queries by skipping the column index (CASSANDRA-1338)
 * streaming refactor (CASSANDRA-1189)
 * faster comparison for UUID types (CASSANDRA-1043)
 * secondary index support (CASSANDRA-749 and subtasks)
 * make compaction buckets deterministic (CASSANDRA-1265)


0.6.6
 * Allow using DynamicEndpointSnitch with RackAwareStrategy (CASSANDRA-1429)
 * remove the remaining vestiges of the unfinished DatacenterShardStrategy
   (replaced by NetworkTopologyStrategy in 0.7)


0.6.5
 * fix key ordering in range query results with RandomPartitioner
   and ConsistencyLevel > ONE (CASSANDRA-1145)
 * fix for range query starting with the wrong token range (CASSANDRA-1042)
 * page within a single row during hinted handoff (CASSANDRA-1327)
 * fix compilation on non-sun JDKs (CASSANDRA-1061)
 * remove String.trim() call on row keys in batch mutations (CASSANDRA-1235)
 * Log summary of dropped messages instead of spamming log (CASSANDRA-1284)
 * add dynamic endpoint snitch (CASSANDRA-981)
 * fix streaming for keyspaces with hyphens in their name (CASSANDRA-1377)
 * fix errors in hard-coded bloom filter optKPerBucket by computing it
   algorithmically (CASSANDRA-1220
 * remove message deserialization stage, and uncap read/write stages
   so slow reads/writes don't block gossip processing (CASSANDRA-1358)
 * add jmx port configuration to Debian package (CASSANDRA-1202)
 * use mlockall via JNA, if present, to prevent Linux from swapping
   out parts of the JVM (CASSANDRA-1214)


0.6.4
 * avoid queuing multiple hint deliveries for the same endpoint
   (CASSANDRA-1229)
 * better performance for and stricter checking of UTF8 column names
   (CASSANDRA-1232)
 * extend option to lower compaction priority to hinted handoff
   as well (CASSANDRA-1260)
 * log errors in gossip instead of re-throwing (CASSANDRA-1289)
 * avoid aborting commitlog replay prematurely if a flushed-but-
   not-removed commitlog segment is encountered (CASSANDRA-1297)
 * fix duplicate rows being read during mapreduce (CASSANDRA-1142)
 * failure detection wasn't closing command sockets (CASSANDRA-1221)
 * cassandra-cli.bat works on windows (CASSANDRA-1236)
 * pre-emptively drop requests that cannot be processed within RPCTimeout
   (CASSANDRA-685)
 * add ack to Binary write verb and update CassandraBulkLoader
   to wait for acks for each row (CASSANDRA-1093)
 * added describe_partitioner Thrift method (CASSANDRA-1047)
 * Hadoop jobs no longer require the Cassandra storage-conf.xml
   (CASSANDRA-1280, CASSANDRA-1047)
 * log thread pool stats when GC is excessive (CASSANDRA-1275)
 * remove gossip message size limit (CASSANDRA-1138)
 * parallelize local and remote reads during multiget, and respect snitch
   when determining whether to do local read for CL.ONE (CASSANDRA-1317)
 * fix read repair to use requested consistency level on digest mismatch,
   rather than assuming QUORUM (CASSANDRA-1316)
 * process digest mismatch re-reads in parallel (CASSANDRA-1323)
 * switch hints CF comparator to BytesType (CASSANDRA-1274)


0.6.3
 * retry to make streaming connections up to 8 times. (CASSANDRA-1019)
 * reject describe_ring() calls on invalid keyspaces (CASSANDRA-1111)
 * fix cache size calculation for size of 100% (CASSANDRA-1129)
 * fix cache capacity only being recalculated once (CASSANDRA-1129)
 * remove hourly scan of all hints on the off chance that the gossiper
   missed a status change; instead, expose deliverHintsToEndpoint to JMX
   so it can be done manually, if necessary (CASSANDRA-1141)
 * don't reject reads at CL.ALL (CASSANDRA-1152)
 * reject deletions to supercolumns in CFs containing only standard
   columns (CASSANDRA-1139)
 * avoid preserving login information after client disconnects
   (CASSANDRA-1057)
 * prefer sun jdk to openjdk in debian init script (CASSANDRA-1174)
 * detect partioner config changes between restarts and fail fast
   (CASSANDRA-1146)
 * use generation time to resolve node token reassignment disagreements
   (CASSANDRA-1118)
 * restructure the startup ordering of Gossiper and MessageService to avoid
   timing anomalies (CASSANDRA-1160)
 * detect incomplete commit log hearders (CASSANDRA-1119)
 * force anti-entropy service to stream files on the stream stage to avoid
   sending streams out of order (CASSANDRA-1169)
 * remove inactive stream managers after AES streams files (CASSANDRA-1169)
 * allow removing entire row through batch_mutate Deletion (CASSANDRA-1027)
 * add JMX metrics for row-level bloom filter false positives (CASSANDRA-1212)
 * added a redhat init script to contrib (CASSANDRA-1201)
 * use midpoint when bootstrapping a new machine into range with not
   much data yet instead of random token (CASSANDRA-1112)
 * kill server on OOM in executor stage as well as Thrift (CASSANDRA-1226)
 * remove opportunistic repairs, when two machines with overlapping replica
   responsibilities happen to finish major compactions of the same CF near
   the same time.  repairs are now fully manual (CASSANDRA-1190)
 * add ability to lower compaction priority (default is no change from 0.6.2)
   (CASSANDRA-1181)


0.6.2
 * fix contrib/word_count build. (CASSANDRA-992)
 * split CommitLogExecutorService into BatchCommitLogExecutorService and
   PeriodicCommitLogExecutorService (CASSANDRA-1014)
 * add latency histograms to CFSMBean (CASSANDRA-1024)
 * make resolving timestamp ties deterministic by using value bytes
   as a tiebreaker (CASSANDRA-1039)
 * Add option to turn off Hinted Handoff (CASSANDRA-894)
 * fix windows startup (CASSANDRA-948)
 * make concurrent_reads, concurrent_writes configurable at runtime via JMX
   (CASSANDRA-1060)
 * disable GCInspector on non-Sun JVMs (CASSANDRA-1061)
 * fix tombstone handling in sstable rows with no other data (CASSANDRA-1063)
 * fix size of row in spanned index entries (CASSANDRA-1056)
 * install json2sstable, sstable2json, and sstablekeys to Debian package
 * StreamingService.StreamDestinations wouldn't empty itself after streaming
   finished (CASSANDRA-1076)
 * added Collections.shuffle(splits) before returning the splits in
   ColumnFamilyInputFormat (CASSANDRA-1096)
 * do not recalculate cache capacity post-compaction if it's been manually
   modified (CASSANDRA-1079)
 * better defaults for flush sorter + writer executor queue sizes
   (CASSANDRA-1100)
 * windows scripts for SSTableImport/Export (CASSANDRA-1051)
 * windows script for nodetool (CASSANDRA-1113)
 * expose PhiConvictThreshold (CASSANDRA-1053)
 * make repair of RF==1 a no-op (CASSANDRA-1090)
 * improve default JVM GC options (CASSANDRA-1014)
 * fix SlicePredicate serialization inside Hadoop jobs (CASSANDRA-1049)
 * close Thrift sockets in Hadoop ColumnFamilyRecordReader (CASSANDRA-1081)


0.6.1
 * fix NPE in sstable2json when no excluded keys are given (CASSANDRA-934)
 * keep the replica set constant throughout the read repair process
   (CASSANDRA-937)
 * allow querying getAllRanges with empty token list (CASSANDRA-933)
 * fix command line arguments inversion in clustertool (CASSANDRA-942)
 * fix race condition that could trigger a false-positive assertion
   during post-flush discard of old commitlog segments (CASSANDRA-936)
 * fix neighbor calculation for anti-entropy repair (CASSANDRA-924)
 * perform repair even for small entropy differences (CASSANDRA-924)
 * Use hostnames in CFInputFormat to allow Hadoop's naive string-based
   locality comparisons to work (CASSANDRA-955)
 * cache read-only BufferedRandomAccessFile length to avoid
   3 system calls per invocation (CASSANDRA-950)
 * nodes with IPv6 (and no IPv4) addresses could not join cluster
   (CASSANDRA-969)
 * Retrieve the correct number of undeleted columns, if any, from
   a supercolumn in a row that had been deleted previously (CASSANDRA-920)
 * fix index scans that cross the 2GB mmap boundaries for both mmap
   and standard i/o modes (CASSANDRA-866)
 * expose drain via nodetool (CASSANDRA-978)


0.6.0-RC1
 * JMX drain to flush memtables and run through commit log (CASSANDRA-880)
 * Bootstrapping can skip ranges under the right conditions (CASSANDRA-902)
 * fix merging row versions in range_slice for CL > ONE (CASSANDRA-884)
 * default write ConsistencyLeven chaned from ZERO to ONE
 * fix for index entries spanning mmap buffer boundaries (CASSANDRA-857)
 * use lexical comparison if time part of TimeUUIDs are the same
   (CASSANDRA-907)
 * bound read, mutation, and response stages to fix possible OOM
   during log replay (CASSANDRA-885)
 * Use microseconds-since-epoch (UTC) in cli, instead of milliseconds
 * Treat batch_mutate Deletion with null supercolumn as "apply this predicate
   to top level supercolumns" (CASSANDRA-834)
 * Streaming destination nodes do not update their JMX status (CASSANDRA-916)
 * Fix internal RPC timeout calculation (CASSANDRA-911)
 * Added Pig loadfunc to contrib/pig (CASSANDRA-910)


0.6.0-beta3
 * fix compaction bucketing bug (CASSANDRA-814)
 * update windows batch file (CASSANDRA-824)
 * deprecate KeysCachedFraction configuration directive in favor
   of KeysCached; move to unified-per-CF key cache (CASSANDRA-801)
 * add invalidateRowCache to ColumnFamilyStoreMBean (CASSANDRA-761)
 * send Handoff hints to natural locations to reduce load on
   remaining nodes in a failure scenario (CASSANDRA-822)
 * Add RowWarningThresholdInMB configuration option to warn before very
   large rows get big enough to threaten node stability, and -x option to
   be able to remove them with sstable2json if the warning is unheeded
   until it's too late (CASSANDRA-843)
 * Add logging of GC activity (CASSANDRA-813)
 * fix ConcurrentModificationException in commitlog discard (CASSANDRA-853)
 * Fix hardcoded row count in Hadoop RecordReader (CASSANDRA-837)
 * Add a jmx status to the streaming service and change several DEBUG
   messages to INFO (CASSANDRA-845)
 * fix classpath in cassandra-cli.bat for Windows (CASSANDRA-858)
 * allow re-specifying host, port to cassandra-cli if invalid ones
   are first tried (CASSANDRA-867)
 * fix race condition handling rpc timeout in the coordinator
   (CASSANDRA-864)
 * Remove CalloutLocation and StagingFileDirectory from storage-conf files
   since those settings are no longer used (CASSANDRA-878)
 * Parse a long from RowWarningThresholdInMB instead of an int (CASSANDRA-882)
 * Remove obsolete ControlPort code from DatabaseDescriptor (CASSANDRA-886)
 * move skipBytes side effect out of assert (CASSANDRA-899)
 * add "double getLoad" to StorageServiceMBean (CASSANDRA-898)
 * track row stats per CF at compaction time (CASSANDRA-870)
 * disallow CommitLogDirectory matching a DataFileDirectory (CASSANDRA-888)
 * default key cache size is 200k entries, changed from 10% (CASSANDRA-863)
 * add -Dcassandra-foreground=yes to cassandra.bat
 * exit if cluster name is changed unexpectedly (CASSANDRA-769)


0.6.0-beta1/beta2
 * add batch_mutate thrift command, deprecating batch_insert (CASSANDRA-336)
 * remove get_key_range Thrift API, deprecated in 0.5 (CASSANDRA-710)
 * add optional login() Thrift call for authentication (CASSANDRA-547)
 * support fat clients using gossiper and StorageProxy to perform
   replication in-process [jvm-only] (CASSANDRA-535)
 * support mmapped I/O for reads, on by default on 64bit JVMs
   (CASSANDRA-408, CASSANDRA-669)
 * improve insert concurrency, particularly during Hinted Handoff
   (CASSANDRA-658)
 * faster network code (CASSANDRA-675)
 * stress.py moved to contrib (CASSANDRA-635)
 * row caching [must be explicitly enabled per-CF in config] (CASSANDRA-678)
 * present a useful measure of compaction progress in JMX (CASSANDRA-599)
 * add bin/sstablekeys (CASSNADRA-679)
 * add ConsistencyLevel.ANY (CASSANDRA-687)
 * make removetoken remove nodes from gossip entirely (CASSANDRA-644)
 * add ability to set cache sizes at runtime (CASSANDRA-708)
 * report latency and cache hit rate statistics with lifetime totals
   instead of average over the last minute (CASSANDRA-702)
 * support get_range_slice for RandomPartitioner (CASSANDRA-745)
 * per-keyspace replication factory and replication strategy (CASSANDRA-620)
 * track latency in microseconds (CASSANDRA-733)
 * add describe_ Thrift methods, deprecating get_string_property and
   get_string_list_property
 * jmx interface for tracking operation mode and streams in general.
   (CASSANDRA-709)
 * keep memtables in sorted order to improve range query performance
   (CASSANDRA-799)
 * use while loop instead of recursion when trimming sstables compaction list
   to avoid blowing stack in pathological cases (CASSANDRA-804)
 * basic Hadoop map/reduce support (CASSANDRA-342)


0.5.1
 * ensure all files for an sstable are streamed to the same directory.
   (CASSANDRA-716)
 * more accurate load estimate for bootstrapping (CASSANDRA-762)
 * tolerate dead or unavailable bootstrap target on write (CASSANDRA-731)
 * allow larger numbers of keys (> 140M) in a sstable bloom filter
   (CASSANDRA-790)
 * include jvm argument improvements from CASSANDRA-504 in debian package
 * change streaming chunk size to 32MB to accomodate Windows XP limitations
   (was 64MB) (CASSANDRA-795)
 * fix get_range_slice returning results in the wrong order (CASSANDRA-781)


0.5.0 final
 * avoid attempting to delete temporary bootstrap files twice (CASSANDRA-681)
 * fix bogus NaN in nodeprobe cfstats output (CASSANDRA-646)
 * provide a policy for dealing with single thread executors w/ a full queue
   (CASSANDRA-694)
 * optimize inner read in MessagingService, vastly improving multiple-node
   performance (CASSANDRA-675)
 * wait for table flush before streaming data back to a bootstrapping node.
   (CASSANDRA-696)
 * keep track of bootstrapping sources by table so that bootstrapping doesn't
   give the indication of finishing early (CASSANDRA-673)


0.5.0 RC3
 * commit the correct version of the patch for CASSANDRA-663


0.5.0 RC2 (unreleased)
 * fix bugs in converting get_range_slice results to Thrift
   (CASSANDRA-647, CASSANDRA-649)
 * expose java.util.concurrent.TimeoutException in StorageProxy methods
   (CASSANDRA-600)
 * TcpConnectionManager was holding on to disconnected connections,
   giving the false indication they were being used. (CASSANDRA-651)
 * Remove duplicated write. (CASSANDRA-662)
 * Abort bootstrap if IP is already in the token ring (CASSANDRA-663)
 * increase default commitlog sync period, and wait for last sync to
   finish before submitting another (CASSANDRA-668)


0.5.0 RC1
 * Fix potential NPE in get_range_slice (CASSANDRA-623)
 * add CRC32 to commitlog entries (CASSANDRA-605)
 * fix data streaming on windows (CASSANDRA-630)
 * GC compacted sstables after cleanup and compaction (CASSANDRA-621)
 * Speed up anti-entropy validation (CASSANDRA-629)
 * Fix anti-entropy assertion error (CASSANDRA-639)
 * Fix pending range conflicts when bootstapping or moving
   multiple nodes at once (CASSANDRA-603)
 * Handle obsolete gossip related to node movement in the case where
   one or more nodes is down when the movement occurs (CASSANDRA-572)
 * Include dead nodes in gossip to avoid a variety of problems
   and fix HH to removed nodes (CASSANDRA-634)
 * return an InvalidRequestException for mal-formed SlicePredicates
   (CASSANDRA-643)
 * fix bug determining closest neighbor for use in multiple datacenters
   (CASSANDRA-648)
 * Vast improvements in anticompaction speed (CASSANDRA-607)
 * Speed up log replay and writes by avoiding redundant serializations
   (CASSANDRA-652)


0.5.0 beta 2
 * Bootstrap improvements (several tickets)
 * add nodeprobe repair anti-entropy feature (CASSANDRA-193, CASSANDRA-520)
 * fix possibility of partition when many nodes restart at once
   in clusters with multiple seeds (CASSANDRA-150)
 * fix NPE in get_range_slice when no data is found (CASSANDRA-578)
 * fix potential NPE in hinted handoff (CASSANDRA-585)
 * fix cleanup of local "system" keyspace (CASSANDRA-576)
 * improve computation of cluster load balance (CASSANDRA-554)
 * added super column read/write, column count, and column/row delete to
   cassandra-cli (CASSANDRA-567, CASSANDRA-594)
 * fix returning live subcolumns of deleted supercolumns (CASSANDRA-583)
 * respect JAVA_HOME in bin/ scripts (several tickets)
 * add StorageService.initClient for fat clients on the JVM (CASSANDRA-535)
   (see contrib/client_only for an example of use)
 * make consistency_level functional in get_range_slice (CASSANDRA-568)
 * optimize key deserialization for RandomPartitioner (CASSANDRA-581)
 * avoid GCing tombstones except on major compaction (CASSANDRA-604)
 * increase failure conviction threshold, resulting in less nodes
   incorrectly (and temporarily) marked as down (CASSANDRA-610)
 * respect memtable thresholds during log replay (CASSANDRA-609)
 * support ConsistencyLevel.ALL on read (CASSANDRA-584)
 * add nodeprobe removetoken command (CASSANDRA-564)


0.5.0 beta
 * Allow multiple simultaneous flushes, improving flush throughput
   on multicore systems (CASSANDRA-401)
 * Split up locks to improve write and read throughput on multicore systems
   (CASSANDRA-444, CASSANDRA-414)
 * More efficient use of memory during compaction (CASSANDRA-436)
 * autobootstrap option: when enabled, all non-seed nodes will attempt
   to bootstrap when started, until bootstrap successfully
   completes. -b option is removed.  (CASSANDRA-438)
 * Unless a token is manually specified in the configuration xml,
   a bootstraping node will use a token that gives it half the
   keys from the most-heavily-loaded node in the cluster,
   instead of generating a random token.
   (CASSANDRA-385, CASSANDRA-517)
 * Miscellaneous bootstrap fixes (several tickets)
 * Ability to change a node's token even after it has data on it
   (CASSANDRA-541)
 * Ability to decommission a live node from the ring (CASSANDRA-435)
 * Semi-automatic loadbalancing via nodeprobe (CASSANDRA-192)
 * Add ability to set compaction thresholds at runtime via
   JMX / nodeprobe.  (CASSANDRA-465)
 * Add "comment" field to ColumnFamily definition. (CASSANDRA-481)
 * Additional JMX metrics (CASSANDRA-482)
 * JSON based export and import tools (several tickets)
 * Hinted Handoff fixes (several tickets)
 * Add key cache to improve read performance (CASSANDRA-423)
 * Simplified construction of custom ReplicationStrategy classes
   (CASSANDRA-497)
 * Graphical application (Swing) for ring integrity verification and
   visualization was added to contrib (CASSANDRA-252)
 * Add DCQUORUM, DCQUORUMSYNC consistency levels and corresponding
   ReplicationStrategy / EndpointSnitch classes.  Experimental.
   (CASSANDRA-492)
 * Web client interface added to contrib (CASSANDRA-457)
 * More-efficient flush for Random, CollatedOPP partitioners
   for normal writes (CASSANDRA-446) and bulk load (CASSANDRA-420)
 * Add MemtableFlushAfterMinutes, a global replacement for the old
   per-CF FlushPeriodInMinutes setting (CASSANDRA-463)
 * optimizations to slice reading (CASSANDRA-350) and supercolumn
   queries (CASSANDRA-510)
 * force binding to given listenaddress for nodes with multiple
   interfaces (CASSANDRA-546)
 * stress.py benchmarking tool improvements (several tickets)
 * optimized replica placement code (CASSANDRA-525)
 * faster log replay on restart (CASSANDRA-539, CASSANDRA-540)
 * optimized local-node writes (CASSANDRA-558)
 * added get_range_slice, deprecating get_key_range (CASSANDRA-344)
 * expose TimedOutException to thrift (CASSANDRA-563)


0.4.2
 * Add validation disallowing null keys (CASSANDRA-486)
 * Fix race conditions in TCPConnectionManager (CASSANDRA-487)
 * Fix using non-utf8-aware comparison as a sanity check.
   (CASSANDRA-493)
 * Improve default garbage collector options (CASSANDRA-504)
 * Add "nodeprobe flush" (CASSANDRA-505)
 * remove NotFoundException from get_slice throws list (CASSANDRA-518)
 * fix get (not get_slice) of entire supercolumn (CASSANDRA-508)
 * fix null token during bootstrap (CASSANDRA-501)


0.4.1
 * Fix FlushPeriod columnfamily configuration regression
   (CASSANDRA-455)
 * Fix long column name support (CASSANDRA-460)
 * Fix for serializing a row that only contains tombstones
   (CASSANDRA-458)
 * Fix for discarding unneeded commitlog segments (CASSANDRA-459)
 * Add SnapshotBeforeCompaction configuration option (CASSANDRA-426)
 * Fix compaction abort under insufficient disk space (CASSANDRA-473)
 * Fix reading subcolumn slice from tombstoned CF (CASSANDRA-484)
 * Fix race condition in RVH causing occasional NPE (CASSANDRA-478)


0.4.0
 * fix get_key_range problems when a node is down (CASSANDRA-440)
   and add UnavailableException to more Thrift methods
 * Add example EndPointSnitch contrib code (several tickets)


0.4.0 RC2
 * fix SSTable generation clash during compaction (CASSANDRA-418)
 * reject method calls with null parameters (CASSANDRA-308)
 * properly order ranges in nodeprobe output (CASSANDRA-421)
 * fix logging of certain errors on executor threads (CASSANDRA-425)


0.4.0 RC1
 * Bootstrap feature is live; use -b on startup (several tickets)
 * Added multiget api (CASSANDRA-70)
 * fix Deadlock with SelectorManager.doProcess and TcpConnection.write
   (CASSANDRA-392)
 * remove key cache b/c of concurrency bugs in third-party
   CLHM library (CASSANDRA-405)
 * update non-major compaction logic to use two threshold values
   (CASSANDRA-407)
 * add periodic / batch commitlog sync modes (several tickets)
 * inline BatchMutation into batch_insert params (CASSANDRA-403)
 * allow setting the logging level at runtime via mbean (CASSANDRA-402)
 * change default comparator to BytesType (CASSANDRA-400)
 * add forwards-compatible ConsistencyLevel parameter to get_key_range
   (CASSANDRA-322)
 * r/m special case of blocking for local destination when writing with
   ConsistencyLevel.ZERO (CASSANDRA-399)
 * Fixes to make BinaryMemtable [bulk load interface] useful (CASSANDRA-337);
   see contrib/bmt_example for an example of using it.
 * More JMX properties added (several tickets)
 * Thrift changes (several tickets)
    - Merged _super get methods with the normal ones; return values
      are now of ColumnOrSuperColumn.
    - Similarly, merged batch_insert_super into batch_insert.



0.4.0 beta
 * On-disk data format has changed to allow billions of keys/rows per
   node instead of only millions
 * Multi-keyspace support
 * Scan all sstables for all queries to avoid situations where
   different types of operation on the same ColumnFamily could
   disagree on what data was present
 * Snapshot support via JMX
 * Thrift API has changed a _lot_:
    - removed time-sorted CFs; instead, user-defined comparators
      may be defined on the column names, which are now byte arrays.
      Default comparators are provided for UTF8, Bytes, Ascii, Long (i64),
      and UUID types.
    - removed colon-delimited strings in thrift api in favor of explicit
      structs such as ColumnPath, ColumnParent, etc.  Also normalized
      thrift struct and argument naming.
    - Added columnFamily argument to get_key_range.
    - Change signature of get_slice to accept starting and ending
      columns as well as an offset.  (This allows use of indexes.)
      Added "ascending" flag to allow reasonably-efficient reverse
      scans as well.  Removed get_slice_by_range as redundant.
    - get_key_range operates on one CF at a time
    - changed `block` boolean on insert methods to ConsistencyLevel enum,
      with options of NONE, ONE, QUORUM, and ALL.
    - added similar consistency_level parameter to read methods
    - column-name-set slice with no names given now returns zero columns
      instead of all of them.  ("all" can run your server out of memory.
      use a range-based slice with a high max column count instead.)
 * Removed the web interface. Node information can now be obtained by
   using the newly introduced nodeprobe utility.
 * More JMX stats
 * Remove magic values from internals (e.g. special key to indicate
   when to flush memtables)
 * Rename configuration "table" to "keyspace"
 * Moved to crash-only design; no more shutdown (just kill the process)
 * Lots of bug fixes

Full list of issues resolved in 0.4 is at https://issues.apache.org/jira/secure/IssueNavigator.jspa?reset=true&&pid=12310865&fixfor=12313862&resolution=1&sorter/field=issuekey&sorter/order=DESC


0.3.0 RC3
 * Fix potential deadlock under load in TCPConnection.
   (CASSANDRA-220)


0.3.0 RC2
 * Fix possible data loss when server is stopped after replaying
   log but before new inserts force memtable flush.
   (CASSANDRA-204)
 * Added BUGS file


0.3.0 RC1
 * Range queries on keys, including user-defined key collation
 * Remove support
 * Workarounds for a weird bug in JDK select/register that seems
   particularly common on VM environments. Cassandra should deploy
   fine on EC2 now
 * Much improved infrastructure: the beginnings of a decent test suite
   ("ant test" for unit tests; "nosetests" for system tests), code
   coverage reporting, etc.
 * Expanded node status reporting via JMX
 * Improved error reporting/logging on both server and client
 * Reduced memory footprint in default configuration
 * Combined blocking and non-blocking versions of insert APIs
 * Added FlushPeriodInMinutes configuration parameter to force
   flushing of infrequently-updated ColumnFamilies<|MERGE_RESOLUTION|>--- conflicted
+++ resolved
@@ -1,9 +1,5 @@
 4.0
-<<<<<<< HEAD
-=======
  * Fix cassandra-stress startup failure (CASSANDRA-14106)
- * Remove initialDirectories from CFS (CASSANDRA-13928)
->>>>>>> 1db54a12
  * Fix trivial log format error (CASSANDRA-14015)
  * Allow sstabledump to do a json object per partition (CASSANDRA-13848)
  * Remove unused and deprecated methods from AbstractCompactionStrategy (CASSANDRA-14081)
