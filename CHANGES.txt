--- conflicted
+++ resolved
@@ -346,12 +346,9 @@
 
 
 3.11.5
-<<<<<<< HEAD
-=======
 Merged from 3.0:
  * Improve `nodetool status -r` speed (CASSANDRA-14847)
  * Improve merkle tree size and time on heap (CASSANDRA-14096)
->>>>>>> b9b2e8e5
  * Add missing commands to nodetool_completion (CASSANDRA-14916)
  * Anti-compaction temporarily corrupts sstable state for readers (CASSANDRA-15004)
 
