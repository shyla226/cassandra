<<<<<<< HEAD
DSE 5.1.0
 * Move responsibility for qualifying ks in authz stmts to IResource (APOLLO-76)
 * Insert default superuser role with fixed timestamp (APOLLO-18)
 * Make Permissions extensible (APOLLO-26)
 * Make IResource more easily extensible (APOLLO-26)
 * Add method to IAuthenticator to login by user as well as by role (APOLLO-70)
 * Add private protocol version (APOLLO-2)
Merged from DSE 5.0.4
 * Wait for remaining tasks to finish on RepairJob after task failure (APOLLO-87)
 * Allow the prepared statement cache size to be changed. (APOLLO-50)

=======
3.12
 * Add support for arithmetic operators (CASSANDRA-11935)

3.11
 * AnticompactionRequestSerializer serializedSize is incorrect (CASSANDRA-12934)
>>>>>>> 8b3de2f4

3.10
 * Don't shut down socket input/output on StreamSession (CASSANDRA-12903)
 * Fix Murmur3PartitionerTest (CASSANDRA-12858)
 * Move cqlsh syntax rules into separate module and allow easier customization (CASSANDRA-12897)
 * Fix CommitLogSegmentManagerTest (CASSANDRA-12283)
 * Fix cassandra-stress truncate option (CASSANDRA-12695)
 * Fix crossNode value when receiving messages (CASSANDRA-12791)
 * Don't load MX4J beans twice (CASSANDRA-12869)
 * Extend native protocol request flags, add versions to SUPPORTED, and introduce ProtocolVersion enum (CASSANDRA-12838)
 * Set JOINING mode when running pre-join tasks (CASSANDRA-12836)
 * remove net.mintern.primitive library due to license issue (CASSANDRA-12845)
 * Properly format IPv6 addresses when logging JMX service URL (CASSANDRA-12454)
 * Optimize the vnode allocation for single replica per DC (CASSANDRA-12777)
 * Use non-token restrictions for bounds when token restrictions are overridden (CASSANDRA-12419)
 * Fix CQLSH auto completion for PER PARTITION LIMIT (CASSANDRA-12803)
 * Use different build directories for Eclipse and Ant (CASSANDRA-12466)
 * Avoid potential AttributeError in cqlsh due to no table metadata (CASSANDRA-12815)
 * Fix RandomReplicationAwareTokenAllocatorTest.testExistingCluster (CASSANDRA-12812)
 * Upgrade commons-codec to 1.9 (CASSANDRA-12790)
 * Make the fanout size for LeveledCompactionStrategy to be configurable (CASSANDRA-11550)
 * Add duration data type (CASSANDRA-11873)
 * Fix timeout in ReplicationAwareTokenAllocatorTest (CASSANDRA-12784)
 * Improve sum aggregate functions (CASSANDRA-12417)
 * Make cassandra.yaml docs for batch_size_*_threshold_in_kb reflect changes in CASSANDRA-10876 (CASSANDRA-12761)
 * cqlsh fails to format collections when using aliases (CASSANDRA-11534)
 * Check for hash conflicts in prepared statements (CASSANDRA-12733)
 * Exit query parsing upon first error (CASSANDRA-12598)
 * Fix cassandra-stress to use single seed in UUID generation (CASSANDRA-12729)
 * CQLSSTableWriter does not allow Update statement (CASSANDRA-12450)
 * Config class uses boxed types but DD exposes primitive types (CASSANDRA-12199)
 * Add pre- and post-shutdown hooks to Storage Service (CASSANDRA-12461)
 * Add hint delivery metrics (CASSANDRA-12693)
 * Remove IndexInfo cache from FileIndexInfoRetriever (CASSANDRA-12731)
 * ColumnIndex does not reuse buffer (CASSANDRA-12502)
 * cdc column addition still breaks schema migration tasks (CASSANDRA-12697)
 * Upgrade metrics-reporter dependencies (CASSANDRA-12089)
 * Tune compaction thread count via nodetool (CASSANDRA-12248)
 * Add +=/-= shortcut syntax for update queries (CASSANDRA-12232)
 * Include repair session IDs in repair start message (CASSANDRA-12532)
 * Add a blocking task to Index, run before joining the ring (CASSANDRA-12039)
 * Fix NPE when using CQLSSTableWriter (CASSANDRA-12667)
 * Support optional backpressure strategies at the coordinator (CASSANDRA-9318)
 * Make randompartitioner work with new vnode allocation (CASSANDRA-12647)
 * Fix cassandra-stress graphing (CASSANDRA-12237)
 * Allow filtering on partition key columns for queries without secondary indexes (CASSANDRA-11031)
 * Fix Cassandra Stress reporting thread model and precision (CASSANDRA-12585)
 * Add JMH benchmarks.jar (CASSANDRA-12586)
 * Cleanup uses of AlterTableStatementColumn (CASSANDRA-12567)
 * Add keep-alive to streaming (CASSANDRA-11841)
 * Tracing payload is passed through newSession(..) (CASSANDRA-11706)
 * avoid deleting non existing sstable files and improve related log messages (CASSANDRA-12261)
 * json/yaml output format for nodetool compactionhistory (CASSANDRA-12486)
 * Retry all internode messages once after a connection is
   closed and reopened (CASSANDRA-12192)
 * Add support to rebuild from targeted replica (CASSANDRA-9875)
 * Add sequence distribution type to cassandra stress (CASSANDRA-12490)
 * "SELECT * FROM foo LIMIT ;" does not error out (CASSANDRA-12154)
 * Define executeLocally() at the ReadQuery Level (CASSANDRA-12474)
 * Extend read/write failure messages with a map of replica addresses
   to error codes in the v5 native protocol (CASSANDRA-12311)
 * Fix rebuild of SASI indexes with existing index files (CASSANDRA-12374)
 * Let DatabaseDescriptor not implicitly startup services (CASSANDRA-9054, 12550)
 * Fix clustering indexes in presence of static columns in SASI (CASSANDRA-12378)
 * Fix queries on columns with reversed type on SASI indexes (CASSANDRA-12223)
 * Added slow query log (CASSANDRA-12403)
 * Count full coordinated request against timeout (CASSANDRA-12256)
 * Allow TTL with null value on insert and update (CASSANDRA-12216)
 * Make decommission operation resumable (CASSANDRA-12008)
 * Add support to one-way targeted repair (CASSANDRA-9876)
 * Remove clientutil jar (CASSANDRA-11635)
 * Fix compaction throughput throttle (CASSANDRA-12366, CASSANDRA-12717)
 * Delay releasing Memtable memory on flush until PostFlush has finished running (CASSANDRA-12358)
 * Cassandra stress should dump all setting on startup (CASSANDRA-11914)
 * Make it possible to compact a given token range (CASSANDRA-10643)
 * Allow updating DynamicEndpointSnitch properties via JMX (CASSANDRA-12179)
 * Collect metrics on queries by consistency level (CASSANDRA-7384)
 * Add support for GROUP BY to SELECT statement (CASSANDRA-10707)
 * Deprecate memtable_cleanup_threshold and update default for memtable_flush_writers (CASSANDRA-12228)
 * Upgrade to OHC 0.4.4 (CASSANDRA-12133)
 * Add version command to cassandra-stress (CASSANDRA-12258)
 * Create compaction-stress tool (CASSANDRA-11844)
 * Garbage-collecting compaction operation and schema option (CASSANDRA-7019)
 * Add beta protocol flag for v5 native protocol (CASSANDRA-12142)
 * Support filtering on non-PRIMARY KEY columns in the CREATE
   MATERIALIZED VIEW statement's WHERE clause (CASSANDRA-10368)
 * Unify STDOUT and SYSTEMLOG logback format (CASSANDRA-12004)
 * COPY FROM should raise error for non-existing input files (CASSANDRA-12174)
 * Faster write path (CASSANDRA-12269)
 * Option to leave omitted columns in INSERT JSON unset (CASSANDRA-11424)
 * Support json/yaml output in nodetool tpstats (CASSANDRA-12035)
 * Expose metrics for successful/failed authentication attempts (CASSANDRA-10635)
 * Prepend snapshot name with "truncated" or "dropped" when a snapshot
   is taken before truncating or dropping a table (CASSANDRA-12178)
 * Optimize RestrictionSet (CASSANDRA-12153)
 * cqlsh does not automatically downgrade CQL version (CASSANDRA-12150)
 * Omit (de)serialization of state variable in UDAs (CASSANDRA-9613)
 * Create a system table to expose prepared statements (CASSANDRA-8831)
 * Reuse DataOutputBuffer from ColumnIndex (CASSANDRA-11970)
 * Remove DatabaseDescriptor dependency from SegmentedFile (CASSANDRA-11580)
 * Add supplied username to authentication error messages (CASSANDRA-12076)
 * Remove pre-startup check for open JMX port (CASSANDRA-12074)
 * Remove compaction Severity from DynamicEndpointSnitch (CASSANDRA-11738)
 * Restore resumable hints delivery (CASSANDRA-11960)
 * Properly report LWT contention (CASSANDRA-12626)
Merged from 3.0:
 * Prevent reloading of logback.xml from UDF sandbox (CASSANDRA-12535)
 * Pass root cause to CorruptBlockException when uncompression failed (CASSANDRA-12889)
 * Batch with multiple conditional updates for the same partition causes AssertionError (CASSANDRA-12867)
 * Make AbstractReplicationStrategy extendable from outside its package (CASSANDRA-12788)
 * Don't tell users to turn off consistent rangemovements during rebuild. (CASSANDRA-12296)
 * Fix CommitLogTest.testDeleteIfNotDirty (CASSANDRA-12854)
 * Avoid deadlock due to MV lock contention (CASSANDRA-12689)
 * Fix for KeyCacheCqlTest flakiness (CASSANDRA-12801)
 * Include SSTable filename in compacting large row message (CASSANDRA-12384)
 * Fix potential socket leak (CASSANDRA-12329, CASSANDRA-12330)
 * Fix ViewTest.testCompaction (CASSANDRA-12789)
 * Improve avg aggregate functions (CASSANDRA-12417)
 * Preserve quoted reserved keyword column names in MV creation (CASSANDRA-11803)
 * nodetool stopdaemon errors out (CASSANDRA-12646)
 * Split materialized view mutations on build to prevent OOM (CASSANDRA-12268)
 * mx4j does not work in 3.0.8 (CASSANDRA-12274)
 * Abort cqlsh copy-from in case of no answer after prolonged period of time (CASSANDRA-12740)
 * Avoid sstable corrupt exception due to dropped static column (CASSANDRA-12582)
 * Make stress use client mode to avoid checking commit log size on startup (CASSANDRA-12478)
 * Fix exceptions with new vnode allocation (CASSANDRA-12715)
 * Unify drain and shutdown processes (CASSANDRA-12509)
 * Fix NPE in ComponentOfSlice.isEQ() (CASSANDRA-12706)
 * Fix failure in LogTransactionTest (CASSANDRA-12632)
 * Fix potentially incomplete non-frozen UDT values when querying with the
   full primary key specified (CASSANDRA-12605)
 * Make sure repaired tombstones are dropped when only_purge_repaired_tombstones is enabled (CASSANDRA-12703)
 * Skip writing MV mutations to commitlog on mutation.applyUnsafe() (CASSANDRA-11670)
 * Establish consistent distinction between non-existing partition and NULL value for LWTs on static columns (CASSANDRA-12060)
 * Extend ColumnIdentifier.internedInstances key to include the type that generated the byte buffer (CASSANDRA-12516)
 * Handle composite prefixes with final EOC=0 as in 2.x and refactor LegacyLayout.decodeBound (CASSANDRA-12423)
 * select_distinct_with_deletions_test failing on non-vnode environments (CASSANDRA-11126)
 * Stack Overflow returned to queries while upgrading (CASSANDRA-12527)
 * Fix legacy regex for temporary files from 2.2 (CASSANDRA-12565)
 * Add option to state current gc_grace_seconds to tools/bin/sstablemetadata (CASSANDRA-12208)
 * Fix file system race condition that may cause LogAwareFileLister to fail to classify files (CASSANDRA-11889)
 * Fix file handle leaks due to simultaneous compaction/repair and
   listing snapshots, calculating snapshot sizes, or making schema
   changes (CASSANDRA-11594)
 * Fix nodetool repair exits with 0 for some errors (CASSANDRA-12508)
 * Do not shut down BatchlogManager twice during drain (CASSANDRA-12504)
 * Disk failure policy should not be invoked on out of space (CASSANDRA-12385)
 * Calculate last compacted key on startup (CASSANDRA-6216)
 * Add schema to snapshot manifest, add USING TIMESTAMP clause to ALTER TABLE statements (CASSANDRA-7190)
 * If CF has no clustering columns, any row cache is full partition cache (CASSANDRA-12499)
 * Correct log message for statistics of offheap memtable flush (CASSANDRA-12776)
 * Explicitly set locale for string validation (CASSANDRA-12541,CASSANDRA-12542,CASSANDRA-12543,CASSANDRA-12545)
Merged from 2.2:
 * Avoid blocking gossip during pending range calculation (CASSANDRA-12281)
 * Fix purgeability of tombstones with max timestamp (CASSANDRA-12792)
 * Fail repair if participant dies during sync or anticompaction (CASSANDRA-12901)
 * cqlsh COPY: unprotected pk values before converting them if not using prepared statements (CASSANDRA-12863)
 * Fix Util.spinAssertEquals (CASSANDRA-12283)
 * Fix potential NPE for compactionstats (CASSANDRA-12462)
 * Prepare legacy authenticate statement if credentials table initialised after node startup (CASSANDRA-12813)
 * Change cassandra.wait_for_tracing_events_timeout_secs default to 0 (CASSANDRA-12754)
 * Clean up permissions when a UDA is dropped (CASSANDRA-12720)
 * Limit colUpdateTimeDelta histogram updates to reasonable deltas (CASSANDRA-11117)
 * Fix leak errors and execution rejected exceptions when draining (CASSANDRA-12457)
 * Fix merkle tree depth calculation (CASSANDRA-12580)
 * Make Collections deserialization more robust (CASSANDRA-12618)
 * Better handle invalid system roles table (CASSANDRA-12700)
 * Fix exceptions when enabling gossip on nodes that haven't joined the ring (CASSANDRA-12253)
 * Fix authentication problem when invoking cqlsh copy from a SOURCE command (CASSANDRA-12642)
 * Decrement pending range calculator jobs counter in finally block
 * cqlshlib tests: increase default execute timeout (CASSANDRA-12481)
 * Forward writes to replacement node when replace_address != broadcast_address (CASSANDRA-8523)
 * Fail repair on non-existing table (CASSANDRA-12279)
 * Enable repair -pr and -local together (fix regression of CASSANDRA-7450) (CASSANDRA-12522)
 * Split consistent range movement flag correction (CASSANDRA-12786)
Merged from 2.1:
 * Don't skip sstables based on maxLocalDeletionTime (CASSANDRA-12765)


3.8, 3.9
 * Fix value skipping with counter columns (CASSANDRA-11726)
 * Fix nodetool tablestats miss SSTable count (CASSANDRA-12205)
 * Fixed flacky SSTablesIteratedTest (CASSANDRA-12282)
 * Fixed flacky SSTableRewriterTest: check file counts before calling validateCFS (CASSANDRA-12348)
 * cqlsh: Fix handling of $$-escaped strings (CASSANDRA-12189)
 * Fix SSL JMX requiring truststore containing server cert (CASSANDRA-12109)
 * RTE from new CDC column breaks in flight queries (CASSANDRA-12236)
 * Fix hdr logging for single operation workloads (CASSANDRA-12145)
 * Fix SASI PREFIX search in CONTAINS mode with partial terms (CASSANDRA-12073)
 * Increase size of flushExecutor thread pool (CASSANDRA-12071)
 * Partial revert of CASSANDRA-11971, cannot recycle buffer in SP.sendMessagesToNonlocalDC (CASSANDRA-11950)
 * Upgrade netty to 4.0.39 (CASSANDRA-12032, CASSANDRA-12034)
 * Improve details in compaction log message (CASSANDRA-12080)
 * Allow unset values in CQLSSTableWriter (CASSANDRA-11911)
 * Chunk cache to request compressor-compatible buffers if pool space is exhausted (CASSANDRA-11993)
 * Remove DatabaseDescriptor dependencies from SequentialWriter (CASSANDRA-11579)
 * Move skip_stop_words filter before stemming (CASSANDRA-12078)
 * Support seek() in EncryptedFileSegmentInputStream (CASSANDRA-11957)
 * SSTable tools mishandling LocalPartitioner (CASSANDRA-12002)
 * When SEPWorker assigned work, set thread name to match pool (CASSANDRA-11966)
 * Add cross-DC latency metrics (CASSANDRA-11596)
 * Allow terms in selection clause (CASSANDRA-10783)
 * Add bind variables to trace (CASSANDRA-11719)
 * Switch counter shards' clock to timestamps (CASSANDRA-9811)
 * Introduce HdrHistogram and response/service/wait separation to stress tool (CASSANDRA-11853)
 * entry-weighers in QueryProcessor should respect partitionKeyBindIndexes field (CASSANDRA-11718)
 * Support older ant versions (CASSANDRA-11807)
 * Estimate compressed on disk size when deciding if sstable size limit reached (CASSANDRA-11623)
 * cassandra-stress profiles should support case sensitive schemas (CASSANDRA-11546)
 * Remove DatabaseDescriptor dependency from FileUtils (CASSANDRA-11578)
 * Faster streaming (CASSANDRA-9766)
 * Add prepared query parameter to trace for "Execute CQL3 prepared query" session (CASSANDRA-11425)
 * Add repaired percentage metric (CASSANDRA-11503)
 * Add Change-Data-Capture (CASSANDRA-8844)
Merged from 3.0:
 * Fix paging for 2.x to 3.x upgrades (CASSANDRA-11195)
 * Fix clean interval not sent to commit log for empty memtable flush (CASSANDRA-12436)
 * Fix potential resource leak in RMIServerSocketFactoryImpl (CASSANDRA-12331)
 * Make sure compaction stats are updated when compaction is interrupted (CASSANDRA-12100)
 * Change commitlog and sstables to track dirty and clean intervals (CASSANDRA-11828)
 * NullPointerException during compaction on table with static columns (CASSANDRA-12336)
 * Fixed ConcurrentModificationException when reading metrics in GraphiteReporter (CASSANDRA-11823)
 * Fix upgrade of super columns on thrift (CASSANDRA-12335)
 * Fixed flacky BlacklistingCompactionsTest, switched to fixed size types and increased corruption size (CASSANDRA-12359)
 * Rerun ReplicationAwareTokenAllocatorTest on failure to avoid flakiness (CASSANDRA-12277)
 * Exception when computing read-repair for range tombstones (CASSANDRA-12263)
 * Lost counter writes in compact table and static columns (CASSANDRA-12219)
 * AssertionError with MVs on updating a row that isn't indexed due to a null value (CASSANDRA-12247)
 * Disable RR and speculative retry with EACH_QUORUM reads (CASSANDRA-11980)
 * Add option to override compaction space check (CASSANDRA-12180)
 * Faster startup by only scanning each directory for temporary files once (CASSANDRA-12114)
 * Respond with v1/v2 protocol header when responding to driver that attempts
   to connect with too low of a protocol version (CASSANDRA-11464)
 * NullPointerExpception when reading/compacting table (CASSANDRA-11988)
 * Fix problem with undeleteable rows on upgrade to new sstable format (CASSANDRA-12144)
 * Fix potential bad messaging service message for paged range reads
   within mixed-version 3.x clusters (CASSANDRA-12249)
 * Fix paging logic for deleted partitions with static columns (CASSANDRA-12107)
 * Wait until the message is being send to decide which serializer must be used (CASSANDRA-11393)
 * Fix migration of static thrift column names with non-text comparators (CASSANDRA-12147)
 * Fix upgrading sparse tables that are incorrectly marked as dense (CASSANDRA-11315)
 * Fix reverse queries ignoring range tombstones (CASSANDRA-11733)
 * Avoid potential race when rebuilding CFMetaData (CASSANDRA-12098)
 * Avoid missing sstables when getting the canonical sstables (CASSANDRA-11996)
 * Always select the live sstables when getting sstables in bounds (CASSANDRA-11944)
 * Fix column ordering of results with static columns for Thrift requests in
   a mixed 2.x/3.x cluster, also fix potential non-resolved duplication of
   those static columns in query results (CASSANDRA-12123)
 * Avoid digest mismatch with empty but static rows (CASSANDRA-12090)
 * Fix EOF exception when altering column type (CASSANDRA-11820)
 * Fix potential race in schema during new table creation (CASSANDRA-12083)
 * cqlsh: fix error handling in rare COPY FROM failure scenario (CASSANDRA-12070)
 * Disable autocompaction during drain (CASSANDRA-11878)
 * Add a metrics timer to MemtablePool and use it to track time spent blocked on memory in MemtableAllocator (CASSANDRA-11327)
 * Fix upgrading schema with super columns with non-text subcomparators (CASSANDRA-12023)
 * Add TimeWindowCompactionStrategy (CASSANDRA-9666)
 * Fix JsonTransformer output of partition with deletion info (CASSANDRA-12418)
 * Fix NPE in SSTableLoader when specifying partial directory path (CASSANDRA-12609)
Merged from 2.2:
 * Add local address entry in PropertyFileSnitch (CASSANDRA-11332)
 * cqlsh copy: fix missing counter values (CASSANDRA-12476)
 * Move migration tasks to non-periodic queue, assure flush executor shutdown after non-periodic executor (CASSANDRA-12251)
 * cqlsh copy: fixed possible race in initializing feeding thread (CASSANDRA-11701)
 * Only set broadcast_rpc_address on Ec2MultiRegionSnitch if it's not set (CASSANDRA-11357)
 * Update StorageProxy range metrics for timeouts, failures and unavailables (CASSANDRA-9507)
 * Add Sigar to classes included in clientutil.jar (CASSANDRA-11635)
 * Add decay to histograms and timers used for metrics (CASSANDRA-11752)
 * Fix hanging stream session (CASSANDRA-10992)
 * Fix INSERT JSON, fromJson() support of smallint, tinyint types (CASSANDRA-12371)
 * Restore JVM metric export for metric reporters (CASSANDRA-12312)
 * Release sstables of failed stream sessions only when outgoing transfers are finished (CASSANDRA-11345)
 * Wait for tracing events before returning response and query at same consistency level client side (CASSANDRA-11465)
 * cqlsh copyutil should get host metadata by connected address (CASSANDRA-11979)
 * Fixed cqlshlib.test.remove_test_db (CASSANDRA-12214)
 * Synchronize ThriftServer::stop() (CASSANDRA-12105)
 * Use dedicated thread for JMX notifications (CASSANDRA-12146)
 * Improve streaming synchronization and fault tolerance (CASSANDRA-11414)
 * MemoryUtil.getShort() should return an unsigned short also for architectures not supporting unaligned memory accesses (CASSANDRA-11973)
 * Allow nodetool info to run with readonly JMX access (CASSANDRA-11755)
 * Validate bloom_filter_fp_chance against lowest supported
   value when the table is created (CASSANDRA-11920)
 * Don't send erroneous NEW_NODE notifications on restart (CASSANDRA-11038)
 * StorageService shutdown hook should use a volatile variable (CASSANDRA-11984)
Merged from 2.1:
 * Add system property to set the max number of native transport requests in queue (CASSANDRA-11363)
 * Fix queries with empty ByteBuffer values in clustering column restrictions (CASSANDRA-12127) 
 * Disable passing control to post-flush after flush failure to prevent data loss (CASSANDRA-11828)
 * Allow STCS-in-L0 compactions to reduce scope with LCS (CASSANDRA-12040)
 * cannot use cql since upgrading python to 2.7.11+ (CASSANDRA-11850)
 * Fix filtering on clustering columns when 2i is used (CASSANDRA-11907)
 * Avoid stalling paxos when the paxos state expires (CASSANDRA-12043)
 * Remove finished incoming streaming connections from MessagingService (CASSANDRA-11854)
 * Don't try to get sstables for non-repairing column families (CASSANDRA-12077)
 * Avoid marking too many sstables as repaired (CASSANDRA-11696)
 * Prevent select statements with clustering key > 64k (CASSANDRA-11882)
 * Fix clock skew corrupting other nodes with paxos (CASSANDRA-11991)
 * Remove distinction between non-existing static columns and existing but null in LWTs (CASSANDRA-9842)
 * Cache local ranges when calculating repair neighbors (CASSANDRA-11934)
 * Allow LWT operation on static column with only partition keys (CASSANDRA-10532)
 * Create interval tree over canonical sstables to avoid missing sstables during streaming (CASSANDRA-11886)
 * cqlsh COPY FROM: shutdown parent cluster after forking, to avoid corrupting SSL connections (CASSANDRA-11749)


3.7
 * Support multiple folders for user defined compaction tasks (CASSANDRA-11765)
 * Fix race in CompactionStrategyManager's pause/resume (CASSANDRA-11922)
Merged from 3.0:
 * Fix legacy serialization of Thrift-generated non-compound range tombstones
   when communicating with 2.x nodes (CASSANDRA-11930)
 * Fix Directories instantiations where CFS.initialDirectories should be used (CASSANDRA-11849)
 * Avoid referencing DatabaseDescriptor in AbstractType (CASSANDRA-11912)
 * Don't use static dataDirectories field in Directories instances (CASSANDRA-11647)
 * Fix sstables not being protected from removal during index build (CASSANDRA-11905)
 * cqlsh: Suppress stack trace from Read/WriteFailures (CASSANDRA-11032)
 * Remove unneeded code to repair index summaries that have
   been improperly down-sampled (CASSANDRA-11127)
 * Avoid WriteTimeoutExceptions during commit log replay due to materialized
   view lock contention (CASSANDRA-11891)
 * Prevent OOM failures on SSTable corruption, improve tests for corruption detection (CASSANDRA-9530)
 * Use CFS.initialDirectories when clearing snapshots (CASSANDRA-11705)
 * Allow compaction strategies to disable early open (CASSANDRA-11754)
 * Refactor Materialized View code (CASSANDRA-11475)
 * Update Java Driver (CASSANDRA-11615)
Merged from 2.2:
 * Persist local metadata earlier in startup sequence (CASSANDRA-11742)
 * cqlsh: fix tab completion for case-sensitive identifiers (CASSANDRA-11664)
 * Avoid showing estimated key as -1 in tablestats (CASSANDRA-11587)
 * Fix possible race condition in CommitLog.recover (CASSANDRA-11743)
 * Enable client encryption in sstableloader with cli options (CASSANDRA-11708)
 * Possible memory leak in NIODataInputStream (CASSANDRA-11867)
 * Add seconds to cqlsh tracing session duration (CASSANDRA-11753)
 * Fix commit log replay after out-of-order flush completion (CASSANDRA-9669)
 * Prohibit Reversed Counter type as part of the PK (CASSANDRA-9395)
 * cqlsh: correctly handle non-ascii chars in error messages (CASSANDRA-11626)
Merged from 2.1:
 * Run CommitLog tests with different compression settings (CASSANDRA-9039)
 * cqlsh: apply current keyspace to source command (CASSANDRA-11152)
 * Clear out parent repair session if repair coordinator dies (CASSANDRA-11824)
 * Set default streaming_socket_timeout_in_ms to 24 hours (CASSANDRA-11840)
 * Do not consider local node a valid source during replace (CASSANDRA-11848)
 * Add message dropped tasks to nodetool netstats (CASSANDRA-11855)
 * Avoid holding SSTableReaders for duration of incremental repair (CASSANDRA-11739)


3.6
 * Correctly migrate schema for frozen UDTs during 2.x -> 3.x upgrades
   (does not affect any released versions) (CASSANDRA-11613)
 * Allow server startup if JMX is configured directly (CASSANDRA-11725)
 * Prevent direct memory OOM on buffer pool allocations (CASSANDRA-11710)
 * Enhanced Compaction Logging (CASSANDRA-10805)
 * Make prepared statement cache size configurable (CASSANDRA-11555)
 * Integrated JMX authentication and authorization (CASSANDRA-10091)
 * Add units to stress ouput (CASSANDRA-11352)
 * Fix PER PARTITION LIMIT for single and multi partitions queries (CASSANDRA-11603)
 * Add uncompressed chunk cache for RandomAccessReader (CASSANDRA-5863)
 * Clarify ClusteringPrefix hierarchy (CASSANDRA-11213)
 * Always perform collision check before joining ring (CASSANDRA-10134)
 * SSTableWriter output discrepancy (CASSANDRA-11646)
 * Fix potential timeout in NativeTransportService.testConcurrentDestroys (CASSANDRA-10756)
 * Support large partitions on the 3.0 sstable format (CASSANDRA-11206,11763)
 * Add support to rebuild from specific range (CASSANDRA-10406)
 * Optimize the overlapping lookup by calculating all the
   bounds in advance (CASSANDRA-11571)
 * Support json/yaml output in nodetool tablestats (CASSANDRA-5977)
 * (stress) Add datacenter option to -node options (CASSANDRA-11591)
 * Fix handling of empty slices (CASSANDRA-11513)
 * Make number of cores used by cqlsh COPY visible to testing code (CASSANDRA-11437)
 * Allow filtering on clustering columns for queries without secondary indexes (CASSANDRA-11310)
 * Refactor Restriction hierarchy (CASSANDRA-11354)
 * Eliminate allocations in R/W path (CASSANDRA-11421)
 * Update Netty to 4.0.36 (CASSANDRA-11567)
 * Fix PER PARTITION LIMIT for queries requiring post-query ordering (CASSANDRA-11556)
 * Allow instantiation of UDTs and tuples in UDFs (CASSANDRA-10818)
 * Support UDT in CQLSSTableWriter (CASSANDRA-10624)
 * Support for non-frozen user-defined types, updating
   individual fields of user-defined types (CASSANDRA-7423)
 * Make LZ4 compression level configurable (CASSANDRA-11051)
 * Allow per-partition LIMIT clause in CQL (CASSANDRA-7017)
 * Make custom filtering more extensible with UserExpression (CASSANDRA-11295)
 * Improve field-checking and error reporting in cassandra.yaml (CASSANDRA-10649)
 * Print CAS stats in nodetool proxyhistograms (CASSANDRA-11507)
 * More user friendly error when providing an invalid token to nodetool (CASSANDRA-9348)
 * Add static column support to SASI index (CASSANDRA-11183)
 * Support EQ/PREFIX queries in SASI CONTAINS mode without tokenization (CASSANDRA-11434)
 * Support LIKE operator in prepared statements (CASSANDRA-11456)
 * Add a command to see if a Materialized View has finished building (CASSANDRA-9967)
 * Log endpoint and port associated with streaming operation (CASSANDRA-8777)
 * Print sensible units for all log messages (CASSANDRA-9692)
 * Upgrade Netty to version 4.0.34 (CASSANDRA-11096)
 * Break the CQL grammar into separate Parser and Lexer (CASSANDRA-11372)
 * Compress only inter-dc traffic by default (CASSANDRA-8888)
 * Add metrics to track write amplification (CASSANDRA-11420)
 * cassandra-stress: cannot handle "value-less" tables (CASSANDRA-7739)
 * Add/drop multiple columns in one ALTER TABLE statement (CASSANDRA-10411)
 * Add require_endpoint_verification opt for internode encryption (CASSANDRA-9220)
 * Add auto import java.util for UDF code block (CASSANDRA-11392)
 * Add --hex-format option to nodetool getsstables (CASSANDRA-11337)
 * sstablemetadata should print sstable min/max token (CASSANDRA-7159)
 * Do not wrap CassandraException in TriggerExecutor (CASSANDRA-9421)
 * COPY TO should have higher double precision (CASSANDRA-11255)
 * Stress should exit with non-zero status after failure (CASSANDRA-10340)
 * Add client to cqlsh SHOW_SESSION (CASSANDRA-8958)
 * Fix nodetool tablestats keyspace level metrics (CASSANDRA-11226)
 * Store repair options in parent_repair_history (CASSANDRA-11244)
 * Print current leveling in sstableofflinerelevel (CASSANDRA-9588)
 * Change repair message for keyspaces with RF 1 (CASSANDRA-11203)
 * Remove hard-coded SSL cipher suites and protocols (CASSANDRA-10508)
 * Improve concurrency in CompactionStrategyManager (CASSANDRA-10099)
 * (cqlsh) interpret CQL type for formatting blobs (CASSANDRA-11274)
 * Refuse to start and print txn log information in case of disk
   corruption (CASSANDRA-10112)
 * Resolve some eclipse-warnings (CASSANDRA-11086)
 * (cqlsh) Show static columns in a different color (CASSANDRA-11059)
 * Allow to remove TTLs on table with default_time_to_live (CASSANDRA-11207)
Merged from 3.0:
 * Disallow creating view with a static column (CASSANDRA-11602)
 * Reduce the amount of object allocations caused by the getFunctions methods (CASSANDRA-11593)
 * Potential error replaying commitlog with smallint/tinyint/date/time types (CASSANDRA-11618)
 * Fix queries with filtering on counter columns (CASSANDRA-11629)
 * Improve tombstone printing in sstabledump (CASSANDRA-11655)
 * Fix paging for range queries where all clustering columns are specified (CASSANDRA-11669)
 * Don't require HEAP_NEW_SIZE to be set when using G1 (CASSANDRA-11600)
 * Fix sstabledump not showing cells after tombstone marker (CASSANDRA-11654)
 * Ignore all LocalStrategy keyspaces for streaming and other related
   operations (CASSANDRA-11627)
 * Ensure columnfilter covers indexed columns for thrift 2i queries (CASSANDRA-11523)
 * Only open one sstable scanner per sstable (CASSANDRA-11412)
 * Option to specify ProtocolVersion in cassandra-stress (CASSANDRA-11410)
 * ArithmeticException in avgFunctionForDecimal (CASSANDRA-11485)
 * LogAwareFileLister should only use OLD sstable files in current folder to determine disk consistency (CASSANDRA-11470)
 * Notify indexers of expired rows during compaction (CASSANDRA-11329)
 * Properly respond with ProtocolError when a v1/v2 native protocol
   header is received (CASSANDRA-11464)
 * Validate that num_tokens and initial_token are consistent with one another (CASSANDRA-10120)
Merged from 2.2:
 * Exit JVM if JMX server fails to startup (CASSANDRA-11540)
 * Produce a heap dump when exiting on OOM (CASSANDRA-9861)
 * Restore ability to filter on clustering columns when using a 2i (CASSANDRA-11510)
 * JSON datetime formatting needs timezone (CASSANDRA-11137)
 * Fix is_dense recalculation for Thrift-updated tables (CASSANDRA-11502)
 * Remove unnescessary file existence check during anticompaction (CASSANDRA-11660)
 * Add missing files to debian packages (CASSANDRA-11642)
 * Avoid calling Iterables::concat in loops during ModificationStatement::getFunctions (CASSANDRA-11621)
 * cqlsh: COPY FROM should use regular inserts for single statement batches and
   report errors correctly if workers processes crash on initialization (CASSANDRA-11474)
 * Always close cluster with connection in CqlRecordWriter (CASSANDRA-11553)
 * Allow only DISTINCT queries with partition keys restrictions (CASSANDRA-11339)
 * CqlConfigHelper no longer requires both a keystore and truststore to work (CASSANDRA-11532)
 * Make deprecated repair methods backward-compatible with previous notification service (CASSANDRA-11430)
 * IncomingStreamingConnection version check message wrong (CASSANDRA-11462)
Merged from 2.1:
 * Support mlockall on IBM POWER arch (CASSANDRA-11576)
 * Add option to disable use of severity in DynamicEndpointSnitch (CASSANDRA-11737)
 * cqlsh COPY FROM fails for null values with non-prepared statements (CASSANDRA-11631)
 * Make cython optional in pylib/setup.py (CASSANDRA-11630)
 * Change order of directory searching for cassandra.in.sh to favor local one (CASSANDRA-11628)
 * cqlsh COPY FROM fails with []{} chars in UDT/tuple fields/values (CASSANDRA-11633)
 * clqsh: COPY FROM throws TypeError with Cython extensions enabled (CASSANDRA-11574)
 * cqlsh: COPY FROM ignores NULL values in conversion (CASSANDRA-11549)
 * Validate levels when building LeveledScanner to avoid overlaps with orphaned sstables (CASSANDRA-9935)


3.5
 * StaticTokenTreeBuilder should respect posibility of duplicate tokens (CASSANDRA-11525)
 * Correctly fix potential assertion error during compaction (CASSANDRA-11353)
 * Avoid index segment stitching in RAM which lead to OOM on big SSTable files (CASSANDRA-11383)
 * Fix clustering and row filters for LIKE queries on clustering columns (CASSANDRA-11397)
Merged from 3.0:
 * Fix rare NPE on schema upgrade from 2.x to 3.x (CASSANDRA-10943)
 * Improve backoff policy for cqlsh COPY FROM (CASSANDRA-11320)
 * Improve IF NOT EXISTS check in CREATE INDEX (CASSANDRA-11131)
 * Upgrade ohc to 0.4.3
 * Enable SO_REUSEADDR for JMX RMI server sockets (CASSANDRA-11093)
 * Allocate merkletrees with the correct size (CASSANDRA-11390)
 * Support streaming pre-3.0 sstables (CASSANDRA-10990)
 * Add backpressure to compressed or encrypted commit log (CASSANDRA-10971)
 * SSTableExport supports secondary index tables (CASSANDRA-11330)
 * Fix sstabledump to include missing info in debug output (CASSANDRA-11321)
 * Establish and implement canonical bulk reading workload(s) (CASSANDRA-10331)
 * Fix paging for IN queries on tables without clustering columns (CASSANDRA-11208)
 * Remove recursive call from CompositesSearcher (CASSANDRA-11304)
 * Fix filtering on non-primary key columns for queries without index (CASSANDRA-6377)
 * Fix sstableloader fail when using materialized view (CASSANDRA-11275)
Merged from 2.2:
 * DatabaseDescriptor should log stacktrace in case of Eception during seed provider creation (CASSANDRA-11312)
 * Use canonical path for directory in SSTable descriptor (CASSANDRA-10587)
 * Add cassandra-stress keystore option (CASSANDRA-9325)
 * Dont mark sstables as repairing with sub range repairs (CASSANDRA-11451)
 * Notify when sstables change after cancelling compaction (CASSANDRA-11373)
 * cqlsh: COPY FROM should check that explicit column names are valid (CASSANDRA-11333)
 * Add -Dcassandra.start_gossip startup option (CASSANDRA-10809)
 * Fix UTF8Validator.validate() for modified UTF-8 (CASSANDRA-10748)
 * Clarify that now() function is calculated on the coordinator node in CQL documentation (CASSANDRA-10900)
 * Fix bloom filter sizing with LCS (CASSANDRA-11344)
 * (cqlsh) Fix error when result is 0 rows with EXPAND ON (CASSANDRA-11092)
 * Add missing newline at end of bin/cqlsh (CASSANDRA-11325)
 * Unresolved hostname leads to replace being ignored (CASSANDRA-11210)
 * Only log yaml config once, at startup (CASSANDRA-11217)
 * Reference leak with parallel repairs on the same table (CASSANDRA-11215)
Merged from 2.1:
 * Add a -j parameter to scrub/cleanup/upgradesstables to state how
   many threads to use (CASSANDRA-11179)
 * COPY FROM on large datasets: fix progress report and debug performance (CASSANDRA-11053)
 * InvalidateKeys should have a weak ref to key cache (CASSANDRA-11176)


3.4
 * (cqlsh) add cqlshrc option to always connect using ssl (CASSANDRA-10458)
 * Cleanup a few resource warnings (CASSANDRA-11085)
 * Allow custom tracing implementations (CASSANDRA-10392)
 * Extract LoaderOptions to be able to be used from outside (CASSANDRA-10637)
 * fix OnDiskIndexTest to properly treat empty ranges (CASSANDRA-11205)
 * fix TrackerTest to handle new notifications (CASSANDRA-11178)
 * add SASI validation for partitioner and complex columns (CASSANDRA-11169)
 * Add caching of encrypted credentials in PasswordAuthenticator (CASSANDRA-7715)
 * fix SASI memtable switching on flush (CASSANDRA-11159)
 * Remove duplicate offline compaction tracking (CASSANDRA-11148)
 * fix EQ semantics of analyzed SASI indexes (CASSANDRA-11130)
 * Support long name output for nodetool commands (CASSANDRA-7950)
 * Encrypted hints (CASSANDRA-11040)
 * SASI index options validation (CASSANDRA-11136)
 * Optimize disk seek using min/max column name meta data when the LIMIT clause is used
   (CASSANDRA-8180)
 * Add LIKE support to CQL3 (CASSANDRA-11067)
 * Generic Java UDF types (CASSANDRA-10819)
 * cqlsh: Include sub-second precision in timestamps by default (CASSANDRA-10428)
 * Set javac encoding to utf-8 (CASSANDRA-11077)
 * Integrate SASI index into Cassandra (CASSANDRA-10661)
 * Add --skip-flush option to nodetool snapshot
 * Skip values for non-queried columns (CASSANDRA-10657)
 * Add support for secondary indexes on static columns (CASSANDRA-8103)
 * CommitLogUpgradeTestMaker creates broken commit logs (CASSANDRA-11051)
 * Add metric for number of dropped mutations (CASSANDRA-10866)
 * Simplify row cache invalidation code (CASSANDRA-10396)
 * Support user-defined compaction through nodetool (CASSANDRA-10660)
 * Stripe view locks by key and table ID to reduce contention (CASSANDRA-10981)
 * Add nodetool gettimeout and settimeout commands (CASSANDRA-10953)
 * Add 3.0 metadata to sstablemetadata output (CASSANDRA-10838)
Merged from 3.0:
 * MV should only query complex columns included in the view (CASSANDRA-11069)
 * Failed aggregate creation breaks server permanently (CASSANDRA-11064)
 * Add sstabledump tool (CASSANDRA-7464)
 * Introduce backpressure for hints (CASSANDRA-10972)
 * Fix ClusteringPrefix not being able to read tombstone range boundaries (CASSANDRA-11158)
 * Prevent logging in sandboxed state (CASSANDRA-11033)
 * Disallow drop/alter operations of UDTs used by UDAs (CASSANDRA-10721)
 * Add query time validation method on Index (CASSANDRA-11043)
 * Avoid potential AssertionError in mixed version cluster (CASSANDRA-11128)
 * Properly handle hinted handoff after topology changes (CASSANDRA-5902)
 * AssertionError when listing sstable files on inconsistent disk state (CASSANDRA-11156)
 * Fix wrong rack counting and invalid conditions check for TokenAllocation
   (CASSANDRA-11139)
 * Avoid creating empty hint files (CASSANDRA-11090)
 * Fix leak detection strong reference loop using weak reference (CASSANDRA-11120)
 * Configurie BatchlogManager to stop delayed tasks on shutdown (CASSANDRA-11062)
 * Hadoop integration is incompatible with Cassandra Driver 3.0.0 (CASSANDRA-11001)
 * Add dropped_columns to the list of schema table so it gets handled
   properly (CASSANDRA-11050)
 * Fix NPE when using forceRepairRangeAsync without DC (CASSANDRA-11239)
Merged from 2.2:
 * Preserve order for preferred SSL cipher suites (CASSANDRA-11164)
 * Range.compareTo() violates the contract of Comparable (CASSANDRA-11216)
 * Avoid NPE when serializing ErrorMessage with null message (CASSANDRA-11167)
 * Replacing an aggregate with a new version doesn't reset INITCOND (CASSANDRA-10840)
 * (cqlsh) cqlsh cannot be called through symlink (CASSANDRA-11037)
 * fix ohc and java-driver pom dependencies in build.xml (CASSANDRA-10793)
 * Protect from keyspace dropped during repair (CASSANDRA-11065)
 * Handle adding fields to a UDT in SELECT JSON and toJson() (CASSANDRA-11146)
 * Better error message for cleanup (CASSANDRA-10991)
 * cqlsh pg-style-strings broken if line ends with ';' (CASSANDRA-11123)
 * Always persist upsampled index summaries (CASSANDRA-10512)
 * (cqlsh) Fix inconsistent auto-complete (CASSANDRA-10733)
 * Make SELECT JSON and toJson() threadsafe (CASSANDRA-11048)
 * Fix SELECT on tuple relations for mixed ASC/DESC clustering order (CASSANDRA-7281)
 * Use cloned TokenMetadata in size estimates to avoid race against membership check
   (CASSANDRA-10736)
 * (cqlsh) Support utf-8/cp65001 encoding on Windows (CASSANDRA-11030)
 * Fix paging on DISTINCT queries repeats result when first row in partition changes
   (CASSANDRA-10010)
 * (cqlsh) Support timezone conversion using pytz (CASSANDRA-10397)
 * cqlsh: change default encoding to UTF-8 (CASSANDRA-11124)
Merged from 2.1:
 * Checking if an unlogged batch is local is inefficient (CASSANDRA-11529)
 * Fix out-of-space error treatment in memtable flushing (CASSANDRA-11448).
 * Don't do defragmentation if reading from repaired sstables (CASSANDRA-10342)
 * Fix streaming_socket_timeout_in_ms not enforced (CASSANDRA-11286)
 * Avoid dropping message too quickly due to missing unit conversion (CASSANDRA-11302)
 * Don't remove FailureDetector history on removeEndpoint (CASSANDRA-10371)
 * Only notify if repair status changed (CASSANDRA-11172)
 * Use logback setting for 'cassandra -v' command (CASSANDRA-10767)
 * Fix sstableloader to unthrottle streaming by default (CASSANDRA-9714)
 * Fix incorrect warning in 'nodetool status' (CASSANDRA-10176)
 * Properly release sstable ref when doing offline scrub (CASSANDRA-10697)
 * Improve nodetool status performance for large cluster (CASSANDRA-7238)
 * Gossiper#isEnabled is not thread safe (CASSANDRA-11116)
 * Avoid major compaction mixing repaired and unrepaired sstables in DTCS (CASSANDRA-11113)
 * Make it clear what DTCS timestamp_resolution is used for (CASSANDRA-11041)
 * (cqlsh) Display milliseconds when datetime overflows (CASSANDRA-10625)


3.3
 * Avoid infinite loop if owned range is smaller than number of
   data dirs (CASSANDRA-11034)
 * Avoid bootstrap hanging when existing nodes have no data to stream (CASSANDRA-11010)
Merged from 3.0:
 * Remove double initialization of newly added tables (CASSANDRA-11027)
 * Filter keys searcher results by target range (CASSANDRA-11104)
 * Fix deserialization of legacy read commands (CASSANDRA-11087)
 * Fix incorrect computation of deletion time in sstable metadata (CASSANDRA-11102)
 * Avoid memory leak when collecting sstable metadata (CASSANDRA-11026)
 * Mutations do not block for completion under view lock contention (CASSANDRA-10779)
 * Invalidate legacy schema tables when unloading them (CASSANDRA-11071)
 * (cqlsh) handle INSERT and UPDATE statements with LWT conditions correctly
   (CASSANDRA-11003)
 * Fix DISTINCT queries in mixed version clusters (CASSANDRA-10762)
 * Migrate build status for indexes along with legacy schema (CASSANDRA-11046)
 * Ensure SSTables for legacy KEYS indexes can be read (CASSANDRA-11045)
 * Added support for IBM zSystems architecture (CASSANDRA-11054)
 * Update CQL documentation (CASSANDRA-10899)
 * Check the column name, not cell name, for dropped columns when reading
   legacy sstables (CASSANDRA-11018)
 * Don't attempt to index clustering values of static rows (CASSANDRA-11021)
 * Remove checksum files after replaying hints (CASSANDRA-10947)
 * Support passing base table metadata to custom 2i validation (CASSANDRA-10924)
 * Ensure stale index entries are purged during reads (CASSANDRA-11013)
 * (cqlsh) Also apply --connect-timeout to control connection
   timeout (CASSANDRA-10959)
 * Fix AssertionError when removing from list using UPDATE (CASSANDRA-10954)
 * Fix UnsupportedOperationException when reading old sstable with range
   tombstone (CASSANDRA-10743)
 * MV should use the maximum timestamp of the primary key (CASSANDRA-10910)
 * Fix potential assertion error during compaction (CASSANDRA-10944)
Merged from 2.2:
 * maxPurgeableTimestamp needs to check memtables too (CASSANDRA-9949)
 * Apply change to compaction throughput in real time (CASSANDRA-10025)
 * (cqlsh) encode input correctly when saving history
 * Fix potential NPE on ORDER BY queries with IN (CASSANDRA-10955)
 * Start L0 STCS-compactions even if there is a L0 -> L1 compaction
   going (CASSANDRA-10979)
 * Make UUID LSB unique per process (CASSANDRA-7925)
 * Avoid NPE when performing sstable tasks (scrub etc.) (CASSANDRA-10980)
 * Make sure client gets tombstone overwhelmed warning (CASSANDRA-9465)
 * Fix error streaming section more than 2GB (CASSANDRA-10961)
 * Histogram buckets exposed in jmx are sorted incorrectly (CASSANDRA-10975)
 * Enable GC logging by default (CASSANDRA-10140)
 * Optimize pending range computation (CASSANDRA-9258)
 * Skip commit log and saved cache directories in SSTable version startup check (CASSANDRA-10902)
 * drop/alter user should be case sensitive (CASSANDRA-10817)
Merged from 2.1:
 * test_bulk_round_trip_blogposts is failing occasionally (CASSANDRA-10938)
 * Fix isJoined return true only after becoming cluster member (CASANDRA-11007)
 * Fix bad gossip generation seen in long-running clusters (CASSANDRA-10969)
 * Avoid NPE when incremental repair fails (CASSANDRA-10909)
 * Unmark sstables compacting once they are done in cleanup/scrub/upgradesstables (CASSANDRA-10829)
 * Allow simultaneous bootstrapping with strict consistency when no vnodes are used (CASSANDRA-11005)
 * Log a message when major compaction does not result in a single file (CASSANDRA-10847)
 * (cqlsh) fix cqlsh_copy_tests when vnodes are disabled (CASSANDRA-10997)
 * (cqlsh) Add request timeout option to cqlsh (CASSANDRA-10686)
 * Avoid AssertionError while submitting hint with LWT (CASSANDRA-10477)
 * If CompactionMetadata is not in stats file, use index summary instead (CASSANDRA-10676)
 * Retry sending gossip syn multiple times during shadow round (CASSANDRA-8072)
 * Fix pending range calculation during moves (CASSANDRA-10887)
 * Sane default (200Mbps) for inter-DC streaming througput (CASSANDRA-8708)



3.2
 * Make sure tokens don't exist in several data directories (CASSANDRA-6696)
 * Add requireAuthorization method to IAuthorizer (CASSANDRA-10852)
 * Move static JVM options to conf/jvm.options file (CASSANDRA-10494)
 * Fix CassandraVersion to accept x.y version string (CASSANDRA-10931)
 * Add forceUserDefinedCleanup to allow more flexible cleanup (CASSANDRA-10708)
 * (cqlsh) allow setting TTL with COPY (CASSANDRA-9494)
 * Fix counting of received sstables in streaming (CASSANDRA-10949)
 * Implement hints compression (CASSANDRA-9428)
 * Fix potential assertion error when reading static columns (CASSANDRA-10903)
 * Fix EstimatedHistogram creation in nodetool tablehistograms (CASSANDRA-10859)
 * Establish bootstrap stream sessions sequentially (CASSANDRA-6992)
 * Sort compactionhistory output by timestamp (CASSANDRA-10464)
 * More efficient BTree removal (CASSANDRA-9991)
 * Make tablehistograms accept the same syntax as tablestats (CASSANDRA-10149)
 * Group pending compactions based on table (CASSANDRA-10718)
 * Add compressor name in sstablemetadata output (CASSANDRA-9879)
 * Fix type casting for counter columns (CASSANDRA-10824)
 * Prevent running Cassandra as root (CASSANDRA-8142)
 * bound maximum in-flight commit log replay mutation bytes to 64 megabytes (CASSANDRA-8639)
 * Normalize all scripts (CASSANDRA-10679)
 * Make compression ratio much more accurate (CASSANDRA-10225)
 * Optimize building of Clustering object when only one is created (CASSANDRA-10409)
 * Make index building pluggable (CASSANDRA-10681)
 * Add sstable flush observer (CASSANDRA-10678)
 * Improve NTS endpoints calculation (CASSANDRA-10200)
 * Improve performance of the folderSize function (CASSANDRA-10677)
 * Add support for type casting in selection clause (CASSANDRA-10310)
 * Added graphing option to cassandra-stress (CASSANDRA-7918)
 * Abort in-progress queries that time out (CASSANDRA-7392)
 * Add transparent data encryption core classes (CASSANDRA-9945)
Merged from 3.0:
 * Better handling of SSL connection errors inter-node (CASSANDRA-10816)
 * Avoid NoSuchElementException when executing empty batch (CASSANDRA-10711)
 * Avoid building PartitionUpdate in toString (CASSANDRA-10897)
 * Reduce heap spent when receiving many SSTables (CASSANDRA-10797)
 * Add back support for 3rd party auth providers to bulk loader (CASSANDRA-10873)
 * Eliminate the dependency on jgrapht for UDT resolution (CASSANDRA-10653)
 * (Hadoop) Close Clusters and Sessions in Hadoop Input/Output classes (CASSANDRA-10837)
 * Fix sstableloader not working with upper case keyspace name (CASSANDRA-10806)
Merged from 2.2:
 * jemalloc detection fails due to quoting issues in regexv (CASSANDRA-10946)
 * (cqlsh) show correct column names for empty result sets (CASSANDRA-9813)
 * Add new types to Stress (CASSANDRA-9556)
 * Add property to allow listening on broadcast interface (CASSANDRA-9748)
Merged from 2.1:
 * Match cassandra-loader options in COPY FROM (CASSANDRA-9303)
 * Fix binding to any address in CqlBulkRecordWriter (CASSANDRA-9309)
 * cqlsh fails to decode utf-8 characters for text typed columns (CASSANDRA-10875)
 * Log error when stream session fails (CASSANDRA-9294)
 * Fix bugs in commit log archiving startup behavior (CASSANDRA-10593)
 * (cqlsh) further optimise COPY FROM (CASSANDRA-9302)
 * Allow CREATE TABLE WITH ID (CASSANDRA-9179)
 * Make Stress compiles within eclipse (CASSANDRA-10807)
 * Cassandra Daemon should print JVM arguments (CASSANDRA-10764)
 * Allow cancellation of index summary redistribution (CASSANDRA-8805)


3.1.1
Merged from 3.0:
  * Fix upgrade data loss due to range tombstone deleting more data than then should
    (CASSANDRA-10822)


3.1
Merged from 3.0:
 * Avoid MV race during node decommission (CASSANDRA-10674)
 * Disable reloading of GossipingPropertyFileSnitch (CASSANDRA-9474)
 * Handle single-column deletions correction in materialized views
   when the column is part of the view primary key (CASSANDRA-10796)
 * Fix issue with datadir migration on upgrade (CASSANDRA-10788)
 * Fix bug with range tombstones on reverse queries and test coverage for
   AbstractBTreePartition (CASSANDRA-10059)
 * Remove 64k limit on collection elements (CASSANDRA-10374)
 * Remove unclear Indexer.indexes() method (CASSANDRA-10690)
 * Fix NPE on stream read error (CASSANDRA-10771)
 * Normalize cqlsh DESC output (CASSANDRA-10431)
 * Rejects partition range deletions when columns are specified (CASSANDRA-10739)
 * Fix error when saving cached key for old format sstable (CASSANDRA-10778)
 * Invalidate prepared statements on DROP INDEX (CASSANDRA-10758)
 * Fix SELECT statement with IN restrictions on partition key,
   ORDER BY and LIMIT (CASSANDRA-10729)
 * Improve stress performance over 1k threads (CASSANDRA-7217)
 * Wait for migration responses to complete before bootstrapping (CASSANDRA-10731)
 * Unable to create a function with argument of type Inet (CASSANDRA-10741)
 * Fix backward incompatibiliy in CqlInputFormat (CASSANDRA-10717)
 * Correctly preserve deletion info on updated rows when notifying indexers
   of single-row deletions (CASSANDRA-10694)
 * Notify indexers of partition delete during cleanup (CASSANDRA-10685)
 * Keep the file open in trySkipCache (CASSANDRA-10669)
 * Updated trigger example (CASSANDRA-10257)
Merged from 2.2:
 * Verify tables in pseudo-system keyspaces at startup (CASSANDRA-10761)
 * Fix IllegalArgumentException in DataOutputBuffer.reallocate for large buffers (CASSANDRA-10592)
 * Show CQL help in cqlsh in web browser (CASSANDRA-7225)
 * Serialize on disk the proper SSTable compression ratio (CASSANDRA-10775)
 * Reject index queries while the index is building (CASSANDRA-8505)
 * CQL.textile syntax incorrectly includes optional keyspace for aggregate SFUNC and FINALFUNC (CASSANDRA-10747)
 * Fix JSON update with prepared statements (CASSANDRA-10631)
 * Don't do anticompaction after subrange repair (CASSANDRA-10422)
 * Fix SimpleDateType type compatibility (CASSANDRA-10027)
 * (Hadoop) fix splits calculation (CASSANDRA-10640)
 * (Hadoop) ensure that Cluster instances are always closed (CASSANDRA-10058)
Merged from 2.1:
 * Fix Stress profile parsing on Windows (CASSANDRA-10808)
 * Fix incremental repair hang when replica is down (CASSANDRA-10288)
 * Optimize the way we check if a token is repaired in anticompaction (CASSANDRA-10768)
 * Add proper error handling to stream receiver (CASSANDRA-10774)
 * Warn or fail when changing cluster topology live (CASSANDRA-10243)
 * Status command in debian/ubuntu init script doesn't work (CASSANDRA-10213)
 * Some DROP ... IF EXISTS incorrectly result in exceptions on non-existing KS (CASSANDRA-10658)
 * DeletionTime.compareTo wrong in rare cases (CASSANDRA-10749)
 * Force encoding when computing statement ids (CASSANDRA-10755)
 * Properly reject counters as map keys (CASSANDRA-10760)
 * Fix the sstable-needs-cleanup check (CASSANDRA-10740)
 * (cqlsh) Print column names before COPY operation (CASSANDRA-8935)
 * Fix CompressedInputStream for proper cleanup (CASSANDRA-10012)
 * (cqlsh) Support counters in COPY commands (CASSANDRA-9043)
 * Try next replica if not possible to connect to primary replica on
   ColumnFamilyRecordReader (CASSANDRA-2388)
 * Limit window size in DTCS (CASSANDRA-10280)
 * sstableloader does not use MAX_HEAP_SIZE env parameter (CASSANDRA-10188)
 * (cqlsh) Improve COPY TO performance and error handling (CASSANDRA-9304)
 * Create compression chunk for sending file only (CASSANDRA-10680)
 * Forbid compact clustering column type changes in ALTER TABLE (CASSANDRA-8879)
 * Reject incremental repair with subrange repair (CASSANDRA-10422)
 * Add a nodetool command to refresh size_estimates (CASSANDRA-9579)
 * Invalidate cache after stream receive task is completed (CASSANDRA-10341)
 * Reject counter writes in CQLSSTableWriter (CASSANDRA-10258)
 * Remove superfluous COUNTER_MUTATION stage mapping (CASSANDRA-10605)


3.0
 * Fix AssertionError while flushing memtable due to materialized views
   incorrectly inserting empty rows (CASSANDRA-10614)
 * Store UDA initcond as CQL literal in the schema table, instead of a blob (CASSANDRA-10650)
 * Don't use -1 for the position of partition key in schema (CASSANDRA-10491)
 * Fix distinct queries in mixed version cluster (CASSANDRA-10573)
 * Skip sstable on clustering in names query (CASSANDRA-10571)
 * Remove value skipping as it breaks read-repair (CASSANDRA-10655)
 * Fix bootstrapping with MVs (CASSANDRA-10621)
 * Make sure EACH_QUORUM reads are using NTS (CASSANDRA-10584)
 * Fix MV replica filtering for non-NetworkTopologyStrategy (CASSANDRA-10634)
 * (Hadoop) fix CIF describeSplits() not handling 0 size estimates (CASSANDRA-10600)
 * Fix reading of legacy sstables (CASSANDRA-10590)
 * Use CQL type names in schema metadata tables (CASSANDRA-10365)
 * Guard batchlog replay against integer division by zero (CASSANDRA-9223)
 * Fix bug when adding a column to thrift with the same name than a primary key (CASSANDRA-10608)
 * Add client address argument to IAuthenticator::newSaslNegotiator (CASSANDRA-8068)
 * Fix implementation of LegacyLayout.LegacyBoundComparator (CASSANDRA-10602)
 * Don't use 'names query' read path for counters (CASSANDRA-10572)
 * Fix backward compatibility for counters (CASSANDRA-10470)
 * Remove memory_allocator paramter from cassandra.yaml (CASSANDRA-10581,10628)
 * Execute the metadata reload task of all registered indexes on CFS::reload (CASSANDRA-10604)
 * Fix thrift cas operations with defined columns (CASSANDRA-10576)
 * Fix PartitionUpdate.operationCount()for updates with static column operations (CASSANDRA-10606)
 * Fix thrift get() queries with defined columns (CASSANDRA-10586)
 * Fix marking of indexes as built and removed (CASSANDRA-10601)
 * Skip initialization of non-registered 2i instances, remove Index::getIndexName (CASSANDRA-10595)
 * Fix batches on multiple tables (CASSANDRA-10554)
 * Ensure compaction options are validated when updating KeyspaceMetadata (CASSANDRA-10569)
 * Flatten Iterator Transformation Hierarchy (CASSANDRA-9975)
 * Remove token generator (CASSANDRA-5261)
 * RolesCache should not be created for any authenticator that does not requireAuthentication (CASSANDRA-10562)
 * Fix LogTransaction checking only a single directory for files (CASSANDRA-10421)
 * Fix handling of range tombstones when reading old format sstables (CASSANDRA-10360)
 * Aggregate with Initial Condition fails with C* 3.0 (CASSANDRA-10367)
Merged from 2.2:
 * (cqlsh) show partial trace if incomplete after max_trace_wait (CASSANDRA-7645)
 * Use most up-to-date version of schema for system tables (CASSANDRA-10652)
 * Deprecate memory_allocator in cassandra.yaml (CASSANDRA-10581,10628)
 * Expose phi values from failure detector via JMX and tweak debug
   and trace logging (CASSANDRA-9526)
 * Fix IllegalArgumentException in DataOutputBuffer.reallocate for large buffers (CASSANDRA-10592)
Merged from 2.1:
 * Shutdown compaction in drain to prevent leak (CASSANDRA-10079)
 * (cqlsh) fix COPY using wrong variable name for time_format (CASSANDRA-10633)
 * Do not run SizeEstimatesRecorder if a node is not a member of the ring (CASSANDRA-9912)
 * Improve handling of dead nodes in gossip (CASSANDRA-10298)
 * Fix logback-tools.xml incorrectly configured for outputing to System.err
   (CASSANDRA-9937)
 * Fix streaming to catch exception so retry not fail (CASSANDRA-10557)
 * Add validation method to PerRowSecondaryIndex (CASSANDRA-10092)
 * Support encrypted and plain traffic on the same port (CASSANDRA-10559)
 * Do STCS in DTCS windows (CASSANDRA-10276)
 * Avoid repetition of JVM_OPTS in debian package (CASSANDRA-10251)
 * Fix potential NPE from handling result of SIM.highestSelectivityIndex (CASSANDRA-10550)
 * Fix paging issues with partitions containing only static columns data (CASSANDRA-10381)
 * Fix conditions on static columns (CASSANDRA-10264)
 * AssertionError: attempted to delete non-existing file CommitLog (CASSANDRA-10377)
 * Fix sorting for queries with an IN condition on partition key columns (CASSANDRA-10363)


3.0-rc2
 * Fix SELECT DISTINCT queries between 2.2.2 nodes and 3.0 nodes (CASSANDRA-10473)
 * Remove circular references in SegmentedFile (CASSANDRA-10543)
 * Ensure validation of indexed values only occurs once per-partition (CASSANDRA-10536)
 * Fix handling of static columns for range tombstones in thrift (CASSANDRA-10174)
 * Support empty ColumnFilter for backward compatility on empty IN (CASSANDRA-10471)
 * Remove Pig support (CASSANDRA-10542)
 * Fix LogFile throws Exception when assertion is disabled (CASSANDRA-10522)
 * Revert CASSANDRA-7486, make CMS default GC, move GC config to
   conf/jvm.options (CASSANDRA-10403)
 * Fix TeeingAppender causing some logs to be truncated/empty (CASSANDRA-10447)
 * Allow EACH_QUORUM for reads (CASSANDRA-9602)
 * Fix potential ClassCastException while upgrading (CASSANDRA-10468)
 * Fix NPE in MVs on update (CASSANDRA-10503)
 * Only include modified cell data in indexing deltas (CASSANDRA-10438)
 * Do not load keyspace when creating sstable writer (CASSANDRA-10443)
 * If node is not yet gossiping write all MV updates to batchlog only (CASSANDRA-10413)
 * Re-populate token metadata after commit log recovery (CASSANDRA-10293)
 * Provide additional metrics for materialized views (CASSANDRA-10323)
 * Flush system schema tables after local schema changes (CASSANDRA-10429)
Merged from 2.2:
 * Reduce contention getting instances of CompositeType (CASSANDRA-10433)
 * Fix the regression when using LIMIT with aggregates (CASSANDRA-10487)
 * Avoid NoClassDefFoundError during DataDescriptor initialization on windows (CASSANDRA-10412)
 * Preserve case of quoted Role & User names (CASSANDRA-10394)
 * cqlsh pg-style-strings broken (CASSANDRA-10484)
 * cqlsh prompt includes name of keyspace after failed `use` statement (CASSANDRA-10369)
Merged from 2.1:
 * (cqlsh) Distinguish negative and positive infinity in output (CASSANDRA-10523)
 * (cqlsh) allow custom time_format for COPY TO (CASSANDRA-8970)
 * Don't allow startup if the node's rack has changed (CASSANDRA-10242)
 * (cqlsh) show partial trace if incomplete after max_trace_wait (CASSANDRA-7645)
 * Allow LOCAL_JMX to be easily overridden (CASSANDRA-10275)
 * Mark nodes as dead even if they've already left (CASSANDRA-10205)


3.0.0-rc1
 * Fix mixed version read request compatibility for compact static tables
   (CASSANDRA-10373)
 * Fix paging of DISTINCT with static and IN (CASSANDRA-10354)
 * Allow MATERIALIZED VIEW's SELECT statement to restrict primary key
   columns (CASSANDRA-9664)
 * Move crc_check_chance out of compression options (CASSANDRA-9839)
 * Fix descending iteration past end of BTreeSearchIterator (CASSANDRA-10301)
 * Transfer hints to a different node on decommission (CASSANDRA-10198)
 * Check partition keys for CAS operations during stmt validation (CASSANDRA-10338)
 * Add custom query expressions to SELECT (CASSANDRA-10217)
 * Fix minor bugs in MV handling (CASSANDRA-10362)
 * Allow custom indexes with 0,1 or multiple target columns (CASSANDRA-10124)
 * Improve MV schema representation (CASSANDRA-9921)
 * Add flag to enable/disable coordinator batchlog for MV writes (CASSANDRA-10230)
 * Update cqlsh COPY for new internal driver serialization interface (CASSANDRA-10318)
 * Give index implementations more control over rebuild operations (CASSANDRA-10312)
 * Update index file format (CASSANDRA-10314)
 * Add "shadowable" row tombstones to deal with mv timestamp issues (CASSANDRA-10261)
 * CFS.loadNewSSTables() broken for pre-3.0 sstables
 * Cache selected index in read command to reduce lookups (CASSANDRA-10215)
 * Small optimizations of sstable index serialization (CASSANDRA-10232)
 * Support for both encrypted and unencrypted native transport connections (CASSANDRA-9590)
Merged from 2.2:
 * Configurable page size in cqlsh (CASSANDRA-9855)
 * Defer default role manager setup until all nodes are on 2.2+ (CASSANDRA-9761)
 * Handle missing RoleManager in config after upgrade to 2.2 (CASSANDRA-10209)
Merged from 2.1:
 * Bulk Loader API could not tolerate even node failure (CASSANDRA-10347)
 * Avoid misleading pushed notifications when multiple nodes
   share an rpc_address (CASSANDRA-10052)
 * Fix dropping undroppable when message queue is full (CASSANDRA-10113)
 * Fix potential ClassCastException during paging (CASSANDRA-10352)
 * Prevent ALTER TYPE from creating circular references (CASSANDRA-10339)
 * Fix cache handling of 2i and base tables (CASSANDRA-10155, 10359)
 * Fix NPE in nodetool compactionhistory (CASSANDRA-9758)
 * (Pig) support BulkOutputFormat as a URL parameter (CASSANDRA-7410)
 * BATCH statement is broken in cqlsh (CASSANDRA-10272)
 * (cqlsh) Make cqlsh PEP8 Compliant (CASSANDRA-10066)
 * (cqlsh) Fix error when starting cqlsh with --debug (CASSANDRA-10282)
 * Scrub, Cleanup and Upgrade do not unmark compacting until all operations
   have completed, regardless of the occurence of exceptions (CASSANDRA-10274)


3.0.0-beta2
 * Fix columns returned by AbstractBtreePartitions (CASSANDRA-10220)
 * Fix backward compatibility issue due to AbstractBounds serialization bug (CASSANDRA-9857)
 * Fix startup error when upgrading nodes (CASSANDRA-10136)
 * Base table PRIMARY KEY can be assumed to be NOT NULL in MV creation (CASSANDRA-10147)
 * Improve batchlog write patch (CASSANDRA-9673)
 * Re-apply MaterializedView updates on commitlog replay (CASSANDRA-10164)
 * Require AbstractType.isByteOrderComparable declaration in constructor (CASSANDRA-9901)
 * Avoid digest mismatch on upgrade to 3.0 (CASSANDRA-9554)
 * Fix Materialized View builder when adding multiple MVs (CASSANDRA-10156)
 * Choose better poolingOptions for protocol v4 in cassandra-stress (CASSANDRA-10182)
 * Fix LWW bug affecting Materialized Views (CASSANDRA-10197)
 * Ensures frozen sets and maps are always sorted (CASSANDRA-10162)
 * Don't deadlock when flushing CFS backed custom indexes (CASSANDRA-10181)
 * Fix double flushing of secondary index tables (CASSANDRA-10180)
 * Fix incorrect handling of range tombstones in thrift (CASSANDRA-10046)
 * Only use batchlog when paired materialized view replica is remote (CASSANDRA-10061)
 * Reuse TemporalRow when updating multiple MaterializedViews (CASSANDRA-10060)
 * Validate gc_grace_seconds for batchlog writes and MVs (CASSANDRA-9917)
 * Fix sstablerepairedset (CASSANDRA-10132)
Merged from 2.2:
 * Cancel transaction for sstables we wont redistribute index summary
   for (CASSANDRA-10270)
 * Retry snapshot deletion after compaction and gc on Windows (CASSANDRA-10222)
 * Fix failure to start with space in directory path on Windows (CASSANDRA-10239)
 * Fix repair hang when snapshot failed (CASSANDRA-10057)
 * Fall back to 1/4 commitlog volume for commitlog_total_space on small disks
   (CASSANDRA-10199)
Merged from 2.1:
 * Added configurable warning threshold for GC duration (CASSANDRA-8907)
 * Fix handling of streaming EOF (CASSANDRA-10206)
 * Only check KeyCache when it is enabled
 * Change streaming_socket_timeout_in_ms default to 1 hour (CASSANDRA-8611)
 * (cqlsh) update list of CQL keywords (CASSANDRA-9232)
 * Add nodetool gettraceprobability command (CASSANDRA-10234)
Merged from 2.0:
 * Fix rare race where older gossip states can be shadowed (CASSANDRA-10366)
 * Fix consolidating racks violating the RF contract (CASSANDRA-10238)
 * Disallow decommission when node is in drained state (CASSANDRA-8741)


2.2.1
 * Fix race during construction of commit log (CASSANDRA-10049)
 * Fix LeveledCompactionStrategyTest (CASSANDRA-9757)
 * Fix broken UnbufferedDataOutputStreamPlus.writeUTF (CASSANDRA-10203)
 * (cqlsh) default load-from-file encoding to utf-8 (CASSANDRA-9898)
 * Avoid returning Permission.NONE when failing to query users table (CASSANDRA-10168)
 * (cqlsh) add CLEAR command (CASSANDRA-10086)
 * Support string literals as Role names for compatibility (CASSANDRA-10135)
Merged from 2.1:
 * Only check KeyCache when it is enabled
 * Change streaming_socket_timeout_in_ms default to 1 hour (CASSANDRA-8611)
 * (cqlsh) update list of CQL keywords (CASSANDRA-9232)


3.0.0-beta1
 * Redesign secondary index API (CASSANDRA-9459, 7771, 9041)
 * Fix throwing ReadFailure instead of ReadTimeout on range queries (CASSANDRA-10125)
 * Rewrite hinted handoff (CASSANDRA-6230)
 * Fix query on static compact tables (CASSANDRA-10093)
 * Fix race during construction of commit log (CASSANDRA-10049)
 * Add option to only purge repaired tombstones (CASSANDRA-6434)
 * Change authorization handling for MVs (CASSANDRA-9927)
 * Add custom JMX enabled executor for UDF sandbox (CASSANDRA-10026)
 * Fix row deletion bug for Materialized Views (CASSANDRA-10014)
 * Support mixed-version clusters with Cassandra 2.1 and 2.2 (CASSANDRA-9704)
 * Fix multiple slices on RowSearchers (CASSANDRA-10002)
 * Fix bug in merging of collections (CASSANDRA-10001)
 * Optimize batchlog replay to avoid full scans (CASSANDRA-7237)
 * Repair improvements when using vnodes (CASSANDRA-5220)
 * Disable scripted UDFs by default (CASSANDRA-9889)
 * Bytecode inspection for Java-UDFs (CASSANDRA-9890)
 * Use byte to serialize MT hash length (CASSANDRA-9792)
 * Replace usage of Adler32 with CRC32 (CASSANDRA-8684)
 * Fix migration to new format from 2.1 SSTable (CASSANDRA-10006)
 * SequentialWriter should extend BufferedDataOutputStreamPlus (CASSANDRA-9500)
 * Use the same repairedAt timestamp within incremental repair session (CASSANDRA-9111)
Merged from 2.2:
 * Allow count(*) and count(1) to be use as normal aggregation (CASSANDRA-10114)
 * An NPE is thrown if the column name is unknown for an IN relation (CASSANDRA-10043)
 * Apply commit_failure_policy to more errors on startup (CASSANDRA-9749)
 * Fix histogram overflow exception (CASSANDRA-9973)
 * Route gossip messages over dedicated socket (CASSANDRA-9237)
 * Add checksum to saved cache files (CASSANDRA-9265)
 * Log warning when using an aggregate without partition key (CASSANDRA-9737)
Merged from 2.1:
 * (cqlsh) Allow encoding to be set through command line (CASSANDRA-10004)
 * Add new JMX methods to change local compaction strategy (CASSANDRA-9965)
 * Write hints for paxos commits (CASSANDRA-7342)
 * (cqlsh) Fix timestamps before 1970 on Windows, always
   use UTC for timestamp display (CASSANDRA-10000)
 * (cqlsh) Avoid overwriting new config file with old config
   when both exist (CASSANDRA-9777)
 * Release snapshot selfRef when doing snapshot repair (CASSANDRA-9998)
 * Cannot replace token does not exist - DN node removed as Fat Client (CASSANDRA-9871)
Merged from 2.0:
 * Don't cast expected bf size to an int (CASSANDRA-9959)
 * Make getFullyExpiredSSTables less expensive (CASSANDRA-9882)


3.0.0-alpha1
 * Implement proper sandboxing for UDFs (CASSANDRA-9402)
 * Simplify (and unify) cleanup of compaction leftovers (CASSANDRA-7066)
 * Allow extra schema definitions in cassandra-stress yaml (CASSANDRA-9850)
 * Metrics should use up to date nomenclature (CASSANDRA-9448)
 * Change CREATE/ALTER TABLE syntax for compression (CASSANDRA-8384)
 * Cleanup crc and adler code for java 8 (CASSANDRA-9650)
 * Storage engine refactor (CASSANDRA-8099, 9743, 9746, 9759, 9781, 9808, 9825,
   9848, 9705, 9859, 9867, 9874, 9828, 9801)
 * Update Guava to 18.0 (CASSANDRA-9653)
 * Bloom filter false positive ratio is not honoured (CASSANDRA-8413)
 * New option for cassandra-stress to leave a ratio of columns null (CASSANDRA-9522)
 * Change hinted_handoff_enabled yaml setting, JMX (CASSANDRA-9035)
 * Add algorithmic token allocation (CASSANDRA-7032)
 * Add nodetool command to replay batchlog (CASSANDRA-9547)
 * Make file buffer cache independent of paths being read (CASSANDRA-8897)
 * Remove deprecated legacy Hadoop code (CASSANDRA-9353)
 * Decommissioned nodes will not rejoin the cluster (CASSANDRA-8801)
 * Change gossip stabilization to use endpoit size (CASSANDRA-9401)
 * Change default garbage collector to G1 (CASSANDRA-7486)
 * Populate TokenMetadata early during startup (CASSANDRA-9317)
 * Undeprecate cache recentHitRate (CASSANDRA-6591)
 * Add support for selectively varint encoding fields (CASSANDRA-9499, 9865)
 * Materialized Views (CASSANDRA-6477)
Merged from 2.2:
 * Avoid grouping sstables for anticompaction with DTCS (CASSANDRA-9900)
 * UDF / UDA execution time in trace (CASSANDRA-9723)
 * Fix broken internode SSL (CASSANDRA-9884)
Merged from 2.1:
 * Add new JMX methods to change local compaction strategy (CASSANDRA-9965)
 * Fix handling of enable/disable autocompaction (CASSANDRA-9899)
 * Add consistency level to tracing ouput (CASSANDRA-9827)
 * Remove repair snapshot leftover on startup (CASSANDRA-7357)
 * Use random nodes for batch log when only 2 racks (CASSANDRA-8735)
 * Ensure atomicity inside thrift and stream session (CASSANDRA-7757)
 * Fix nodetool info error when the node is not joined (CASSANDRA-9031)
Merged from 2.0:
 * Log when messages are dropped due to cross_node_timeout (CASSANDRA-9793)
 * Don't track hotness when opening from snapshot for validation (CASSANDRA-9382)


2.2.0
 * Allow the selection of columns together with aggregates (CASSANDRA-9767)
 * Fix cqlsh copy methods and other windows specific issues (CASSANDRA-9795)
 * Don't wrap byte arrays in SequentialWriter (CASSANDRA-9797)
 * sum() and avg() functions missing for smallint and tinyint types (CASSANDRA-9671)
 * Revert CASSANDRA-9542 (allow native functions in UDA) (CASSANDRA-9771)
Merged from 2.1:
 * Fix MarshalException when upgrading superColumn family (CASSANDRA-9582)
 * Fix broken logging for "empty" flushes in Memtable (CASSANDRA-9837)
 * Handle corrupt files on startup (CASSANDRA-9686)
 * Fix clientutil jar and tests (CASSANDRA-9760)
 * (cqlsh) Allow the SSL protocol version to be specified through the
    config file or environment variables (CASSANDRA-9544)
Merged from 2.0:
 * Add tool to find why expired sstables are not getting dropped (CASSANDRA-10015)
 * Remove erroneous pending HH tasks from tpstats/jmx (CASSANDRA-9129)
 * Don't cast expected bf size to an int (CASSANDRA-9959)
 * checkForEndpointCollision fails for legitimate collisions (CASSANDRA-9765)
 * Complete CASSANDRA-8448 fix (CASSANDRA-9519)
 * Don't include auth credentials in debug log (CASSANDRA-9682)
 * Can't transition from write survey to normal mode (CASSANDRA-9740)
 * Scrub (recover) sstables even when -Index.db is missing (CASSANDRA-9591)
 * Fix growing pending background compaction (CASSANDRA-9662)


2.2.0-rc2
 * Re-enable memory-mapped I/O on Windows (CASSANDRA-9658)
 * Warn when an extra-large partition is compacted (CASSANDRA-9643)
 * (cqlsh) Allow setting the initial connection timeout (CASSANDRA-9601)
 * BulkLoader has --transport-factory option but does not use it (CASSANDRA-9675)
 * Allow JMX over SSL directly from nodetool (CASSANDRA-9090)
 * Update cqlsh for UDFs (CASSANDRA-7556)
 * Change Windows kernel default timer resolution (CASSANDRA-9634)
 * Deprected sstable2json and json2sstable (CASSANDRA-9618)
 * Allow native functions in user-defined aggregates (CASSANDRA-9542)
 * Don't repair system_distributed by default (CASSANDRA-9621)
 * Fix mixing min, max, and count aggregates for blob type (CASSANRA-9622)
 * Rename class for DATE type in Java driver (CASSANDRA-9563)
 * Duplicate compilation of UDFs on coordinator (CASSANDRA-9475)
 * Fix connection leak in CqlRecordWriter (CASSANDRA-9576)
 * Mlockall before opening system sstables & remove boot_without_jna option (CASSANDRA-9573)
 * Add functions to convert timeuuid to date or time, deprecate dateOf and unixTimestampOf (CASSANDRA-9229)
 * Make sure we cancel non-compacting sstables from LifecycleTransaction (CASSANDRA-9566)
 * Fix deprecated repair JMX API (CASSANDRA-9570)
 * Add logback metrics (CASSANDRA-9378)
 * Update and refactor ant test/test-compression to run the tests in parallel (CASSANDRA-9583)
 * Fix upgrading to new directory for secondary index (CASSANDRA-9687)
Merged from 2.1:
 * (cqlsh) Fix bad check for CQL compatibility when DESCRIBE'ing
   COMPACT STORAGE tables with no clustering columns
 * Eliminate strong self-reference chains in sstable ref tidiers (CASSANDRA-9656)
 * Ensure StreamSession uses canonical sstable reader instances (CASSANDRA-9700)
 * Ensure memtable book keeping is not corrupted in the event we shrink usage (CASSANDRA-9681)
 * Update internal python driver for cqlsh (CASSANDRA-9064)
 * Fix IndexOutOfBoundsException when inserting tuple with too many
   elements using the string literal notation (CASSANDRA-9559)
 * Enable describe on indices (CASSANDRA-7814)
 * Fix incorrect result for IN queries where column not found (CASSANDRA-9540)
 * ColumnFamilyStore.selectAndReference may block during compaction (CASSANDRA-9637)
 * Fix bug in cardinality check when compacting (CASSANDRA-9580)
 * Fix memory leak in Ref due to ConcurrentLinkedQueue.remove() behaviour (CASSANDRA-9549)
 * Make rebuild only run one at a time (CASSANDRA-9119)
Merged from 2.0:
 * Avoid NPE in AuthSuccess#decode (CASSANDRA-9727)
 * Add listen_address to system.local (CASSANDRA-9603)
 * Bug fixes to resultset metadata construction (CASSANDRA-9636)
 * Fix setting 'durable_writes' in ALTER KEYSPACE (CASSANDRA-9560)
 * Avoids ballot clash in Paxos (CASSANDRA-9649)
 * Improve trace messages for RR (CASSANDRA-9479)
 * Fix suboptimal secondary index selection when restricted
   clustering column is also indexed (CASSANDRA-9631)
 * (cqlsh) Add min_threshold to DTCS option autocomplete (CASSANDRA-9385)
 * Fix error message when attempting to create an index on a column
   in a COMPACT STORAGE table with clustering columns (CASSANDRA-9527)
 * 'WITH WITH' in alter keyspace statements causes NPE (CASSANDRA-9565)
 * Expose some internals of SelectStatement for inspection (CASSANDRA-9532)
 * ArrivalWindow should use primitives (CASSANDRA-9496)
 * Periodically submit background compaction tasks (CASSANDRA-9592)
 * Set HAS_MORE_PAGES flag to false when PagingState is null (CASSANDRA-9571)


2.2.0-rc1
 * Compressed commit log should measure compressed space used (CASSANDRA-9095)
 * Fix comparison bug in CassandraRoleManager#collectRoles (CASSANDRA-9551)
 * Add tinyint,smallint,time,date support for UDFs (CASSANDRA-9400)
 * Deprecates SSTableSimpleWriter and SSTableSimpleUnsortedWriter (CASSANDRA-9546)
 * Empty INITCOND treated as null in aggregate (CASSANDRA-9457)
 * Remove use of Cell in Thrift MapReduce classes (CASSANDRA-8609)
 * Integrate pre-release Java Driver 2.2-rc1, custom build (CASSANDRA-9493)
 * Clean up gossiper logic for old versions (CASSANDRA-9370)
 * Fix custom payload coding/decoding to match the spec (CASSANDRA-9515)
 * ant test-all results incomplete when parsed (CASSANDRA-9463)
 * Disallow frozen<> types in function arguments and return types for
   clarity (CASSANDRA-9411)
 * Static Analysis to warn on unsafe use of Autocloseable instances (CASSANDRA-9431)
 * Update commitlog archiving examples now that commitlog segments are
   not recycled (CASSANDRA-9350)
 * Extend Transactional API to sstable lifecycle management (CASSANDRA-8568)
 * (cqlsh) Add support for native protocol 4 (CASSANDRA-9399)
 * Ensure that UDF and UDAs are keyspace-isolated (CASSANDRA-9409)
 * Revert CASSANDRA-7807 (tracing completion client notifications) (CASSANDRA-9429)
 * Add ability to stop compaction by ID (CASSANDRA-7207)
 * Let CassandraVersion handle SNAPSHOT version (CASSANDRA-9438)
Merged from 2.1:
 * (cqlsh) Fix using COPY through SOURCE or -f (CASSANDRA-9083)
 * Fix occasional lack of `system` keyspace in schema tables (CASSANDRA-8487)
 * Use ProtocolError code instead of ServerError code for native protocol
   error responses to unsupported protocol versions (CASSANDRA-9451)
 * Default commitlog_sync_batch_window_in_ms changed to 2ms (CASSANDRA-9504)
 * Fix empty partition assertion in unsorted sstable writing tools (CASSANDRA-9071)
 * Ensure truncate without snapshot cannot produce corrupt responses (CASSANDRA-9388)
 * Consistent error message when a table mixes counter and non-counter
   columns (CASSANDRA-9492)
 * Avoid getting unreadable keys during anticompaction (CASSANDRA-9508)
 * (cqlsh) Better float precision by default (CASSANDRA-9224)
 * Improve estimated row count (CASSANDRA-9107)
 * Optimize range tombstone memory footprint (CASSANDRA-8603)
 * Use configured gcgs in anticompaction (CASSANDRA-9397)
Merged from 2.0:
 * Don't accumulate more range than necessary in RangeTombstone.Tracker (CASSANDRA-9486)
 * Add broadcast and rpc addresses to system.local (CASSANDRA-9436)
 * Always mark sstable suspect when corrupted (CASSANDRA-9478)
 * Add database users and permissions to CQL3 documentation (CASSANDRA-7558)
 * Allow JVM_OPTS to be passed to standalone tools (CASSANDRA-5969)
 * Fix bad condition in RangeTombstoneList (CASSANDRA-9485)
 * Fix potential StackOverflow when setting CrcCheckChance over JMX (CASSANDRA-9488)
 * Fix null static columns in pages after the first, paged reversed
   queries (CASSANDRA-8502)
 * Fix counting cache serialization in request metrics (CASSANDRA-9466)
 * Add option not to validate atoms during scrub (CASSANDRA-9406)


2.2.0-beta1
 * Introduce Transactional API for internal state changes (CASSANDRA-8984)
 * Add a flag in cassandra.yaml to enable UDFs (CASSANDRA-9404)
 * Better support of null for UDF (CASSANDRA-8374)
 * Use ecj instead of javassist for UDFs (CASSANDRA-8241)
 * faster async logback configuration for tests (CASSANDRA-9376)
 * Add `smallint` and `tinyint` data types (CASSANDRA-8951)
 * Avoid thrift schema creation when native driver is used in stress tool (CASSANDRA-9374)
 * Make Functions.declared thread-safe
 * Add client warnings to native protocol v4 (CASSANDRA-8930)
 * Allow roles cache to be invalidated (CASSANDRA-8967)
 * Upgrade Snappy (CASSANDRA-9063)
 * Don't start Thrift rpc by default (CASSANDRA-9319)
 * Only stream from unrepaired sstables with incremental repair (CASSANDRA-8267)
 * Aggregate UDFs allow SFUNC return type to differ from STYPE if FFUNC specified (CASSANDRA-9321)
 * Remove Thrift dependencies in bundled tools (CASSANDRA-8358)
 * Disable memory mapping of hsperfdata file for JVM statistics (CASSANDRA-9242)
 * Add pre-startup checks to detect potential incompatibilities (CASSANDRA-8049)
 * Distinguish between null and unset in protocol v4 (CASSANDRA-7304)
 * Add user/role permissions for user-defined functions (CASSANDRA-7557)
 * Allow cassandra config to be updated to restart daemon without unloading classes (CASSANDRA-9046)
 * Don't initialize compaction writer before checking if iter is empty (CASSANDRA-9117)
 * Don't execute any functions at prepare-time (CASSANDRA-9037)
 * Share file handles between all instances of a SegmentedFile (CASSANDRA-8893)
 * Make it possible to major compact LCS (CASSANDRA-7272)
 * Make FunctionExecutionException extend RequestExecutionException
   (CASSANDRA-9055)
 * Add support for SELECT JSON, INSERT JSON syntax and new toJson(), fromJson()
   functions (CASSANDRA-7970)
 * Optimise max purgeable timestamp calculation in compaction (CASSANDRA-8920)
 * Constrain internode message buffer sizes, and improve IO class hierarchy (CASSANDRA-8670)
 * New tool added to validate all sstables in a node (CASSANDRA-5791)
 * Push notification when tracing completes for an operation (CASSANDRA-7807)
 * Delay "node up" and "node added" notifications until native protocol server is started (CASSANDRA-8236)
 * Compressed Commit Log (CASSANDRA-6809)
 * Optimise IntervalTree (CASSANDRA-8988)
 * Add a key-value payload for third party usage (CASSANDRA-8553, 9212)
 * Bump metrics-reporter-config dependency for metrics 3.0 (CASSANDRA-8149)
 * Partition intra-cluster message streams by size, not type (CASSANDRA-8789)
 * Add WriteFailureException to native protocol, notify coordinator of
   write failures (CASSANDRA-8592)
 * Convert SequentialWriter to nio (CASSANDRA-8709)
 * Add role based access control (CASSANDRA-7653, 8650, 7216, 8760, 8849, 8761, 8850)
 * Record client ip address in tracing sessions (CASSANDRA-8162)
 * Indicate partition key columns in response metadata for prepared
   statements (CASSANDRA-7660)
 * Merge UUIDType and TimeUUIDType parse logic (CASSANDRA-8759)
 * Avoid memory allocation when searching index summary (CASSANDRA-8793)
 * Optimise (Time)?UUIDType Comparisons (CASSANDRA-8730)
 * Make CRC32Ex into a separate maven dependency (CASSANDRA-8836)
 * Use preloaded jemalloc w/ Unsafe (CASSANDRA-8714, 9197)
 * Avoid accessing partitioner through StorageProxy (CASSANDRA-8244, 8268)
 * Upgrade Metrics library and remove depricated metrics (CASSANDRA-5657)
 * Serializing Row cache alternative, fully off heap (CASSANDRA-7438)
 * Duplicate rows returned when in clause has repeated values (CASSANDRA-6706)
 * Make CassandraException unchecked, extend RuntimeException (CASSANDRA-8560)
 * Support direct buffer decompression for reads (CASSANDRA-8464)
 * DirectByteBuffer compatible LZ4 methods (CASSANDRA-7039)
 * Group sstables for anticompaction correctly (CASSANDRA-8578)
 * Add ReadFailureException to native protocol, respond
   immediately when replicas encounter errors while handling
   a read request (CASSANDRA-7886)
 * Switch CommitLogSegment from RandomAccessFile to nio (CASSANDRA-8308)
 * Allow mixing token and partition key restrictions (CASSANDRA-7016)
 * Support index key/value entries on map collections (CASSANDRA-8473)
 * Modernize schema tables (CASSANDRA-8261)
 * Support for user-defined aggregation functions (CASSANDRA-8053)
 * Fix NPE in SelectStatement with empty IN values (CASSANDRA-8419)
 * Refactor SelectStatement, return IN results in natural order instead
   of IN value list order and ignore duplicate values in partition key IN restrictions (CASSANDRA-7981)
 * Support UDTs, tuples, and collections in user-defined
   functions (CASSANDRA-7563)
 * Fix aggregate fn results on empty selection, result column name,
   and cqlsh parsing (CASSANDRA-8229)
 * Mark sstables as repaired after full repair (CASSANDRA-7586)
 * Extend Descriptor to include a format value and refactor reader/writer
   APIs (CASSANDRA-7443)
 * Integrate JMH for microbenchmarks (CASSANDRA-8151)
 * Keep sstable levels when bootstrapping (CASSANDRA-7460)
 * Add Sigar library and perform basic OS settings check on startup (CASSANDRA-7838)
 * Support for aggregation functions (CASSANDRA-4914)
 * Remove cassandra-cli (CASSANDRA-7920)
 * Accept dollar quoted strings in CQL (CASSANDRA-7769)
 * Make assassinate a first class command (CASSANDRA-7935)
 * Support IN clause on any partition key column (CASSANDRA-7855)
 * Support IN clause on any clustering column (CASSANDRA-4762)
 * Improve compaction logging (CASSANDRA-7818)
 * Remove YamlFileNetworkTopologySnitch (CASSANDRA-7917)
 * Do anticompaction in groups (CASSANDRA-6851)
 * Support user-defined functions (CASSANDRA-7395, 7526, 7562, 7740, 7781, 7929,
   7924, 7812, 8063, 7813, 7708)
 * Permit configurable timestamps with cassandra-stress (CASSANDRA-7416)
 * Move sstable RandomAccessReader to nio2, which allows using the
   FILE_SHARE_DELETE flag on Windows (CASSANDRA-4050)
 * Remove CQL2 (CASSANDRA-5918)
 * Optimize fetching multiple cells by name (CASSANDRA-6933)
 * Allow compilation in java 8 (CASSANDRA-7028)
 * Make incremental repair default (CASSANDRA-7250)
 * Enable code coverage thru JaCoCo (CASSANDRA-7226)
 * Switch external naming of 'column families' to 'tables' (CASSANDRA-4369)
 * Shorten SSTable path (CASSANDRA-6962)
 * Use unsafe mutations for most unit tests (CASSANDRA-6969)
 * Fix race condition during calculation of pending ranges (CASSANDRA-7390)
 * Fail on very large batch sizes (CASSANDRA-8011)
 * Improve concurrency of repair (CASSANDRA-6455, 8208, 9145)
 * Select optimal CRC32 implementation at runtime (CASSANDRA-8614)
 * Evaluate MurmurHash of Token once per query (CASSANDRA-7096)
 * Generalize progress reporting (CASSANDRA-8901)
 * Resumable bootstrap streaming (CASSANDRA-8838, CASSANDRA-8942)
 * Allow scrub for secondary index (CASSANDRA-5174)
 * Save repair data to system table (CASSANDRA-5839)
 * fix nodetool names that reference column families (CASSANDRA-8872)
 Merged from 2.1:
 * Warn on misuse of unlogged batches (CASSANDRA-9282)
 * Failure detector detects and ignores local pauses (CASSANDRA-9183)
 * Add utility class to support for rate limiting a given log statement (CASSANDRA-9029)
 * Add missing consistency levels to cassandra-stess (CASSANDRA-9361)
 * Fix commitlog getCompletedTasks to not increment (CASSANDRA-9339)
 * Fix for harmless exceptions logged as ERROR (CASSANDRA-8564)
 * Delete processed sstables in sstablesplit/sstableupgrade (CASSANDRA-8606)
 * Improve sstable exclusion from partition tombstones (CASSANDRA-9298)
 * Validate the indexed column rather than the cell's contents for 2i (CASSANDRA-9057)
 * Add support for top-k custom 2i queries (CASSANDRA-8717)
 * Fix error when dropping table during compaction (CASSANDRA-9251)
 * cassandra-stress supports validation operations over user profiles (CASSANDRA-8773)
 * Add support for rate limiting log messages (CASSANDRA-9029)
 * Log the partition key with tombstone warnings (CASSANDRA-8561)
 * Reduce runWithCompactionsDisabled poll interval to 1ms (CASSANDRA-9271)
 * Fix PITR commitlog replay (CASSANDRA-9195)
 * GCInspector logs very different times (CASSANDRA-9124)
 * Fix deleting from an empty list (CASSANDRA-9198)
 * Update tuple and collection types that use a user-defined type when that UDT
   is modified (CASSANDRA-9148, CASSANDRA-9192)
 * Use higher timeout for prepair and snapshot in repair (CASSANDRA-9261)
 * Fix anticompaction blocking ANTI_ENTROPY stage (CASSANDRA-9151)
 * Repair waits for anticompaction to finish (CASSANDRA-9097)
 * Fix streaming not holding ref when stream error (CASSANDRA-9295)
 * Fix canonical view returning early opened SSTables (CASSANDRA-9396)
Merged from 2.0:
 * (cqlsh) Add LOGIN command to switch users (CASSANDRA-7212)
 * Clone SliceQueryFilter in AbstractReadCommand implementations (CASSANDRA-8940)
 * Push correct protocol notification for DROP INDEX (CASSANDRA-9310)
 * token-generator - generated tokens too long (CASSANDRA-9300)
 * Fix counting of tombstones for TombstoneOverwhelmingException (CASSANDRA-9299)
 * Fix ReconnectableSnitch reconnecting to peers during upgrade (CASSANDRA-6702)
 * Include keyspace and table name in error log for collections over the size
   limit (CASSANDRA-9286)
 * Avoid potential overlap in LCS with single-partition sstables (CASSANDRA-9322)
 * Log warning message when a table is queried before the schema has fully
   propagated (CASSANDRA-9136)
 * Overload SecondaryIndex#indexes to accept the column definition (CASSANDRA-9314)
 * (cqlsh) Add SERIAL and LOCAL_SERIAL consistency levels (CASSANDRA-8051)
 * Fix index selection during rebuild with certain table layouts (CASSANDRA-9281)
 * Fix partition-level-delete-only workload accounting (CASSANDRA-9194)
 * Allow scrub to handle corrupted compressed chunks (CASSANDRA-9140)
 * Fix assertion error when resetlocalschema is run during repair (CASSANDRA-9249)
 * Disable single sstable tombstone compactions for DTCS by default (CASSANDRA-9234)
 * IncomingTcpConnection thread is not named (CASSANDRA-9262)
 * Close incoming connections when MessagingService is stopped (CASSANDRA-9238)
 * Fix streaming hang when retrying (CASSANDRA-9132)


2.1.5
 * Re-add deprecated cold_reads_to_omit param for backwards compat (CASSANDRA-9203)
 * Make anticompaction visible in compactionstats (CASSANDRA-9098)
 * Improve nodetool getendpoints documentation about the partition
   key parameter (CASSANDRA-6458)
 * Don't check other keyspaces for schema changes when an user-defined
   type is altered (CASSANDRA-9187)
 * Add generate-idea-files target to build.xml (CASSANDRA-9123)
 * Allow takeColumnFamilySnapshot to take a list of tables (CASSANDRA-8348)
 * Limit major sstable operations to their canonical representation (CASSANDRA-8669)
 * cqlsh: Add tests for INSERT and UPDATE tab completion (CASSANDRA-9125)
 * cqlsh: quote column names when needed in COPY FROM inserts (CASSANDRA-9080)
 * Do not load read meter for offline operations (CASSANDRA-9082)
 * cqlsh: Make CompositeType data readable (CASSANDRA-8919)
 * cqlsh: Fix display of triggers (CASSANDRA-9081)
 * Fix NullPointerException when deleting or setting an element by index on
   a null list collection (CASSANDRA-9077)
 * Buffer bloom filter serialization (CASSANDRA-9066)
 * Fix anti-compaction target bloom filter size (CASSANDRA-9060)
 * Make FROZEN and TUPLE unreserved keywords in CQL (CASSANDRA-9047)
 * Prevent AssertionError from SizeEstimatesRecorder (CASSANDRA-9034)
 * Avoid overwriting index summaries for sstables with an older format that
   does not support downsampling; rebuild summaries on startup when this
   is detected (CASSANDRA-8993)
 * Fix potential data loss in CompressedSequentialWriter (CASSANDRA-8949)
 * Make PasswordAuthenticator number of hashing rounds configurable (CASSANDRA-8085)
 * Fix AssertionError when binding nested collections in DELETE (CASSANDRA-8900)
 * Check for overlap with non-early sstables in LCS (CASSANDRA-8739)
 * Only calculate max purgable timestamp if we have to (CASSANDRA-8914)
 * (cqlsh) Greatly improve performance of COPY FROM (CASSANDRA-8225)
 * IndexSummary effectiveIndexInterval is now a guideline, not a rule (CASSANDRA-8993)
 * Use correct bounds for page cache eviction of compressed files (CASSANDRA-8746)
 * SSTableScanner enforces its bounds (CASSANDRA-8946)
 * Cleanup cell equality (CASSANDRA-8947)
 * Introduce intra-cluster message coalescing (CASSANDRA-8692)
 * DatabaseDescriptor throws NPE when rpc_interface is used (CASSANDRA-8839)
 * Don't check if an sstable is live for offline compactions (CASSANDRA-8841)
 * Don't set clientMode in SSTableLoader (CASSANDRA-8238)
 * Fix SSTableRewriter with disabled early open (CASSANDRA-8535)
 * Fix cassandra-stress so it respects the CL passed in user mode (CASSANDRA-8948)
 * Fix rare NPE in ColumnDefinition#hasIndexOption() (CASSANDRA-8786)
 * cassandra-stress reports per-operation statistics, plus misc (CASSANDRA-8769)
 * Add SimpleDate (cql date) and Time (cql time) types (CASSANDRA-7523)
 * Use long for key count in cfstats (CASSANDRA-8913)
 * Make SSTableRewriter.abort() more robust to failure (CASSANDRA-8832)
 * Remove cold_reads_to_omit from STCS (CASSANDRA-8860)
 * Make EstimatedHistogram#percentile() use ceil instead of floor (CASSANDRA-8883)
 * Fix top partitions reporting wrong cardinality (CASSANDRA-8834)
 * Fix rare NPE in KeyCacheSerializer (CASSANDRA-8067)
 * Pick sstables for validation as late as possible inc repairs (CASSANDRA-8366)
 * Fix commitlog getPendingTasks to not increment (CASSANDRA-8862)
 * Fix parallelism adjustment in range and secondary index queries
   when the first fetch does not satisfy the limit (CASSANDRA-8856)
 * Check if the filtered sstables is non-empty in STCS (CASSANDRA-8843)
 * Upgrade java-driver used for cassandra-stress (CASSANDRA-8842)
 * Fix CommitLog.forceRecycleAllSegments() memory access error (CASSANDRA-8812)
 * Improve assertions in Memory (CASSANDRA-8792)
 * Fix SSTableRewriter cleanup (CASSANDRA-8802)
 * Introduce SafeMemory for CompressionMetadata.Writer (CASSANDRA-8758)
 * 'nodetool info' prints exception against older node (CASSANDRA-8796)
 * Ensure SSTableReader.last corresponds exactly with the file end (CASSANDRA-8750)
 * Make SSTableWriter.openEarly more robust and obvious (CASSANDRA-8747)
 * Enforce SSTableReader.first/last (CASSANDRA-8744)
 * Cleanup SegmentedFile API (CASSANDRA-8749)
 * Avoid overlap with early compaction replacement (CASSANDRA-8683)
 * Safer Resource Management++ (CASSANDRA-8707)
 * Write partition size estimates into a system table (CASSANDRA-7688)
 * cqlsh: Fix keys() and full() collection indexes in DESCRIBE output
   (CASSANDRA-8154)
 * Show progress of streaming in nodetool netstats (CASSANDRA-8886)
 * IndexSummaryBuilder utilises offheap memory, and shares data between
   each IndexSummary opened from it (CASSANDRA-8757)
 * markCompacting only succeeds if the exact SSTableReader instances being
   marked are in the live set (CASSANDRA-8689)
 * cassandra-stress support for varint (CASSANDRA-8882)
 * Fix Adler32 digest for compressed sstables (CASSANDRA-8778)
 * Add nodetool statushandoff/statusbackup (CASSANDRA-8912)
 * Use stdout for progress and stats in sstableloader (CASSANDRA-8982)
 * Correctly identify 2i datadir from older versions (CASSANDRA-9116)
Merged from 2.0:
 * Ignore gossip SYNs after shutdown (CASSANDRA-9238)
 * Avoid overflow when calculating max sstable size in LCS (CASSANDRA-9235)
 * Make sstable blacklisting work with compression (CASSANDRA-9138)
 * Do not attempt to rebuild indexes if no index accepts any column (CASSANDRA-9196)
 * Don't initiate snitch reconnection for dead states (CASSANDRA-7292)
 * Fix ArrayIndexOutOfBoundsException in CQLSSTableWriter (CASSANDRA-8978)
 * Add shutdown gossip state to prevent timeouts during rolling restarts (CASSANDRA-8336)
 * Fix running with java.net.preferIPv6Addresses=true (CASSANDRA-9137)
 * Fix failed bootstrap/replace attempts being persisted in system.peers (CASSANDRA-9180)
 * Flush system.IndexInfo after marking index built (CASSANDRA-9128)
 * Fix updates to min/max_compaction_threshold through cassandra-cli
   (CASSANDRA-8102)
 * Don't include tmp files when doing offline relevel (CASSANDRA-9088)
 * Use the proper CAS WriteType when finishing a previous round during Paxos
   preparation (CASSANDRA-8672)
 * Avoid race in cancelling compactions (CASSANDRA-9070)
 * More aggressive check for expired sstables in DTCS (CASSANDRA-8359)
 * Fix ignored index_interval change in ALTER TABLE statements (CASSANDRA-7976)
 * Do more aggressive compaction in old time windows in DTCS (CASSANDRA-8360)
 * java.lang.AssertionError when reading saved cache (CASSANDRA-8740)
 * "disk full" when running cleanup (CASSANDRA-9036)
 * Lower logging level from ERROR to DEBUG when a scheduled schema pull
   cannot be completed due to a node being down (CASSANDRA-9032)
 * Fix MOVED_NODE client event (CASSANDRA-8516)
 * Allow overriding MAX_OUTSTANDING_REPLAY_COUNT (CASSANDRA-7533)
 * Fix malformed JMX ObjectName containing IPv6 addresses (CASSANDRA-9027)
 * (cqlsh) Allow increasing CSV field size limit through
   cqlshrc config option (CASSANDRA-8934)
 * Stop logging range tombstones when exceeding the threshold
   (CASSANDRA-8559)
 * Fix NullPointerException when nodetool getendpoints is run
   against invalid keyspaces or tables (CASSANDRA-8950)
 * Allow specifying the tmp dir (CASSANDRA-7712)
 * Improve compaction estimated tasks estimation (CASSANDRA-8904)
 * Fix duplicate up/down messages sent to native clients (CASSANDRA-7816)
 * Expose commit log archive status via JMX (CASSANDRA-8734)
 * Provide better exceptions for invalid replication strategy parameters
   (CASSANDRA-8909)
 * Fix regression in mixed single and multi-column relation support for
   SELECT statements (CASSANDRA-8613)
 * Add ability to limit number of native connections (CASSANDRA-8086)
 * Fix CQLSSTableWriter throwing exception and spawning threads
   (CASSANDRA-8808)
 * Fix MT mismatch between empty and GC-able data (CASSANDRA-8979)
 * Fix incorrect validation when snapshotting single table (CASSANDRA-8056)
 * Add offline tool to relevel sstables (CASSANDRA-8301)
 * Preserve stream ID for more protocol errors (CASSANDRA-8848)
 * Fix combining token() function with multi-column relations on
   clustering columns (CASSANDRA-8797)
 * Make CFS.markReferenced() resistant to bad refcounting (CASSANDRA-8829)
 * Fix StreamTransferTask abort/complete bad refcounting (CASSANDRA-8815)
 * Fix AssertionError when querying a DESC clustering ordered
   table with ASC ordering and paging (CASSANDRA-8767)
 * AssertionError: "Memory was freed" when running cleanup (CASSANDRA-8716)
 * Make it possible to set max_sstable_age to fractional days (CASSANDRA-8406)
 * Fix some multi-column relations with indexes on some clustering
   columns (CASSANDRA-8275)
 * Fix memory leak in SSTableSimple*Writer and SSTableReader.validate()
   (CASSANDRA-8748)
 * Throw OOM if allocating memory fails to return a valid pointer (CASSANDRA-8726)
 * Fix SSTableSimpleUnsortedWriter ConcurrentModificationException (CASSANDRA-8619)
 * 'nodetool info' prints exception against older node (CASSANDRA-8796)
 * Ensure SSTableSimpleUnsortedWriter.close() terminates if
   disk writer has crashed (CASSANDRA-8807)


2.1.4
 * Bind JMX to localhost unless explicitly configured otherwise (CASSANDRA-9085)


2.1.3
 * Fix HSHA/offheap_objects corruption (CASSANDRA-8719)
 * Upgrade libthrift to 0.9.2 (CASSANDRA-8685)
 * Don't use the shared ref in sstableloader (CASSANDRA-8704)
 * Purge internal prepared statements if related tables or
   keyspaces are dropped (CASSANDRA-8693)
 * (cqlsh) Handle unicode BOM at start of files (CASSANDRA-8638)
 * Stop compactions before exiting offline tools (CASSANDRA-8623)
 * Update tools/stress/README.txt to match current behaviour (CASSANDRA-7933)
 * Fix schema from Thrift conversion with empty metadata (CASSANDRA-8695)
 * Safer Resource Management (CASSANDRA-7705)
 * Make sure we compact highly overlapping cold sstables with
   STCS (CASSANDRA-8635)
 * rpc_interface and listen_interface generate NPE on startup when specified
   interface doesn't exist (CASSANDRA-8677)
 * Fix ArrayIndexOutOfBoundsException in nodetool cfhistograms (CASSANDRA-8514)
 * Switch from yammer metrics for nodetool cf/proxy histograms (CASSANDRA-8662)
 * Make sure we don't add tmplink files to the compaction
   strategy (CASSANDRA-8580)
 * (cqlsh) Handle maps with blob keys (CASSANDRA-8372)
 * (cqlsh) Handle DynamicCompositeType schemas correctly (CASSANDRA-8563)
 * Duplicate rows returned when in clause has repeated values (CASSANDRA-6706)
 * Add tooling to detect hot partitions (CASSANDRA-7974)
 * Fix cassandra-stress user-mode truncation of partition generation (CASSANDRA-8608)
 * Only stream from unrepaired sstables during inc repair (CASSANDRA-8267)
 * Don't allow starting multiple inc repairs on the same sstables (CASSANDRA-8316)
 * Invalidate prepared BATCH statements when related tables
   or keyspaces are dropped (CASSANDRA-8652)
 * Fix missing results in secondary index queries on collections
   with ALLOW FILTERING (CASSANDRA-8421)
 * Expose EstimatedHistogram metrics for range slices (CASSANDRA-8627)
 * (cqlsh) Escape clqshrc passwords properly (CASSANDRA-8618)
 * Fix NPE when passing wrong argument in ALTER TABLE statement (CASSANDRA-8355)
 * Pig: Refactor and deprecate CqlStorage (CASSANDRA-8599)
 * Don't reuse the same cleanup strategy for all sstables (CASSANDRA-8537)
 * Fix case-sensitivity of index name on CREATE and DROP INDEX
   statements (CASSANDRA-8365)
 * Better detection/logging for corruption in compressed sstables (CASSANDRA-8192)
 * Use the correct repairedAt value when closing writer (CASSANDRA-8570)
 * (cqlsh) Handle a schema mismatch being detected on startup (CASSANDRA-8512)
 * Properly calculate expected write size during compaction (CASSANDRA-8532)
 * Invalidate affected prepared statements when a table's columns
   are altered (CASSANDRA-7910)
 * Stress - user defined writes should populate sequentally (CASSANDRA-8524)
 * Fix regression in SSTableRewriter causing some rows to become unreadable
   during compaction (CASSANDRA-8429)
 * Run major compactions for repaired/unrepaired in parallel (CASSANDRA-8510)
 * (cqlsh) Fix compression options in DESCRIBE TABLE output when compression
   is disabled (CASSANDRA-8288)
 * (cqlsh) Fix DESCRIBE output after keyspaces are altered (CASSANDRA-7623)
 * Make sure we set lastCompactedKey correctly (CASSANDRA-8463)
 * (cqlsh) Fix output of CONSISTENCY command (CASSANDRA-8507)
 * (cqlsh) Fixed the handling of LIST statements (CASSANDRA-8370)
 * Make sstablescrub check leveled manifest again (CASSANDRA-8432)
 * Check first/last keys in sstable when giving out positions (CASSANDRA-8458)
 * Disable mmap on Windows (CASSANDRA-6993)
 * Add missing ConsistencyLevels to cassandra-stress (CASSANDRA-8253)
 * Add auth support to cassandra-stress (CASSANDRA-7985)
 * Fix ArrayIndexOutOfBoundsException when generating error message
   for some CQL syntax errors (CASSANDRA-8455)
 * Scale memtable slab allocation logarithmically (CASSANDRA-7882)
 * cassandra-stress simultaneous inserts over same seed (CASSANDRA-7964)
 * Reduce cassandra-stress sampling memory requirements (CASSANDRA-7926)
 * Ensure memtable flush cannot expire commit log entries from its future (CASSANDRA-8383)
 * Make read "defrag" async to reclaim memtables (CASSANDRA-8459)
 * Remove tmplink files for offline compactions (CASSANDRA-8321)
 * Reduce maxHintsInProgress (CASSANDRA-8415)
 * BTree updates may call provided update function twice (CASSANDRA-8018)
 * Release sstable references after anticompaction (CASSANDRA-8386)
 * Handle abort() in SSTableRewriter properly (CASSANDRA-8320)
 * Centralize shared executors (CASSANDRA-8055)
 * Fix filtering for CONTAINS (KEY) relations on frozen collection
   clustering columns when the query is restricted to a single
   partition (CASSANDRA-8203)
 * Do more aggressive entire-sstable TTL expiry checks (CASSANDRA-8243)
 * Add more log info if readMeter is null (CASSANDRA-8238)
 * add check of the system wall clock time at startup (CASSANDRA-8305)
 * Support for frozen collections (CASSANDRA-7859)
 * Fix overflow on histogram computation (CASSANDRA-8028)
 * Have paxos reuse the timestamp generation of normal queries (CASSANDRA-7801)
 * Fix incremental repair not remove parent session on remote (CASSANDRA-8291)
 * Improve JBOD disk utilization (CASSANDRA-7386)
 * Log failed host when preparing incremental repair (CASSANDRA-8228)
 * Force config client mode in CQLSSTableWriter (CASSANDRA-8281)
 * Fix sstableupgrade throws exception (CASSANDRA-8688)
 * Fix hang when repairing empty keyspace (CASSANDRA-8694)
Merged from 2.0:
 * Fix IllegalArgumentException in dynamic snitch (CASSANDRA-8448)
 * Add support for UPDATE ... IF EXISTS (CASSANDRA-8610)
 * Fix reversal of list prepends (CASSANDRA-8733)
 * Prevent non-zero default_time_to_live on tables with counters
   (CASSANDRA-8678)
 * Fix SSTableSimpleUnsortedWriter ConcurrentModificationException
   (CASSANDRA-8619)
 * Round up time deltas lower than 1ms in BulkLoader (CASSANDRA-8645)
 * Add batch remove iterator to ABSC (CASSANDRA-8414, 8666)
 * Round up time deltas lower than 1ms in BulkLoader (CASSANDRA-8645)
 * Fix isClientMode check in Keyspace (CASSANDRA-8687)
 * Use more efficient slice size for querying internal secondary
   index tables (CASSANDRA-8550)
 * Fix potentially returning deleted rows with range tombstone (CASSANDRA-8558)
 * Check for available disk space before starting a compaction (CASSANDRA-8562)
 * Fix DISTINCT queries with LIMITs or paging when some partitions
   contain only tombstones (CASSANDRA-8490)
 * Introduce background cache refreshing to permissions cache
   (CASSANDRA-8194)
 * Fix race condition in StreamTransferTask that could lead to
   infinite loops and premature sstable deletion (CASSANDRA-7704)
 * Add an extra version check to MigrationTask (CASSANDRA-8462)
 * Ensure SSTableWriter cleans up properly after failure (CASSANDRA-8499)
 * Increase bf true positive count on key cache hit (CASSANDRA-8525)
 * Move MeteredFlusher to its own thread (CASSANDRA-8485)
 * Fix non-distinct results in DISTNCT queries on static columns when
   paging is enabled (CASSANDRA-8087)
 * Move all hints related tasks to hints internal executor (CASSANDRA-8285)
 * Fix paging for multi-partition IN queries (CASSANDRA-8408)
 * Fix MOVED_NODE topology event never being emitted when a node
   moves its token (CASSANDRA-8373)
 * Fix validation of indexes in COMPACT tables (CASSANDRA-8156)
 * Avoid StackOverflowError when a large list of IN values
   is used for a clustering column (CASSANDRA-8410)
 * Fix NPE when writetime() or ttl() calls are wrapped by
   another function call (CASSANDRA-8451)
 * Fix NPE after dropping a keyspace (CASSANDRA-8332)
 * Fix error message on read repair timeouts (CASSANDRA-7947)
 * Default DTCS base_time_seconds changed to 60 (CASSANDRA-8417)
 * Refuse Paxos operation with more than one pending endpoint (CASSANDRA-8346, 8640)
 * Throw correct exception when trying to bind a keyspace or table
   name (CASSANDRA-6952)
 * Make HHOM.compact synchronized (CASSANDRA-8416)
 * cancel latency-sampling task when CF is dropped (CASSANDRA-8401)
 * don't block SocketThread for MessagingService (CASSANDRA-8188)
 * Increase quarantine delay on replacement (CASSANDRA-8260)
 * Expose off-heap memory usage stats (CASSANDRA-7897)
 * Ignore Paxos commits for truncated tables (CASSANDRA-7538)
 * Validate size of indexed column values (CASSANDRA-8280)
 * Make LCS split compaction results over all data directories (CASSANDRA-8329)
 * Fix some failing queries that use multi-column relations
   on COMPACT STORAGE tables (CASSANDRA-8264)
 * Fix InvalidRequestException with ORDER BY (CASSANDRA-8286)
 * Disable SSLv3 for POODLE (CASSANDRA-8265)
 * Fix millisecond timestamps in Tracing (CASSANDRA-8297)
 * Include keyspace name in error message when there are insufficient
   live nodes to stream from (CASSANDRA-8221)
 * Avoid overlap in L1 when L0 contains many nonoverlapping
   sstables (CASSANDRA-8211)
 * Improve PropertyFileSnitch logging (CASSANDRA-8183)
 * Add DC-aware sequential repair (CASSANDRA-8193)
 * Use live sstables in snapshot repair if possible (CASSANDRA-8312)
 * Fix hints serialized size calculation (CASSANDRA-8587)


2.1.2
 * (cqlsh) parse_for_table_meta errors out on queries with undefined
   grammars (CASSANDRA-8262)
 * (cqlsh) Fix SELECT ... TOKEN() function broken in C* 2.1.1 (CASSANDRA-8258)
 * Fix Cassandra crash when running on JDK8 update 40 (CASSANDRA-8209)
 * Optimize partitioner tokens (CASSANDRA-8230)
 * Improve compaction of repaired/unrepaired sstables (CASSANDRA-8004)
 * Make cache serializers pluggable (CASSANDRA-8096)
 * Fix issues with CONTAINS (KEY) queries on secondary indexes
   (CASSANDRA-8147)
 * Fix read-rate tracking of sstables for some queries (CASSANDRA-8239)
 * Fix default timestamp in QueryOptions (CASSANDRA-8246)
 * Set socket timeout when reading remote version (CASSANDRA-8188)
 * Refactor how we track live size (CASSANDRA-7852)
 * Make sure unfinished compaction files are removed (CASSANDRA-8124)
 * Fix shutdown when run as Windows service (CASSANDRA-8136)
 * Fix DESCRIBE TABLE with custom indexes (CASSANDRA-8031)
 * Fix race in RecoveryManagerTest (CASSANDRA-8176)
 * Avoid IllegalArgumentException while sorting sstables in
   IndexSummaryManager (CASSANDRA-8182)
 * Shutdown JVM on file descriptor exhaustion (CASSANDRA-7579)
 * Add 'die' policy for commit log and disk failure (CASSANDRA-7927)
 * Fix installing as service on Windows (CASSANDRA-8115)
 * Fix CREATE TABLE for CQL2 (CASSANDRA-8144)
 * Avoid boxing in ColumnStats min/max trackers (CASSANDRA-8109)
Merged from 2.0:
 * Correctly handle non-text column names in cql3 (CASSANDRA-8178)
 * Fix deletion for indexes on primary key columns (CASSANDRA-8206)
 * Add 'nodetool statusgossip' (CASSANDRA-8125)
 * Improve client notification that nodes are ready for requests (CASSANDRA-7510)
 * Handle negative timestamp in writetime method (CASSANDRA-8139)
 * Pig: Remove errant LIMIT clause in CqlNativeStorage (CASSANDRA-8166)
 * Throw ConfigurationException when hsha is used with the default
   rpc_max_threads setting of 'unlimited' (CASSANDRA-8116)
 * Allow concurrent writing of the same table in the same JVM using
   CQLSSTableWriter (CASSANDRA-7463)
 * Fix totalDiskSpaceUsed calculation (CASSANDRA-8205)


2.1.1
 * Fix spin loop in AtomicSortedColumns (CASSANDRA-7546)
 * Dont notify when replacing tmplink files (CASSANDRA-8157)
 * Fix validation with multiple CONTAINS clause (CASSANDRA-8131)
 * Fix validation of collections in TriggerExecutor (CASSANDRA-8146)
 * Fix IllegalArgumentException when a list of IN values containing tuples
   is passed as a single arg to a prepared statement with the v1 or v2
   protocol (CASSANDRA-8062)
 * Fix ClassCastException in DISTINCT query on static columns with
   query paging (CASSANDRA-8108)
 * Fix NPE on null nested UDT inside a set (CASSANDRA-8105)
 * Fix exception when querying secondary index on set items or map keys
   when some clustering columns are specified (CASSANDRA-8073)
 * Send proper error response when there is an error during native
   protocol message decode (CASSANDRA-8118)
 * Gossip should ignore generation numbers too far in the future (CASSANDRA-8113)
 * Fix NPE when creating a table with frozen sets, lists (CASSANDRA-8104)
 * Fix high memory use due to tracking reads on incrementally opened sstable
   readers (CASSANDRA-8066)
 * Fix EXECUTE request with skipMetadata=false returning no metadata
   (CASSANDRA-8054)
 * Allow concurrent use of CQLBulkOutputFormat (CASSANDRA-7776)
 * Shutdown JVM on OOM (CASSANDRA-7507)
 * Upgrade netty version and enable epoll event loop (CASSANDRA-7761)
 * Don't duplicate sstables smaller than split size when using
   the sstablesplitter tool (CASSANDRA-7616)
 * Avoid re-parsing already prepared statements (CASSANDRA-7923)
 * Fix some Thrift slice deletions and updates of COMPACT STORAGE
   tables with some clustering columns omitted (CASSANDRA-7990)
 * Fix filtering for CONTAINS on sets (CASSANDRA-8033)
 * Properly track added size (CASSANDRA-7239)
 * Allow compilation in java 8 (CASSANDRA-7208)
 * Fix Assertion error on RangeTombstoneList diff (CASSANDRA-8013)
 * Release references to overlapping sstables during compaction (CASSANDRA-7819)
 * Send notification when opening compaction results early (CASSANDRA-8034)
 * Make native server start block until properly bound (CASSANDRA-7885)
 * (cqlsh) Fix IPv6 support (CASSANDRA-7988)
 * Ignore fat clients when checking for endpoint collision (CASSANDRA-7939)
 * Make sstablerepairedset take a list of files (CASSANDRA-7995)
 * (cqlsh) Tab completeion for indexes on map keys (CASSANDRA-7972)
 * (cqlsh) Fix UDT field selection in select clause (CASSANDRA-7891)
 * Fix resource leak in event of corrupt sstable
 * (cqlsh) Add command line option for cqlshrc file path (CASSANDRA-7131)
 * Provide visibility into prepared statements churn (CASSANDRA-7921, CASSANDRA-7930)
 * Invalidate prepared statements when their keyspace or table is
   dropped (CASSANDRA-7566)
 * cassandra-stress: fix support for NetworkTopologyStrategy (CASSANDRA-7945)
 * Fix saving caches when a table is dropped (CASSANDRA-7784)
 * Add better error checking of new stress profile (CASSANDRA-7716)
 * Use ThreadLocalRandom and remove FBUtilities.threadLocalRandom (CASSANDRA-7934)
 * Prevent operator mistakes due to simultaneous bootstrap (CASSANDRA-7069)
 * cassandra-stress supports whitelist mode for node config (CASSANDRA-7658)
 * GCInspector more closely tracks GC; cassandra-stress and nodetool report it (CASSANDRA-7916)
 * nodetool won't output bogus ownership info without a keyspace (CASSANDRA-7173)
 * Add human readable option to nodetool commands (CASSANDRA-5433)
 * Don't try to set repairedAt on old sstables (CASSANDRA-7913)
 * Add metrics for tracking PreparedStatement use (CASSANDRA-7719)
 * (cqlsh) tab-completion for triggers (CASSANDRA-7824)
 * (cqlsh) Support for query paging (CASSANDRA-7514)
 * (cqlsh) Show progress of COPY operations (CASSANDRA-7789)
 * Add syntax to remove multiple elements from a map (CASSANDRA-6599)
 * Support non-equals conditions in lightweight transactions (CASSANDRA-6839)
 * Add IF [NOT] EXISTS to create/drop triggers (CASSANDRA-7606)
 * (cqlsh) Display the current logged-in user (CASSANDRA-7785)
 * (cqlsh) Don't ignore CTRL-C during COPY FROM execution (CASSANDRA-7815)
 * (cqlsh) Order UDTs according to cross-type dependencies in DESCRIBE
   output (CASSANDRA-7659)
 * (cqlsh) Fix handling of CAS statement results (CASSANDRA-7671)
 * (cqlsh) COPY TO/FROM improvements (CASSANDRA-7405)
 * Support list index operations with conditions (CASSANDRA-7499)
 * Add max live/tombstoned cells to nodetool cfstats output (CASSANDRA-7731)
 * Validate IPv6 wildcard addresses properly (CASSANDRA-7680)
 * (cqlsh) Error when tracing query (CASSANDRA-7613)
 * Avoid IOOBE when building SyntaxError message snippet (CASSANDRA-7569)
 * SSTableExport uses correct validator to create string representation of partition
   keys (CASSANDRA-7498)
 * Avoid NPEs when receiving type changes for an unknown keyspace (CASSANDRA-7689)
 * Add support for custom 2i validation (CASSANDRA-7575)
 * Pig support for hadoop CqlInputFormat (CASSANDRA-6454)
 * Add duration mode to cassandra-stress (CASSANDRA-7468)
 * Add listen_interface and rpc_interface options (CASSANDRA-7417)
 * Improve schema merge performance (CASSANDRA-7444)
 * Adjust MT depth based on # of partition validating (CASSANDRA-5263)
 * Optimise NativeCell comparisons (CASSANDRA-6755)
 * Configurable client timeout for cqlsh (CASSANDRA-7516)
 * Include snippet of CQL query near syntax error in messages (CASSANDRA-7111)
 * Make repair -pr work with -local (CASSANDRA-7450)
 * Fix error in sstableloader with -cph > 1 (CASSANDRA-8007)
 * Fix snapshot repair error on indexed tables (CASSANDRA-8020)
 * Do not exit nodetool repair when receiving JMX NOTIF_LOST (CASSANDRA-7909)
 * Stream to private IP when available (CASSANDRA-8084)
Merged from 2.0:
 * Reject conditions on DELETE unless full PK is given (CASSANDRA-6430)
 * Properly reject the token function DELETE (CASSANDRA-7747)
 * Force batchlog replay before decommissioning a node (CASSANDRA-7446)
 * Fix hint replay with many accumulated expired hints (CASSANDRA-6998)
 * Fix duplicate results in DISTINCT queries on static columns with query
   paging (CASSANDRA-8108)
 * Add DateTieredCompactionStrategy (CASSANDRA-6602)
 * Properly validate ascii and utf8 string literals in CQL queries (CASSANDRA-8101)
 * (cqlsh) Fix autocompletion for alter keyspace (CASSANDRA-8021)
 * Create backup directories for commitlog archiving during startup (CASSANDRA-8111)
 * Reduce totalBlockFor() for LOCAL_* consistency levels (CASSANDRA-8058)
 * Fix merging schemas with re-dropped keyspaces (CASSANDRA-7256)
 * Fix counters in supercolumns during live upgrades from 1.2 (CASSANDRA-7188)
 * Notify DT subscribers when a column family is truncated (CASSANDRA-8088)
 * Add sanity check of $JAVA on startup (CASSANDRA-7676)
 * Schedule fat client schema pull on join (CASSANDRA-7993)
 * Don't reset nodes' versions when closing IncomingTcpConnections
   (CASSANDRA-7734)
 * Record the real messaging version in all cases in OutboundTcpConnection
   (CASSANDRA-8057)
 * SSL does not work in cassandra-cli (CASSANDRA-7899)
 * Fix potential exception when using ReversedType in DynamicCompositeType
   (CASSANDRA-7898)
 * Better validation of collection values (CASSANDRA-7833)
 * Track min/max timestamps correctly (CASSANDRA-7969)
 * Fix possible overflow while sorting CL segments for replay (CASSANDRA-7992)
 * Increase nodetool Xmx (CASSANDRA-7956)
 * Archive any commitlog segments present at startup (CASSANDRA-6904)
 * CrcCheckChance should adjust based on live CFMetadata not
   sstable metadata (CASSANDRA-7978)
 * token() should only accept columns in the partitioning
   key order (CASSANDRA-6075)
 * Add method to invalidate permission cache via JMX (CASSANDRA-7977)
 * Allow propagating multiple gossip states atomically (CASSANDRA-6125)
 * Log exceptions related to unclean native protocol client disconnects
   at DEBUG or INFO (CASSANDRA-7849)
 * Allow permissions cache to be set via JMX (CASSANDRA-7698)
 * Include schema_triggers CF in readable system resources (CASSANDRA-7967)
 * Fix RowIndexEntry to report correct serializedSize (CASSANDRA-7948)
 * Make CQLSSTableWriter sync within partitions (CASSANDRA-7360)
 * Potentially use non-local replicas in CqlConfigHelper (CASSANDRA-7906)
 * Explicitly disallow mixing multi-column and single-column
   relations on clustering columns (CASSANDRA-7711)
 * Better error message when condition is set on PK column (CASSANDRA-7804)
 * Don't send schema change responses and events for no-op DDL
   statements (CASSANDRA-7600)
 * (Hadoop) fix cluster initialisation for a split fetching (CASSANDRA-7774)
 * Throw InvalidRequestException when queries contain relations on entire
   collection columns (CASSANDRA-7506)
 * (cqlsh) enable CTRL-R history search with libedit (CASSANDRA-7577)
 * (Hadoop) allow ACFRW to limit nodes to local DC (CASSANDRA-7252)
 * (cqlsh) cqlsh should automatically disable tracing when selecting
   from system_traces (CASSANDRA-7641)
 * (Hadoop) Add CqlOutputFormat (CASSANDRA-6927)
 * Don't depend on cassandra config for nodetool ring (CASSANDRA-7508)
 * (cqlsh) Fix failing cqlsh formatting tests (CASSANDRA-7703)
 * Fix IncompatibleClassChangeError from hadoop2 (CASSANDRA-7229)
 * Add 'nodetool sethintedhandoffthrottlekb' (CASSANDRA-7635)
 * (cqlsh) Add tab-completion for CREATE/DROP USER IF [NOT] EXISTS (CASSANDRA-7611)
 * Catch errors when the JVM pulls the rug out from GCInspector (CASSANDRA-5345)
 * cqlsh fails when version number parts are not int (CASSANDRA-7524)
 * Fix NPE when table dropped during streaming (CASSANDRA-7946)
 * Fix wrong progress when streaming uncompressed (CASSANDRA-7878)
 * Fix possible infinite loop in creating repair range (CASSANDRA-7983)
 * Fix unit in nodetool for streaming throughput (CASSANDRA-7375)
Merged from 1.2:
 * Don't index tombstones (CASSANDRA-7828)
 * Improve PasswordAuthenticator default super user setup (CASSANDRA-7788)


2.1.0
 * (cqlsh) Removed "ALTER TYPE <name> RENAME TO <name>" from tab-completion
   (CASSANDRA-7895)
 * Fixed IllegalStateException in anticompaction (CASSANDRA-7892)
 * cqlsh: DESCRIBE support for frozen UDTs, tuples (CASSANDRA-7863)
 * Avoid exposing internal classes over JMX (CASSANDRA-7879)
 * Add null check for keys when freezing collection (CASSANDRA-7869)
 * Improve stress workload realism (CASSANDRA-7519)
Merged from 2.0:
 * Configure system.paxos with LeveledCompactionStrategy (CASSANDRA-7753)
 * Fix ALTER clustering column type from DateType to TimestampType when
   using DESC clustering order (CASSANRDA-7797)
 * Throw EOFException if we run out of chunks in compressed datafile
   (CASSANDRA-7664)
 * Fix PRSI handling of CQL3 row markers for row cleanup (CASSANDRA-7787)
 * Fix dropping collection when it's the last regular column (CASSANDRA-7744)
 * Make StreamReceiveTask thread safe and gc friendly (CASSANDRA-7795)
 * Validate empty cell names from counter updates (CASSANDRA-7798)
Merged from 1.2:
 * Don't allow compacted sstables to be marked as compacting (CASSANDRA-7145)
 * Track expired tombstones (CASSANDRA-7810)


2.1.0-rc7
 * Add frozen keyword and require UDT to be frozen (CASSANDRA-7857)
 * Track added sstable size correctly (CASSANDRA-7239)
 * (cqlsh) Fix case insensitivity (CASSANDRA-7834)
 * Fix failure to stream ranges when moving (CASSANDRA-7836)
 * Correctly remove tmplink files (CASSANDRA-7803)
 * (cqlsh) Fix column name formatting for functions, CAS operations,
   and UDT field selections (CASSANDRA-7806)
 * (cqlsh) Fix COPY FROM handling of null/empty primary key
   values (CASSANDRA-7792)
 * Fix ordering of static cells (CASSANDRA-7763)
Merged from 2.0:
 * Forbid re-adding dropped counter columns (CASSANDRA-7831)
 * Fix CFMetaData#isThriftCompatible() for PK-only tables (CASSANDRA-7832)
 * Always reject inequality on the partition key without token()
   (CASSANDRA-7722)
 * Always send Paxos commit to all replicas (CASSANDRA-7479)
 * Make disruptor_thrift_server invocation pool configurable (CASSANDRA-7594)
 * Make repair no-op when RF=1 (CASSANDRA-7864)


2.1.0-rc6
 * Fix OOM issue from netty caching over time (CASSANDRA-7743)
 * json2sstable couldn't import JSON for CQL table (CASSANDRA-7477)
 * Invalidate all caches on table drop (CASSANDRA-7561)
 * Skip strict endpoint selection for ranges if RF == nodes (CASSANRA-7765)
 * Fix Thrift range filtering without 2ary index lookups (CASSANDRA-7741)
 * Add tracing entries about concurrent range requests (CASSANDRA-7599)
 * (cqlsh) Fix DESCRIBE for NTS keyspaces (CASSANDRA-7729)
 * Remove netty buffer ref-counting (CASSANDRA-7735)
 * Pass mutated cf to index updater for use by PRSI (CASSANDRA-7742)
 * Include stress yaml example in release and deb (CASSANDRA-7717)
 * workaround for netty issue causing corrupted data off the wire (CASSANDRA-7695)
 * cqlsh DESC CLUSTER fails retrieving ring information (CASSANDRA-7687)
 * Fix binding null values inside UDT (CASSANDRA-7685)
 * Fix UDT field selection with empty fields (CASSANDRA-7670)
 * Bogus deserialization of static cells from sstable (CASSANDRA-7684)
 * Fix NPE on compaction leftover cleanup for dropped table (CASSANDRA-7770)
Merged from 2.0:
 * Fix race condition in StreamTransferTask that could lead to
   infinite loops and premature sstable deletion (CASSANDRA-7704)
 * (cqlsh) Wait up to 10 sec for a tracing session (CASSANDRA-7222)
 * Fix NPE in FileCacheService.sizeInBytes (CASSANDRA-7756)
 * Remove duplicates from StorageService.getJoiningNodes (CASSANDRA-7478)
 * Clone token map outside of hot gossip loops (CASSANDRA-7758)
 * Fix MS expiring map timeout for Paxos messages (CASSANDRA-7752)
 * Do not flush on truncate if durable_writes is false (CASSANDRA-7750)
 * Give CRR a default input_cql Statement (CASSANDRA-7226)
 * Better error message when adding a collection with the same name
   than a previously dropped one (CASSANDRA-6276)
 * Fix validation when adding static columns (CASSANDRA-7730)
 * (Thrift) fix range deletion of supercolumns (CASSANDRA-7733)
 * Fix potential AssertionError in RangeTombstoneList (CASSANDRA-7700)
 * Validate arguments of blobAs* functions (CASSANDRA-7707)
 * Fix potential AssertionError with 2ndary indexes (CASSANDRA-6612)
 * Avoid logging CompactionInterrupted at ERROR (CASSANDRA-7694)
 * Minor leak in sstable2jon (CASSANDRA-7709)
 * Add cassandra.auto_bootstrap system property (CASSANDRA-7650)
 * Update java driver (for hadoop) (CASSANDRA-7618)
 * Remove CqlPagingRecordReader/CqlPagingInputFormat (CASSANDRA-7570)
 * Support connecting to ipv6 jmx with nodetool (CASSANDRA-7669)


2.1.0-rc5
 * Reject counters inside user types (CASSANDRA-7672)
 * Switch to notification-based GCInspector (CASSANDRA-7638)
 * (cqlsh) Handle nulls in UDTs and tuples correctly (CASSANDRA-7656)
 * Don't use strict consistency when replacing (CASSANDRA-7568)
 * Fix min/max cell name collection on 2.0 SSTables with range
   tombstones (CASSANDRA-7593)
 * Tolerate min/max cell names of different lengths (CASSANDRA-7651)
 * Filter cached results correctly (CASSANDRA-7636)
 * Fix tracing on the new SEPExecutor (CASSANDRA-7644)
 * Remove shuffle and taketoken (CASSANDRA-7601)
 * Clean up Windows batch scripts (CASSANDRA-7619)
 * Fix native protocol drop user type notification (CASSANDRA-7571)
 * Give read access to system.schema_usertypes to all authenticated users
   (CASSANDRA-7578)
 * (cqlsh) Fix cqlsh display when zero rows are returned (CASSANDRA-7580)
 * Get java version correctly when JAVA_TOOL_OPTIONS is set (CASSANDRA-7572)
 * Fix NPE when dropping index from non-existent keyspace, AssertionError when
   dropping non-existent index with IF EXISTS (CASSANDRA-7590)
 * Fix sstablelevelresetter hang (CASSANDRA-7614)
 * (cqlsh) Fix deserialization of blobs (CASSANDRA-7603)
 * Use "keyspace updated" schema change message for UDT changes in v1 and
   v2 protocols (CASSANDRA-7617)
 * Fix tracing of range slices and secondary index lookups that are local
   to the coordinator (CASSANDRA-7599)
 * Set -Dcassandra.storagedir for all tool shell scripts (CASSANDRA-7587)
 * Don't swap max/min col names when mutating sstable metadata (CASSANDRA-7596)
 * (cqlsh) Correctly handle paged result sets (CASSANDRA-7625)
 * (cqlsh) Improve waiting for a trace to complete (CASSANDRA-7626)
 * Fix tracing of concurrent range slices and 2ary index queries (CASSANDRA-7626)
 * Fix scrub against collection type (CASSANDRA-7665)
Merged from 2.0:
 * Set gc_grace_seconds to seven days for system schema tables (CASSANDRA-7668)
 * SimpleSeedProvider no longer caches seeds forever (CASSANDRA-7663)
 * Always flush on truncate (CASSANDRA-7511)
 * Fix ReversedType(DateType) mapping to native protocol (CASSANDRA-7576)
 * Always merge ranges owned by a single node (CASSANDRA-6930)
 * Track max/min timestamps for range tombstones (CASSANDRA-7647)
 * Fix NPE when listing saved caches dir (CASSANDRA-7632)


2.1.0-rc4
 * Fix word count hadoop example (CASSANDRA-7200)
 * Updated memtable_cleanup_threshold and memtable_flush_writers defaults
   (CASSANDRA-7551)
 * (Windows) fix startup when WMI memory query fails (CASSANDRA-7505)
 * Anti-compaction proceeds if any part of the repair failed (CASSANDRA-7521)
 * Add missing table name to DROP INDEX responses and notifications (CASSANDRA-7539)
 * Bump CQL version to 3.2.0 and update CQL documentation (CASSANDRA-7527)
 * Fix configuration error message when running nodetool ring (CASSANDRA-7508)
 * Support conditional updates, tuple type, and the v3 protocol in cqlsh (CASSANDRA-7509)
 * Handle queries on multiple secondary index types (CASSANDRA-7525)
 * Fix cqlsh authentication with v3 native protocol (CASSANDRA-7564)
 * Fix NPE when unknown prepared statement ID is used (CASSANDRA-7454)
Merged from 2.0:
 * (Windows) force range-based repair to non-sequential mode (CASSANDRA-7541)
 * Fix range merging when DES scores are zero (CASSANDRA-7535)
 * Warn when SSL certificates have expired (CASSANDRA-7528)
 * Fix error when doing reversed queries with static columns (CASSANDRA-7490)
Merged from 1.2:
 * Set correct stream ID on responses when non-Exception Throwables
   are thrown while handling native protocol messages (CASSANDRA-7470)


2.1.0-rc3
 * Consider expiry when reconciling otherwise equal cells (CASSANDRA-7403)
 * Introduce CQL support for stress tool (CASSANDRA-6146)
 * Fix ClassCastException processing expired messages (CASSANDRA-7496)
 * Fix prepared marker for collections inside UDT (CASSANDRA-7472)
 * Remove left-over populate_io_cache_on_flush and replicate_on_write
   uses (CASSANDRA-7493)
 * (Windows) handle spaces in path names (CASSANDRA-7451)
 * Ensure writes have completed after dropping a table, before recycling
   commit log segments (CASSANDRA-7437)
 * Remove left-over rows_per_partition_to_cache (CASSANDRA-7493)
 * Fix error when CONTAINS is used with a bind marker (CASSANDRA-7502)
 * Properly reject unknown UDT field (CASSANDRA-7484)
Merged from 2.0:
 * Fix CC#collectTimeOrderedData() tombstone optimisations (CASSANDRA-7394)
 * Support DISTINCT for static columns and fix behaviour when DISTINC is
   not use (CASSANDRA-7305).
 * Workaround JVM NPE on JMX bind failure (CASSANDRA-7254)
 * Fix race in FileCacheService RemovalListener (CASSANDRA-7278)
 * Fix inconsistent use of consistencyForCommit that allowed LOCAL_QUORUM
   operations to incorrect become full QUORUM (CASSANDRA-7345)
 * Properly handle unrecognized opcodes and flags (CASSANDRA-7440)
 * (Hadoop) close CqlRecordWriter clients when finished (CASSANDRA-7459)
 * Commit disk failure policy (CASSANDRA-7429)
 * Make sure high level sstables get compacted (CASSANDRA-7414)
 * Fix AssertionError when using empty clustering columns and static columns
   (CASSANDRA-7455)
 * Add option to disable STCS in L0 (CASSANDRA-6621)
 * Upgrade to snappy-java 1.0.5.2 (CASSANDRA-7476)


2.1.0-rc2
 * Fix heap size calculation for CompoundSparseCellName and
   CompoundSparseCellName.WithCollection (CASSANDRA-7421)
 * Allow counter mutations in UNLOGGED batches (CASSANDRA-7351)
 * Modify reconcile logic to always pick a tombstone over a counter cell
   (CASSANDRA-7346)
 * Avoid incremental compaction on Windows (CASSANDRA-7365)
 * Fix exception when querying a composite-keyed table with a collection index
   (CASSANDRA-7372)
 * Use node's host id in place of counter ids (CASSANDRA-7366)
 * Fix error when doing reversed queries with static columns (CASSANDRA-7490)
 * Backport CASSANDRA-6747 (CASSANDRA-7560)
 * Track max/min timestamps for range tombstones (CASSANDRA-7647)
 * Fix NPE when listing saved caches dir (CASSANDRA-7632)
 * Fix sstableloader unable to connect encrypted node (CASSANDRA-7585)
Merged from 1.2:
 * Clone token map outside of hot gossip loops (CASSANDRA-7758)
 * Add stop method to EmbeddedCassandraService (CASSANDRA-7595)
 * Support connecting to ipv6 jmx with nodetool (CASSANDRA-7669)
 * Set gc_grace_seconds to seven days for system schema tables (CASSANDRA-7668)
 * SimpleSeedProvider no longer caches seeds forever (CASSANDRA-7663)
 * Set correct stream ID on responses when non-Exception Throwables
   are thrown while handling native protocol messages (CASSANDRA-7470)
 * Fix row size miscalculation in LazilyCompactedRow (CASSANDRA-7543)
 * Fix race in background compaction check (CASSANDRA-7745)
 * Don't clear out range tombstones during compaction (CASSANDRA-7808)


2.1.0-rc1
 * Revert flush directory (CASSANDRA-6357)
 * More efficient executor service for fast operations (CASSANDRA-4718)
 * Move less common tools into a new cassandra-tools package (CASSANDRA-7160)
 * Support more concurrent requests in native protocol (CASSANDRA-7231)
 * Add tab-completion to debian nodetool packaging (CASSANDRA-6421)
 * Change concurrent_compactors defaults (CASSANDRA-7139)
 * Add PowerShell Windows launch scripts (CASSANDRA-7001)
 * Make commitlog archive+restore more robust (CASSANDRA-6974)
 * Fix marking commitlogsegments clean (CASSANDRA-6959)
 * Add snapshot "manifest" describing files included (CASSANDRA-6326)
 * Parallel streaming for sstableloader (CASSANDRA-3668)
 * Fix bugs in supercolumns handling (CASSANDRA-7138)
 * Fix ClassClassException on composite dense tables (CASSANDRA-7112)
 * Cleanup and optimize collation and slice iterators (CASSANDRA-7107)
 * Upgrade NBHM lib (CASSANDRA-7128)
 * Optimize netty server (CASSANDRA-6861)
 * Fix repair hang when given CF does not exist (CASSANDRA-7189)
 * Allow c* to be shutdown in an embedded mode (CASSANDRA-5635)
 * Add server side batching to native transport (CASSANDRA-5663)
 * Make batchlog replay asynchronous (CASSANDRA-6134)
 * remove unused classes (CASSANDRA-7197)
 * Limit user types to the keyspace they are defined in (CASSANDRA-6643)
 * Add validate method to CollectionType (CASSANDRA-7208)
 * New serialization format for UDT values (CASSANDRA-7209, CASSANDRA-7261)
 * Fix nodetool netstats (CASSANDRA-7270)
 * Fix potential ClassCastException in HintedHandoffManager (CASSANDRA-7284)
 * Use prepared statements internally (CASSANDRA-6975)
 * Fix broken paging state with prepared statement (CASSANDRA-7120)
 * Fix IllegalArgumentException in CqlStorage (CASSANDRA-7287)
 * Allow nulls/non-existant fields in UDT (CASSANDRA-7206)
 * Add Thrift MultiSliceRequest (CASSANDRA-6757, CASSANDRA-7027)
 * Handle overlapping MultiSlices (CASSANDRA-7279)
 * Fix DataOutputTest on Windows (CASSANDRA-7265)
 * Embedded sets in user defined data-types are not updating (CASSANDRA-7267)
 * Add tuple type to CQL/native protocol (CASSANDRA-7248)
 * Fix CqlPagingRecordReader on tables with few rows (CASSANDRA-7322)
Merged from 2.0:
 * Copy compaction options to make sure they are reloaded (CASSANDRA-7290)
 * Add option to do more aggressive tombstone compactions (CASSANDRA-6563)
 * Don't try to compact already-compacting files in HHOM (CASSANDRA-7288)
 * Always reallocate buffers in HSHA (CASSANDRA-6285)
 * (Hadoop) support authentication in CqlRecordReader (CASSANDRA-7221)
 * (Hadoop) Close java driver Cluster in CQLRR.close (CASSANDRA-7228)
 * Warn when 'USING TIMESTAMP' is used on a CAS BATCH (CASSANDRA-7067)
 * return all cpu values from BackgroundActivityMonitor.readAndCompute (CASSANDRA-7183)
 * Correctly delete scheduled range xfers (CASSANDRA-7143)
 * return all cpu values from BackgroundActivityMonitor.readAndCompute (CASSANDRA-7183)
 * reduce garbage creation in calculatePendingRanges (CASSANDRA-7191)
 * fix c* launch issues on Russian os's due to output of linux 'free' cmd (CASSANDRA-6162)
 * Fix disabling autocompaction (CASSANDRA-7187)
 * Fix potential NumberFormatException when deserializing IntegerType (CASSANDRA-7088)
 * cqlsh can't tab-complete disabling compaction (CASSANDRA-7185)
 * cqlsh: Accept and execute CQL statement(s) from command-line parameter (CASSANDRA-7172)
 * Fix IllegalStateException in CqlPagingRecordReader (CASSANDRA-7198)
 * Fix the InvertedIndex trigger example (CASSANDRA-7211)
 * Add --resolve-ip option to 'nodetool ring' (CASSANDRA-7210)
 * reduce garbage on codec flag deserialization (CASSANDRA-7244)
 * Fix duplicated error messages on directory creation error at startup (CASSANDRA-5818)
 * Proper null handle for IF with map element access (CASSANDRA-7155)
 * Improve compaction visibility (CASSANDRA-7242)
 * Correctly delete scheduled range xfers (CASSANDRA-7143)
 * Make batchlog replica selection rack-aware (CASSANDRA-6551)
 * Fix CFMetaData#getColumnDefinitionFromColumnName() (CASSANDRA-7074)
 * Fix writetime/ttl functions for static columns (CASSANDRA-7081)
 * Suggest CTRL-C or semicolon after three blank lines in cqlsh (CASSANDRA-7142)
 * Fix 2ndary index queries with DESC clustering order (CASSANDRA-6950)
 * Invalid key cache entries on DROP (CASSANDRA-6525)
 * Fix flapping RecoveryManagerTest (CASSANDRA-7084)
 * Add missing iso8601 patterns for date strings (CASSANDRA-6973)
 * Support selecting multiple rows in a partition using IN (CASSANDRA-6875)
 * Add authentication support to shuffle (CASSANDRA-6484)
 * Swap local and global default read repair chances (CASSANDRA-7320)
 * Add conditional CREATE/DROP USER support (CASSANDRA-7264)
 * Cqlsh counts non-empty lines for "Blank lines" warning (CASSANDRA-7325)
Merged from 1.2:
 * Add Cloudstack snitch (CASSANDRA-7147)
 * Update system.peers correctly when relocating tokens (CASSANDRA-7126)
 * Add Google Compute Engine snitch (CASSANDRA-7132)
 * remove duplicate query for local tokens (CASSANDRA-7182)
 * exit CQLSH with error status code if script fails (CASSANDRA-6344)
 * Fix bug with some IN queries missig results (CASSANDRA-7105)
 * Fix availability validation for LOCAL_ONE CL (CASSANDRA-7319)
 * Hint streaming can cause decommission to fail (CASSANDRA-7219)


2.1.0-beta2
 * Increase default CL space to 8GB (CASSANDRA-7031)
 * Add range tombstones to read repair digests (CASSANDRA-6863)
 * Fix BTree.clear for large updates (CASSANDRA-6943)
 * Fail write instead of logging a warning when unable to append to CL
   (CASSANDRA-6764)
 * Eliminate possibility of CL segment appearing twice in active list
   (CASSANDRA-6557)
 * Apply DONTNEED fadvise to commitlog segments (CASSANDRA-6759)
 * Switch CRC component to Adler and include it for compressed sstables
   (CASSANDRA-4165)
 * Allow cassandra-stress to set compaction strategy options (CASSANDRA-6451)
 * Add broadcast_rpc_address option to cassandra.yaml (CASSANDRA-5899)
 * Auto reload GossipingPropertyFileSnitch config (CASSANDRA-5897)
 * Fix overflow of memtable_total_space_in_mb (CASSANDRA-6573)
 * Fix ABTC NPE and apply update function correctly (CASSANDRA-6692)
 * Allow nodetool to use a file or prompt for password (CASSANDRA-6660)
 * Fix AIOOBE when concurrently accessing ABSC (CASSANDRA-6742)
 * Fix assertion error in ALTER TYPE RENAME (CASSANDRA-6705)
 * Scrub should not always clear out repaired status (CASSANDRA-5351)
 * Improve handling of range tombstone for wide partitions (CASSANDRA-6446)
 * Fix ClassCastException for compact table with composites (CASSANDRA-6738)
 * Fix potentially repairing with wrong nodes (CASSANDRA-6808)
 * Change caching option syntax (CASSANDRA-6745)
 * Fix stress to do proper counter reads (CASSANDRA-6835)
 * Fix help message for stress counter_write (CASSANDRA-6824)
 * Fix stress smart Thrift client to pick servers correctly (CASSANDRA-6848)
 * Add logging levels (minimal, normal or verbose) to stress tool (CASSANDRA-6849)
 * Fix race condition in Batch CLE (CASSANDRA-6860)
 * Improve cleanup/scrub/upgradesstables failure handling (CASSANDRA-6774)
 * ByteBuffer write() methods for serializing sstables (CASSANDRA-6781)
 * Proper compare function for CollectionType (CASSANDRA-6783)
 * Update native server to Netty 4 (CASSANDRA-6236)
 * Fix off-by-one error in stress (CASSANDRA-6883)
 * Make OpOrder AutoCloseable (CASSANDRA-6901)
 * Remove sync repair JMX interface (CASSANDRA-6900)
 * Add multiple memory allocation options for memtables (CASSANDRA-6689, 6694)
 * Remove adjusted op rate from stress output (CASSANDRA-6921)
 * Add optimized CF.hasColumns() implementations (CASSANDRA-6941)
 * Serialize batchlog mutations with the version of the target node
   (CASSANDRA-6931)
 * Optimize CounterColumn#reconcile() (CASSANDRA-6953)
 * Properly remove 1.2 sstable support in 2.1 (CASSANDRA-6869)
 * Lock counter cells, not partitions (CASSANDRA-6880)
 * Track presence of legacy counter shards in sstables (CASSANDRA-6888)
 * Ensure safe resource cleanup when replacing sstables (CASSANDRA-6912)
 * Add failure handler to async callback (CASSANDRA-6747)
 * Fix AE when closing SSTable without releasing reference (CASSANDRA-7000)
 * Clean up IndexInfo on keyspace/table drops (CASSANDRA-6924)
 * Only snapshot relative SSTables when sequential repair (CASSANDRA-7024)
 * Require nodetool rebuild_index to specify index names (CASSANDRA-7038)
 * fix cassandra stress errors on reads with native protocol (CASSANDRA-7033)
 * Use OpOrder to guard sstable references for reads (CASSANDRA-6919)
 * Preemptive opening of compaction result (CASSANDRA-6916)
 * Multi-threaded scrub/cleanup/upgradesstables (CASSANDRA-5547)
 * Optimize cellname comparison (CASSANDRA-6934)
 * Native protocol v3 (CASSANDRA-6855)
 * Optimize Cell liveness checks and clean up Cell (CASSANDRA-7119)
 * Support consistent range movements (CASSANDRA-2434)
 * Display min timestamp in sstablemetadata viewer (CASSANDRA-6767)
Merged from 2.0:
 * Avoid race-prone second "scrub" of system keyspace (CASSANDRA-6797)
 * Pool CqlRecordWriter clients by inetaddress rather than Range
   (CASSANDRA-6665)
 * Fix compaction_history timestamps (CASSANDRA-6784)
 * Compare scores of full replica ordering in DES (CASSANDRA-6683)
 * fix CME in SessionInfo updateProgress affecting netstats (CASSANDRA-6577)
 * Allow repairing between specific replicas (CASSANDRA-6440)
 * Allow per-dc enabling of hints (CASSANDRA-6157)
 * Add compatibility for Hadoop 0.2.x (CASSANDRA-5201)
 * Fix EstimatedHistogram races (CASSANDRA-6682)
 * Failure detector correctly converts initial value to nanos (CASSANDRA-6658)
 * Add nodetool taketoken to relocate vnodes (CASSANDRA-4445)
 * Expose bulk loading progress over JMX (CASSANDRA-4757)
 * Correctly handle null with IF conditions and TTL (CASSANDRA-6623)
 * Account for range/row tombstones in tombstone drop
   time histogram (CASSANDRA-6522)
 * Stop CommitLogSegment.close() from calling sync() (CASSANDRA-6652)
 * Make commitlog failure handling configurable (CASSANDRA-6364)
 * Avoid overlaps in LCS (CASSANDRA-6688)
 * Improve support for paginating over composites (CASSANDRA-4851)
 * Fix count(*) queries in a mixed cluster (CASSANDRA-6707)
 * Improve repair tasks(snapshot, differencing) concurrency (CASSANDRA-6566)
 * Fix replaying pre-2.0 commit logs (CASSANDRA-6714)
 * Add static columns to CQL3 (CASSANDRA-6561)
 * Optimize single partition batch statements (CASSANDRA-6737)
 * Disallow post-query re-ordering when paging (CASSANDRA-6722)
 * Fix potential paging bug with deleted columns (CASSANDRA-6748)
 * Fix NPE on BulkLoader caused by losing StreamEvent (CASSANDRA-6636)
 * Fix truncating compression metadata (CASSANDRA-6791)
 * Add CMSClassUnloadingEnabled JVM option (CASSANDRA-6541)
 * Catch memtable flush exceptions during shutdown (CASSANDRA-6735)
 * Fix upgradesstables NPE for non-CF-based indexes (CASSANDRA-6645)
 * Fix UPDATE updating PRIMARY KEY columns implicitly (CASSANDRA-6782)
 * Fix IllegalArgumentException when updating from 1.2 with SuperColumns
   (CASSANDRA-6733)
 * FBUtilities.singleton() should use the CF comparator (CASSANDRA-6778)
 * Fix CQLSStableWriter.addRow(Map<String, Object>) (CASSANDRA-6526)
 * Fix HSHA server introducing corrupt data (CASSANDRA-6285)
 * Fix CAS conditions for COMPACT STORAGE tables (CASSANDRA-6813)
 * Starting threads in OutboundTcpConnectionPool constructor causes race conditions (CASSANDRA-7177)
 * Allow overriding cassandra-rackdc.properties file (CASSANDRA-7072)
 * Set JMX RMI port to 7199 (CASSANDRA-7087)
 * Use LOCAL_QUORUM for data reads at LOCAL_SERIAL (CASSANDRA-6939)
 * Log a warning for large batches (CASSANDRA-6487)
 * Put nodes in hibernate when join_ring is false (CASSANDRA-6961)
 * Avoid early loading of non-system keyspaces before compaction-leftovers
   cleanup at startup (CASSANDRA-6913)
 * Restrict Windows to parallel repairs (CASSANDRA-6907)
 * (Hadoop) Allow manually specifying start/end tokens in CFIF (CASSANDRA-6436)
 * Fix NPE in MeteredFlusher (CASSANDRA-6820)
 * Fix race processing range scan responses (CASSANDRA-6820)
 * Allow deleting snapshots from dropped keyspaces (CASSANDRA-6821)
 * Add uuid() function (CASSANDRA-6473)
 * Omit tombstones from schema digests (CASSANDRA-6862)
 * Include correct consistencyLevel in LWT timeout (CASSANDRA-6884)
 * Lower chances for losing new SSTables during nodetool refresh and
   ColumnFamilyStore.loadNewSSTables (CASSANDRA-6514)
 * Add support for DELETE ... IF EXISTS to CQL3 (CASSANDRA-5708)
 * Update hadoop_cql3_word_count example (CASSANDRA-6793)
 * Fix handling of RejectedExecution in sync Thrift server (CASSANDRA-6788)
 * Log more information when exceeding tombstone_warn_threshold (CASSANDRA-6865)
 * Fix truncate to not abort due to unreachable fat clients (CASSANDRA-6864)
 * Fix schema concurrency exceptions (CASSANDRA-6841)
 * Fix leaking validator FH in StreamWriter (CASSANDRA-6832)
 * Fix saving triggers to schema (CASSANDRA-6789)
 * Fix trigger mutations when base mutation list is immutable (CASSANDRA-6790)
 * Fix accounting in FileCacheService to allow re-using RAR (CASSANDRA-6838)
 * Fix static counter columns (CASSANDRA-6827)
 * Restore expiring->deleted (cell) compaction optimization (CASSANDRA-6844)
 * Fix CompactionManager.needsCleanup (CASSANDRA-6845)
 * Correctly compare BooleanType values other than 0 and 1 (CASSANDRA-6779)
 * Read message id as string from earlier versions (CASSANDRA-6840)
 * Properly use the Paxos consistency for (non-protocol) batch (CASSANDRA-6837)
 * Add paranoid disk failure option (CASSANDRA-6646)
 * Improve PerRowSecondaryIndex performance (CASSANDRA-6876)
 * Extend triggers to support CAS updates (CASSANDRA-6882)
 * Static columns with IF NOT EXISTS don't always work as expected (CASSANDRA-6873)
 * Fix paging with SELECT DISTINCT (CASSANDRA-6857)
 * Fix UnsupportedOperationException on CAS timeout (CASSANDRA-6923)
 * Improve MeteredFlusher handling of MF-unaffected column families
   (CASSANDRA-6867)
 * Add CqlRecordReader using native pagination (CASSANDRA-6311)
 * Add QueryHandler interface (CASSANDRA-6659)
 * Track liveRatio per-memtable, not per-CF (CASSANDRA-6945)
 * Make sure upgradesstables keeps sstable level (CASSANDRA-6958)
 * Fix LIMIT with static columns (CASSANDRA-6956)
 * Fix clash with CQL column name in thrift validation (CASSANDRA-6892)
 * Fix error with super columns in mixed 1.2-2.0 clusters (CASSANDRA-6966)
 * Fix bad skip of sstables on slice query with composite start/finish (CASSANDRA-6825)
 * Fix unintended update with conditional statement (CASSANDRA-6893)
 * Fix map element access in IF (CASSANDRA-6914)
 * Avoid costly range calculations for range queries on system keyspaces
   (CASSANDRA-6906)
 * Fix SSTable not released if stream session fails (CASSANDRA-6818)
 * Avoid build failure due to ANTLR timeout (CASSANDRA-6991)
 * Queries on compact tables can return more rows that requested (CASSANDRA-7052)
 * USING TIMESTAMP for batches does not work (CASSANDRA-7053)
 * Fix performance regression from CASSANDRA-5614 (CASSANDRA-6949)
 * Ensure that batchlog and hint timeouts do not produce hints (CASSANDRA-7058)
 * Merge groupable mutations in TriggerExecutor#execute() (CASSANDRA-7047)
 * Plug holes in resource release when wiring up StreamSession (CASSANDRA-7073)
 * Re-add parameter columns to tracing session (CASSANDRA-6942)
 * Preserves CQL metadata when updating table from thrift (CASSANDRA-6831)
Merged from 1.2:
 * Fix nodetool display with vnodes (CASSANDRA-7082)
 * Add UNLOGGED, COUNTER options to BATCH documentation (CASSANDRA-6816)
 * add extra SSL cipher suites (CASSANDRA-6613)
 * fix nodetool getsstables for blob PK (CASSANDRA-6803)
 * Fix BatchlogManager#deleteBatch() use of millisecond timestamps
   (CASSANDRA-6822)
 * Continue assassinating even if the endpoint vanishes (CASSANDRA-6787)
 * Schedule schema pulls on change (CASSANDRA-6971)
 * Non-droppable verbs shouldn't be dropped from OTC (CASSANDRA-6980)
 * Shutdown batchlog executor in SS#drain() (CASSANDRA-7025)
 * Fix batchlog to account for CF truncation records (CASSANDRA-6999)
 * Fix CQLSH parsing of functions and BLOB literals (CASSANDRA-7018)
 * Properly load trustore in the native protocol (CASSANDRA-6847)
 * Always clean up references in SerializingCache (CASSANDRA-6994)
 * Don't shut MessagingService down when replacing a node (CASSANDRA-6476)
 * fix npe when doing -Dcassandra.fd_initial_value_ms (CASSANDRA-6751)


2.1.0-beta1
 * Add flush directory distinct from compaction directories (CASSANDRA-6357)
 * Require JNA by default (CASSANDRA-6575)
 * add listsnapshots command to nodetool (CASSANDRA-5742)
 * Introduce AtomicBTreeColumns (CASSANDRA-6271, 6692)
 * Multithreaded commitlog (CASSANDRA-3578)
 * allocate fixed index summary memory pool and resample cold index summaries
   to use less memory (CASSANDRA-5519)
 * Removed multithreaded compaction (CASSANDRA-6142)
 * Parallelize fetching rows for low-cardinality indexes (CASSANDRA-1337)
 * change logging from log4j to logback (CASSANDRA-5883)
 * switch to LZ4 compression for internode communication (CASSANDRA-5887)
 * Stop using Thrift-generated Index* classes internally (CASSANDRA-5971)
 * Remove 1.2 network compatibility code (CASSANDRA-5960)
 * Remove leveled json manifest migration code (CASSANDRA-5996)
 * Remove CFDefinition (CASSANDRA-6253)
 * Use AtomicIntegerFieldUpdater in RefCountedMemory (CASSANDRA-6278)
 * User-defined types for CQL3 (CASSANDRA-5590)
 * Use of o.a.c.metrics in nodetool (CASSANDRA-5871, 6406)
 * Batch read from OTC's queue and cleanup (CASSANDRA-1632)
 * Secondary index support for collections (CASSANDRA-4511, 6383)
 * SSTable metadata(Stats.db) format change (CASSANDRA-6356)
 * Push composites support in the storage engine
   (CASSANDRA-5417, CASSANDRA-6520)
 * Add snapshot space used to cfstats (CASSANDRA-6231)
 * Add cardinality estimator for key count estimation (CASSANDRA-5906)
 * CF id is changed to be non-deterministic. Data dir/key cache are created
   uniquely for CF id (CASSANDRA-5202)
 * New counters implementation (CASSANDRA-6504)
 * Replace UnsortedColumns, EmptyColumns, TreeMapBackedSortedColumns with new
   ArrayBackedSortedColumns (CASSANDRA-6630, CASSANDRA-6662, CASSANDRA-6690)
 * Add option to use row cache with a given amount of rows (CASSANDRA-5357)
 * Avoid repairing already repaired data (CASSANDRA-5351)
 * Reject counter updates with USING TTL/TIMESTAMP (CASSANDRA-6649)
 * Replace index_interval with min/max_index_interval (CASSANDRA-6379)
 * Lift limitation that order by columns must be selected for IN queries (CASSANDRA-4911)


2.0.5
 * Reduce garbage generated by bloom filter lookups (CASSANDRA-6609)
 * Add ks.cf names to tombstone logging (CASSANDRA-6597)
 * Use LOCAL_QUORUM for LWT operations at LOCAL_SERIAL (CASSANDRA-6495)
 * Wait for gossip to settle before accepting client connections (CASSANDRA-4288)
 * Delete unfinished compaction incrementally (CASSANDRA-6086)
 * Allow specifying custom secondary index options in CQL3 (CASSANDRA-6480)
 * Improve replica pinning for cache efficiency in DES (CASSANDRA-6485)
 * Fix LOCAL_SERIAL from thrift (CASSANDRA-6584)
 * Don't special case received counts in CAS timeout exceptions (CASSANDRA-6595)
 * Add support for 2.1 global counter shards (CASSANDRA-6505)
 * Fix NPE when streaming connection is not yet established (CASSANDRA-6210)
 * Avoid rare duplicate read repair triggering (CASSANDRA-6606)
 * Fix paging discardFirst (CASSANDRA-6555)
 * Fix ArrayIndexOutOfBoundsException in 2ndary index query (CASSANDRA-6470)
 * Release sstables upon rebuilding 2i (CASSANDRA-6635)
 * Add AbstractCompactionStrategy.startup() method (CASSANDRA-6637)
 * SSTableScanner may skip rows during cleanup (CASSANDRA-6638)
 * sstables from stalled repair sessions can resurrect deleted data (CASSANDRA-6503)
 * Switch stress to use ITransportFactory (CASSANDRA-6641)
 * Fix IllegalArgumentException during prepare (CASSANDRA-6592)
 * Fix possible loss of 2ndary index entries during compaction (CASSANDRA-6517)
 * Fix direct Memory on architectures that do not support unaligned long access
   (CASSANDRA-6628)
 * Let scrub optionally skip broken counter partitions (CASSANDRA-5930)
Merged from 1.2:
 * fsync compression metadata (CASSANDRA-6531)
 * Validate CF existence on execution for prepared statement (CASSANDRA-6535)
 * Add ability to throttle batchlog replay (CASSANDRA-6550)
 * Fix executing LOCAL_QUORUM with SimpleStrategy (CASSANDRA-6545)
 * Avoid StackOverflow when using large IN queries (CASSANDRA-6567)
 * Nodetool upgradesstables includes secondary indexes (CASSANDRA-6598)
 * Paginate batchlog replay (CASSANDRA-6569)
 * skip blocking on streaming during drain (CASSANDRA-6603)
 * Improve error message when schema doesn't match loaded sstable (CASSANDRA-6262)
 * Add properties to adjust FD initial value and max interval (CASSANDRA-4375)
 * Fix preparing with batch and delete from collection (CASSANDRA-6607)
 * Fix ABSC reverse iterator's remove() method (CASSANDRA-6629)
 * Handle host ID conflicts properly (CASSANDRA-6615)
 * Move handling of migration event source to solve bootstrap race. (CASSANDRA-6648)
 * Make sure compaction throughput value doesn't overflow with int math (CASSANDRA-6647)


2.0.4
 * Allow removing snapshots of no-longer-existing CFs (CASSANDRA-6418)
 * add StorageService.stopDaemon() (CASSANDRA-4268)
 * add IRE for invalid CF supplied to get_count (CASSANDRA-5701)
 * add client encryption support to sstableloader (CASSANDRA-6378)
 * Fix accept() loop for SSL sockets post-shutdown (CASSANDRA-6468)
 * Fix size-tiered compaction in LCS L0 (CASSANDRA-6496)
 * Fix assertion failure in filterColdSSTables (CASSANDRA-6483)
 * Fix row tombstones in larger-than-memory compactions (CASSANDRA-6008)
 * Fix cleanup ClassCastException (CASSANDRA-6462)
 * Reduce gossip memory use by interning VersionedValue strings (CASSANDRA-6410)
 * Allow specifying datacenters to participate in a repair (CASSANDRA-6218)
 * Fix divide-by-zero in PCI (CASSANDRA-6403)
 * Fix setting last compacted key in the wrong level for LCS (CASSANDRA-6284)
 * Add millisecond precision formats to the timestamp parser (CASSANDRA-6395)
 * Expose a total memtable size metric for a CF (CASSANDRA-6391)
 * cqlsh: handle symlinks properly (CASSANDRA-6425)
 * Fix potential infinite loop when paging query with IN (CASSANDRA-6464)
 * Fix assertion error in AbstractQueryPager.discardFirst (CASSANDRA-6447)
 * Fix streaming older SSTable yields unnecessary tombstones (CASSANDRA-6527)
Merged from 1.2:
 * Improved error message on bad properties in DDL queries (CASSANDRA-6453)
 * Randomize batchlog candidates selection (CASSANDRA-6481)
 * Fix thundering herd on endpoint cache invalidation (CASSANDRA-6345, 6485)
 * Improve batchlog write performance with vnodes (CASSANDRA-6488)
 * cqlsh: quote single quotes in strings inside collections (CASSANDRA-6172)
 * Improve gossip performance for typical messages (CASSANDRA-6409)
 * Throw IRE if a prepared statement has more markers than supported
   (CASSANDRA-5598)
 * Expose Thread metrics for the native protocol server (CASSANDRA-6234)
 * Change snapshot response message verb to INTERNAL to avoid dropping it
   (CASSANDRA-6415)
 * Warn when collection read has > 65K elements (CASSANDRA-5428)
 * Fix cache persistence when both row and key cache are enabled
   (CASSANDRA-6413)
 * (Hadoop) add describe_local_ring (CASSANDRA-6268)
 * Fix handling of concurrent directory creation failure (CASSANDRA-6459)
 * Allow executing CREATE statements multiple times (CASSANDRA-6471)
 * Don't send confusing info with timeouts (CASSANDRA-6491)
 * Don't resubmit counter mutation runnables internally (CASSANDRA-6427)
 * Don't drop local mutations without a hint (CASSANDRA-6510)
 * Don't allow null max_hint_window_in_ms (CASSANDRA-6419)
 * Validate SliceRange start and finish lengths (CASSANDRA-6521)


2.0.3
 * Fix FD leak on slice read path (CASSANDRA-6275)
 * Cancel read meter task when closing SSTR (CASSANDRA-6358)
 * free off-heap IndexSummary during bulk (CASSANDRA-6359)
 * Recover from IOException in accept() thread (CASSANDRA-6349)
 * Improve Gossip tolerance of abnormally slow tasks (CASSANDRA-6338)
 * Fix trying to hint timed out counter writes (CASSANDRA-6322)
 * Allow restoring specific columnfamilies from archived CL (CASSANDRA-4809)
 * Avoid flushing compaction_history after each operation (CASSANDRA-6287)
 * Fix repair assertion error when tombstones expire (CASSANDRA-6277)
 * Skip loading corrupt key cache (CASSANDRA-6260)
 * Fixes for compacting larger-than-memory rows (CASSANDRA-6274)
 * Compact hottest sstables first and optionally omit coldest from
   compaction entirely (CASSANDRA-6109)
 * Fix modifying column_metadata from thrift (CASSANDRA-6182)
 * cqlsh: fix LIST USERS output (CASSANDRA-6242)
 * Add IRequestSink interface (CASSANDRA-6248)
 * Update memtable size while flushing (CASSANDRA-6249)
 * Provide hooks around CQL2/CQL3 statement execution (CASSANDRA-6252)
 * Require Permission.SELECT for CAS updates (CASSANDRA-6247)
 * New CQL-aware SSTableWriter (CASSANDRA-5894)
 * Reject CAS operation when the protocol v1 is used (CASSANDRA-6270)
 * Correctly throw error when frame too large (CASSANDRA-5981)
 * Fix serialization bug in PagedRange with 2ndary indexes (CASSANDRA-6299)
 * Fix CQL3 table validation in Thrift (CASSANDRA-6140)
 * Fix bug missing results with IN clauses (CASSANDRA-6327)
 * Fix paging with reversed slices (CASSANDRA-6343)
 * Set minTimestamp correctly to be able to drop expired sstables (CASSANDRA-6337)
 * Support NaN and Infinity as float literals (CASSANDRA-6003)
 * Remove RF from nodetool ring output (CASSANDRA-6289)
 * Fix attempting to flush empty rows (CASSANDRA-6374)
 * Fix potential out of bounds exception when paging (CASSANDRA-6333)
Merged from 1.2:
 * Optimize FD phi calculation (CASSANDRA-6386)
 * Improve initial FD phi estimate when starting up (CASSANDRA-6385)
 * Don't list CQL3 table in CLI describe even if named explicitely
   (CASSANDRA-5750)
 * Invalidate row cache when dropping CF (CASSANDRA-6351)
 * add non-jamm path for cached statements (CASSANDRA-6293)
 * add windows bat files for shell commands (CASSANDRA-6145)
 * Require logging in for Thrift CQL2/3 statement preparation (CASSANDRA-6254)
 * restrict max_num_tokens to 1536 (CASSANDRA-6267)
 * Nodetool gets default JMX port from cassandra-env.sh (CASSANDRA-6273)
 * make calculatePendingRanges asynchronous (CASSANDRA-6244)
 * Remove blocking flushes in gossip thread (CASSANDRA-6297)
 * Fix potential socket leak in connectionpool creation (CASSANDRA-6308)
 * Allow LOCAL_ONE/LOCAL_QUORUM to work with SimpleStrategy (CASSANDRA-6238)
 * cqlsh: handle 'null' as session duration (CASSANDRA-6317)
 * Fix json2sstable handling of range tombstones (CASSANDRA-6316)
 * Fix missing one row in reverse query (CASSANDRA-6330)
 * Fix reading expired row value from row cache (CASSANDRA-6325)
 * Fix AssertionError when doing set element deletion (CASSANDRA-6341)
 * Make CL code for the native protocol match the one in C* 2.0
   (CASSANDRA-6347)
 * Disallow altering CQL3 table from thrift (CASSANDRA-6370)
 * Fix size computation of prepared statement (CASSANDRA-6369)


2.0.2
 * Update FailureDetector to use nanontime (CASSANDRA-4925)
 * Fix FileCacheService regressions (CASSANDRA-6149)
 * Never return WriteTimeout for CL.ANY (CASSANDRA-6132)
 * Fix race conditions in bulk loader (CASSANDRA-6129)
 * Add configurable metrics reporting (CASSANDRA-4430)
 * drop queries exceeding a configurable number of tombstones (CASSANDRA-6117)
 * Track and persist sstable read activity (CASSANDRA-5515)
 * Fixes for speculative retry (CASSANDRA-5932, CASSANDRA-6194)
 * Improve memory usage of metadata min/max column names (CASSANDRA-6077)
 * Fix thrift validation refusing row markers on CQL3 tables (CASSANDRA-6081)
 * Fix insertion of collections with CAS (CASSANDRA-6069)
 * Correctly send metadata on SELECT COUNT (CASSANDRA-6080)
 * Track clients' remote addresses in ClientState (CASSANDRA-6070)
 * Create snapshot dir if it does not exist when migrating
   leveled manifest (CASSANDRA-6093)
 * make sequential nodetool repair the default (CASSANDRA-5950)
 * Add more hooks for compaction strategy implementations (CASSANDRA-6111)
 * Fix potential NPE on composite 2ndary indexes (CASSANDRA-6098)
 * Delete can potentially be skipped in batch (CASSANDRA-6115)
 * Allow alter keyspace on system_traces (CASSANDRA-6016)
 * Disallow empty column names in cql (CASSANDRA-6136)
 * Use Java7 file-handling APIs and fix file moving on Windows (CASSANDRA-5383)
 * Save compaction history to system keyspace (CASSANDRA-5078)
 * Fix NPE if StorageService.getOperationMode() is executed before full startup (CASSANDRA-6166)
 * CQL3: support pre-epoch longs for TimestampType (CASSANDRA-6212)
 * Add reloadtriggers command to nodetool (CASSANDRA-4949)
 * cqlsh: ignore empty 'value alias' in DESCRIBE (CASSANDRA-6139)
 * Fix sstable loader (CASSANDRA-6205)
 * Reject bootstrapping if the node already exists in gossip (CASSANDRA-5571)
 * Fix NPE while loading paxos state (CASSANDRA-6211)
 * cqlsh: add SHOW SESSION <tracing-session> command (CASSANDRA-6228)
Merged from 1.2:
 * (Hadoop) Require CFRR batchSize to be at least 2 (CASSANDRA-6114)
 * Add a warning for small LCS sstable size (CASSANDRA-6191)
 * Add ability to list specific KS/CF combinations in nodetool cfstats (CASSANDRA-4191)
 * Mark CF clean if a mutation raced the drop and got it marked dirty (CASSANDRA-5946)
 * Add a LOCAL_ONE consistency level (CASSANDRA-6202)
 * Limit CQL prepared statement cache by size instead of count (CASSANDRA-6107)
 * Tracing should log write failure rather than raw exceptions (CASSANDRA-6133)
 * lock access to TM.endpointToHostIdMap (CASSANDRA-6103)
 * Allow estimated memtable size to exceed slab allocator size (CASSANDRA-6078)
 * Start MeteredFlusher earlier to prevent OOM during CL replay (CASSANDRA-6087)
 * Avoid sending Truncate command to fat clients (CASSANDRA-6088)
 * Allow where clause conditions to be in parenthesis (CASSANDRA-6037)
 * Do not open non-ssl storage port if encryption option is all (CASSANDRA-3916)
 * Move batchlog replay to its own executor (CASSANDRA-6079)
 * Add tombstone debug threshold and histogram (CASSANDRA-6042, 6057)
 * Enable tcp keepalive on incoming connections (CASSANDRA-4053)
 * Fix fat client schema pull NPE (CASSANDRA-6089)
 * Fix memtable flushing for indexed tables (CASSANDRA-6112)
 * Fix skipping columns with multiple slices (CASSANDRA-6119)
 * Expose connected thrift + native client counts (CASSANDRA-5084)
 * Optimize auth setup (CASSANDRA-6122)
 * Trace index selection (CASSANDRA-6001)
 * Update sstablesPerReadHistogram to use biased sampling (CASSANDRA-6164)
 * Log UnknownColumnfamilyException when closing socket (CASSANDRA-5725)
 * Properly error out on CREATE INDEX for counters table (CASSANDRA-6160)
 * Handle JMX notification failure for repair (CASSANDRA-6097)
 * (Hadoop) Fetch no more than 128 splits in parallel (CASSANDRA-6169)
 * stress: add username/password authentication support (CASSANDRA-6068)
 * Fix indexed queries with row cache enabled on parent table (CASSANDRA-5732)
 * Fix compaction race during columnfamily drop (CASSANDRA-5957)
 * Fix validation of empty column names for compact tables (CASSANDRA-6152)
 * Skip replaying mutations that pass CRC but fail to deserialize (CASSANDRA-6183)
 * Rework token replacement to use replace_address (CASSANDRA-5916)
 * Fix altering column types (CASSANDRA-6185)
 * cqlsh: fix CREATE/ALTER WITH completion (CASSANDRA-6196)
 * add windows bat files for shell commands (CASSANDRA-6145)
 * Fix potential stack overflow during range tombstones insertion (CASSANDRA-6181)
 * (Hadoop) Make LOCAL_ONE the default consistency level (CASSANDRA-6214)


2.0.1
 * Fix bug that could allow reading deleted data temporarily (CASSANDRA-6025)
 * Improve memory use defaults (CASSANDRA-6059)
 * Make ThriftServer more easlly extensible (CASSANDRA-6058)
 * Remove Hadoop dependency from ITransportFactory (CASSANDRA-6062)
 * add file_cache_size_in_mb setting (CASSANDRA-5661)
 * Improve error message when yaml contains invalid properties (CASSANDRA-5958)
 * Improve leveled compaction's ability to find non-overlapping L0 compactions
   to work on concurrently (CASSANDRA-5921)
 * Notify indexer of columns shadowed by range tombstones (CASSANDRA-5614)
 * Log Merkle tree stats (CASSANDRA-2698)
 * Switch from crc32 to adler32 for compressed sstable checksums (CASSANDRA-5862)
 * Improve offheap memcpy performance (CASSANDRA-5884)
 * Use a range aware scanner for cleanup (CASSANDRA-2524)
 * Cleanup doesn't need to inspect sstables that contain only local data
   (CASSANDRA-5722)
 * Add ability for CQL3 to list partition keys (CASSANDRA-4536)
 * Improve native protocol serialization (CASSANDRA-5664)
 * Upgrade Thrift to 0.9.1 (CASSANDRA-5923)
 * Require superuser status for adding triggers (CASSANDRA-5963)
 * Make standalone scrubber handle old and new style leveled manifest
   (CASSANDRA-6005)
 * Fix paxos bugs (CASSANDRA-6012, 6013, 6023)
 * Fix paged ranges with multiple replicas (CASSANDRA-6004)
 * Fix potential AssertionError during tracing (CASSANDRA-6041)
 * Fix NPE in sstablesplit (CASSANDRA-6027)
 * Migrate pre-2.0 key/value/column aliases to system.schema_columns
   (CASSANDRA-6009)
 * Paging filter empty rows too agressively (CASSANDRA-6040)
 * Support variadic parameters for IN clauses (CASSANDRA-4210)
 * cqlsh: return the result of CAS writes (CASSANDRA-5796)
 * Fix validation of IN clauses with 2ndary indexes (CASSANDRA-6050)
 * Support named bind variables in CQL (CASSANDRA-6033)
Merged from 1.2:
 * Allow cache-keys-to-save to be set at runtime (CASSANDRA-5980)
 * Avoid second-guessing out-of-space state (CASSANDRA-5605)
 * Tuning knobs for dealing with large blobs and many CFs (CASSANDRA-5982)
 * (Hadoop) Fix CQLRW for thrift tables (CASSANDRA-6002)
 * Fix possible divide-by-zero in HHOM (CASSANDRA-5990)
 * Allow local batchlog writes for CL.ANY (CASSANDRA-5967)
 * Upgrade metrics-core to version 2.2.0 (CASSANDRA-5947)
 * Fix CqlRecordWriter with composite keys (CASSANDRA-5949)
 * Add snitch, schema version, cluster, partitioner to JMX (CASSANDRA-5881)
 * Allow disabling SlabAllocator (CASSANDRA-5935)
 * Make user-defined compaction JMX blocking (CASSANDRA-4952)
 * Fix streaming does not transfer wrapped range (CASSANDRA-5948)
 * Fix loading index summary containing empty key (CASSANDRA-5965)
 * Correctly handle limits in CompositesSearcher (CASSANDRA-5975)
 * Pig: handle CQL collections (CASSANDRA-5867)
 * Pass the updated cf to the PRSI index() method (CASSANDRA-5999)
 * Allow empty CQL3 batches (as no-op) (CASSANDRA-5994)
 * Support null in CQL3 functions (CASSANDRA-5910)
 * Replace the deprecated MapMaker with CacheLoader (CASSANDRA-6007)
 * Add SSTableDeletingNotification to DataTracker (CASSANDRA-6010)
 * Fix snapshots in use get deleted during snapshot repair (CASSANDRA-6011)
 * Move hints and exception count to o.a.c.metrics (CASSANDRA-6017)
 * Fix memory leak in snapshot repair (CASSANDRA-6047)
 * Fix sstable2sjon for CQL3 tables (CASSANDRA-5852)


2.0.0
 * Fix thrift validation when inserting into CQL3 tables (CASSANDRA-5138)
 * Fix periodic memtable flushing behavior with clean memtables (CASSANDRA-5931)
 * Fix dateOf() function for pre-2.0 timestamp columns (CASSANDRA-5928)
 * Fix SSTable unintentionally loads BF when opened for batch (CASSANDRA-5938)
 * Add stream session progress to JMX (CASSANDRA-4757)
 * Fix NPE during CAS operation (CASSANDRA-5925)
Merged from 1.2:
 * Fix getBloomFilterDiskSpaceUsed for AlwaysPresentFilter (CASSANDRA-5900)
 * Don't announce schema version until we've loaded the changes locally
   (CASSANDRA-5904)
 * Fix to support off heap bloom filters size greater than 2 GB (CASSANDRA-5903)
 * Properly handle parsing huge map and set literals (CASSANDRA-5893)


2.0.0-rc2
 * enable vnodes by default (CASSANDRA-5869)
 * fix CAS contention timeout (CASSANDRA-5830)
 * fix HsHa to respect max frame size (CASSANDRA-4573)
 * Fix (some) 2i on composite components omissions (CASSANDRA-5851)
 * cqlsh: add DESCRIBE FULL SCHEMA variant (CASSANDRA-5880)
Merged from 1.2:
 * Correctly validate sparse composite cells in scrub (CASSANDRA-5855)
 * Add KeyCacheHitRate metric to CF metrics (CASSANDRA-5868)
 * cqlsh: add support for multiline comments (CASSANDRA-5798)
 * Handle CQL3 SELECT duplicate IN restrictions on clustering columns
   (CASSANDRA-5856)


2.0.0-rc1
 * improve DecimalSerializer performance (CASSANDRA-5837)
 * fix potential spurious wakeup in AsyncOneResponse (CASSANDRA-5690)
 * fix schema-related trigger issues (CASSANDRA-5774)
 * Better validation when accessing CQL3 table from thrift (CASSANDRA-5138)
 * Fix assertion error during repair (CASSANDRA-5801)
 * Fix range tombstone bug (CASSANDRA-5805)
 * DC-local CAS (CASSANDRA-5797)
 * Add a native_protocol_version column to the system.local table (CASSANRDA-5819)
 * Use index_interval from cassandra.yaml when upgraded (CASSANDRA-5822)
 * Fix buffer underflow on socket close (CASSANDRA-5792)
Merged from 1.2:
 * Fix reading DeletionTime from 1.1-format sstables (CASSANDRA-5814)
 * cqlsh: add collections support to COPY (CASSANDRA-5698)
 * retry important messages for any IOException (CASSANDRA-5804)
 * Allow empty IN relations in SELECT/UPDATE/DELETE statements (CASSANDRA-5626)
 * cqlsh: fix crashing on Windows due to libedit detection (CASSANDRA-5812)
 * fix bulk-loading compressed sstables (CASSANDRA-5820)
 * (Hadoop) fix quoting in CqlPagingRecordReader and CqlRecordWriter
   (CASSANDRA-5824)
 * update default LCS sstable size to 160MB (CASSANDRA-5727)
 * Allow compacting 2Is via nodetool (CASSANDRA-5670)
 * Hex-encode non-String keys in OPP (CASSANDRA-5793)
 * nodetool history logging (CASSANDRA-5823)
 * (Hadoop) fix support for Thrift tables in CqlPagingRecordReader
   (CASSANDRA-5752)
 * add "all time blocked" to StatusLogger output (CASSANDRA-5825)
 * Future-proof inter-major-version schema migrations (CASSANDRA-5845)
 * (Hadoop) add CqlPagingRecordReader support for ReversedType in Thrift table
   (CASSANDRA-5718)
 * Add -no-snapshot option to scrub (CASSANDRA-5891)
 * Fix to support off heap bloom filters size greater than 2 GB (CASSANDRA-5903)
 * Properly handle parsing huge map and set literals (CASSANDRA-5893)
 * Fix LCS L0 compaction may overlap in L1 (CASSANDRA-5907)
 * New sstablesplit tool to split large sstables offline (CASSANDRA-4766)
 * Fix potential deadlock in native protocol server (CASSANDRA-5926)
 * Disallow incompatible type change in CQL3 (CASSANDRA-5882)
Merged from 1.1:
 * Correctly validate sparse composite cells in scrub (CASSANDRA-5855)


2.0.0-beta2
 * Replace countPendingHints with Hints Created metric (CASSANDRA-5746)
 * Allow nodetool with no args, and with help to run without a server (CASSANDRA-5734)
 * Cleanup AbstractType/TypeSerializer classes (CASSANDRA-5744)
 * Remove unimplemented cli option schema-mwt (CASSANDRA-5754)
 * Support range tombstones in thrift (CASSANDRA-5435)
 * Normalize table-manipulating CQL3 statements' class names (CASSANDRA-5759)
 * cqlsh: add missing table options to DESCRIBE output (CASSANDRA-5749)
 * Fix assertion error during repair (CASSANDRA-5757)
 * Fix bulkloader (CASSANDRA-5542)
 * Add LZ4 compression to the native protocol (CASSANDRA-5765)
 * Fix bugs in the native protocol v2 (CASSANDRA-5770)
 * CAS on 'primary key only' table (CASSANDRA-5715)
 * Support streaming SSTables of old versions (CASSANDRA-5772)
 * Always respect protocol version in native protocol (CASSANDRA-5778)
 * Fix ConcurrentModificationException during streaming (CASSANDRA-5782)
 * Update deletion timestamp in Commit#updatesWithPaxosTime (CASSANDRA-5787)
 * Thrift cas() method crashes if input columns are not sorted (CASSANDRA-5786)
 * Order columns names correctly when querying for CAS (CASSANDRA-5788)
 * Fix streaming retry (CASSANDRA-5775)
Merged from 1.2:
 * if no seeds can be a reached a node won't start in a ring by itself (CASSANDRA-5768)
 * add cassandra.unsafesystem property (CASSANDRA-5704)
 * (Hadoop) quote identifiers in CqlPagingRecordReader (CASSANDRA-5763)
 * Add replace_node functionality for vnodes (CASSANDRA-5337)
 * Add timeout events to query traces (CASSANDRA-5520)
 * Fix serialization of the LEFT gossip value (CASSANDRA-5696)
 * Pig: support for cql3 tables (CASSANDRA-5234)
 * Fix skipping range tombstones with reverse queries (CASSANDRA-5712)
 * Expire entries out of ThriftSessionManager (CASSANDRA-5719)
 * Don't keep ancestor information in memory (CASSANDRA-5342)
 * Expose native protocol server status in nodetool info (CASSANDRA-5735)
 * Fix pathetic performance of range tombstones (CASSANDRA-5677)
 * Fix querying with an empty (impossible) range (CASSANDRA-5573)
 * cqlsh: handle CUSTOM 2i in DESCRIBE output (CASSANDRA-5760)
 * Fix minor bug in Range.intersects(Bound) (CASSANDRA-5771)
 * cqlsh: handle disabled compression in DESCRIBE output (CASSANDRA-5766)
 * Ensure all UP events are notified on the native protocol (CASSANDRA-5769)
 * Fix formatting of sstable2json with multiple -k arguments (CASSANDRA-5781)
 * Don't rely on row marker for queries in general to hide lost markers
   after TTL expires (CASSANDRA-5762)
 * Sort nodetool help output (CASSANDRA-5776)
 * Fix column expiring during 2 phases compaction (CASSANDRA-5799)
 * now() is being rejected in INSERTs when inside collections (CASSANDRA-5795)


2.0.0-beta1
 * Add support for indexing clustered columns (CASSANDRA-5125)
 * Removed on-heap row cache (CASSANDRA-5348)
 * use nanotime consistently for node-local timeouts (CASSANDRA-5581)
 * Avoid unnecessary second pass on name-based queries (CASSANDRA-5577)
 * Experimental triggers (CASSANDRA-1311)
 * JEMalloc support for off-heap allocation (CASSANDRA-3997)
 * Single-pass compaction (CASSANDRA-4180)
 * Removed token range bisection (CASSANDRA-5518)
 * Removed compatibility with pre-1.2.5 sstables and network messages
   (CASSANDRA-5511)
 * removed PBSPredictor (CASSANDRA-5455)
 * CAS support (CASSANDRA-5062, 5441, 5442, 5443, 5619, 5667)
 * Leveled compaction performs size-tiered compactions in L0
   (CASSANDRA-5371, 5439)
 * Add yaml network topology snitch for mixed ec2/other envs (CASSANDRA-5339)
 * Log when a node is down longer than the hint window (CASSANDRA-4554)
 * Optimize tombstone creation for ExpiringColumns (CASSANDRA-4917)
 * Improve LeveledScanner work estimation (CASSANDRA-5250, 5407)
 * Replace compaction lock with runWithCompactionsDisabled (CASSANDRA-3430)
 * Change Message IDs to ints (CASSANDRA-5307)
 * Move sstable level information into the Stats component, removing the
   need for a separate Manifest file (CASSANDRA-4872)
 * avoid serializing to byte[] on commitlog append (CASSANDRA-5199)
 * make index_interval configurable per columnfamily (CASSANDRA-3961, CASSANDRA-5650)
 * add default_time_to_live (CASSANDRA-3974)
 * add memtable_flush_period_in_ms (CASSANDRA-4237)
 * replace supercolumns internally by composites (CASSANDRA-3237, 5123)
 * upgrade thrift to 0.9.0 (CASSANDRA-3719)
 * drop unnecessary keyspace parameter from user-defined compaction API
   (CASSANDRA-5139)
 * more robust solution to incomplete compactions + counters (CASSANDRA-5151)
 * Change order of directory searching for c*.in.sh (CASSANDRA-3983)
 * Add tool to reset SSTable compaction level for LCS (CASSANDRA-5271)
 * Allow custom configuration loader (CASSANDRA-5045)
 * Remove memory emergency pressure valve logic (CASSANDRA-3534)
 * Reduce request latency with eager retry (CASSANDRA-4705)
 * cqlsh: Remove ASSUME command (CASSANDRA-5331)
 * Rebuild BF when loading sstables if bloom_filter_fp_chance
   has changed since compaction (CASSANDRA-5015)
 * remove row-level bloom filters (CASSANDRA-4885)
 * Change Kernel Page Cache skipping into row preheating (disabled by default)
   (CASSANDRA-4937)
 * Improve repair by deciding on a gcBefore before sending
   out TreeRequests (CASSANDRA-4932)
 * Add an official way to disable compactions (CASSANDRA-5074)
 * Reenable ALTER TABLE DROP with new semantics (CASSANDRA-3919)
 * Add binary protocol versioning (CASSANDRA-5436)
 * Swap THshaServer for TThreadedSelectorServer (CASSANDRA-5530)
 * Add alias support to SELECT statement (CASSANDRA-5075)
 * Don't create empty RowMutations in CommitLogReplayer (CASSANDRA-5541)
 * Use range tombstones when dropping cfs/columns from schema (CASSANDRA-5579)
 * cqlsh: drop CQL2/CQL3-beta support (CASSANDRA-5585)
 * Track max/min column names in sstables to be able to optimize slice
   queries (CASSANDRA-5514, CASSANDRA-5595, CASSANDRA-5600)
 * Binary protocol: allow batching already prepared statements (CASSANDRA-4693)
 * Allow preparing timestamp, ttl and limit in CQL3 queries (CASSANDRA-4450)
 * Support native link w/o JNA in Java7 (CASSANDRA-3734)
 * Use SASL authentication in binary protocol v2 (CASSANDRA-5545)
 * Replace Thrift HsHa with LMAX Disruptor based implementation (CASSANDRA-5582)
 * cqlsh: Add row count to SELECT output (CASSANDRA-5636)
 * Include a timestamp with all read commands to determine column expiration
   (CASSANDRA-5149)
 * Streaming 2.0 (CASSANDRA-5286, 5699)
 * Conditional create/drop ks/table/index statements in CQL3 (CASSANDRA-2737)
 * more pre-table creation property validation (CASSANDRA-5693)
 * Redesign repair messages (CASSANDRA-5426)
 * Fix ALTER RENAME post-5125 (CASSANDRA-5702)
 * Disallow renaming a 2ndary indexed column (CASSANDRA-5705)
 * Rename Table to Keyspace (CASSANDRA-5613)
 * Ensure changing column_index_size_in_kb on different nodes don't corrupt the
   sstable (CASSANDRA-5454)
 * Move resultset type information into prepare, not execute (CASSANDRA-5649)
 * Auto paging in binary protocol (CASSANDRA-4415, 5714)
 * Don't tie client side use of AbstractType to JDBC (CASSANDRA-4495)
 * Adds new TimestampType to replace DateType (CASSANDRA-5723, CASSANDRA-5729)
Merged from 1.2:
 * make starting native protocol server idempotent (CASSANDRA-5728)
 * Fix loading key cache when a saved entry is no longer valid (CASSANDRA-5706)
 * Fix serialization of the LEFT gossip value (CASSANDRA-5696)
 * cqlsh: Don't show 'null' in place of empty values (CASSANDRA-5675)
 * Race condition in detecting version on a mixed 1.1/1.2 cluster
   (CASSANDRA-5692)
 * Fix skipping range tombstones with reverse queries (CASSANDRA-5712)
 * Expire entries out of ThriftSessionManager (CASSANRDA-5719)
 * Don't keep ancestor information in memory (CASSANDRA-5342)
 * cqlsh: fix handling of semicolons inside BATCH queries (CASSANDRA-5697)


1.2.6
 * Fix tracing when operation completes before all responses arrive
   (CASSANDRA-5668)
 * Fix cross-DC mutation forwarding (CASSANDRA-5632)
 * Reduce SSTableLoader memory usage (CASSANDRA-5555)
 * Scale hinted_handoff_throttle_in_kb to cluster size (CASSANDRA-5272)
 * (Hadoop) Add CQL3 input/output formats (CASSANDRA-4421, 5622)
 * (Hadoop) Fix InputKeyRange in CFIF (CASSANDRA-5536)
 * Fix dealing with ridiculously large max sstable sizes in LCS (CASSANDRA-5589)
 * Ignore pre-truncate hints (CASSANDRA-4655)
 * Move System.exit on OOM into a separate thread (CASSANDRA-5273)
 * Write row markers when serializing schema (CASSANDRA-5572)
 * Check only SSTables for the requested range when streaming (CASSANDRA-5569)
 * Improve batchlog replay behavior and hint ttl handling (CASSANDRA-5314)
 * Exclude localTimestamp from validation for tombstones (CASSANDRA-5398)
 * cqlsh: add custom prompt support (CASSANDRA-5539)
 * Reuse prepared statements in hot auth queries (CASSANDRA-5594)
 * cqlsh: add vertical output option (see EXPAND) (CASSANDRA-5597)
 * Add a rate limit option to stress (CASSANDRA-5004)
 * have BulkLoader ignore snapshots directories (CASSANDRA-5587)
 * fix SnitchProperties logging context (CASSANDRA-5602)
 * Expose whether jna is enabled and memory is locked via JMX (CASSANDRA-5508)
 * cqlsh: fix COPY FROM with ReversedType (CASSANDRA-5610)
 * Allow creating CUSTOM indexes on collections (CASSANDRA-5615)
 * Evaluate now() function at execution time (CASSANDRA-5616)
 * Expose detailed read repair metrics (CASSANDRA-5618)
 * Correct blob literal + ReversedType parsing (CASSANDRA-5629)
 * Allow GPFS to prefer the internal IP like EC2MRS (CASSANDRA-5630)
 * fix help text for -tspw cassandra-cli (CASSANDRA-5643)
 * don't throw away initial causes exceptions for internode encryption issues
   (CASSANDRA-5644)
 * Fix message spelling errors for cql select statements (CASSANDRA-5647)
 * Suppress custom exceptions thru jmx (CASSANDRA-5652)
 * Update CREATE CUSTOM INDEX syntax (CASSANDRA-5639)
 * Fix PermissionDetails.equals() method (CASSANDRA-5655)
 * Never allow partition key ranges in CQL3 without token() (CASSANDRA-5666)
 * Gossiper incorrectly drops AppState for an upgrading node (CASSANDRA-5660)
 * Connection thrashing during multi-region ec2 during upgrade, due to
   messaging version (CASSANDRA-5669)
 * Avoid over reconnecting in EC2MRS (CASSANDRA-5678)
 * Fix ReadResponseSerializer.serializedSize() for digest reads (CASSANDRA-5476)
 * allow sstable2json on 2i CFs (CASSANDRA-5694)
Merged from 1.1:
 * Remove buggy thrift max message length option (CASSANDRA-5529)
 * Fix NPE in Pig's widerow mode (CASSANDRA-5488)
 * Add split size parameter to Pig and disable split combination (CASSANDRA-5544)


1.2.5
 * make BytesToken.toString only return hex bytes (CASSANDRA-5566)
 * Ensure that submitBackground enqueues at least one task (CASSANDRA-5554)
 * fix 2i updates with identical values and timestamps (CASSANDRA-5540)
 * fix compaction throttling bursty-ness (CASSANDRA-4316)
 * reduce memory consumption of IndexSummary (CASSANDRA-5506)
 * remove per-row column name bloom filters (CASSANDRA-5492)
 * Include fatal errors in trace events (CASSANDRA-5447)
 * Ensure that PerRowSecondaryIndex is notified of row-level deletes
   (CASSANDRA-5445)
 * Allow empty blob literals in CQL3 (CASSANDRA-5452)
 * Fix streaming RangeTombstones at column index boundary (CASSANDRA-5418)
 * Fix preparing statements when current keyspace is not set (CASSANDRA-5468)
 * Fix SemanticVersion.isSupportedBy minor/patch handling (CASSANDRA-5496)
 * Don't provide oldCfId for post-1.1 system cfs (CASSANDRA-5490)
 * Fix primary range ignores replication strategy (CASSANDRA-5424)
 * Fix shutdown of binary protocol server (CASSANDRA-5507)
 * Fix repair -snapshot not working (CASSANDRA-5512)
 * Set isRunning flag later in binary protocol server (CASSANDRA-5467)
 * Fix use of CQL3 functions with descending clustering order (CASSANDRA-5472)
 * Disallow renaming columns one at a time for thrift table in CQL3
   (CASSANDRA-5531)
 * cqlsh: add CLUSTERING ORDER BY support to DESCRIBE (CASSANDRA-5528)
 * Add custom secondary index support to CQL3 (CASSANDRA-5484)
 * Fix repair hanging silently on unexpected error (CASSANDRA-5229)
 * Fix Ec2Snitch regression introduced by CASSANDRA-5171 (CASSANDRA-5432)
 * Add nodetool enablebackup/disablebackup (CASSANDRA-5556)
 * cqlsh: fix DESCRIBE after case insensitive USE (CASSANDRA-5567)
Merged from 1.1
 * Add retry mechanism to OTC for non-droppable_verbs (CASSANDRA-5393)
 * Use allocator information to improve memtable memory usage estimate
   (CASSANDRA-5497)
 * Fix trying to load deleted row into row cache on startup (CASSANDRA-4463)
 * fsync leveled manifest to avoid corruption (CASSANDRA-5535)
 * Fix Bound intersection computation (CASSANDRA-5551)
 * sstablescrub now respects max memory size in cassandra.in.sh (CASSANDRA-5562)


1.2.4
 * Ensure that PerRowSecondaryIndex updates see the most recent values
   (CASSANDRA-5397)
 * avoid duplicate index entries ind PrecompactedRow and
   ParallelCompactionIterable (CASSANDRA-5395)
 * remove the index entry on oldColumn when new column is a tombstone
   (CASSANDRA-5395)
 * Change default stream throughput from 400 to 200 mbps (CASSANDRA-5036)
 * Gossiper logs DOWN for symmetry with UP (CASSANDRA-5187)
 * Fix mixing prepared statements between keyspaces (CASSANDRA-5352)
 * Fix consistency level during bootstrap - strike 3 (CASSANDRA-5354)
 * Fix transposed arguments in AlreadyExistsException (CASSANDRA-5362)
 * Improve asynchronous hint delivery (CASSANDRA-5179)
 * Fix Guava dependency version (12.0 -> 13.0.1) for Maven (CASSANDRA-5364)
 * Validate that provided CQL3 collection value are < 64K (CASSANDRA-5355)
 * Make upgradeSSTable skip current version sstables by default (CASSANDRA-5366)
 * Optimize min/max timestamp collection (CASSANDRA-5373)
 * Invalid streamId in cql binary protocol when using invalid CL
   (CASSANDRA-5164)
 * Fix validation for IN where clauses with collections (CASSANDRA-5376)
 * Copy resultSet on count query to avoid ConcurrentModificationException
   (CASSANDRA-5382)
 * Correctly typecheck in CQL3 even with ReversedType (CASSANDRA-5386)
 * Fix streaming compressed files when using encryption (CASSANDRA-5391)
 * cassandra-all 1.2.0 pom missing netty dependency (CASSANDRA-5392)
 * Fix writetime/ttl functions on null values (CASSANDRA-5341)
 * Fix NPE during cql3 select with token() (CASSANDRA-5404)
 * IndexHelper.skipBloomFilters won't skip non-SHA filters (CASSANDRA-5385)
 * cqlsh: Print maps ordered by key, sort sets (CASSANDRA-5413)
 * Add null syntax support in CQL3 for inserts (CASSANDRA-3783)
 * Allow unauthenticated set_keyspace() calls (CASSANDRA-5423)
 * Fix potential incremental backups race (CASSANDRA-5410)
 * Fix prepared BATCH statements with batch-level timestamps (CASSANDRA-5415)
 * Allow overriding superuser setup delay (CASSANDRA-5430)
 * cassandra-shuffle with JMX usernames and passwords (CASSANDRA-5431)
Merged from 1.1:
 * cli: Quote ks and cf names in schema output when needed (CASSANDRA-5052)
 * Fix bad default for min/max timestamp in SSTableMetadata (CASSANDRA-5372)
 * Fix cf name extraction from manifest in Directories.migrateFile()
   (CASSANDRA-5242)
 * Support pluggable internode authentication (CASSANDRA-5401)


1.2.3
 * add check for sstable overlap within a level on startup (CASSANDRA-5327)
 * replace ipv6 colons in jmx object names (CASSANDRA-5298, 5328)
 * Avoid allocating SSTableBoundedScanner during repair when the range does
   not intersect the sstable (CASSANDRA-5249)
 * Don't lowercase property map keys (this breaks NTS) (CASSANDRA-5292)
 * Fix composite comparator with super columns (CASSANDRA-5287)
 * Fix insufficient validation of UPDATE queries against counter cfs
   (CASSANDRA-5300)
 * Fix PropertyFileSnitch default DC/Rack behavior (CASSANDRA-5285)
 * Handle null values when executing prepared statement (CASSANDRA-5081)
 * Add netty to pom dependencies (CASSANDRA-5181)
 * Include type arguments in Thrift CQLPreparedResult (CASSANDRA-5311)
 * Fix compaction not removing columns when bf_fp_ratio is 1 (CASSANDRA-5182)
 * cli: Warn about missing CQL3 tables in schema descriptions (CASSANDRA-5309)
 * Re-enable unknown option in replication/compaction strategies option for
   backward compatibility (CASSANDRA-4795)
 * Add binary protocol support to stress (CASSANDRA-4993)
 * cqlsh: Fix COPY FROM value quoting and null handling (CASSANDRA-5305)
 * Fix repair -pr for vnodes (CASSANDRA-5329)
 * Relax CL for auth queries for non-default users (CASSANDRA-5310)
 * Fix AssertionError during repair (CASSANDRA-5245)
 * Don't announce migrations to pre-1.2 nodes (CASSANDRA-5334)
Merged from 1.1:
 * Update offline scrub for 1.0 -> 1.1 directory structure (CASSANDRA-5195)
 * add tmp flag to Descriptor hashcode (CASSANDRA-4021)
 * fix logging of "Found table data in data directories" when only system tables
   are present (CASSANDRA-5289)
 * cli: Add JMX authentication support (CASSANDRA-5080)
 * nodetool: ability to repair specific range (CASSANDRA-5280)
 * Fix possible assertion triggered in SliceFromReadCommand (CASSANDRA-5284)
 * cqlsh: Add inet type support on Windows (ipv4-only) (CASSANDRA-4801)
 * Fix race when initializing ColumnFamilyStore (CASSANDRA-5350)
 * Add UseTLAB JVM flag (CASSANDRA-5361)


1.2.2
 * fix potential for multiple concurrent compactions of the same sstables
   (CASSANDRA-5256)
 * avoid no-op caching of byte[] on commitlog append (CASSANDRA-5199)
 * fix symlinks under data dir not working (CASSANDRA-5185)
 * fix bug in compact storage metadata handling (CASSANDRA-5189)
 * Validate login for USE queries (CASSANDRA-5207)
 * cli: remove default username and password (CASSANDRA-5208)
 * configure populate_io_cache_on_flush per-CF (CASSANDRA-4694)
 * allow configuration of internode socket buffer (CASSANDRA-3378)
 * Make sstable directory picking blacklist-aware again (CASSANDRA-5193)
 * Correctly expire gossip states for edge cases (CASSANDRA-5216)
 * Improve handling of directory creation failures (CASSANDRA-5196)
 * Expose secondary indicies to the rest of nodetool (CASSANDRA-4464)
 * Binary protocol: avoid sending notification for 0.0.0.0 (CASSANDRA-5227)
 * add UseCondCardMark XX jvm settings on jdk 1.7 (CASSANDRA-4366)
 * CQL3 refactor to allow conversion function (CASSANDRA-5226)
 * Fix drop of sstables in some circumstance (CASSANDRA-5232)
 * Implement caching of authorization results (CASSANDRA-4295)
 * Add support for LZ4 compression (CASSANDRA-5038)
 * Fix missing columns in wide rows queries (CASSANDRA-5225)
 * Simplify auth setup and make system_auth ks alterable (CASSANDRA-5112)
 * Stop compactions from hanging during bootstrap (CASSANDRA-5244)
 * fix compressed streaming sending extra chunk (CASSANDRA-5105)
 * Add CQL3-based implementations of IAuthenticator and IAuthorizer
   (CASSANDRA-4898)
 * Fix timestamp-based tomstone removal logic (CASSANDRA-5248)
 * cli: Add JMX authentication support (CASSANDRA-5080)
 * Fix forceFlush behavior (CASSANDRA-5241)
 * cqlsh: Add username autocompletion (CASSANDRA-5231)
 * Fix CQL3 composite partition key error (CASSANDRA-5240)
 * Allow IN clause on last clustering key (CASSANDRA-5230)
Merged from 1.1:
 * fix start key/end token validation for wide row iteration (CASSANDRA-5168)
 * add ConfigHelper support for Thrift frame and max message sizes (CASSANDRA-5188)
 * fix nodetool repair not fail on node down (CASSANDRA-5203)
 * always collect tombstone hints (CASSANDRA-5068)
 * Fix error when sourcing file in cqlsh (CASSANDRA-5235)


1.2.1
 * stream undelivered hints on decommission (CASSANDRA-5128)
 * GossipingPropertyFileSnitch loads saved dc/rack info if needed (CASSANDRA-5133)
 * drain should flush system CFs too (CASSANDRA-4446)
 * add inter_dc_tcp_nodelay setting (CASSANDRA-5148)
 * re-allow wrapping ranges for start_token/end_token range pairitspwng (CASSANDRA-5106)
 * fix validation compaction of empty rows (CASSANDRA-5136)
 * nodetool methods to enable/disable hint storage/delivery (CASSANDRA-4750)
 * disallow bloom filter false positive chance of 0 (CASSANDRA-5013)
 * add threadpool size adjustment methods to JMXEnabledThreadPoolExecutor and
   CompactionManagerMBean (CASSANDRA-5044)
 * fix hinting for dropped local writes (CASSANDRA-4753)
 * off-heap cache doesn't need mutable column container (CASSANDRA-5057)
 * apply disk_failure_policy to bad disks on initial directory creation
   (CASSANDRA-4847)
 * Optimize name-based queries to use ArrayBackedSortedColumns (CASSANDRA-5043)
 * Fall back to old manifest if most recent is unparseable (CASSANDRA-5041)
 * pool [Compressed]RandomAccessReader objects on the partitioned read path
   (CASSANDRA-4942)
 * Add debug logging to list filenames processed by Directories.migrateFile
   method (CASSANDRA-4939)
 * Expose black-listed directories via JMX (CASSANDRA-4848)
 * Log compaction merge counts (CASSANDRA-4894)
 * Minimize byte array allocation by AbstractData{Input,Output} (CASSANDRA-5090)
 * Add SSL support for the binary protocol (CASSANDRA-5031)
 * Allow non-schema system ks modification for shuffle to work (CASSANDRA-5097)
 * cqlsh: Add default limit to SELECT statements (CASSANDRA-4972)
 * cqlsh: fix DESCRIBE for 1.1 cfs in CQL3 (CASSANDRA-5101)
 * Correctly gossip with nodes >= 1.1.7 (CASSANDRA-5102)
 * Ensure CL guarantees on digest mismatch (CASSANDRA-5113)
 * Validate correctly selects on composite partition key (CASSANDRA-5122)
 * Fix exception when adding collection (CASSANDRA-5117)
 * Handle states for non-vnode clusters correctly (CASSANDRA-5127)
 * Refuse unrecognized replication and compaction strategy options (CASSANDRA-4795)
 * Pick the correct value validator in sstable2json for cql3 tables (CASSANDRA-5134)
 * Validate login for describe_keyspace, describe_keyspaces and set_keyspace
   (CASSANDRA-5144)
 * Fix inserting empty maps (CASSANDRA-5141)
 * Don't remove tokens from System table for node we know (CASSANDRA-5121)
 * fix streaming progress report for compresed files (CASSANDRA-5130)
 * Coverage analysis for low-CL queries (CASSANDRA-4858)
 * Stop interpreting dates as valid timeUUID value (CASSANDRA-4936)
 * Adds E notation for floating point numbers (CASSANDRA-4927)
 * Detect (and warn) unintentional use of the cql2 thrift methods when cql3 was
   intended (CASSANDRA-5172)
 * cli: Quote ks and cf names in schema output when needed (CASSANDRA-5052)
 * Fix cf name extraction from manifest in Directories.migrateFile() (CASSANDRA-5242)
 * Replace mistaken usage of commons-logging with slf4j (CASSANDRA-5464)
 * Ensure Jackson dependency matches lib (CASSANDRA-5126)
 * Expose droppable tombstone ratio stats over JMX (CASSANDRA-5159)
Merged from 1.1:
 * Simplify CompressedRandomAccessReader to work around JDK FD bug (CASSANDRA-5088)
 * Improve handling a changing target throttle rate mid-compaction (CASSANDRA-5087)
 * Pig: correctly decode row keys in widerow mode (CASSANDRA-5098)
 * nodetool repair command now prints progress (CASSANDRA-4767)
 * fix user defined compaction to run against 1.1 data directory (CASSANDRA-5118)
 * Fix CQL3 BATCH authorization caching (CASSANDRA-5145)
 * fix get_count returns incorrect value with TTL (CASSANDRA-5099)
 * better handling for mid-compaction failure (CASSANDRA-5137)
 * convert default marshallers list to map for better readability (CASSANDRA-5109)
 * fix ConcurrentModificationException in getBootstrapSource (CASSANDRA-5170)
 * fix sstable maxtimestamp for row deletes and pre-1.1.1 sstables (CASSANDRA-5153)
 * Fix thread growth on node removal (CASSANDRA-5175)
 * Make Ec2Region's datacenter name configurable (CASSANDRA-5155)


1.2.0
 * Disallow counters in collections (CASSANDRA-5082)
 * cqlsh: add unit tests (CASSANDRA-3920)
 * fix default bloom_filter_fp_chance for LeveledCompactionStrategy (CASSANDRA-5093)
Merged from 1.1:
 * add validation for get_range_slices with start_key and end_token (CASSANDRA-5089)


1.2.0-rc2
 * fix nodetool ownership display with vnodes (CASSANDRA-5065)
 * cqlsh: add DESCRIBE KEYSPACES command (CASSANDRA-5060)
 * Fix potential infinite loop when reloading CFS (CASSANDRA-5064)
 * Fix SimpleAuthorizer example (CASSANDRA-5072)
 * cqlsh: force CL.ONE for tracing and system.schema* queries (CASSANDRA-5070)
 * Includes cassandra-shuffle in the debian package (CASSANDRA-5058)
Merged from 1.1:
 * fix multithreaded compaction deadlock (CASSANDRA-4492)
 * fix temporarily missing schema after upgrade from pre-1.1.5 (CASSANDRA-5061)
 * Fix ALTER TABLE overriding compression options with defaults
   (CASSANDRA-4996, 5066)
 * fix specifying and altering crc_check_chance (CASSANDRA-5053)
 * fix Murmur3Partitioner ownership% calculation (CASSANDRA-5076)
 * Don't expire columns sooner than they should in 2ndary indexes (CASSANDRA-5079)


1.2-rc1
 * rename rpc_timeout settings to request_timeout (CASSANDRA-5027)
 * add BF with 0.1 FP to LCS by default (CASSANDRA-5029)
 * Fix preparing insert queries (CASSANDRA-5016)
 * Fix preparing queries with counter increment (CASSANDRA-5022)
 * Fix preparing updates with collections (CASSANDRA-5017)
 * Don't generate UUID based on other node address (CASSANDRA-5002)
 * Fix message when trying to alter a clustering key type (CASSANDRA-5012)
 * Update IAuthenticator to match the new IAuthorizer (CASSANDRA-5003)
 * Fix inserting only a key in CQL3 (CASSANDRA-5040)
 * Fix CQL3 token() function when used with strings (CASSANDRA-5050)
Merged from 1.1:
 * reduce log spam from invalid counter shards (CASSANDRA-5026)
 * Improve schema propagation performance (CASSANDRA-5025)
 * Fix for IndexHelper.IndexFor throws OOB Exception (CASSANDRA-5030)
 * cqlsh: make it possible to describe thrift CFs (CASSANDRA-4827)
 * cqlsh: fix timestamp formatting on some platforms (CASSANDRA-5046)


1.2-beta3
 * make consistency level configurable in cqlsh (CASSANDRA-4829)
 * fix cqlsh rendering of blob fields (CASSANDRA-4970)
 * fix cqlsh DESCRIBE command (CASSANDRA-4913)
 * save truncation position in system table (CASSANDRA-4906)
 * Move CompressionMetadata off-heap (CASSANDRA-4937)
 * allow CLI to GET cql3 columnfamily data (CASSANDRA-4924)
 * Fix rare race condition in getExpireTimeForEndpoint (CASSANDRA-4402)
 * acquire references to overlapping sstables during compaction so bloom filter
   doesn't get free'd prematurely (CASSANDRA-4934)
 * Don't share slice query filter in CQL3 SelectStatement (CASSANDRA-4928)
 * Separate tracing from Log4J (CASSANDRA-4861)
 * Exclude gcable tombstones from merkle-tree computation (CASSANDRA-4905)
 * Better printing of AbstractBounds for tracing (CASSANDRA-4931)
 * Optimize mostRecentTombstone check in CC.collectAllData (CASSANDRA-4883)
 * Change stream session ID to UUID to avoid collision from same node (CASSANDRA-4813)
 * Use Stats.db when bulk loading if present (CASSANDRA-4957)
 * Skip repair on system_trace and keyspaces with RF=1 (CASSANDRA-4956)
 * (cql3) Remove arbitrary SELECT limit (CASSANDRA-4918)
 * Correctly handle prepared operation on collections (CASSANDRA-4945)
 * Fix CQL3 LIMIT (CASSANDRA-4877)
 * Fix Stress for CQL3 (CASSANDRA-4979)
 * Remove cassandra specific exceptions from JMX interface (CASSANDRA-4893)
 * (CQL3) Force using ALLOW FILTERING on potentially inefficient queries (CASSANDRA-4915)
 * (cql3) Fix adding column when the table has collections (CASSANDRA-4982)
 * (cql3) Fix allowing collections with compact storage (CASSANDRA-4990)
 * (cql3) Refuse ttl/writetime function on collections (CASSANDRA-4992)
 * Replace IAuthority with new IAuthorizer (CASSANDRA-4874)
 * clqsh: fix KEY pseudocolumn escaping when describing Thrift tables
   in CQL3 mode (CASSANDRA-4955)
 * add basic authentication support for Pig CassandraStorage (CASSANDRA-3042)
 * fix CQL2 ALTER TABLE compaction_strategy_class altering (CASSANDRA-4965)
Merged from 1.1:
 * Fall back to old describe_splits if d_s_ex is not available (CASSANDRA-4803)
 * Improve error reporting when streaming ranges fail (CASSANDRA-5009)
 * Fix cqlsh timestamp formatting of timezone info (CASSANDRA-4746)
 * Fix assertion failure with leveled compaction (CASSANDRA-4799)
 * Check for null end_token in get_range_slice (CASSANDRA-4804)
 * Remove all remnants of removed nodes (CASSANDRA-4840)
 * Add aut-reloading of the log4j file in debian package (CASSANDRA-4855)
 * Fix estimated row cache entry size (CASSANDRA-4860)
 * reset getRangeSlice filter after finishing a row for get_paged_slice
   (CASSANDRA-4919)
 * expunge row cache post-truncate (CASSANDRA-4940)
 * Allow static CF definition with compact storage (CASSANDRA-4910)
 * Fix endless loop/compaction of schema_* CFs due to broken timestamps (CASSANDRA-4880)
 * Fix 'wrong class type' assertion in CounterColumn (CASSANDRA-4976)


1.2-beta2
 * fp rate of 1.0 disables BF entirely; LCS defaults to 1.0 (CASSANDRA-4876)
 * off-heap bloom filters for row keys (CASSANDRA_4865)
 * add extension point for sstable components (CASSANDRA-4049)
 * improve tracing output (CASSANDRA-4852, 4862)
 * make TRACE verb droppable (CASSANDRA-4672)
 * fix BulkLoader recognition of CQL3 columnfamilies (CASSANDRA-4755)
 * Sort commitlog segments for replay by id instead of mtime (CASSANDRA-4793)
 * Make hint delivery asynchronous (CASSANDRA-4761)
 * Pluggable Thrift transport factories for CLI and cqlsh (CASSANDRA-4609, 4610)
 * cassandra-cli: allow Double value type to be inserted to a column (CASSANDRA-4661)
 * Add ability to use custom TServerFactory implementations (CASSANDRA-4608)
 * optimize batchlog flushing to skip successful batches (CASSANDRA-4667)
 * include metadata for system keyspace itself in schema tables (CASSANDRA-4416)
 * add check to PropertyFileSnitch to verify presence of location for
   local node (CASSANDRA-4728)
 * add PBSPredictor consistency modeler (CASSANDRA-4261)
 * remove vestiges of Thrift unframed mode (CASSANDRA-4729)
 * optimize single-row PK lookups (CASSANDRA-4710)
 * adjust blockFor calculation to account for pending ranges due to node
   movement (CASSANDRA-833)
 * Change CQL version to 3.0.0 and stop accepting 3.0.0-beta1 (CASSANDRA-4649)
 * (CQL3) Make prepared statement global instead of per connection
   (CASSANDRA-4449)
 * Fix scrubbing of CQL3 created tables (CASSANDRA-4685)
 * (CQL3) Fix validation when using counter and regular columns in the same
   table (CASSANDRA-4706)
 * Fix bug starting Cassandra with simple authentication (CASSANDRA-4648)
 * Add support for batchlog in CQL3 (CASSANDRA-4545, 4738)
 * Add support for multiple column family outputs in CFOF (CASSANDRA-4208)
 * Support repairing only the local DC nodes (CASSANDRA-4747)
 * Use rpc_address for binary protocol and change default port (CASSANDRA-4751)
 * Fix use of collections in prepared statements (CASSANDRA-4739)
 * Store more information into peers table (CASSANDRA-4351, 4814)
 * Configurable bucket size for size tiered compaction (CASSANDRA-4704)
 * Run leveled compaction in parallel (CASSANDRA-4310)
 * Fix potential NPE during CFS reload (CASSANDRA-4786)
 * Composite indexes may miss results (CASSANDRA-4796)
 * Move consistency level to the protocol level (CASSANDRA-4734, 4824)
 * Fix Subcolumn slice ends not respected (CASSANDRA-4826)
 * Fix Assertion error in cql3 select (CASSANDRA-4783)
 * Fix list prepend logic (CQL3) (CASSANDRA-4835)
 * Add booleans as literals in CQL3 (CASSANDRA-4776)
 * Allow renaming PK columns in CQL3 (CASSANDRA-4822)
 * Fix binary protocol NEW_NODE event (CASSANDRA-4679)
 * Fix potential infinite loop in tombstone compaction (CASSANDRA-4781)
 * Remove system tables accounting from schema (CASSANDRA-4850)
 * (cql3) Force provided columns in clustering key order in
   'CLUSTERING ORDER BY' (CASSANDRA-4881)
 * Fix composite index bug (CASSANDRA-4884)
 * Fix short read protection for CQL3 (CASSANDRA-4882)
 * Add tracing support to the binary protocol (CASSANDRA-4699)
 * (cql3) Don't allow prepared marker inside collections (CASSANDRA-4890)
 * Re-allow order by on non-selected columns (CASSANDRA-4645)
 * Bug when composite index is created in a table having collections (CASSANDRA-4909)
 * log index scan subject in CompositesSearcher (CASSANDRA-4904)
Merged from 1.1:
 * add get[Row|Key]CacheEntries to CacheServiceMBean (CASSANDRA-4859)
 * fix get_paged_slice to wrap to next row correctly (CASSANDRA-4816)
 * fix indexing empty column values (CASSANDRA-4832)
 * allow JdbcDate to compose null Date objects (CASSANDRA-4830)
 * fix possible stackoverflow when compacting 1000s of sstables
   (CASSANDRA-4765)
 * fix wrong leveled compaction progress calculation (CASSANDRA-4807)
 * add a close() method to CRAR to prevent leaking file descriptors (CASSANDRA-4820)
 * fix potential infinite loop in get_count (CASSANDRA-4833)
 * fix compositeType.{get/from}String methods (CASSANDRA-4842)
 * (CQL) fix CREATE COLUMNFAMILY permissions check (CASSANDRA-4864)
 * Fix DynamicCompositeType same type comparison (CASSANDRA-4711)
 * Fix duplicate SSTable reference when stream session failed (CASSANDRA-3306)
 * Allow static CF definition with compact storage (CASSANDRA-4910)
 * Fix endless loop/compaction of schema_* CFs due to broken timestamps (CASSANDRA-4880)
 * Fix 'wrong class type' assertion in CounterColumn (CASSANDRA-4976)


1.2-beta1
 * add atomic_batch_mutate (CASSANDRA-4542, -4635)
 * increase default max_hint_window_in_ms to 3h (CASSANDRA-4632)
 * include message initiation time to replicas so they can more
   accurately drop timed-out requests (CASSANDRA-2858)
 * fix clientutil.jar dependencies (CASSANDRA-4566)
 * optimize WriteResponse (CASSANDRA-4548)
 * new metrics (CASSANDRA-4009)
 * redesign KEYS indexes to avoid read-before-write (CASSANDRA-2897)
 * debug tracing (CASSANDRA-1123)
 * parallelize row cache loading (CASSANDRA-4282)
 * Make compaction, flush JBOD-aware (CASSANDRA-4292)
 * run local range scans on the read stage (CASSANDRA-3687)
 * clean up ioexceptions (CASSANDRA-2116)
 * add disk_failure_policy (CASSANDRA-2118)
 * Introduce new json format with row level deletion (CASSANDRA-4054)
 * remove redundant "name" column from schema_keyspaces (CASSANDRA-4433)
 * improve "nodetool ring" handling of multi-dc clusters (CASSANDRA-3047)
 * update NTS calculateNaturalEndpoints to be O(N log N) (CASSANDRA-3881)
 * split up rpc timeout by operation type (CASSANDRA-2819)
 * rewrite key cache save/load to use only sequential i/o (CASSANDRA-3762)
 * update MS protocol with a version handshake + broadcast address id
   (CASSANDRA-4311)
 * multithreaded hint replay (CASSANDRA-4189)
 * add inter-node message compression (CASSANDRA-3127)
 * remove COPP (CASSANDRA-2479)
 * Track tombstone expiration and compact when tombstone content is
   higher than a configurable threshold, default 20% (CASSANDRA-3442, 4234)
 * update MurmurHash to version 3 (CASSANDRA-2975)
 * (CLI) track elapsed time for `delete' operation (CASSANDRA-4060)
 * (CLI) jline version is bumped to 1.0 to properly  support
   'delete' key function (CASSANDRA-4132)
 * Save IndexSummary into new SSTable 'Summary' component (CASSANDRA-2392, 4289)
 * Add support for range tombstones (CASSANDRA-3708)
 * Improve MessagingService efficiency (CASSANDRA-3617)
 * Avoid ID conflicts from concurrent schema changes (CASSANDRA-3794)
 * Set thrift HSHA server thread limit to unlimited by default (CASSANDRA-4277)
 * Avoids double serialization of CF id in RowMutation messages
   (CASSANDRA-4293)
 * stream compressed sstables directly with java nio (CASSANDRA-4297)
 * Support multiple ranges in SliceQueryFilter (CASSANDRA-3885)
 * Add column metadata to system column families (CASSANDRA-4018)
 * (cql3) Always use composite types by default (CASSANDRA-4329)
 * (cql3) Add support for set, map and list (CASSANDRA-3647)
 * Validate date type correctly (CASSANDRA-4441)
 * (cql3) Allow definitions with only a PK (CASSANDRA-4361)
 * (cql3) Add support for row key composites (CASSANDRA-4179)
 * improve DynamicEndpointSnitch by using reservoir sampling (CASSANDRA-4038)
 * (cql3) Add support for 2ndary indexes (CASSANDRA-3680)
 * (cql3) fix defining more than one PK to be invalid (CASSANDRA-4477)
 * remove schema agreement checking from all external APIs (Thrift, CQL and CQL3) (CASSANDRA-4487)
 * add Murmur3Partitioner and make it default for new installations (CASSANDRA-3772, 4621)
 * (cql3) update pseudo-map syntax to use map syntax (CASSANDRA-4497)
 * Finer grained exceptions hierarchy and provides error code with exceptions (CASSANDRA-3979)
 * Adds events push to binary protocol (CASSANDRA-4480)
 * Rewrite nodetool help (CASSANDRA-2293)
 * Make CQL3 the default for CQL (CASSANDRA-4640)
 * update stress tool to be able to use CQL3 (CASSANDRA-4406)
 * Accept all thrift update on CQL3 cf but don't expose their metadata (CASSANDRA-4377)
 * Replace Throttle with Guava's RateLimiter for HintedHandOff (CASSANDRA-4541)
 * fix counter add/get using CQL2 and CQL3 in stress tool (CASSANDRA-4633)
 * Add sstable count per level to cfstats (CASSANDRA-4537)
 * (cql3) Add ALTER KEYSPACE statement (CASSANDRA-4611)
 * (cql3) Allow defining default consistency levels (CASSANDRA-4448)
 * (cql3) Fix queries using LIMIT missing results (CASSANDRA-4579)
 * fix cross-version gossip messaging (CASSANDRA-4576)
 * added inet data type (CASSANDRA-4627)


1.1.6
 * Wait for writes on synchronous read digest mismatch (CASSANDRA-4792)
 * fix commitlog replay for nanotime-infected sstables (CASSANDRA-4782)
 * preflight check ttl for maximum of 20 years (CASSANDRA-4771)
 * (Pig) fix widerow input with single column rows (CASSANDRA-4789)
 * Fix HH to compact with correct gcBefore, which avoids wiping out
   undelivered hints (CASSANDRA-4772)
 * LCS will merge up to 32 L0 sstables as intended (CASSANDRA-4778)
 * NTS will default unconfigured DC replicas to zero (CASSANDRA-4675)
 * use default consistency level in counter validation if none is
   explicitly provide (CASSANDRA-4700)
 * Improve IAuthority interface by introducing fine-grained
   access permissions and grant/revoke commands (CASSANDRA-4490, 4644)
 * fix assumption error in CLI when updating/describing keyspace
   (CASSANDRA-4322)
 * Adds offline sstablescrub to debian packaging (CASSANDRA-4642)
 * Automatic fixing of overlapping leveled sstables (CASSANDRA-4644)
 * fix error when using ORDER BY with extended selections (CASSANDRA-4689)
 * (CQL3) Fix validation for IN queries for non-PK cols (CASSANDRA-4709)
 * fix re-created keyspace disappering after 1.1.5 upgrade
   (CASSANDRA-4698, 4752)
 * (CLI) display elapsed time in 2 fraction digits (CASSANDRA-3460)
 * add authentication support to sstableloader (CASSANDRA-4712)
 * Fix CQL3 'is reversed' logic (CASSANDRA-4716, 4759)
 * (CQL3) Don't return ReversedType in result set metadata (CASSANDRA-4717)
 * Backport adding AlterKeyspace statement (CASSANDRA-4611)
 * (CQL3) Correcty accept upper-case data types (CASSANDRA-4770)
 * Add binary protocol events for schema changes (CASSANDRA-4684)
Merged from 1.0:
 * Switch from NBHM to CHM in MessagingService's callback map, which
   prevents OOM in long-running instances (CASSANDRA-4708)


1.1.5
 * add SecondaryIndex.reload API (CASSANDRA-4581)
 * use millis + atomicint for commitlog segment creation instead of
   nanotime, which has issues under some hypervisors (CASSANDRA-4601)
 * fix FD leak in slice queries (CASSANDRA-4571)
 * avoid recursion in leveled compaction (CASSANDRA-4587)
 * increase stack size under Java7 to 180K
 * Log(info) schema changes (CASSANDRA-4547)
 * Change nodetool setcachecapcity to manipulate global caches (CASSANDRA-4563)
 * (cql3) fix setting compaction strategy (CASSANDRA-4597)
 * fix broken system.schema_* timestamps on system startup (CASSANDRA-4561)
 * fix wrong skip of cache saving (CASSANDRA-4533)
 * Avoid NPE when lost+found is in data dir (CASSANDRA-4572)
 * Respect five-minute flush moratorium after initial CL replay (CASSANDRA-4474)
 * Adds ntp as recommended in debian packaging (CASSANDRA-4606)
 * Configurable transport in CF Record{Reader|Writer} (CASSANDRA-4558)
 * (cql3) fix potential NPE with both equal and unequal restriction (CASSANDRA-4532)
 * (cql3) improves ORDER BY validation (CASSANDRA-4624)
 * Fix potential deadlock during counter writes (CASSANDRA-4578)
 * Fix cql error with ORDER BY when using IN (CASSANDRA-4612)
Merged from 1.0:
 * increase Xss to 160k to accomodate latest 1.6 JVMs (CASSANDRA-4602)
 * fix toString of hint destination tokens (CASSANDRA-4568)
 * Fix multiple values for CurrentLocal NodeID (CASSANDRA-4626)


1.1.4
 * fix offline scrub to catch >= out of order rows (CASSANDRA-4411)
 * fix cassandra-env.sh on RHEL and other non-dash-based systems
   (CASSANDRA-4494)
Merged from 1.0:
 * (Hadoop) fix setting key length for old-style mapred api (CASSANDRA-4534)
 * (Hadoop) fix iterating through a resultset consisting entirely
   of tombstoned rows (CASSANDRA-4466)


1.1.3
 * (cqlsh) add COPY TO (CASSANDRA-4434)
 * munmap commitlog segments before rename (CASSANDRA-4337)
 * (JMX) rename getRangeKeySample to sampleKeyRange to avoid returning
   multi-MB results as an attribute (CASSANDRA-4452)
 * flush based on data size, not throughput; overwritten columns no
   longer artificially inflate liveRatio (CASSANDRA-4399)
 * update default commitlog segment size to 32MB and total commitlog
   size to 32/1024 MB for 32/64 bit JVMs, respectively (CASSANDRA-4422)
 * avoid using global partitioner to estimate ranges in index sstables
   (CASSANDRA-4403)
 * restore pre-CASSANDRA-3862 approach to removing expired tombstones
   from row cache during compaction (CASSANDRA-4364)
 * (stress) support for CQL prepared statements (CASSANDRA-3633)
 * Correctly catch exception when Snappy cannot be loaded (CASSANDRA-4400)
 * (cql3) Support ORDER BY when IN condition is given in WHERE clause (CASSANDRA-4327)
 * (cql3) delete "component_index" column on DROP TABLE call (CASSANDRA-4420)
 * change nanoTime() to currentTimeInMillis() in schema related code (CASSANDRA-4432)
 * add a token generation tool (CASSANDRA-3709)
 * Fix LCS bug with sstable containing only 1 row (CASSANDRA-4411)
 * fix "Can't Modify Index Name" problem on CF update (CASSANDRA-4439)
 * Fix assertion error in getOverlappingSSTables during repair (CASSANDRA-4456)
 * fix nodetool's setcompactionthreshold command (CASSANDRA-4455)
 * Ensure compacted files are never used, to avoid counter overcount (CASSANDRA-4436)
Merged from 1.0:
 * Push the validation of secondary index values to the SecondaryIndexManager (CASSANDRA-4240)
 * allow dropping columns shadowed by not-yet-expired supercolumn or row
   tombstones in PrecompactedRow (CASSANDRA-4396)


1.1.2
 * Fix cleanup not deleting index entries (CASSANDRA-4379)
 * Use correct partitioner when saving + loading caches (CASSANDRA-4331)
 * Check schema before trying to export sstable (CASSANDRA-2760)
 * Raise a meaningful exception instead of NPE when PFS encounters
   an unconfigured node + no default (CASSANDRA-4349)
 * fix bug in sstable blacklisting with LCS (CASSANDRA-4343)
 * LCS no longer promotes tiny sstables out of L0 (CASSANDRA-4341)
 * skip tombstones during hint replay (CASSANDRA-4320)
 * fix NPE in compactionstats (CASSANDRA-4318)
 * enforce 1m min keycache for auto (CASSANDRA-4306)
 * Have DeletedColumn.isMFD always return true (CASSANDRA-4307)
 * (cql3) exeption message for ORDER BY constraints said primary filter can be
    an IN clause, which is misleading (CASSANDRA-4319)
 * (cql3) Reject (not yet supported) creation of 2ndardy indexes on tables with
   composite primary keys (CASSANDRA-4328)
 * Set JVM stack size to 160k for java 7 (CASSANDRA-4275)
 * cqlsh: add COPY command to load data from CSV flat files (CASSANDRA-4012)
 * CFMetaData.fromThrift to throw ConfigurationException upon error (CASSANDRA-4353)
 * Use CF comparator to sort indexed columns in SecondaryIndexManager
   (CASSANDRA-4365)
 * add strategy_options to the KSMetaData.toString() output (CASSANDRA-4248)
 * (cql3) fix range queries containing unqueried results (CASSANDRA-4372)
 * (cql3) allow updating column_alias types (CASSANDRA-4041)
 * (cql3) Fix deletion bug (CASSANDRA-4193)
 * Fix computation of overlapping sstable for leveled compaction (CASSANDRA-4321)
 * Improve scrub and allow to run it offline (CASSANDRA-4321)
 * Fix assertionError in StorageService.bulkLoad (CASSANDRA-4368)
 * (cqlsh) add option to authenticate to a keyspace at startup (CASSANDRA-4108)
 * (cqlsh) fix ASSUME functionality (CASSANDRA-4352)
 * Fix ColumnFamilyRecordReader to not return progress > 100% (CASSANDRA-3942)
Merged from 1.0:
 * Set gc_grace on index CF to 0 (CASSANDRA-4314)


1.1.1
 * add populate_io_cache_on_flush option (CASSANDRA-2635)
 * allow larger cache capacities than 2GB (CASSANDRA-4150)
 * add getsstables command to nodetool (CASSANDRA-4199)
 * apply parent CF compaction settings to secondary index CFs (CASSANDRA-4280)
 * preserve commitlog size cap when recycling segments at startup
   (CASSANDRA-4201)
 * (Hadoop) fix split generation regression (CASSANDRA-4259)
 * ignore min/max compactions settings in LCS, while preserving
   behavior that min=max=0 disables autocompaction (CASSANDRA-4233)
 * log number of rows read from saved cache (CASSANDRA-4249)
 * calculate exact size required for cleanup operations (CASSANDRA-1404)
 * avoid blocking additional writes during flush when the commitlog
   gets behind temporarily (CASSANDRA-1991)
 * enable caching on index CFs based on data CF cache setting (CASSANDRA-4197)
 * warn on invalid replication strategy creation options (CASSANDRA-4046)
 * remove [Freeable]Memory finalizers (CASSANDRA-4222)
 * include tombstone size in ColumnFamily.size, which can prevent OOM
   during sudden mass delete operations by yielding a nonzero liveRatio
   (CASSANDRA-3741)
 * Open 1 sstableScanner per level for leveled compaction (CASSANDRA-4142)
 * Optimize reads when row deletion timestamps allow us to restrict
   the set of sstables we check (CASSANDRA-4116)
 * add support for commitlog archiving and point-in-time recovery
   (CASSANDRA-3690)
 * avoid generating redundant compaction tasks during streaming
   (CASSANDRA-4174)
 * add -cf option to nodetool snapshot, and takeColumnFamilySnapshot to
   StorageService mbean (CASSANDRA-556)
 * optimize cleanup to drop entire sstables where possible (CASSANDRA-4079)
 * optimize truncate when autosnapshot is disabled (CASSANDRA-4153)
 * update caches to use byte[] keys to reduce memory overhead (CASSANDRA-3966)
 * add column limit to cli (CASSANDRA-3012, 4098)
 * clean up and optimize DataOutputBuffer, used by CQL compression and
   CompositeType (CASSANDRA-4072)
 * optimize commitlog checksumming (CASSANDRA-3610)
 * identify and blacklist corrupted SSTables from future compactions
   (CASSANDRA-2261)
 * Move CfDef and KsDef validation out of thrift (CASSANDRA-4037)
 * Expose API to repair a user provided range (CASSANDRA-3912)
 * Add way to force the cassandra-cli to refresh its schema (CASSANDRA-4052)
 * Avoid having replicate on write tasks stacking up at CL.ONE (CASSANDRA-2889)
 * (cql3) Backwards compatibility for composite comparators in non-cql3-aware
   clients (CASSANDRA-4093)
 * (cql3) Fix order by for reversed queries (CASSANDRA-4160)
 * (cql3) Add ReversedType support (CASSANDRA-4004)
 * (cql3) Add timeuuid type (CASSANDRA-4194)
 * (cql3) Minor fixes (CASSANDRA-4185)
 * (cql3) Fix prepared statement in BATCH (CASSANDRA-4202)
 * (cql3) Reduce the list of reserved keywords (CASSANDRA-4186)
 * (cql3) Move max/min compaction thresholds to compaction strategy options
   (CASSANDRA-4187)
 * Fix exception during move when localhost is the only source (CASSANDRA-4200)
 * (cql3) Allow paging through non-ordered partitioner results (CASSANDRA-3771)
 * (cql3) Fix drop index (CASSANDRA-4192)
 * (cql3) Don't return range ghosts anymore (CASSANDRA-3982)
 * fix re-creating Keyspaces/ColumnFamilies with the same name as dropped
   ones (CASSANDRA-4219)
 * fix SecondaryIndex LeveledManifest save upon snapshot (CASSANDRA-4230)
 * fix missing arrayOffset in FBUtilities.hash (CASSANDRA-4250)
 * (cql3) Add name of parameters in CqlResultSet (CASSANDRA-4242)
 * (cql3) Correctly validate order by queries (CASSANDRA-4246)
 * rename stress to cassandra-stress for saner packaging (CASSANDRA-4256)
 * Fix exception on colum metadata with non-string comparator (CASSANDRA-4269)
 * Check for unknown/invalid compression options (CASSANDRA-4266)
 * (cql3) Adds simple access to column timestamp and ttl (CASSANDRA-4217)
 * (cql3) Fix range queries with secondary indexes (CASSANDRA-4257)
 * Better error messages from improper input in cli (CASSANDRA-3865)
 * Try to stop all compaction upon Keyspace or ColumnFamily drop (CASSANDRA-4221)
 * (cql3) Allow keyspace properties to contain hyphens (CASSANDRA-4278)
 * (cql3) Correctly validate keyspace access in create table (CASSANDRA-4296)
 * Avoid deadlock in migration stage (CASSANDRA-3882)
 * Take supercolumn names and deletion info into account in memtable throughput
   (CASSANDRA-4264)
 * Add back backward compatibility for old style replication factor (CASSANDRA-4294)
 * Preserve compatibility with pre-1.1 index queries (CASSANDRA-4262)
Merged from 1.0:
 * Fix super columns bug where cache is not updated (CASSANDRA-4190)
 * fix maxTimestamp to include row tombstones (CASSANDRA-4116)
 * (CLI) properly handle quotes in create/update keyspace commands (CASSANDRA-4129)
 * Avoids possible deadlock during bootstrap (CASSANDRA-4159)
 * fix stress tool that hangs forever on timeout or error (CASSANDRA-4128)
 * stress tool to return appropriate exit code on failure (CASSANDRA-4188)
 * fix compaction NPE when out of disk space and assertions disabled
   (CASSANDRA-3985)
 * synchronize LCS getEstimatedTasks to avoid CME (CASSANDRA-4255)
 * ensure unique streaming session id's (CASSANDRA-4223)
 * kick off background compaction when min/max thresholds change
   (CASSANDRA-4279)
 * improve ability of STCS.getBuckets to deal with 100s of 1000s of
   sstables, such as when convertinb back from LCS (CASSANDRA-4287)
 * Oversize integer in CQL throws NumberFormatException (CASSANDRA-4291)
 * fix 1.0.x node join to mixed version cluster, other nodes >= 1.1 (CASSANDRA-4195)
 * Fix LCS splitting sstable base on uncompressed size (CASSANDRA-4419)
 * Push the validation of secondary index values to the SecondaryIndexManager (CASSANDRA-4240)
 * Don't purge columns during upgradesstables (CASSANDRA-4462)
 * Make cqlsh work with piping (CASSANDRA-4113)
 * Validate arguments for nodetool decommission (CASSANDRA-4061)
 * Report thrift status in nodetool info (CASSANDRA-4010)


1.1.0-final
 * average a reduced liveRatio estimate with the previous one (CASSANDRA-4065)
 * Allow KS and CF names up to 48 characters (CASSANDRA-4157)
 * fix stress build (CASSANDRA-4140)
 * add time remaining estimate to nodetool compactionstats (CASSANDRA-4167)
 * (cql) fix NPE in cql3 ALTER TABLE (CASSANDRA-4163)
 * (cql) Add support for CL.TWO and CL.THREE in CQL (CASSANDRA-4156)
 * (cql) Fix type in CQL3 ALTER TABLE preventing update (CASSANDRA-4170)
 * (cql) Throw invalid exception from CQL3 on obsolete options (CASSANDRA-4171)
 * (cqlsh) fix recognizing uppercase SELECT keyword (CASSANDRA-4161)
 * Pig: wide row support (CASSANDRA-3909)
Merged from 1.0:
 * avoid streaming empty files with bulk loader if sstablewriter errors out
   (CASSANDRA-3946)


1.1-rc1
 * Include stress tool in binary builds (CASSANDRA-4103)
 * (Hadoop) fix wide row iteration when last row read was deleted
   (CASSANDRA-4154)
 * fix read_repair_chance to really default to 0.1 in the cli (CASSANDRA-4114)
 * Adds caching and bloomFilterFpChange to CQL options (CASSANDRA-4042)
 * Adds posibility to autoconfigure size of the KeyCache (CASSANDRA-4087)
 * fix KEYS index from skipping results (CASSANDRA-3996)
 * Remove sliced_buffer_size_in_kb dead option (CASSANDRA-4076)
 * make loadNewSStable preserve sstable version (CASSANDRA-4077)
 * Respect 1.0 cache settings as much as possible when upgrading
   (CASSANDRA-4088)
 * relax path length requirement for sstable files when upgrading on
   non-Windows platforms (CASSANDRA-4110)
 * fix terminination of the stress.java when errors were encountered
   (CASSANDRA-4128)
 * Move CfDef and KsDef validation out of thrift (CASSANDRA-4037)
 * Fix get_paged_slice (CASSANDRA-4136)
 * CQL3: Support slice with exclusive start and stop (CASSANDRA-3785)
Merged from 1.0:
 * support PropertyFileSnitch in bulk loader (CASSANDRA-4145)
 * add auto_snapshot option allowing disabling snapshot before drop/truncate
   (CASSANDRA-3710)
 * allow short snitch names (CASSANDRA-4130)


1.1-beta2
 * rename loaded sstables to avoid conflicts with local snapshots
   (CASSANDRA-3967)
 * start hint replay as soon as FD notifies that the target is back up
   (CASSANDRA-3958)
 * avoid unproductive deserializing of cached rows during compaction
   (CASSANDRA-3921)
 * fix concurrency issues with CQL keyspace creation (CASSANDRA-3903)
 * Show Effective Owership via Nodetool ring <keyspace> (CASSANDRA-3412)
 * Update ORDER BY syntax for CQL3 (CASSANDRA-3925)
 * Fix BulkRecordWriter to not throw NPE if reducer gets no map data from Hadoop (CASSANDRA-3944)
 * Fix bug with counters in super columns (CASSANDRA-3821)
 * Remove deprecated merge_shard_chance (CASSANDRA-3940)
 * add a convenient way to reset a node's schema (CASSANDRA-2963)
 * fix for intermittent SchemaDisagreementException (CASSANDRA-3884)
 * CLI `list <CF>` to limit number of columns and their order (CASSANDRA-3012)
 * ignore deprecated KsDef/CfDef/ColumnDef fields in native schema (CASSANDRA-3963)
 * CLI to report when unsupported column_metadata pair was given (CASSANDRA-3959)
 * reincarnate removed and deprecated KsDef/CfDef attributes (CASSANDRA-3953)
 * Fix race between writes and read for cache (CASSANDRA-3862)
 * perform static initialization of StorageProxy on start-up (CASSANDRA-3797)
 * support trickling fsync() on writes (CASSANDRA-3950)
 * expose counters for unavailable/timeout exceptions given to thrift clients (CASSANDRA-3671)
 * avoid quadratic startup time in LeveledManifest (CASSANDRA-3952)
 * Add type information to new schema_ columnfamilies and remove thrift
   serialization for schema (CASSANDRA-3792)
 * add missing column validator options to the CLI help (CASSANDRA-3926)
 * skip reading saved key cache if CF's caching strategy is NONE or ROWS_ONLY (CASSANDRA-3954)
 * Unify migration code (CASSANDRA-4017)
Merged from 1.0:
 * cqlsh: guess correct version of Python for Arch Linux (CASSANDRA-4090)
 * (CLI) properly handle quotes in create/update keyspace commands (CASSANDRA-4129)
 * Avoids possible deadlock during bootstrap (CASSANDRA-4159)
 * fix stress tool that hangs forever on timeout or error (CASSANDRA-4128)
 * Fix super columns bug where cache is not updated (CASSANDRA-4190)
 * stress tool to return appropriate exit code on failure (CASSANDRA-4188)


1.0.9
 * improve index sampling performance (CASSANDRA-4023)
 * always compact away deleted hints immediately after handoff (CASSANDRA-3955)
 * delete hints from dropped ColumnFamilies on handoff instead of
   erroring out (CASSANDRA-3975)
 * add CompositeType ref to the CLI doc for create/update column family (CASSANDRA-3980)
 * Pig: support Counter ColumnFamilies (CASSANDRA-3973)
 * Pig: Composite column support (CASSANDRA-3684)
 * Avoid NPE during repair when a keyspace has no CFs (CASSANDRA-3988)
 * Fix division-by-zero error on get_slice (CASSANDRA-4000)
 * don't change manifest level for cleanup, scrub, and upgradesstables
   operations under LeveledCompactionStrategy (CASSANDRA-3989, 4112)
 * fix race leading to super columns assertion failure (CASSANDRA-3957)
 * fix NPE on invalid CQL delete command (CASSANDRA-3755)
 * allow custom types in CLI's assume command (CASSANDRA-4081)
 * fix totalBytes count for parallel compactions (CASSANDRA-3758)
 * fix intermittent NPE in get_slice (CASSANDRA-4095)
 * remove unnecessary asserts in native code interfaces (CASSANDRA-4096)
 * Validate blank keys in CQL to avoid assertion errors (CASSANDRA-3612)
 * cqlsh: fix bad decoding of some column names (CASSANDRA-4003)
 * cqlsh: fix incorrect padding with unicode chars (CASSANDRA-4033)
 * Fix EC2 snitch incorrectly reporting region (CASSANDRA-4026)
 * Shut down thrift during decommission (CASSANDRA-4086)
 * Expose nodetool cfhistograms for 2ndary indexes (CASSANDRA-4063)
Merged from 0.8:
 * Fix ConcurrentModificationException in gossiper (CASSANDRA-4019)


1.1-beta1
 * (cqlsh)
   + add SOURCE and CAPTURE commands, and --file option (CASSANDRA-3479)
   + add ALTER COLUMNFAMILY WITH (CASSANDRA-3523)
   + bundle Python dependencies with Cassandra (CASSANDRA-3507)
   + added to Debian package (CASSANDRA-3458)
   + display byte data instead of erroring out on decode failure
     (CASSANDRA-3874)
 * add nodetool rebuild_index (CASSANDRA-3583)
 * add nodetool rangekeysample (CASSANDRA-2917)
 * Fix streaming too much data during move operations (CASSANDRA-3639)
 * Nodetool and CLI connect to localhost by default (CASSANDRA-3568)
 * Reduce memory used by primary index sample (CASSANDRA-3743)
 * (Hadoop) separate input/output configurations (CASSANDRA-3197, 3765)
 * avoid returning internal Cassandra classes over JMX (CASSANDRA-2805)
 * add row-level isolation via SnapTree (CASSANDRA-2893)
 * Optimize key count estimation when opening sstable on startup
   (CASSANDRA-2988)
 * multi-dc replication optimization supporting CL > ONE (CASSANDRA-3577)
 * add command to stop compactions (CASSANDRA-1740, 3566, 3582)
 * multithreaded streaming (CASSANDRA-3494)
 * removed in-tree redhat spec (CASSANDRA-3567)
 * "defragment" rows for name-based queries under STCS, again (CASSANDRA-2503)
 * Recycle commitlog segments for improved performance
   (CASSANDRA-3411, 3543, 3557, 3615)
 * update size-tiered compaction to prioritize small tiers (CASSANDRA-2407)
 * add message expiration logic to OutboundTcpConnection (CASSANDRA-3005)
 * off-heap cache to use sun.misc.Unsafe instead of JNA (CASSANDRA-3271)
 * EACH_QUORUM is only supported for writes (CASSANDRA-3272)
 * replace compactionlock use in schema migration by checking CFS.isValid
   (CASSANDRA-3116)
 * recognize that "SELECT first ... *" isn't really "SELECT *" (CASSANDRA-3445)
 * Use faster bytes comparison (CASSANDRA-3434)
 * Bulk loader is no longer a fat client, (HADOOP) bulk load output format
   (CASSANDRA-3045)
 * (Hadoop) add support for KeyRange.filter
 * remove assumption that keys and token are in bijection
   (CASSANDRA-1034, 3574, 3604)
 * always remove endpoints from delevery queue in HH (CASSANDRA-3546)
 * fix race between cf flush and its 2ndary indexes flush (CASSANDRA-3547)
 * fix potential race in AES when a repair fails (CASSANDRA-3548)
 * Remove columns shadowed by a deleted container even when we cannot purge
   (CASSANDRA-3538)
 * Improve memtable slice iteration performance (CASSANDRA-3545)
 * more efficient allocation of small bloom filters (CASSANDRA-3618)
 * Use separate writer thread in SSTableSimpleUnsortedWriter (CASSANDRA-3619)
 * fsync the directory after new sstable or commitlog segment are created (CASSANDRA-3250)
 * fix minor issues reported by FindBugs (CASSANDRA-3658)
 * global key/row caches (CASSANDRA-3143, 3849)
 * optimize memtable iteration during range scan (CASSANDRA-3638)
 * introduce 'crc_check_chance' in CompressionParameters to support
   a checksum percentage checking chance similarly to read-repair (CASSANDRA-3611)
 * a way to deactivate global key/row cache on per-CF basis (CASSANDRA-3667)
 * fix LeveledCompactionStrategy broken because of generation pre-allocation
   in LeveledManifest (CASSANDRA-3691)
 * finer-grained control over data directories (CASSANDRA-2749)
 * Fix ClassCastException during hinted handoff (CASSANDRA-3694)
 * Upgrade Thrift to 0.7 (CASSANDRA-3213)
 * Make stress.java insert operation to use microseconds (CASSANDRA-3725)
 * Allows (internally) doing a range query with a limit of columns instead of
   rows (CASSANDRA-3742)
 * Allow rangeSlice queries to be start/end inclusive/exclusive (CASSANDRA-3749)
 * Fix BulkLoader to support new SSTable layout and add stream
   throttling to prevent an NPE when there is no yaml config (CASSANDRA-3752)
 * Allow concurrent schema migrations (CASSANDRA-1391, 3832)
 * Add SnapshotCommand to trigger snapshot on remote node (CASSANDRA-3721)
 * Make CFMetaData conversions to/from thrift/native schema inverses
   (CASSANDRA_3559)
 * Add initial code for CQL 3.0-beta (CASSANDRA-2474, 3781, 3753)
 * Add wide row support for ColumnFamilyInputFormat (CASSANDRA-3264)
 * Allow extending CompositeType comparator (CASSANDRA-3657)
 * Avoids over-paging during get_count (CASSANDRA-3798)
 * Add new command to rebuild a node without (repair) merkle tree calculations
   (CASSANDRA-3483, 3922)
 * respect not only row cache capacity but caching mode when
   trying to read data (CASSANDRA-3812)
 * fix system tests (CASSANDRA-3827)
 * CQL support for altering row key type in ALTER TABLE (CASSANDRA-3781)
 * turn compression on by default (CASSANDRA-3871)
 * make hexToBytes refuse invalid input (CASSANDRA-2851)
 * Make secondary indexes CF inherit compression and compaction from their
   parent CF (CASSANDRA-3877)
 * Finish cleanup up tombstone purge code (CASSANDRA-3872)
 * Avoid NPE on aboarted stream-out sessions (CASSANDRA-3904)
 * BulkRecordWriter throws NPE for counter columns (CASSANDRA-3906)
 * Support compression using BulkWriter (CASSANDRA-3907)


1.0.8
 * fix race between cleanup and flush on secondary index CFSes (CASSANDRA-3712)
 * avoid including non-queried nodes in rangeslice read repair
   (CASSANDRA-3843)
 * Only snapshot CF being compacted for snapshot_before_compaction
   (CASSANDRA-3803)
 * Log active compactions in StatusLogger (CASSANDRA-3703)
 * Compute more accurate compaction score per level (CASSANDRA-3790)
 * Return InvalidRequest when using a keyspace that doesn't exist
   (CASSANDRA-3764)
 * disallow user modification of System keyspace (CASSANDRA-3738)
 * allow using sstable2json on secondary index data (CASSANDRA-3738)
 * (cqlsh) add DESCRIBE COLUMNFAMILIES (CASSANDRA-3586)
 * (cqlsh) format blobs correctly and use colors to improve output
   readability (CASSANDRA-3726)
 * synchronize BiMap of bootstrapping tokens (CASSANDRA-3417)
 * show index options in CLI (CASSANDRA-3809)
 * add optional socket timeout for streaming (CASSANDRA-3838)
 * fix truncate not to leave behind non-CFS backed secondary indexes
   (CASSANDRA-3844)
 * make CLI `show schema` to use output stream directly instead
   of StringBuilder (CASSANDRA-3842)
 * remove the wait on hint future during write (CASSANDRA-3870)
 * (cqlsh) ignore missing CfDef opts (CASSANDRA-3933)
 * (cqlsh) look for cqlshlib relative to realpath (CASSANDRA-3767)
 * Fix short read protection (CASSANDRA-3934)
 * Make sure infered and actual schema match (CASSANDRA-3371)
 * Fix NPE during HH delivery (CASSANDRA-3677)
 * Don't put boostrapping node in 'hibernate' status (CASSANDRA-3737)
 * Fix double quotes in windows bat files (CASSANDRA-3744)
 * Fix bad validator lookup (CASSANDRA-3789)
 * Fix soft reset in EC2MultiRegionSnitch (CASSANDRA-3835)
 * Don't leave zombie connections with THSHA thrift server (CASSANDRA-3867)
 * (cqlsh) fix deserialization of data (CASSANDRA-3874)
 * Fix removetoken force causing an inconsistent state (CASSANDRA-3876)
 * Fix ahndling of some types with Pig (CASSANDRA-3886)
 * Don't allow to drop the system keyspace (CASSANDRA-3759)
 * Make Pig deletes disabled by default and configurable (CASSANDRA-3628)
Merged from 0.8:
 * (Pig) fix CassandraStorage to use correct comparator in Super ColumnFamily
   case (CASSANDRA-3251)
 * fix thread safety issues in commitlog replay, primarily affecting
   systems with many (100s) of CF definitions (CASSANDRA-3751)
 * Fix relevant tombstone ignored with super columns (CASSANDRA-3875)


1.0.7
 * fix regression in HH page size calculation (CASSANDRA-3624)
 * retry failed stream on IOException (CASSANDRA-3686)
 * allow configuring bloom_filter_fp_chance (CASSANDRA-3497)
 * attempt hint delivery every ten minutes, or when failure detector
   notifies us that a node is back up, whichever comes first.  hint
   handoff throttle delay default changed to 1ms, from 50 (CASSANDRA-3554)
 * add nodetool setstreamthroughput (CASSANDRA-3571)
 * fix assertion when dropping a columnfamily with no sstables (CASSANDRA-3614)
 * more efficient allocation of small bloom filters (CASSANDRA-3618)
 * CLibrary.createHardLinkWithExec() to check for errors (CASSANDRA-3101)
 * Avoid creating empty and non cleaned writer during compaction (CASSANDRA-3616)
 * stop thrift service in shutdown hook so we can quiesce MessagingService
   (CASSANDRA-3335)
 * (CQL) compaction_strategy_options and compression_parameters for
   CREATE COLUMNFAMILY statement (CASSANDRA-3374)
 * Reset min/max compaction threshold when creating size tiered compaction
   strategy (CASSANDRA-3666)
 * Don't ignore IOException during compaction (CASSANDRA-3655)
 * Fix assertion error for CF with gc_grace=0 (CASSANDRA-3579)
 * Shutdown ParallelCompaction reducer executor after use (CASSANDRA-3711)
 * Avoid < 0 value for pending tasks in leveled compaction (CASSANDRA-3693)
 * (Hadoop) Support TimeUUID in Pig CassandraStorage (CASSANDRA-3327)
 * Check schema is ready before continuing boostrapping (CASSANDRA-3629)
 * Catch overflows during parsing of chunk_length_kb (CASSANDRA-3644)
 * Improve stream protocol mismatch errors (CASSANDRA-3652)
 * Avoid multiple thread doing HH to the same target (CASSANDRA-3681)
 * Add JMX property for rp_timeout_in_ms (CASSANDRA-2940)
 * Allow DynamicCompositeType to compare component of different types
   (CASSANDRA-3625)
 * Flush non-cfs backed secondary indexes (CASSANDRA-3659)
 * Secondary Indexes should report memory consumption (CASSANDRA-3155)
 * fix for SelectStatement start/end key are not set correctly
   when a key alias is involved (CASSANDRA-3700)
 * fix CLI `show schema` command insert of an extra comma in
   column_metadata (CASSANDRA-3714)
Merged from 0.8:
 * avoid logging (harmless) exception when GC takes < 1ms (CASSANDRA-3656)
 * prevent new nodes from thinking down nodes are up forever (CASSANDRA-3626)
 * use correct list of replicas for LOCAL_QUORUM reads when read repair
   is disabled (CASSANDRA-3696)
 * block on flush before compacting hints (may prevent OOM) (CASSANDRA-3733)


1.0.6
 * (CQL) fix cqlsh support for replicate_on_write (CASSANDRA-3596)
 * fix adding to leveled manifest after streaming (CASSANDRA-3536)
 * filter out unavailable cipher suites when using encryption (CASSANDRA-3178)
 * (HADOOP) add old-style api support for CFIF and CFRR (CASSANDRA-2799)
 * Support TimeUUIDType column names in Stress.java tool (CASSANDRA-3541)
 * (CQL) INSERT/UPDATE/DELETE/TRUNCATE commands should allow CF names to
   be qualified by keyspace (CASSANDRA-3419)
 * always remove endpoints from delevery queue in HH (CASSANDRA-3546)
 * fix race between cf flush and its 2ndary indexes flush (CASSANDRA-3547)
 * fix potential race in AES when a repair fails (CASSANDRA-3548)
 * fix default value validation usage in CLI SET command (CASSANDRA-3553)
 * Optimize componentsFor method for compaction and startup time
   (CASSANDRA-3532)
 * (CQL) Proper ColumnFamily metadata validation on CREATE COLUMNFAMILY
   (CASSANDRA-3565)
 * fix compression "chunk_length_kb" option to set correct kb value for
   thrift/avro (CASSANDRA-3558)
 * fix missing response during range slice repair (CASSANDRA-3551)
 * 'describe ring' moved from CLI to nodetool and available through JMX (CASSANDRA-3220)
 * add back partitioner to sstable metadata (CASSANDRA-3540)
 * fix NPE in get_count for counters (CASSANDRA-3601)
Merged from 0.8:
 * remove invalid assertion that table was opened before dropping it
   (CASSANDRA-3580)
 * range and index scans now only send requests to enough replicas to
   satisfy requested CL + RR (CASSANDRA-3598)
 * use cannonical host for local node in nodetool info (CASSANDRA-3556)
 * remove nonlocal DC write optimization since it only worked with
   CL.ONE or CL.LOCAL_QUORUM (CASSANDRA-3577, 3585)
 * detect misuses of CounterColumnType (CASSANDRA-3422)
 * turn off string interning in json2sstable, take 2 (CASSANDRA-2189)
 * validate compression parameters on add/update of the ColumnFamily
   (CASSANDRA-3573)
 * Check for 0.0.0.0 is incorrect in CFIF (CASSANDRA-3584)
 * Increase vm.max_map_count in debian packaging (CASSANDRA-3563)
 * gossiper will never add itself to saved endpoints (CASSANDRA-3485)


1.0.5
 * revert CASSANDRA-3407 (see CASSANDRA-3540)
 * fix assertion error while forwarding writes to local nodes (CASSANDRA-3539)


1.0.4
 * fix self-hinting of timed out read repair updates and make hinted handoff
   less prone to OOMing a coordinator (CASSANDRA-3440)
 * expose bloom filter sizes via JMX (CASSANDRA-3495)
 * enforce RP tokens 0..2**127 (CASSANDRA-3501)
 * canonicalize paths exposed through JMX (CASSANDRA-3504)
 * fix "liveSize" stat when sstables are removed (CASSANDRA-3496)
 * add bloom filter FP rates to nodetool cfstats (CASSANDRA-3347)
 * record partitioner in sstable metadata component (CASSANDRA-3407)
 * add new upgradesstables nodetool command (CASSANDRA-3406)
 * skip --debug requirement to see common exceptions in CLI (CASSANDRA-3508)
 * fix incorrect query results due to invalid max timestamp (CASSANDRA-3510)
 * make sstableloader recognize compressed sstables (CASSANDRA-3521)
 * avoids race in OutboundTcpConnection in multi-DC setups (CASSANDRA-3530)
 * use SETLOCAL in cassandra.bat (CASSANDRA-3506)
 * fix ConcurrentModificationException in Table.all() (CASSANDRA-3529)
Merged from 0.8:
 * fix concurrence issue in the FailureDetector (CASSANDRA-3519)
 * fix array out of bounds error in counter shard removal (CASSANDRA-3514)
 * avoid dropping tombstones when they might still be needed to shadow
   data in a different sstable (CASSANDRA-2786)


1.0.3
 * revert name-based query defragmentation aka CASSANDRA-2503 (CASSANDRA-3491)
 * fix invalidate-related test failures (CASSANDRA-3437)
 * add next-gen cqlsh to bin/ (CASSANDRA-3188, 3131, 3493)
 * (CQL) fix handling of rows with no columns (CASSANDRA-3424, 3473)
 * fix querying supercolumns by name returning only a subset of
   subcolumns or old subcolumn versions (CASSANDRA-3446)
 * automatically compute sha1 sum for uncompressed data files (CASSANDRA-3456)
 * fix reading metadata/statistics component for version < h (CASSANDRA-3474)
 * add sstable forward-compatibility (CASSANDRA-3478)
 * report compression ratio in CFSMBean (CASSANDRA-3393)
 * fix incorrect size exception during streaming of counters (CASSANDRA-3481)
 * (CQL) fix for counter decrement syntax (CASSANDRA-3418)
 * Fix race introduced by CASSANDRA-2503 (CASSANDRA-3482)
 * Fix incomplete deletion of delivered hints (CASSANDRA-3466)
 * Avoid rescheduling compactions when no compaction was executed
   (CASSANDRA-3484)
 * fix handling of the chunk_length_kb compression options (CASSANDRA-3492)
Merged from 0.8:
 * fix updating CF row_cache_provider (CASSANDRA-3414)
 * CFMetaData.convertToThrift method to set RowCacheProvider (CASSANDRA-3405)
 * acquire compactionlock during truncate (CASSANDRA-3399)
 * fix displaying cfdef entries for super columnfamilies (CASSANDRA-3415)
 * Make counter shard merging thread safe (CASSANDRA-3178)
 * Revert CASSANDRA-2855
 * Fix bug preventing the use of efficient cross-DC writes (CASSANDRA-3472)
 * `describe ring` command for CLI (CASSANDRA-3220)
 * (Hadoop) skip empty rows when entire row is requested, redux (CASSANDRA-2855)


1.0.2
 * "defragment" rows for name-based queries under STCS (CASSANDRA-2503)
 * Add timing information to cassandra-cli GET/SET/LIST queries (CASSANDRA-3326)
 * Only create one CompressionMetadata object per sstable (CASSANDRA-3427)
 * cleanup usage of StorageService.setMode() (CASSANDRA-3388)
 * Avoid large array allocation for compressed chunk offsets (CASSANDRA-3432)
 * fix DecimalType bytebuffer marshalling (CASSANDRA-3421)
 * fix bug that caused first column in per row indexes to be ignored
   (CASSANDRA-3441)
 * add JMX call to clean (failed) repair sessions (CASSANDRA-3316)
 * fix sstableloader reference acquisition bug (CASSANDRA-3438)
 * fix estimated row size regression (CASSANDRA-3451)
 * make sure we don't return more columns than asked (CASSANDRA-3303, 3395)
Merged from 0.8:
 * acquire compactionlock during truncate (CASSANDRA-3399)
 * fix displaying cfdef entries for super columnfamilies (CASSANDRA-3415)


1.0.1
 * acquire references during index build to prevent delete problems
   on Windows (CASSANDRA-3314)
 * describe_ring should include datacenter/topology information (CASSANDRA-2882)
 * Thrift sockets are not properly buffered (CASSANDRA-3261)
 * performance improvement for bytebufferutil compare function (CASSANDRA-3286)
 * add system.versions ColumnFamily (CASSANDRA-3140)
 * reduce network copies (CASSANDRA-3333, 3373)
 * limit nodetool to 32MB of heap (CASSANDRA-3124)
 * (CQL) update parser to accept "timestamp" instead of "date" (CASSANDRA-3149)
 * Fix CLI `show schema` to include "compression_options" (CASSANDRA-3368)
 * Snapshot to include manifest under LeveledCompactionStrategy (CASSANDRA-3359)
 * (CQL) SELECT query should allow CF name to be qualified by keyspace (CASSANDRA-3130)
 * (CQL) Fix internal application error specifying 'using consistency ...'
   in lower case (CASSANDRA-3366)
 * fix Deflate compression when compression actually makes the data bigger
   (CASSANDRA-3370)
 * optimize UUIDGen to avoid lock contention on InetAddress.getLocalHost
   (CASSANDRA-3387)
 * tolerate index being dropped mid-mutation (CASSANDRA-3334, 3313)
 * CompactionManager is now responsible for checking for new candidates
   post-task execution, enabling more consistent leveled compaction
   (CASSANDRA-3391)
 * Cache HSHA threads (CASSANDRA-3372)
 * use CF/KS names as snapshot prefix for drop + truncate operations
   (CASSANDRA-2997)
 * Break bloom filters up to avoid heap fragmentation (CASSANDRA-2466)
 * fix cassandra hanging on jsvc stop (CASSANDRA-3302)
 * Avoid leveled compaction getting blocked on errors (CASSANDRA-3408)
 * Make reloading the compaction strategy safe (CASSANDRA-3409)
 * ignore 0.8 hints even if compaction begins before we try to purge
   them (CASSANDRA-3385)
 * remove procrun (bin\daemon) from Cassandra source tree and
   artifacts (CASSANDRA-3331)
 * make cassandra compile under JDK7 (CASSANDRA-3275)
 * remove dependency of clientutil.jar to FBUtilities (CASSANDRA-3299)
 * avoid truncation errors by using long math on long values (CASSANDRA-3364)
 * avoid clock drift on some Windows machine (CASSANDRA-3375)
 * display cache provider in cli 'describe keyspace' command (CASSANDRA-3384)
 * fix incomplete topology information in describe_ring (CASSANDRA-3403)
 * expire dead gossip states based on time (CASSANDRA-2961)
 * improve CompactionTask extensibility (CASSANDRA-3330)
 * Allow one leveled compaction task to kick off another (CASSANDRA-3363)
 * allow encryption only between datacenters (CASSANDRA-2802)
Merged from 0.8:
 * fix truncate allowing data to be replayed post-restart (CASSANDRA-3297)
 * make iwriter final in IndexWriter to avoid NPE (CASSANDRA-2863)
 * (CQL) update grammar to require key clause in DELETE statement
   (CASSANDRA-3349)
 * (CQL) allow numeric keyspace names in USE statement (CASSANDRA-3350)
 * (Hadoop) skip empty rows when slicing the entire row (CASSANDRA-2855)
 * Fix handling of tombstone by SSTableExport/Import (CASSANDRA-3357)
 * fix ColumnIndexer to use long offsets (CASSANDRA-3358)
 * Improved CLI exceptions (CASSANDRA-3312)
 * Fix handling of tombstone by SSTableExport/Import (CASSANDRA-3357)
 * Only count compaction as active (for throttling) when they have
   successfully acquired the compaction lock (CASSANDRA-3344)
 * Display CLI version string on startup (CASSANDRA-3196)
 * (Hadoop) make CFIF try rpc_address or fallback to listen_address
   (CASSANDRA-3214)
 * (Hadoop) accept comma delimited lists of initial thrift connections
   (CASSANDRA-3185)
 * ColumnFamily min_compaction_threshold should be >= 2 (CASSANDRA-3342)
 * (Pig) add 0.8+ types and key validation type in schema (CASSANDRA-3280)
 * Fix completely removing column metadata using CLI (CASSANDRA-3126)
 * CLI `describe cluster;` output should be on separate lines for separate versions
   (CASSANDRA-3170)
 * fix changing durable_writes keyspace option during CF creation
   (CASSANDRA-3292)
 * avoid locking on update when no indexes are involved (CASSANDRA-3386)
 * fix assertionError during repair with ordered partitioners (CASSANDRA-3369)
 * correctly serialize key_validation_class for avro (CASSANDRA-3391)
 * don't expire counter tombstone after streaming (CASSANDRA-3394)
 * prevent nodes that failed to join from hanging around forever
   (CASSANDRA-3351)
 * remove incorrect optimization from slice read path (CASSANDRA-3390)
 * Fix race in AntiEntropyService (CASSANDRA-3400)


1.0.0-final
 * close scrubbed sstable fd before deleting it (CASSANDRA-3318)
 * fix bug preventing obsolete commitlog segments from being removed
   (CASSANDRA-3269)
 * tolerate whitespace in seed CDL (CASSANDRA-3263)
 * Change default heap thresholds to max(min(1/2 ram, 1G), min(1/4 ram, 8GB))
   (CASSANDRA-3295)
 * Fix broken CompressedRandomAccessReaderTest (CASSANDRA-3298)
 * (CQL) fix type information returned for wildcard queries (CASSANDRA-3311)
 * add estimated tasks to LeveledCompactionStrategy (CASSANDRA-3322)
 * avoid including compaction cache-warming in keycache stats (CASSANDRA-3325)
 * run compaction and hinted handoff threads at MIN_PRIORITY (CASSANDRA-3308)
 * default hsha thrift server to cpu core count in rpc pool (CASSANDRA-3329)
 * add bin\daemon to binary tarball for Windows service (CASSANDRA-3331)
 * Fix places where uncompressed size of sstables was use in place of the
   compressed one (CASSANDRA-3338)
 * Fix hsha thrift server (CASSANDRA-3346)
 * Make sure repair only stream needed sstables (CASSANDRA-3345)


1.0.0-rc2
 * Log a meaningful warning when a node receives a message for a repair session
   that doesn't exist anymore (CASSANDRA-3256)
 * test for NUMA policy support as well as numactl presence (CASSANDRA-3245)
 * Fix FD leak when internode encryption is enabled (CASSANDRA-3257)
 * Remove incorrect assertion in mergeIterator (CASSANDRA-3260)
 * FBUtilities.hexToBytes(String) to throw NumberFormatException when string
   contains non-hex characters (CASSANDRA-3231)
 * Keep SimpleSnitch proximity ordering unchanged from what the Strategy
   generates, as intended (CASSANDRA-3262)
 * remove Scrub from compactionstats when finished (CASSANDRA-3255)
 * fix counter entry in jdbc TypesMap (CASSANDRA-3268)
 * fix full queue scenario for ParallelCompactionIterator (CASSANDRA-3270)
 * fix bootstrap process (CASSANDRA-3285)
 * don't try delivering hints if when there isn't any (CASSANDRA-3176)
 * CLI documentation change for ColumnFamily `compression_options` (CASSANDRA-3282)
 * ignore any CF ids sent by client for adding CF/KS (CASSANDRA-3288)
 * remove obsolete hints on first startup (CASSANDRA-3291)
 * use correct ISortedColumns for time-optimized reads (CASSANDRA-3289)
 * Evict gossip state immediately when a token is taken over by a new IP
   (CASSANDRA-3259)


1.0.0-rc1
 * Update CQL to generate microsecond timestamps by default (CASSANDRA-3227)
 * Fix counting CFMetadata towards Memtable liveRatio (CASSANDRA-3023)
 * Kill server on wrapped OOME such as from FileChannel.map (CASSANDRA-3201)
 * remove unnecessary copy when adding to row cache (CASSANDRA-3223)
 * Log message when a full repair operation completes (CASSANDRA-3207)
 * Fix streamOutSession keeping sstables references forever if the remote end
   dies (CASSANDRA-3216)
 * Remove dynamic_snitch boolean from example configuration (defaulting to
   true) and set default badness threshold to 0.1 (CASSANDRA-3229)
 * Base choice of random or "balanced" token on bootstrap on whether
   schema definitions were found (CASSANDRA-3219)
 * Fixes for LeveledCompactionStrategy score computation, prioritization,
   scheduling, and performance (CASSANDRA-3224, 3234)
 * parallelize sstable open at server startup (CASSANDRA-2988)
 * fix handling of exceptions writing to OutboundTcpConnection (CASSANDRA-3235)
 * Allow using quotes in "USE <keyspace>;" CLI command (CASSANDRA-3208)
 * Don't allow any cache loading exceptions to halt startup (CASSANDRA-3218)
 * Fix sstableloader --ignores option (CASSANDRA-3247)
 * File descriptor limit increased in packaging (CASSANDRA-3206)
 * Fix deadlock in commit log during flush (CASSANDRA-3253)


1.0.0-beta1
 * removed binarymemtable (CASSANDRA-2692)
 * add commitlog_total_space_in_mb to prevent fragmented logs (CASSANDRA-2427)
 * removed commitlog_rotation_threshold_in_mb configuration (CASSANDRA-2771)
 * make AbstractBounds.normalize de-overlapp overlapping ranges (CASSANDRA-2641)
 * replace CollatingIterator, ReducingIterator with MergeIterator
   (CASSANDRA-2062)
 * Fixed the ability to set compaction strategy in cli using create column
   family command (CASSANDRA-2778)
 * clean up tmp files after failed compaction (CASSANDRA-2468)
 * restrict repair streaming to specific columnfamilies (CASSANDRA-2280)
 * don't bother persisting columns shadowed by a row tombstone (CASSANDRA-2589)
 * reset CF and SC deletion times after gc_grace (CASSANDRA-2317)
 * optimize away seek when compacting wide rows (CASSANDRA-2879)
 * single-pass streaming (CASSANDRA-2677, 2906, 2916, 3003)
 * use reference counting for deleting sstables instead of relying on GC
   (CASSANDRA-2521, 3179)
 * store hints as serialized mutations instead of pointers to data row
   (CASSANDRA-2045)
 * store hints in the coordinator node instead of in the closest replica
   (CASSANDRA-2914)
 * add row_cache_keys_to_save CF option (CASSANDRA-1966)
 * check column family validity in nodetool repair (CASSANDRA-2933)
 * use lazy initialization instead of class initialization in NodeId
   (CASSANDRA-2953)
 * add paging to get_count (CASSANDRA-2894)
 * fix "short reads" in [multi]get (CASSANDRA-2643, 3157, 3192)
 * add optional compression for sstables (CASSANDRA-47, 2994, 3001, 3128)
 * add scheduler JMX metrics (CASSANDRA-2962)
 * add block level checksum for compressed data (CASSANDRA-1717)
 * make column family backed column map pluggable and introduce unsynchronized
   ArrayList backed one to speedup reads (CASSANDRA-2843, 3165, 3205)
 * refactoring of the secondary index api (CASSANDRA-2982)
 * make CL > ONE reads wait for digest reconciliation before returning
   (CASSANDRA-2494)
 * fix missing logging for some exceptions (CASSANDRA-2061)
 * refactor and optimize ColumnFamilyStore.files(...) and Descriptor.fromFilename(String)
   and few other places responsible for work with SSTable files (CASSANDRA-3040)
 * Stop reading from sstables once we know we have the most recent columns,
   for query-by-name requests (CASSANDRA-2498)
 * Add query-by-column mode to stress.java (CASSANDRA-3064)
 * Add "install" command to cassandra.bat (CASSANDRA-292)
 * clean up KSMetadata, CFMetadata from unnecessary
   Thrift<->Avro conversion methods (CASSANDRA-3032)
 * Add timeouts to client request schedulers (CASSANDRA-3079, 3096)
 * Cli to use hashes rather than array of hashes for strategy options (CASSANDRA-3081)
 * LeveledCompactionStrategy (CASSANDRA-1608, 3085, 3110, 3087, 3145, 3154, 3182)
 * Improvements of the CLI `describe` command (CASSANDRA-2630)
 * reduce window where dropped CF sstables may not be deleted (CASSANDRA-2942)
 * Expose gossip/FD info to JMX (CASSANDRA-2806)
 * Fix streaming over SSL when compressed SSTable involved (CASSANDRA-3051)
 * Add support for pluggable secondary index implementations (CASSANDRA-3078)
 * remove compaction_thread_priority setting (CASSANDRA-3104)
 * generate hints for replicas that timeout, not just replicas that are known
   to be down before starting (CASSANDRA-2034)
 * Add throttling for internode streaming (CASSANDRA-3080)
 * make the repair of a range repair all replica (CASSANDRA-2610, 3194)
 * expose the ability to repair the first range (as returned by the
   partitioner) of a node (CASSANDRA-2606)
 * Streams Compression (CASSANDRA-3015)
 * add ability to use multiple threads during a single compaction
   (CASSANDRA-2901)
 * make AbstractBounds.normalize support overlapping ranges (CASSANDRA-2641)
 * fix of the CQL count() behavior (CASSANDRA-3068)
 * use TreeMap backed column families for the SSTable simple writers
   (CASSANDRA-3148)
 * fix inconsistency of the CLI syntax when {} should be used instead of [{}]
   (CASSANDRA-3119)
 * rename CQL type names to match expected SQL behavior (CASSANDRA-3149, 3031)
 * Arena-based allocation for memtables (CASSANDRA-2252, 3162, 3163, 3168)
 * Default RR chance to 0.1 (CASSANDRA-3169)
 * Add RowLevel support to secondary index API (CASSANDRA-3147)
 * Make SerializingCacheProvider the default if JNA is available (CASSANDRA-3183)
 * Fix backwards compatibilty for CQL memtable properties (CASSANDRA-3190)
 * Add five-minute delay before starting compactions on a restarted server
   (CASSANDRA-3181)
 * Reduce copies done for intra-host messages (CASSANDRA-1788, 3144)
 * support of compaction strategy option for stress.java (CASSANDRA-3204)
 * make memtable throughput and column count thresholds no-ops (CASSANDRA-2449)
 * Return schema information along with the resultSet in CQL (CASSANDRA-2734)
 * Add new DecimalType (CASSANDRA-2883)
 * Fix assertion error in RowRepairResolver (CASSANDRA-3156)
 * Reduce unnecessary high buffer sizes (CASSANDRA-3171)
 * Pluggable compaction strategy (CASSANDRA-1610)
 * Add new broadcast_address config option (CASSANDRA-2491)


0.8.7
 * Kill server on wrapped OOME such as from FileChannel.map (CASSANDRA-3201)
 * Allow using quotes in "USE <keyspace>;" CLI command (CASSANDRA-3208)
 * Log message when a full repair operation completes (CASSANDRA-3207)
 * Don't allow any cache loading exceptions to halt startup (CASSANDRA-3218)
 * Fix sstableloader --ignores option (CASSANDRA-3247)
 * File descriptor limit increased in packaging (CASSANDRA-3206)
 * Log a meaningfull warning when a node receive a message for a repair session
   that doesn't exist anymore (CASSANDRA-3256)
 * Fix FD leak when internode encryption is enabled (CASSANDRA-3257)
 * FBUtilities.hexToBytes(String) to throw NumberFormatException when string
   contains non-hex characters (CASSANDRA-3231)
 * Keep SimpleSnitch proximity ordering unchanged from what the Strategy
   generates, as intended (CASSANDRA-3262)
 * remove Scrub from compactionstats when finished (CASSANDRA-3255)
 * Fix tool .bat files when CASSANDRA_HOME contains spaces (CASSANDRA-3258)
 * Force flush of status table when removing/updating token (CASSANDRA-3243)
 * Evict gossip state immediately when a token is taken over by a new IP (CASSANDRA-3259)
 * Fix bug where the failure detector can take too long to mark a host
   down (CASSANDRA-3273)
 * (Hadoop) allow wrapping ranges in queries (CASSANDRA-3137)
 * (Hadoop) check all interfaces for a match with split location
   before falling back to random replica (CASSANDRA-3211)
 * (Hadoop) Make Pig storage handle implements LoadMetadata (CASSANDRA-2777)
 * (Hadoop) Fix exception during PIG 'dump' (CASSANDRA-2810)
 * Fix stress COUNTER_GET option (CASSANDRA-3301)
 * Fix missing fields in CLI `show schema` output (CASSANDRA-3304)
 * Nodetool no longer leaks threads and closes JMX connections (CASSANDRA-3309)
 * fix truncate allowing data to be replayed post-restart (CASSANDRA-3297)
 * Move SimpleAuthority and SimpleAuthenticator to examples (CASSANDRA-2922)
 * Fix handling of tombstone by SSTableExport/Import (CASSANDRA-3357)
 * Fix transposition in cfHistograms (CASSANDRA-3222)
 * Allow using number as DC name when creating keyspace in CQL (CASSANDRA-3239)
 * Force flush of system table after updating/removing a token (CASSANDRA-3243)


0.8.6
 * revert CASSANDRA-2388
 * change TokenRange.endpoints back to listen/broadcast address to match
   pre-1777 behavior, and add TokenRange.rpc_endpoints instead (CASSANDRA-3187)
 * avoid trying to watch cassandra-topology.properties when loaded from jar
   (CASSANDRA-3138)
 * prevent users from creating keyspaces with LocalStrategy replication
   (CASSANDRA-3139)
 * fix CLI `show schema;` to output correct keyspace definition statement
   (CASSANDRA-3129)
 * CustomTThreadPoolServer to log TTransportException at DEBUG level
   (CASSANDRA-3142)
 * allow topology sort to work with non-unique rack names between
   datacenters (CASSANDRA-3152)
 * Improve caching of same-version Messages on digest and repair paths
   (CASSANDRA-3158)
 * Randomize choice of first replica for counter increment (CASSANDRA-2890)
 * Fix using read_repair_chance instead of merge_shard_change (CASSANDRA-3202)
 * Avoid streaming data to nodes that already have it, on move as well as
   decommission (CASSANDRA-3041)
 * Fix divide by zero error in GCInspector (CASSANDRA-3164)
 * allow quoting of the ColumnFamily name in CLI `create column family`
   statement (CASSANDRA-3195)
 * Fix rolling upgrade from 0.7 to 0.8 problem (CASSANDRA-3166)
 * Accomodate missing encryption_options in IncomingTcpConnection.stream
   (CASSANDRA-3212)


0.8.5
 * fix NPE when encryption_options is unspecified (CASSANDRA-3007)
 * include column name in validation failure exceptions (CASSANDRA-2849)
 * make sure truncate clears out the commitlog so replay won't re-
   populate with truncated data (CASSANDRA-2950)
 * fix NPE when debug logging is enabled and dropped CF is present
   in a commitlog segment (CASSANDRA-3021)
 * fix cassandra.bat when CASSANDRA_HOME contains spaces (CASSANDRA-2952)
 * fix to SSTableSimpleUnsortedWriter bufferSize calculation (CASSANDRA-3027)
 * make cleanup and normal compaction able to skip empty rows
   (rows containing nothing but expired tombstones) (CASSANDRA-3039)
 * work around native memory leak in com.sun.management.GarbageCollectorMXBean
   (CASSANDRA-2868)
 * validate that column names in column_metadata are not equal to key_alias
   on create/update of the ColumnFamily and CQL 'ALTER' statement (CASSANDRA-3036)
 * return an InvalidRequestException if an indexed column is assigned
   a value larger than 64KB (CASSANDRA-3057)
 * fix of numeric-only and string column names handling in CLI "drop index"
   (CASSANDRA-3054)
 * prune index scan resultset back to original request for lazy
   resultset expansion case (CASSANDRA-2964)
 * (Hadoop) fail jobs when Cassandra node has failed but TaskTracker
   has not (CASSANDRA-2388)
 * fix dynamic snitch ignoring nodes when read_repair_chance is zero
   (CASSANDRA-2662)
 * avoid retaining references to dropped CFS objects in
   CompactionManager.estimatedCompactions (CASSANDRA-2708)
 * expose rpc timeouts per host in MessagingServiceMBean (CASSANDRA-2941)
 * avoid including cwd in classpath for deb and rpm packages (CASSANDRA-2881)
 * remove gossip state when a new IP takes over a token (CASSANDRA-3071)
 * allow sstable2json to work on index sstable files (CASSANDRA-3059)
 * always hint counters (CASSANDRA-3099)
 * fix log4j initialization in EmbeddedCassandraService (CASSANDRA-2857)
 * remove gossip state when a new IP takes over a token (CASSANDRA-3071)
 * work around native memory leak in com.sun.management.GarbageCollectorMXBean
    (CASSANDRA-2868)
 * fix UnavailableException with writes at CL.EACH_QUORM (CASSANDRA-3084)
 * fix parsing of the Keyspace and ColumnFamily names in numeric
   and string representations in CLI (CASSANDRA-3075)
 * fix corner cases in Range.differenceToFetch (CASSANDRA-3084)
 * fix ip address String representation in the ring cache (CASSANDRA-3044)
 * fix ring cache compatibility when mixing pre-0.8.4 nodes with post-
   in the same cluster (CASSANDRA-3023)
 * make repair report failure when a node participating dies (instead of
   hanging forever) (CASSANDRA-2433)
 * fix handling of the empty byte buffer by ReversedType (CASSANDRA-3111)
 * Add validation that Keyspace names are case-insensitively unique (CASSANDRA-3066)
 * catch invalid key_validation_class before instantiating UpdateColumnFamily (CASSANDRA-3102)
 * make Range and Bounds objects client-safe (CASSANDRA-3108)
 * optionally skip log4j configuration (CASSANDRA-3061)
 * bundle sstableloader with the debian package (CASSANDRA-3113)
 * don't try to build secondary indexes when there is none (CASSANDRA-3123)
 * improve SSTableSimpleUnsortedWriter speed for large rows (CASSANDRA-3122)
 * handle keyspace arguments correctly in nodetool snapshot (CASSANDRA-3038)
 * Fix SSTableImportTest on windows (CASSANDRA-3043)
 * expose compactionThroughputMbPerSec through JMX (CASSANDRA-3117)
 * log keyspace and CF of large rows being compacted


0.8.4
 * change TokenRing.endpoints to be a list of rpc addresses instead of
   listen/broadcast addresses (CASSANDRA-1777)
 * include files-to-be-streamed in StreamInSession.getSources (CASSANDRA-2972)
 * use JAVA env var in cassandra-env.sh (CASSANDRA-2785, 2992)
 * avoid doing read for no-op replicate-on-write at CL=1 (CASSANDRA-2892)
 * refuse counter write for CL.ANY (CASSANDRA-2990)
 * switch back to only logging recent dropped messages (CASSANDRA-3004)
 * always deserialize RowMutation for counters (CASSANDRA-3006)
 * ignore saved replication_factor strategy_option for NTS (CASSANDRA-3011)
 * make sure pre-truncate CL segments are discarded (CASSANDRA-2950)


0.8.3
 * add ability to drop local reads/writes that are going to timeout
   (CASSANDRA-2943)
 * revamp token removal process, keep gossip states for 3 days (CASSANDRA-2496)
 * don't accept extra args for 0-arg nodetool commands (CASSANDRA-2740)
 * log unavailableexception details at debug level (CASSANDRA-2856)
 * expose data_dir though jmx (CASSANDRA-2770)
 * don't include tmp files as sstable when create cfs (CASSANDRA-2929)
 * log Java classpath on startup (CASSANDRA-2895)
 * keep gossipped version in sync with actual on migration coordinator
   (CASSANDRA-2946)
 * use lazy initialization instead of class initialization in NodeId
   (CASSANDRA-2953)
 * check column family validity in nodetool repair (CASSANDRA-2933)
 * speedup bytes to hex conversions dramatically (CASSANDRA-2850)
 * Flush memtables on shutdown when durable writes are disabled
   (CASSANDRA-2958)
 * improved POSIX compatibility of start scripts (CASsANDRA-2965)
 * add counter support to Hadoop InputFormat (CASSANDRA-2981)
 * fix bug where dirty commitlog segments were removed (and avoid keeping
   segments with no post-flush activity permanently dirty) (CASSANDRA-2829)
 * fix throwing exception with batch mutation of counter super columns
   (CASSANDRA-2949)
 * ignore system tables during repair (CASSANDRA-2979)
 * throw exception when NTS is given replication_factor as an option
   (CASSANDRA-2960)
 * fix assertion error during compaction of counter CFs (CASSANDRA-2968)
 * avoid trying to create index names, when no index exists (CASSANDRA-2867)
 * don't sample the system table when choosing a bootstrap token
   (CASSANDRA-2825)
 * gossiper notifies of local state changes (CASSANDRA-2948)
 * add asynchronous and half-sync/half-async (hsha) thrift servers
   (CASSANDRA-1405)
 * fix potential use of free'd native memory in SerializingCache
   (CASSANDRA-2951)
 * prune index scan resultset back to original request for lazy
   resultset expansion case (CASSANDRA-2964)
 * (Hadoop) fail jobs when Cassandra node has failed but TaskTracker
    has not (CASSANDRA-2388)


0.8.2
 * CQL:
   - include only one row per unique key for IN queries (CASSANDRA-2717)
   - respect client timestamp on full row deletions (CASSANDRA-2912)
 * improve thread-safety in StreamOutSession (CASSANDRA-2792)
 * allow deleting a row and updating indexed columns in it in the
   same mutation (CASSANDRA-2773)
 * Expose number of threads blocked on submitting memtable to flush
   in JMX (CASSANDRA-2817)
 * add ability to return "endpoints" to nodetool (CASSANDRA-2776)
 * Add support for multiple (comma-delimited) coordinator addresses
   to ColumnFamilyInputFormat (CASSANDRA-2807)
 * fix potential NPE while scheduling read repair for range slice
   (CASSANDRA-2823)
 * Fix race in SystemTable.getCurrentLocalNodeId (CASSANDRA-2824)
 * Correctly set default for replicate_on_write (CASSANDRA-2835)
 * improve nodetool compactionstats formatting (CASSANDRA-2844)
 * fix index-building status display (CASSANDRA-2853)
 * fix CLI perpetuating obsolete KsDef.replication_factor (CASSANDRA-2846)
 * improve cli treatment of multiline comments (CASSANDRA-2852)
 * handle row tombstones correctly in EchoedRow (CASSANDRA-2786)
 * add MessagingService.get[Recently]DroppedMessages and
   StorageService.getExceptionCount (CASSANDRA-2804)
 * fix possibility of spurious UnavailableException for LOCAL_QUORUM
   reads with dynamic snitch + read repair disabled (CASSANDRA-2870)
 * add ant-optional as dependence for the debian package (CASSANDRA-2164)
 * add option to specify limit for get_slice in the CLI (CASSANDRA-2646)
 * decrease HH page size (CASSANDRA-2832)
 * reset cli keyspace after dropping the current one (CASSANDRA-2763)
 * add KeyRange option to Hadoop inputformat (CASSANDRA-1125)
 * fix protocol versioning (CASSANDRA-2818, 2860)
 * support spaces in path to log4j configuration (CASSANDRA-2383)
 * avoid including inferred types in CF update (CASSANDRA-2809)
 * fix JMX bulkload call (CASSANDRA-2908)
 * fix updating KS with durable_writes=false (CASSANDRA-2907)
 * add simplified facade to SSTableWriter for bulk loading use
   (CASSANDRA-2911)
 * fix re-using index CF sstable names after drop/recreate (CASSANDRA-2872)
 * prepend CF to default index names (CASSANDRA-2903)
 * fix hint replay (CASSANDRA-2928)
 * Properly synchronize repair's merkle tree computation (CASSANDRA-2816)


0.8.1
 * CQL:
   - support for insert, delete in BATCH (CASSANDRA-2537)
   - support for IN to SELECT, UPDATE (CASSANDRA-2553)
   - timestamp support for INSERT, UPDATE, and BATCH (CASSANDRA-2555)
   - TTL support (CASSANDRA-2476)
   - counter support (CASSANDRA-2473)
   - ALTER COLUMNFAMILY (CASSANDRA-1709)
   - DROP INDEX (CASSANDRA-2617)
   - add SCHEMA/TABLE as aliases for KS/CF (CASSANDRA-2743)
   - server handles wait-for-schema-agreement (CASSANDRA-2756)
   - key alias support (CASSANDRA-2480)
 * add support for comparator parameters and a generic ReverseType
   (CASSANDRA-2355)
 * add CompositeType and DynamicCompositeType (CASSANDRA-2231)
 * optimize batches containing multiple updates to the same row
   (CASSANDRA-2583)
 * adjust hinted handoff page size to avoid OOM with large columns
   (CASSANDRA-2652)
 * mark BRAF buffer invalid post-flush so we don't re-flush partial
   buffers again, especially on CL writes (CASSANDRA-2660)
 * add DROP INDEX support to CLI (CASSANDRA-2616)
 * don't perform HH to client-mode [storageproxy] nodes (CASSANDRA-2668)
 * Improve forceDeserialize/getCompactedRow encapsulation (CASSANDRA-2659)
 * Don't write CounterUpdateColumn to disk in tests (CASSANDRA-2650)
 * Add sstable bulk loading utility (CASSANDRA-1278)
 * avoid replaying hints to dropped columnfamilies (CASSANDRA-2685)
 * add placeholders for missing rows in range query pseudo-RR (CASSANDRA-2680)
 * remove no-op HHOM.renameHints (CASSANDRA-2693)
 * clone super columns to avoid modifying them during flush (CASSANDRA-2675)
 * allow writes to bypass the commitlog for certain keyspaces (CASSANDRA-2683)
 * avoid NPE when bypassing commitlog during memtable flush (CASSANDRA-2781)
 * Added support for making bootstrap retry if nodes flap (CASSANDRA-2644)
 * Added statusthrift to nodetool to report if thrift server is running (CASSANDRA-2722)
 * Fixed rows being cached if they do not exist (CASSANDRA-2723)
 * Support passing tableName and cfName to RowCacheProviders (CASSANDRA-2702)
 * close scrub file handles (CASSANDRA-2669)
 * throttle migration replay (CASSANDRA-2714)
 * optimize column serializer creation (CASSANDRA-2716)
 * Added support for making bootstrap retry if nodes flap (CASSANDRA-2644)
 * Added statusthrift to nodetool to report if thrift server is running
   (CASSANDRA-2722)
 * Fixed rows being cached if they do not exist (CASSANDRA-2723)
 * fix truncate/compaction race (CASSANDRA-2673)
 * workaround large resultsets causing large allocation retention
   by nio sockets (CASSANDRA-2654)
 * fix nodetool ring use with Ec2Snitch (CASSANDRA-2733)
 * fix removing columns and subcolumns that are supressed by a row or
   supercolumn tombstone during replica resolution (CASSANDRA-2590)
 * support sstable2json against snapshot sstables (CASSANDRA-2386)
 * remove active-pull schema requests (CASSANDRA-2715)
 * avoid marking entire list of sstables as actively being compacted
   in multithreaded compaction (CASSANDRA-2765)
 * seek back after deserializing a row to update cache with (CASSANDRA-2752)
 * avoid skipping rows in scrub for counter column family (CASSANDRA-2759)
 * fix ConcurrentModificationException in repair when dealing with 0.7 node
   (CASSANDRA-2767)
 * use threadsafe collections for StreamInSession (CASSANDRA-2766)
 * avoid infinite loop when creating merkle tree (CASSANDRA-2758)
 * avoids unmarking compacting sstable prematurely in cleanup (CASSANDRA-2769)
 * fix NPE when the commit log is bypassed (CASSANDRA-2718)
 * don't throw an exception in SS.isRPCServerRunning (CASSANDRA-2721)
 * make stress.jar executable (CASSANDRA-2744)
 * add daemon mode to java stress (CASSANDRA-2267)
 * expose the DC and rack of a node through JMX and nodetool ring (CASSANDRA-2531)
 * fix cache mbean getSize (CASSANDRA-2781)
 * Add Date, Float, Double, and Boolean types (CASSANDRA-2530)
 * Add startup flag to renew counter node id (CASSANDRA-2788)
 * add jamm agent to cassandra.bat (CASSANDRA-2787)
 * fix repair hanging if a neighbor has nothing to send (CASSANDRA-2797)
 * purge tombstone even if row is in only one sstable (CASSANDRA-2801)
 * Fix wrong purge of deleted cf during compaction (CASSANDRA-2786)
 * fix race that could result in Hadoop writer failing to throw an
   exception encountered after close() (CASSANDRA-2755)
 * fix scan wrongly throwing assertion error (CASSANDRA-2653)
 * Always use even distribution for merkle tree with RandomPartitionner
   (CASSANDRA-2841)
 * fix describeOwnership for OPP (CASSANDRA-2800)
 * ensure that string tokens do not contain commas (CASSANDRA-2762)


0.8.0-final
 * fix CQL grammar warning and cqlsh regression from CASSANDRA-2622
 * add ant generate-cql-html target (CASSANDRA-2526)
 * update CQL consistency levels (CASSANDRA-2566)
 * debian packaging fixes (CASSANDRA-2481, 2647)
 * fix UUIDType, IntegerType for direct buffers (CASSANDRA-2682, 2684)
 * switch to native Thrift for Hadoop map/reduce (CASSANDRA-2667)
 * fix StackOverflowError when building from eclipse (CASSANDRA-2687)
 * only provide replication_factor to strategy_options "help" for
   SimpleStrategy, OldNetworkTopologyStrategy (CASSANDRA-2678, 2713)
 * fix exception adding validators to non-string columns (CASSANDRA-2696)
 * avoid instantiating DatabaseDescriptor in JDBC (CASSANDRA-2694)
 * fix potential stack overflow during compaction (CASSANDRA-2626)
 * clone super columns to avoid modifying them during flush (CASSANDRA-2675)
 * reset underlying iterator in EchoedRow constructor (CASSANDRA-2653)


0.8.0-rc1
 * faster flushes and compaction from fixing excessively pessimistic
   rebuffering in BRAF (CASSANDRA-2581)
 * fix returning null column values in the python cql driver (CASSANDRA-2593)
 * fix merkle tree splitting exiting early (CASSANDRA-2605)
 * snapshot_before_compaction directory name fix (CASSANDRA-2598)
 * Disable compaction throttling during bootstrap (CASSANDRA-2612)
 * fix CQL treatment of > and < operators in range slices (CASSANDRA-2592)
 * fix potential double-application of counter updates on commitlog replay
   by moving replay position from header to sstable metadata (CASSANDRA-2419)
 * JDBC CQL driver exposes getColumn for access to timestamp
 * JDBC ResultSetMetadata properties added to AbstractType
 * r/m clustertool (CASSANDRA-2607)
 * add support for presenting row key as a column in CQL result sets
   (CASSANDRA-2622)
 * Don't allow {LOCAL|EACH}_QUORUM unless strategy is NTS (CASSANDRA-2627)
 * validate keyspace strategy_options during CQL create (CASSANDRA-2624)
 * fix empty Result with secondary index when limit=1 (CASSANDRA-2628)
 * Fix regression where bootstrapping a node with no schema fails
   (CASSANDRA-2625)
 * Allow removing LocationInfo sstables (CASSANDRA-2632)
 * avoid attempting to replay mutations from dropped keyspaces (CASSANDRA-2631)
 * avoid using cached position of a key when GT is requested (CASSANDRA-2633)
 * fix counting bloom filter true positives (CASSANDRA-2637)
 * initialize local ep state prior to gossip startup if needed (CASSANDRA-2638)
 * fix counter increment lost after restart (CASSANDRA-2642)
 * add quote-escaping via backslash to CLI (CASSANDRA-2623)
 * fix pig example script (CASSANDRA-2487)
 * fix dynamic snitch race in adding latencies (CASSANDRA-2618)
 * Start/stop cassandra after more important services such as mdadm in
   debian packaging (CASSANDRA-2481)


0.8.0-beta2
 * fix NPE compacting index CFs (CASSANDRA-2528)
 * Remove checking all column families on startup for compaction candidates
   (CASSANDRA-2444)
 * validate CQL create keyspace options (CASSANDRA-2525)
 * fix nodetool setcompactionthroughput (CASSANDRA-2550)
 * move	gossip heartbeat back to its own thread (CASSANDRA-2554)
 * validate cql TRUNCATE columnfamily before truncating (CASSANDRA-2570)
 * fix batch_mutate for mixed standard-counter mutations (CASSANDRA-2457)
 * disallow making schema changes to system keyspace (CASSANDRA-2563)
 * fix sending mutation messages multiple times (CASSANDRA-2557)
 * fix incorrect use of NBHM.size in ReadCallback that could cause
   reads to time out even when responses were received (CASSANDRA-2552)
 * trigger read repair correctly for LOCAL_QUORUM reads (CASSANDRA-2556)
 * Allow configuring the number of compaction thread (CASSANDRA-2558)
 * forceUserDefinedCompaction will attempt to compact what it is given
   even if the pessimistic estimate is that there is not enough disk space;
   automatic compactions will only compact 2 or more sstables (CASSANDRA-2575)
 * refuse to apply migrations with older timestamps than the current
   schema (CASSANDRA-2536)
 * remove unframed Thrift transport option
 * include indexes in snapshots (CASSANDRA-2596)
 * improve ignoring of obsolete mutations in index maintenance (CASSANDRA-2401)
 * recognize attempt to drop just the index while leaving the column
   definition alone (CASSANDRA-2619)


0.8.0-beta1
 * remove Avro RPC support (CASSANDRA-926)
 * support for columns that act as incr/decr counters
   (CASSANDRA-1072, 1937, 1944, 1936, 2101, 2093, 2288, 2105, 2384, 2236, 2342,
   2454)
 * CQL (CASSANDRA-1703, 1704, 1705, 1706, 1707, 1708, 1710, 1711, 1940,
   2124, 2302, 2277, 2493)
 * avoid double RowMutation serialization on write path (CASSANDRA-1800)
 * make NetworkTopologyStrategy the default (CASSANDRA-1960)
 * configurable internode encryption (CASSANDRA-1567, 2152)
 * human readable column names in sstable2json output (CASSANDRA-1933)
 * change default JMX port to 7199 (CASSANDRA-2027)
 * backwards compatible internal messaging (CASSANDRA-1015)
 * atomic switch of memtables and sstables (CASSANDRA-2284)
 * add pluggable SeedProvider (CASSANDRA-1669)
 * Fix clustertool to not throw exception when calling get_endpoints (CASSANDRA-2437)
 * upgrade to thrift 0.6 (CASSANDRA-2412)
 * repair works on a token range instead of full ring (CASSANDRA-2324)
 * purge tombstones from row cache (CASSANDRA-2305)
 * push replication_factor into strategy_options (CASSANDRA-1263)
 * give snapshots the same name on each node (CASSANDRA-1791)
 * remove "nodetool loadbalance" (CASSANDRA-2448)
 * multithreaded compaction (CASSANDRA-2191)
 * compaction throttling (CASSANDRA-2156)
 * add key type information and alias (CASSANDRA-2311, 2396)
 * cli no longer divides read_repair_chance by 100 (CASSANDRA-2458)
 * made CompactionInfo.getTaskType return an enum (CASSANDRA-2482)
 * add a server-wide cap on measured memtable memory usage and aggressively
   flush to keep under that threshold (CASSANDRA-2006)
 * add unified UUIDType (CASSANDRA-2233)
 * add off-heap row cache support (CASSANDRA-1969)


0.7.5
 * improvements/fixes to PIG driver (CASSANDRA-1618, CASSANDRA-2387,
   CASSANDRA-2465, CASSANDRA-2484)
 * validate index names (CASSANDRA-1761)
 * reduce contention on Table.flusherLock (CASSANDRA-1954)
 * try harder to detect failures during streaming, cleaning up temporary
   files more reliably (CASSANDRA-2088)
 * shut down server for OOM on a Thrift thread (CASSANDRA-2269)
 * fix tombstone handling in repair and sstable2json (CASSANDRA-2279)
 * preserve version when streaming data from old sstables (CASSANDRA-2283)
 * don't start repair if a neighboring node is marked as dead (CASSANDRA-2290)
 * purge tombstones from row cache (CASSANDRA-2305)
 * Avoid seeking when sstable2json exports the entire file (CASSANDRA-2318)
 * clear Built flag in system table when dropping an index (CASSANDRA-2320)
 * don't allow arbitrary argument for stress.java (CASSANDRA-2323)
 * validate values for index predicates in get_indexed_slice (CASSANDRA-2328)
 * queue secondary indexes for flush before the parent (CASSANDRA-2330)
 * allow job configuration to set the CL used in Hadoop jobs (CASSANDRA-2331)
 * add memtable_flush_queue_size defaulting to 4 (CASSANDRA-2333)
 * Allow overriding of initial_token, storage_port and rpc_port from system
   properties (CASSANDRA-2343)
 * fix comparator used for non-indexed secondary expressions in index scan
   (CASSANDRA-2347)
 * ensure size calculation and write phase of large-row compaction use
   the same threshold for TTL expiration (CASSANDRA-2349)
 * fix race when iterating CFs during add/drop (CASSANDRA-2350)
 * add ConsistencyLevel command to CLI (CASSANDRA-2354)
 * allow negative numbers in the cli (CASSANDRA-2358)
 * hard code serialVersionUID for tokens class (CASSANDRA-2361)
 * fix potential infinite loop in ByteBufferUtil.inputStream (CASSANDRA-2365)
 * fix encoding bugs in HintedHandoffManager, SystemTable when default
   charset is not UTF8 (CASSANDRA-2367)
 * avoids having removed node reappearing in Gossip (CASSANDRA-2371)
 * fix incorrect truncation of long to int when reading columns via block
   index (CASSANDRA-2376)
 * fix NPE during stream session (CASSANDRA-2377)
 * fix race condition that could leave orphaned data files when dropping CF or
   KS (CASSANDRA-2381)
 * fsync statistics component on write (CASSANDRA-2382)
 * fix duplicate results from CFS.scan (CASSANDRA-2406)
 * add IntegerType to CLI help (CASSANDRA-2414)
 * avoid caching token-only decoratedkeys (CASSANDRA-2416)
 * convert mmap assertion to if/throw so scrub can catch it (CASSANDRA-2417)
 * don't overwrite gc log (CASSANDR-2418)
 * invalidate row cache for streamed row to avoid inconsitencies
   (CASSANDRA-2420)
 * avoid copies in range/index scans (CASSANDRA-2425)
 * make sure we don't wipe data during cleanup if the node has not join
   the ring (CASSANDRA-2428)
 * Try harder to close files after compaction (CASSANDRA-2431)
 * re-set bootstrapped flag after move finishes (CASSANDRA-2435)
 * display validation_class in CLI 'describe keyspace' (CASSANDRA-2442)
 * make cleanup compactions cleanup the row cache (CASSANDRA-2451)
 * add column fields validation to scrub (CASSANDRA-2460)
 * use 64KB flush buffer instead of in_memory_compaction_limit (CASSANDRA-2463)
 * fix backslash substitutions in CLI (CASSANDRA-2492)
 * disable cache saving for system CFS (CASSANDRA-2502)
 * fixes for verifying destination availability under hinted conditions
   so UE can be thrown intead of timing out (CASSANDRA-2514)
 * fix update of validation class in column metadata (CASSANDRA-2512)
 * support LOCAL_QUORUM, EACH_QUORUM CLs outside of NTS (CASSANDRA-2516)
 * preserve version when streaming data from old sstables (CASSANDRA-2283)
 * fix backslash substitutions in CLI (CASSANDRA-2492)
 * count a row deletion as one operation towards memtable threshold
   (CASSANDRA-2519)
 * support LOCAL_QUORUM, EACH_QUORUM CLs outside of NTS (CASSANDRA-2516)


0.7.4
 * add nodetool join command (CASSANDRA-2160)
 * fix secondary indexes on pre-existing or streamed data (CASSANDRA-2244)
 * initialize endpoint in gossiper earlier (CASSANDRA-2228)
 * add ability to write to Cassandra from Pig (CASSANDRA-1828)
 * add rpc_[min|max]_threads (CASSANDRA-2176)
 * add CL.TWO, CL.THREE (CASSANDRA-2013)
 * avoid exporting an un-requested row in sstable2json, when exporting
   a key that does not exist (CASSANDRA-2168)
 * add incremental_backups option (CASSANDRA-1872)
 * add configurable row limit to Pig loadfunc (CASSANDRA-2276)
 * validate column values in batches as well as single-Column inserts
   (CASSANDRA-2259)
 * move sample schema from cassandra.yaml to schema-sample.txt,
   a cli scripts (CASSANDRA-2007)
 * avoid writing empty rows when scrubbing tombstoned rows (CASSANDRA-2296)
 * fix assertion error in range and index scans for CL < ALL
   (CASSANDRA-2282)
 * fix commitlog replay when flush position refers to data that didn't
   get synced before server died (CASSANDRA-2285)
 * fix fd leak in sstable2json with non-mmap'd i/o (CASSANDRA-2304)
 * reduce memory use during streaming of multiple sstables (CASSANDRA-2301)
 * purge tombstoned rows from cache after GCGraceSeconds (CASSANDRA-2305)
 * allow zero replicas in a NTS datacenter (CASSANDRA-1924)
 * make range queries respect snitch for local replicas (CASSANDRA-2286)
 * fix HH delivery when column index is larger than 2GB (CASSANDRA-2297)
 * make 2ary indexes use parent CF flush thresholds during initial build
   (CASSANDRA-2294)
 * update memtable_throughput to be a long (CASSANDRA-2158)


0.7.3
 * Keep endpoint state until aVeryLongTime (CASSANDRA-2115)
 * lower-latency read repair (CASSANDRA-2069)
 * add hinted_handoff_throttle_delay_in_ms option (CASSANDRA-2161)
 * fixes for cache save/load (CASSANDRA-2172, -2174)
 * Handle whole-row deletions in CFOutputFormat (CASSANDRA-2014)
 * Make memtable_flush_writers flush in parallel (CASSANDRA-2178)
 * Add compaction_preheat_key_cache option (CASSANDRA-2175)
 * refactor stress.py to have only one copy of the format string
   used for creating row keys (CASSANDRA-2108)
 * validate index names for \w+ (CASSANDRA-2196)
 * Fix Cassandra cli to respect timeout if schema does not settle
   (CASSANDRA-2187)
 * fix for compaction and cleanup writing old-format data into new-version
   sstable (CASSANDRA-2211, -2216)
 * add nodetool scrub (CASSANDRA-2217, -2240)
 * fix sstable2json large-row pagination (CASSANDRA-2188)
 * fix EOFing on requests for the last bytes in a file (CASSANDRA-2213)
 * fix BufferedRandomAccessFile bugs (CASSANDRA-2218, -2241)
 * check for memtable flush_after_mins exceeded every 10s (CASSANDRA-2183)
 * fix cache saving on Windows (CASSANDRA-2207)
 * add validateSchemaAgreement call + synchronization to schema
   modification operations (CASSANDRA-2222)
 * fix for reversed slice queries on large rows (CASSANDRA-2212)
 * fat clients were writing local data (CASSANDRA-2223)
 * set DEFAULT_MEMTABLE_LIFETIME_IN_MINS to 24h
 * improve detection and cleanup of partially-written sstables
   (CASSANDRA-2206)
 * fix supercolumn de/serialization when subcolumn comparator is different
   from supercolumn's (CASSANDRA-2104)
 * fix starting up on Windows when CASSANDRA_HOME contains whitespace
   (CASSANDRA-2237)
 * add [get|set][row|key]cacheSavePeriod to JMX (CASSANDRA-2100)
 * fix Hadoop ColumnFamilyOutputFormat dropping of mutations
   when batch fills up (CASSANDRA-2255)
 * move file deletions off of scheduledtasks executor (CASSANDRA-2253)


0.7.2
 * copy DecoratedKey.key when inserting into caches to avoid retaining
   a reference to the underlying buffer (CASSANDRA-2102)
 * format subcolumn names with subcomparator (CASSANDRA-2136)
 * fix column bloom filter deserialization (CASSANDRA-2165)


0.7.1
 * refactor MessageDigest creation code. (CASSANDRA-2107)
 * buffer network stack to avoid inefficient small TCP messages while avoiding
   the nagle/delayed ack problem (CASSANDRA-1896)
 * check log4j configuration for changes every 10s (CASSANDRA-1525, 1907)
 * more-efficient cross-DC replication (CASSANDRA-1530, -2051, -2138)
 * avoid polluting page cache with commitlog or sstable writes
   and seq scan operations (CASSANDRA-1470)
 * add RMI authentication options to nodetool (CASSANDRA-1921)
 * make snitches configurable at runtime (CASSANDRA-1374)
 * retry hadoop split requests on connection failure (CASSANDRA-1927)
 * implement describeOwnership for BOP, COPP (CASSANDRA-1928)
 * make read repair behave as expected for ConsistencyLevel > ONE
   (CASSANDRA-982, 2038)
 * distributed test harness (CASSANDRA-1859, 1964)
 * reduce flush lock contention (CASSANDRA-1930)
 * optimize supercolumn deserialization (CASSANDRA-1891)
 * fix CFMetaData.apply to only compare objects of the same class
   (CASSANDRA-1962)
 * allow specifying specific SSTables to compact from JMX (CASSANDRA-1963)
 * fix race condition in MessagingService.targets (CASSANDRA-1959, 2094, 2081)
 * refuse to open sstables from a future version (CASSANDRA-1935)
 * zero-copy reads (CASSANDRA-1714)
 * fix copy bounds for word Text in wordcount demo (CASSANDRA-1993)
 * fixes for contrib/javautils (CASSANDRA-1979)
 * check more frequently for memtable expiration (CASSANDRA-2000)
 * fix writing SSTable column count statistics (CASSANDRA-1976)
 * fix streaming of multiple CFs during bootstrap (CASSANDRA-1992)
 * explicitly set JVM GC new generation size with -Xmn (CASSANDRA-1968)
 * add short options for CLI flags (CASSANDRA-1565)
 * make keyspace argument to "describe keyspace" in CLI optional
   when authenticated to keyspace already (CASSANDRA-2029)
 * added option to specify -Dcassandra.join_ring=false on startup
   to allow "warm spare" nodes or performing JMX maintenance before
   joining the ring (CASSANDRA-526)
 * log migrations at INFO (CASSANDRA-2028)
 * add CLI verbose option in file mode (CASSANDRA-2030)
 * add single-line "--" comments to CLI (CASSANDRA-2032)
 * message serialization tests (CASSANDRA-1923)
 * switch from ivy to maven-ant-tasks (CASSANDRA-2017)
 * CLI attempts to block for new schema to propagate (CASSANDRA-2044)
 * fix potential overflow in nodetool cfstats (CASSANDRA-2057)
 * add JVM shutdownhook to sync commitlog (CASSANDRA-1919)
 * allow nodes to be up without being part of  normal traffic (CASSANDRA-1951)
 * fix CLI "show keyspaces" with null options on NTS (CASSANDRA-2049)
 * fix possible ByteBuffer race conditions (CASSANDRA-2066)
 * reduce garbage generated by MessagingService to prevent load spikes
   (CASSANDRA-2058)
 * fix math in RandomPartitioner.describeOwnership (CASSANDRA-2071)
 * fix deletion of sstable non-data components (CASSANDRA-2059)
 * avoid blocking gossip while deleting handoff hints (CASSANDRA-2073)
 * ignore messages from newer versions, keep track of nodes in gossip
   regardless of version (CASSANDRA-1970)
 * cache writing moved to CompactionManager to reduce i/o contention and
   updated to use non-cache-polluting writes (CASSANDRA-2053)
 * page through large rows when exporting to JSON (CASSANDRA-2041)
 * add flush_largest_memtables_at and reduce_cache_sizes_at options
   (CASSANDRA-2142)
 * add cli 'describe cluster' command (CASSANDRA-2127)
 * add cli support for setting username/password at 'connect' command
   (CASSANDRA-2111)
 * add -D option to Stress.java to allow reading hosts from a file
   (CASSANDRA-2149)
 * bound hints CF throughput between 32M and 256M (CASSANDRA-2148)
 * continue starting when invalid saved cache entries are encountered
   (CASSANDRA-2076)
 * add max_hint_window_in_ms option (CASSANDRA-1459)


0.7.0-final
 * fix offsets to ByteBuffer.get (CASSANDRA-1939)


0.7.0-rc4
 * fix cli crash after backgrounding (CASSANDRA-1875)
 * count timeouts in storageproxy latencies, and include latency
   histograms in StorageProxyMBean (CASSANDRA-1893)
 * fix CLI get recognition of supercolumns (CASSANDRA-1899)
 * enable keepalive on intra-cluster sockets (CASSANDRA-1766)
 * count timeouts towards dynamicsnitch latencies (CASSANDRA-1905)
 * Expose index-building status in JMX + cli schema description
   (CASSANDRA-1871)
 * allow [LOCAL|EACH]_QUORUM to be used with non-NetworkTopology
   replication Strategies
 * increased amount of index locks for faster commitlog replay
 * collect secondary index tombstones immediately (CASSANDRA-1914)
 * revert commitlog changes from #1780 (CASSANDRA-1917)
 * change RandomPartitioner min token to -1 to avoid collision w/
   tokens on actual nodes (CASSANDRA-1901)
 * examine the right nibble when validating TimeUUID (CASSANDRA-1910)
 * include secondary indexes in cleanup (CASSANDRA-1916)
 * CFS.scrubDataDirectories should also cleanup invalid secondary indexes
   (CASSANDRA-1904)
 * ability to disable/enable gossip on nodes to force them down
   (CASSANDRA-1108)


0.7.0-rc3
 * expose getNaturalEndpoints in StorageServiceMBean taking byte[]
   key; RMI cannot serialize ByteBuffer (CASSANDRA-1833)
 * infer org.apache.cassandra.locator for replication strategy classes
   when not otherwise specified
 * validation that generates less garbage (CASSANDRA-1814)
 * add TTL support to CLI (CASSANDRA-1838)
 * cli defaults to bytestype for subcomparator when creating
   column families (CASSANDRA-1835)
 * unregister index MBeans when index is dropped (CASSANDRA-1843)
 * make ByteBufferUtil.clone thread-safe (CASSANDRA-1847)
 * change exception for read requests during bootstrap from
   InvalidRequest to Unavailable (CASSANDRA-1862)
 * respect row-level tombstones post-flush in range scans
   (CASSANDRA-1837)
 * ReadResponseResolver check digests against each other (CASSANDRA-1830)
 * return InvalidRequest when remove of subcolumn without supercolumn
   is requested (CASSANDRA-1866)
 * flush before repair (CASSANDRA-1748)
 * SSTableExport validates key order (CASSANDRA-1884)
 * large row support for SSTableExport (CASSANDRA-1867)
 * Re-cache hot keys post-compaction without hitting disk (CASSANDRA-1878)
 * manage read repair in coordinator instead of data source, to
   provide latency information to dynamic snitch (CASSANDRA-1873)


0.7.0-rc2
 * fix live-column-count of slice ranges including tombstoned supercolumn
   with live subcolumn (CASSANDRA-1591)
 * rename o.a.c.internal.AntientropyStage -> AntiEntropyStage,
   o.a.c.request.Request_responseStage -> RequestResponseStage,
   o.a.c.internal.Internal_responseStage -> InternalResponseStage
 * add AbstractType.fromString (CASSANDRA-1767)
 * require index_type to be present when specifying index_name
   on ColumnDef (CASSANDRA-1759)
 * fix add/remove index bugs in CFMetadata (CASSANDRA-1768)
 * rebuild Strategy during system_update_keyspace (CASSANDRA-1762)
 * cli updates prompt to ... in continuation lines (CASSANDRA-1770)
 * support multiple Mutations per key in hadoop ColumnFamilyOutputFormat
   (CASSANDRA-1774)
 * improvements to Debian init script (CASSANDRA-1772)
 * use local classloader to check for version.properties (CASSANDRA-1778)
 * Validate that column names in column_metadata are valid for the
   defined comparator, and decode properly in cli (CASSANDRA-1773)
 * use cross-platform newlines in cli (CASSANDRA-1786)
 * add ExpiringColumn support to sstable import/export (CASSANDRA-1754)
 * add flush for each append to periodic commitlog mode; added
   periodic_without_flush option to disable this (CASSANDRA-1780)
 * close file handle used for post-flush truncate (CASSANDRA-1790)
 * various code cleanup (CASSANDRA-1793, -1794, -1795)
 * fix range queries against wrapped range (CASSANDRA-1781)
 * fix consistencylevel calculations for NetworkTopologyStrategy
   (CASSANDRA-1804)
 * cli support index type enum names (CASSANDRA-1810)
 * improved validation of column_metadata (CASSANDRA-1813)
 * reads at ConsistencyLevel > 1 throw UnavailableException
   immediately if insufficient live nodes exist (CASSANDRA-1803)
 * copy bytebuffers for local writes to avoid retaining the entire
   Thrift frame (CASSANDRA-1801)
 * fix NPE adding index to column w/o prior metadata (CASSANDRA-1764)
 * reduce fat client timeout (CASSANDRA-1730)
 * fix botched merge of CASSANDRA-1316


0.7.0-rc1
 * fix compaction and flush races with schema updates (CASSANDRA-1715)
 * add clustertool, config-converter, sstablekeys, and schematool
   Windows .bat files (CASSANDRA-1723)
 * reject range queries received during bootstrap (CASSANDRA-1739)
 * fix wrapping-range queries on non-minimum token (CASSANDRA-1700)
 * add nodetool cfhistogram (CASSANDRA-1698)
 * limit repaired ranges to what the nodes have in common (CASSANDRA-1674)
 * index scan treats missing columns as not matching secondary
   expressions (CASSANDRA-1745)
 * Fix misuse of DataOutputBuffer.getData in AntiEntropyService
   (CASSANDRA-1729)
 * detect and warn when obsolete version of JNA is present (CASSANDRA-1760)
 * reduce fat client timeout (CASSANDRA-1730)
 * cleanup smallest CFs first to increase free temp space for larger ones
   (CASSANDRA-1811)
 * Update windows .bat files to work outside of main Cassandra
   directory (CASSANDRA-1713)
 * fix read repair regression from 0.6.7 (CASSANDRA-1727)
 * more-efficient read repair (CASSANDRA-1719)
 * fix hinted handoff replay (CASSANDRA-1656)
 * log type of dropped messages (CASSANDRA-1677)
 * upgrade to SLF4J 1.6.1
 * fix ByteBuffer bug in ExpiringColumn.updateDigest (CASSANDRA-1679)
 * fix IntegerType.getString (CASSANDRA-1681)
 * make -Djava.net.preferIPv4Stack=true the default (CASSANDRA-628)
 * add INTERNAL_RESPONSE verb to differentiate from responses related
   to client requests (CASSANDRA-1685)
 * log tpstats when dropping messages (CASSANDRA-1660)
 * include unreachable nodes in describeSchemaVersions (CASSANDRA-1678)
 * Avoid dropping messages off the client request path (CASSANDRA-1676)
 * fix jna errno reporting (CASSANDRA-1694)
 * add friendlier error for UnknownHostException on startup (CASSANDRA-1697)
 * include jna dependency in RPM package (CASSANDRA-1690)
 * add --skip-keys option to stress.py (CASSANDRA-1696)
 * improve cli handling of non-string keys and column names
   (CASSANDRA-1701, -1693)
 * r/m extra subcomparator line in cli keyspaces output (CASSANDRA-1712)
 * add read repair chance to cli "show keyspaces"
 * upgrade to ConcurrentLinkedHashMap 1.1 (CASSANDRA-975)
 * fix index scan routing (CASSANDRA-1722)
 * fix tombstoning of supercolumns in range queries (CASSANDRA-1734)
 * clear endpoint cache after updating keyspace metadata (CASSANDRA-1741)
 * fix wrapping-range queries on non-minimum token (CASSANDRA-1700)
 * truncate includes secondary indexes (CASSANDRA-1747)
 * retain reference to PendingFile sstables (CASSANDRA-1749)
 * fix sstableimport regression (CASSANDRA-1753)
 * fix for bootstrap when no non-system tables are defined (CASSANDRA-1732)
 * handle replica unavailability in index scan (CASSANDRA-1755)
 * fix service initialization order deadlock (CASSANDRA-1756)
 * multi-line cli commands (CASSANDRA-1742)
 * fix race between snapshot and compaction (CASSANDRA-1736)
 * add listEndpointsPendingHints, deleteHintsForEndpoint JMX methods
   (CASSANDRA-1551)


0.7.0-beta3
 * add strategy options to describe_keyspace output (CASSANDRA-1560)
 * log warning when using randomly generated token (CASSANDRA-1552)
 * re-organize JMX into .db, .net, .internal, .request (CASSANDRA-1217)
 * allow nodes to change IPs between restarts (CASSANDRA-1518)
 * remember ring state between restarts by default (CASSANDRA-1518)
 * flush index built flag so we can read it before log replay (CASSANDRA-1541)
 * lock row cache updates to prevent race condition (CASSANDRA-1293)
 * remove assertion causing rare (and harmless) error messages in
   commitlog (CASSANDRA-1330)
 * fix moving nodes with no keyspaces defined (CASSANDRA-1574)
 * fix unbootstrap when no data is present in a transfer range (CASSANDRA-1573)
 * take advantage of AVRO-495 to simplify our avro IDL (CASSANDRA-1436)
 * extend authorization hierarchy to column family (CASSANDRA-1554)
 * deletion support in secondary indexes (CASSANDRA-1571)
 * meaningful error message for invalid replication strategy class
   (CASSANDRA-1566)
 * allow keyspace creation with RF > N (CASSANDRA-1428)
 * improve cli error handling (CASSANDRA-1580)
 * add cache save/load ability (CASSANDRA-1417, 1606, 1647)
 * add StorageService.getDrainProgress (CASSANDRA-1588)
 * Disallow bootstrap to an in-use token (CASSANDRA-1561)
 * Allow dynamic secondary index creation and destruction (CASSANDRA-1532)
 * log auto-guessed memtable thresholds (CASSANDRA-1595)
 * add ColumnDef support to cli (CASSANDRA-1583)
 * reduce index sample time by 75% (CASSANDRA-1572)
 * add cli support for column, strategy metadata (CASSANDRA-1578, 1612)
 * add cli support for schema modification (CASSANDRA-1584)
 * delete temp files on failed compactions (CASSANDRA-1596)
 * avoid blocking for dead nodes during removetoken (CASSANDRA-1605)
 * remove ConsistencyLevel.ZERO (CASSANDRA-1607)
 * expose in-progress compaction type in jmx (CASSANDRA-1586)
 * removed IClock & related classes from internals (CASSANDRA-1502)
 * fix removing tokens from SystemTable on decommission and removetoken
   (CASSANDRA-1609)
 * include CF metadata in cli 'show keyspaces' (CASSANDRA-1613)
 * switch from Properties to HashMap in PropertyFileSnitch to
   avoid synchronization bottleneck (CASSANDRA-1481)
 * PropertyFileSnitch configuration file renamed to
   cassandra-topology.properties
 * add cli support for get_range_slices (CASSANDRA-1088, CASSANDRA-1619)
 * Make memtable flush thresholds per-CF instead of global
   (CASSANDRA-1007, 1637)
 * add cli support for binary data without CfDef hints (CASSANDRA-1603)
 * fix building SSTable statistics post-stream (CASSANDRA-1620)
 * fix potential infinite loop in 2ary index queries (CASSANDRA-1623)
 * allow creating NTS keyspaces with no replicas configured (CASSANDRA-1626)
 * add jmx histogram of sstables accessed per read (CASSANDRA-1624)
 * remove system_rename_column_family and system_rename_keyspace from the
   client API until races can be fixed (CASSANDRA-1630, CASSANDRA-1585)
 * add cli sanity tests (CASSANDRA-1582)
 * update GC settings in cassandra.bat (CASSANDRA-1636)
 * cli support for index queries (CASSANDRA-1635)
 * cli support for updating schema memtable settings (CASSANDRA-1634)
 * cli --file option (CASSANDRA-1616)
 * reduce automatically chosen memtable sizes by 50% (CASSANDRA-1641)
 * move endpoint cache from snitch to strategy (CASSANDRA-1643)
 * fix commitlog recovery deleting the newly-created segment as well as
   the old ones (CASSANDRA-1644)
 * upgrade to Thrift 0.5 (CASSANDRA-1367)
 * renamed CL.DCQUORUM to LOCAL_QUORUM and DCQUORUMSYNC to EACH_QUORUM
 * cli truncate support (CASSANDRA-1653)
 * update GC settings in cassandra.bat (CASSANDRA-1636)
 * avoid logging when a node's ip/token is gossipped back to it (CASSANDRA-1666)


0.7-beta2
 * always use UTF-8 for hint keys (CASSANDRA-1439)
 * remove cassandra.yaml dependency from Hadoop and Pig (CASSADRA-1322)
 * expose CfDef metadata in describe_keyspaces (CASSANDRA-1363)
 * restore use of mmap_index_only option (CASSANDRA-1241)
 * dropping a keyspace with no column families generated an error
   (CASSANDRA-1378)
 * rename RackAwareStrategy to OldNetworkTopologyStrategy, RackUnawareStrategy
   to SimpleStrategy, DatacenterShardStrategy to NetworkTopologyStrategy,
   AbstractRackAwareSnitch to AbstractNetworkTopologySnitch (CASSANDRA-1392)
 * merge StorageProxy.mutate, mutateBlocking (CASSANDRA-1396)
 * faster UUIDType, LongType comparisons (CASSANDRA-1386, 1393)
 * fix setting read_repair_chance from CLI addColumnFamily (CASSANDRA-1399)
 * fix updates to indexed columns (CASSANDRA-1373)
 * fix race condition leaving to FileNotFoundException (CASSANDRA-1382)
 * fix sharded lock hash on index write path (CASSANDRA-1402)
 * add support for GT/E, LT/E in subordinate index clauses (CASSANDRA-1401)
 * cfId counter got out of sync when CFs were added (CASSANDRA-1403)
 * less chatty schema updates (CASSANDRA-1389)
 * rename column family mbeans. 'type' will now include either
   'IndexColumnFamilies' or 'ColumnFamilies' depending on the CFS type.
   (CASSANDRA-1385)
 * disallow invalid keyspace and column family names. This includes name that
   matches a '^\w+' regex. (CASSANDRA-1377)
 * use JNA, if present, to take snapshots (CASSANDRA-1371)
 * truncate hints if starting 0.7 for the first time (CASSANDRA-1414)
 * fix FD leak in single-row slicepredicate queries (CASSANDRA-1416)
 * allow index expressions against columns that are not part of the
   SlicePredicate (CASSANDRA-1410)
 * config-converter properly handles snitches and framed support
   (CASSANDRA-1420)
 * remove keyspace argument from multiget_count (CASSANDRA-1422)
 * allow specifying cassandra.yaml location as (local or remote) URL
   (CASSANDRA-1126)
 * fix using DynamicEndpointSnitch with NetworkTopologyStrategy
   (CASSANDRA-1429)
 * Add CfDef.default_validation_class (CASSANDRA-891)
 * fix EstimatedHistogram.max (CASSANDRA-1413)
 * quorum read optimization (CASSANDRA-1622)
 * handle zero-length (or missing) rows during HH paging (CASSANDRA-1432)
 * include secondary indexes during schema migrations (CASSANDRA-1406)
 * fix commitlog header race during schema change (CASSANDRA-1435)
 * fix ColumnFamilyStoreMBeanIterator to use new type name (CASSANDRA-1433)
 * correct filename generated by xml->yaml converter (CASSANDRA-1419)
 * add CMSInitiatingOccupancyFraction=75 and UseCMSInitiatingOccupancyOnly
   to default JVM options
 * decrease jvm heap for cassandra-cli (CASSANDRA-1446)
 * ability to modify keyspaces and column family definitions on a live cluster
   (CASSANDRA-1285)
 * support for Hadoop Streaming [non-jvm map/reduce via stdin/out]
   (CASSANDRA-1368)
 * Move persistent sstable stats from the system table to an sstable component
   (CASSANDRA-1430)
 * remove failed bootstrap attempt from pending ranges when gossip times
   it out after 1h (CASSANDRA-1463)
 * eager-create tcp connections to other cluster members (CASSANDRA-1465)
 * enumerate stages and derive stage from message type instead of
   transmitting separately (CASSANDRA-1465)
 * apply reversed flag during collation from different data sources
   (CASSANDRA-1450)
 * make failure to remove commitlog segment non-fatal (CASSANDRA-1348)
 * correct ordering of drain operations so CL.recover is no longer
   necessary (CASSANDRA-1408)
 * removed keyspace from describe_splits method (CASSANDRA-1425)
 * rename check_schema_agreement to describe_schema_versions
   (CASSANDRA-1478)
 * fix QUORUM calculation for RF > 3 (CASSANDRA-1487)
 * remove tombstones during non-major compactions when bloom filter
   verifies that row does not exist in other sstables (CASSANDRA-1074)
 * nodes that coordinated a loadbalance in the past could not be seen by
   newly added nodes (CASSANDRA-1467)
 * exposed endpoint states (gossip details) via jmx (CASSANDRA-1467)
 * ensure that compacted sstables are not included when new readers are
   instantiated (CASSANDRA-1477)
 * by default, calculate heap size and memtable thresholds at runtime (CASSANDRA-1469)
 * fix races dealing with adding/dropping keyspaces and column families in
   rapid succession (CASSANDRA-1477)
 * clean up of Streaming system (CASSANDRA-1503, 1504, 1506)
 * add options to configure Thrift socket keepalive and buffer sizes (CASSANDRA-1426)
 * make contrib CassandraServiceDataCleaner recursive (CASSANDRA-1509)
 * min, max compaction threshold are configurable and persistent
   per-ColumnFamily (CASSANDRA-1468)
 * fix replaying the last mutation in a commitlog unnecessarily
   (CASSANDRA-1512)
 * invoke getDefaultUncaughtExceptionHandler from DTPE with the original
   exception rather than the ExecutionException wrapper (CASSANDRA-1226)
 * remove Clock from the Thrift (and Avro) API (CASSANDRA-1501)
 * Close intra-node sockets when connection is broken (CASSANDRA-1528)
 * RPM packaging spec file (CASSANDRA-786)
 * weighted request scheduler (CASSANDRA-1485)
 * treat expired columns as deleted (CASSANDRA-1539)
 * make IndexInterval configurable (CASSANDRA-1488)
 * add describe_snitch to Thrift API (CASSANDRA-1490)
 * MD5 authenticator compares plain text submitted password with MD5'd
   saved property, instead of vice versa (CASSANDRA-1447)
 * JMX MessagingService pending and completed counts (CASSANDRA-1533)
 * fix race condition processing repair responses (CASSANDRA-1511)
 * make repair blocking (CASSANDRA-1511)
 * create EndpointSnitchInfo and MBean to expose rack and DC (CASSANDRA-1491)
 * added option to contrib/word_count to output results back to Cassandra
   (CASSANDRA-1342)
 * rewrite Hadoop ColumnFamilyRecordWriter to pool connections, retry to
   multiple Cassandra nodes, and smooth impact on the Cassandra cluster
   by using smaller batch sizes (CASSANDRA-1434)
 * fix setting gc_grace_seconds via CLI (CASSANDRA-1549)
 * support TTL'd index values (CASSANDRA-1536)
 * make removetoken work like decommission (CASSANDRA-1216)
 * make cli comparator-aware and improve quote rules (CASSANDRA-1523,-1524)
 * make nodetool compact and cleanup blocking (CASSANDRA-1449)
 * add memtable, cache information to GCInspector logs (CASSANDRA-1558)
 * enable/disable HintedHandoff via JMX (CASSANDRA-1550)
 * Ignore stray files in the commit log directory (CASSANDRA-1547)
 * Disallow bootstrap to an in-use token (CASSANDRA-1561)


0.7-beta1
 * sstable versioning (CASSANDRA-389)
 * switched to slf4j logging (CASSANDRA-625)
 * add (optional) expiration time for column (CASSANDRA-699)
 * access levels for authentication/authorization (CASSANDRA-900)
 * add ReadRepairChance to CF definition (CASSANDRA-930)
 * fix heisenbug in system tests, especially common on OS X (CASSANDRA-944)
 * convert to byte[] keys internally and all public APIs (CASSANDRA-767)
 * ability to alter schema definitions on a live cluster (CASSANDRA-44)
 * renamed configuration file to cassandra.xml, and log4j.properties to
   log4j-server.properties, which must now be loaded from
   the classpath (which is how our scripts in bin/ have always done it)
   (CASSANDRA-971)
 * change get_count to require a SlicePredicate. create multi_get_count
   (CASSANDRA-744)
 * re-organized endpointsnitch implementations and added SimpleSnitch
   (CASSANDRA-994)
 * Added preload_row_cache option (CASSANDRA-946)
 * add CRC to commitlog header (CASSANDRA-999)
 * removed deprecated batch_insert and get_range_slice methods (CASSANDRA-1065)
 * add truncate thrift method (CASSANDRA-531)
 * http mini-interface using mx4j (CASSANDRA-1068)
 * optimize away copy of sliced row on memtable read path (CASSANDRA-1046)
 * replace constant-size 2GB mmaped segments and special casing for index
   entries spanning segment boundaries, with SegmentedFile that computes
   segments that always contain entire entries/rows (CASSANDRA-1117)
 * avoid reading large rows into memory during compaction (CASSANDRA-16)
 * added hadoop OutputFormat (CASSANDRA-1101)
 * efficient Streaming (no more anticompaction) (CASSANDRA-579)
 * split commitlog header into separate file and add size checksum to
   mutations (CASSANDRA-1179)
 * avoid allocating a new byte[] for each mutation on replay (CASSANDRA-1219)
 * revise HH schema to be per-endpoint (CASSANDRA-1142)
 * add joining/leaving status to nodetool ring (CASSANDRA-1115)
 * allow multiple repair sessions per node (CASSANDRA-1190)
 * optimize away MessagingService for local range queries (CASSANDRA-1261)
 * make framed transport the default so malformed requests can't OOM the
   server (CASSANDRA-475)
 * significantly faster reads from row cache (CASSANDRA-1267)
 * take advantage of row cache during range queries (CASSANDRA-1302)
 * make GCGraceSeconds a per-ColumnFamily value (CASSANDRA-1276)
 * keep persistent row size and column count statistics (CASSANDRA-1155)
 * add IntegerType (CASSANDRA-1282)
 * page within a single row during hinted handoff (CASSANDRA-1327)
 * push DatacenterShardStrategy configuration into keyspace definition,
   eliminating datacenter.properties. (CASSANDRA-1066)
 * optimize forward slices starting with '' and single-index-block name
   queries by skipping the column index (CASSANDRA-1338)
 * streaming refactor (CASSANDRA-1189)
 * faster comparison for UUID types (CASSANDRA-1043)
 * secondary index support (CASSANDRA-749 and subtasks)
 * make compaction buckets deterministic (CASSANDRA-1265)


0.6.6
 * Allow using DynamicEndpointSnitch with RackAwareStrategy (CASSANDRA-1429)
 * remove the remaining vestiges of the unfinished DatacenterShardStrategy
   (replaced by NetworkTopologyStrategy in 0.7)


0.6.5
 * fix key ordering in range query results with RandomPartitioner
   and ConsistencyLevel > ONE (CASSANDRA-1145)
 * fix for range query starting with the wrong token range (CASSANDRA-1042)
 * page within a single row during hinted handoff (CASSANDRA-1327)
 * fix compilation on non-sun JDKs (CASSANDRA-1061)
 * remove String.trim() call on row keys in batch mutations (CASSANDRA-1235)
 * Log summary of dropped messages instead of spamming log (CASSANDRA-1284)
 * add dynamic endpoint snitch (CASSANDRA-981)
 * fix streaming for keyspaces with hyphens in their name (CASSANDRA-1377)
 * fix errors in hard-coded bloom filter optKPerBucket by computing it
   algorithmically (CASSANDRA-1220
 * remove message deserialization stage, and uncap read/write stages
   so slow reads/writes don't block gossip processing (CASSANDRA-1358)
 * add jmx port configuration to Debian package (CASSANDRA-1202)
 * use mlockall via JNA, if present, to prevent Linux from swapping
   out parts of the JVM (CASSANDRA-1214)


0.6.4
 * avoid queuing multiple hint deliveries for the same endpoint
   (CASSANDRA-1229)
 * better performance for and stricter checking of UTF8 column names
   (CASSANDRA-1232)
 * extend option to lower compaction priority to hinted handoff
   as well (CASSANDRA-1260)
 * log errors in gossip instead of re-throwing (CASSANDRA-1289)
 * avoid aborting commitlog replay prematurely if a flushed-but-
   not-removed commitlog segment is encountered (CASSANDRA-1297)
 * fix duplicate rows being read during mapreduce (CASSANDRA-1142)
 * failure detection wasn't closing command sockets (CASSANDRA-1221)
 * cassandra-cli.bat works on windows (CASSANDRA-1236)
 * pre-emptively drop requests that cannot be processed within RPCTimeout
   (CASSANDRA-685)
 * add ack to Binary write verb and update CassandraBulkLoader
   to wait for acks for each row (CASSANDRA-1093)
 * added describe_partitioner Thrift method (CASSANDRA-1047)
 * Hadoop jobs no longer require the Cassandra storage-conf.xml
   (CASSANDRA-1280, CASSANDRA-1047)
 * log thread pool stats when GC is excessive (CASSANDRA-1275)
 * remove gossip message size limit (CASSANDRA-1138)
 * parallelize local and remote reads during multiget, and respect snitch
   when determining whether to do local read for CL.ONE (CASSANDRA-1317)
 * fix read repair to use requested consistency level on digest mismatch,
   rather than assuming QUORUM (CASSANDRA-1316)
 * process digest mismatch re-reads in parallel (CASSANDRA-1323)
 * switch hints CF comparator to BytesType (CASSANDRA-1274)


0.6.3
 * retry to make streaming connections up to 8 times. (CASSANDRA-1019)
 * reject describe_ring() calls on invalid keyspaces (CASSANDRA-1111)
 * fix cache size calculation for size of 100% (CASSANDRA-1129)
 * fix cache capacity only being recalculated once (CASSANDRA-1129)
 * remove hourly scan of all hints on the off chance that the gossiper
   missed a status change; instead, expose deliverHintsToEndpoint to JMX
   so it can be done manually, if necessary (CASSANDRA-1141)
 * don't reject reads at CL.ALL (CASSANDRA-1152)
 * reject deletions to supercolumns in CFs containing only standard
   columns (CASSANDRA-1139)
 * avoid preserving login information after client disconnects
   (CASSANDRA-1057)
 * prefer sun jdk to openjdk in debian init script (CASSANDRA-1174)
 * detect partioner config changes between restarts and fail fast
   (CASSANDRA-1146)
 * use generation time to resolve node token reassignment disagreements
   (CASSANDRA-1118)
 * restructure the startup ordering of Gossiper and MessageService to avoid
   timing anomalies (CASSANDRA-1160)
 * detect incomplete commit log hearders (CASSANDRA-1119)
 * force anti-entropy service to stream files on the stream stage to avoid
   sending streams out of order (CASSANDRA-1169)
 * remove inactive stream managers after AES streams files (CASSANDRA-1169)
 * allow removing entire row through batch_mutate Deletion (CASSANDRA-1027)
 * add JMX metrics for row-level bloom filter false positives (CASSANDRA-1212)
 * added a redhat init script to contrib (CASSANDRA-1201)
 * use midpoint when bootstrapping a new machine into range with not
   much data yet instead of random token (CASSANDRA-1112)
 * kill server on OOM in executor stage as well as Thrift (CASSANDRA-1226)
 * remove opportunistic repairs, when two machines with overlapping replica
   responsibilities happen to finish major compactions of the same CF near
   the same time.  repairs are now fully manual (CASSANDRA-1190)
 * add ability to lower compaction priority (default is no change from 0.6.2)
   (CASSANDRA-1181)


0.6.2
 * fix contrib/word_count build. (CASSANDRA-992)
 * split CommitLogExecutorService into BatchCommitLogExecutorService and
   PeriodicCommitLogExecutorService (CASSANDRA-1014)
 * add latency histograms to CFSMBean (CASSANDRA-1024)
 * make resolving timestamp ties deterministic by using value bytes
   as a tiebreaker (CASSANDRA-1039)
 * Add option to turn off Hinted Handoff (CASSANDRA-894)
 * fix windows startup (CASSANDRA-948)
 * make concurrent_reads, concurrent_writes configurable at runtime via JMX
   (CASSANDRA-1060)
 * disable GCInspector on non-Sun JVMs (CASSANDRA-1061)
 * fix tombstone handling in sstable rows with no other data (CASSANDRA-1063)
 * fix size of row in spanned index entries (CASSANDRA-1056)
 * install json2sstable, sstable2json, and sstablekeys to Debian package
 * StreamingService.StreamDestinations wouldn't empty itself after streaming
   finished (CASSANDRA-1076)
 * added Collections.shuffle(splits) before returning the splits in
   ColumnFamilyInputFormat (CASSANDRA-1096)
 * do not recalculate cache capacity post-compaction if it's been manually
   modified (CASSANDRA-1079)
 * better defaults for flush sorter + writer executor queue sizes
   (CASSANDRA-1100)
 * windows scripts for SSTableImport/Export (CASSANDRA-1051)
 * windows script for nodetool (CASSANDRA-1113)
 * expose PhiConvictThreshold (CASSANDRA-1053)
 * make repair of RF==1 a no-op (CASSANDRA-1090)
 * improve default JVM GC options (CASSANDRA-1014)
 * fix SlicePredicate serialization inside Hadoop jobs (CASSANDRA-1049)
 * close Thrift sockets in Hadoop ColumnFamilyRecordReader (CASSANDRA-1081)


0.6.1
 * fix NPE in sstable2json when no excluded keys are given (CASSANDRA-934)
 * keep the replica set constant throughout the read repair process
   (CASSANDRA-937)
 * allow querying getAllRanges with empty token list (CASSANDRA-933)
 * fix command line arguments inversion in clustertool (CASSANDRA-942)
 * fix race condition that could trigger a false-positive assertion
   during post-flush discard of old commitlog segments (CASSANDRA-936)
 * fix neighbor calculation for anti-entropy repair (CASSANDRA-924)
 * perform repair even for small entropy differences (CASSANDRA-924)
 * Use hostnames in CFInputFormat to allow Hadoop's naive string-based
   locality comparisons to work (CASSANDRA-955)
 * cache read-only BufferedRandomAccessFile length to avoid
   3 system calls per invocation (CASSANDRA-950)
 * nodes with IPv6 (and no IPv4) addresses could not join cluster
   (CASSANDRA-969)
 * Retrieve the correct number of undeleted columns, if any, from
   a supercolumn in a row that had been deleted previously (CASSANDRA-920)
 * fix index scans that cross the 2GB mmap boundaries for both mmap
   and standard i/o modes (CASSANDRA-866)
 * expose drain via nodetool (CASSANDRA-978)


0.6.0-RC1
 * JMX drain to flush memtables and run through commit log (CASSANDRA-880)
 * Bootstrapping can skip ranges under the right conditions (CASSANDRA-902)
 * fix merging row versions in range_slice for CL > ONE (CASSANDRA-884)
 * default write ConsistencyLeven chaned from ZERO to ONE
 * fix for index entries spanning mmap buffer boundaries (CASSANDRA-857)
 * use lexical comparison if time part of TimeUUIDs are the same
   (CASSANDRA-907)
 * bound read, mutation, and response stages to fix possible OOM
   during log replay (CASSANDRA-885)
 * Use microseconds-since-epoch (UTC) in cli, instead of milliseconds
 * Treat batch_mutate Deletion with null supercolumn as "apply this predicate
   to top level supercolumns" (CASSANDRA-834)
 * Streaming destination nodes do not update their JMX status (CASSANDRA-916)
 * Fix internal RPC timeout calculation (CASSANDRA-911)
 * Added Pig loadfunc to contrib/pig (CASSANDRA-910)


0.6.0-beta3
 * fix compaction bucketing bug (CASSANDRA-814)
 * update windows batch file (CASSANDRA-824)
 * deprecate KeysCachedFraction configuration directive in favor
   of KeysCached; move to unified-per-CF key cache (CASSANDRA-801)
 * add invalidateRowCache to ColumnFamilyStoreMBean (CASSANDRA-761)
 * send Handoff hints to natural locations to reduce load on
   remaining nodes in a failure scenario (CASSANDRA-822)
 * Add RowWarningThresholdInMB configuration option to warn before very
   large rows get big enough to threaten node stability, and -x option to
   be able to remove them with sstable2json if the warning is unheeded
   until it's too late (CASSANDRA-843)
 * Add logging of GC activity (CASSANDRA-813)
 * fix ConcurrentModificationException in commitlog discard (CASSANDRA-853)
 * Fix hardcoded row count in Hadoop RecordReader (CASSANDRA-837)
 * Add a jmx status to the streaming service and change several DEBUG
   messages to INFO (CASSANDRA-845)
 * fix classpath in cassandra-cli.bat for Windows (CASSANDRA-858)
 * allow re-specifying host, port to cassandra-cli if invalid ones
   are first tried (CASSANDRA-867)
 * fix race condition handling rpc timeout in the coordinator
   (CASSANDRA-864)
 * Remove CalloutLocation and StagingFileDirectory from storage-conf files
   since those settings are no longer used (CASSANDRA-878)
 * Parse a long from RowWarningThresholdInMB instead of an int (CASSANDRA-882)
 * Remove obsolete ControlPort code from DatabaseDescriptor (CASSANDRA-886)
 * move skipBytes side effect out of assert (CASSANDRA-899)
 * add "double getLoad" to StorageServiceMBean (CASSANDRA-898)
 * track row stats per CF at compaction time (CASSANDRA-870)
 * disallow CommitLogDirectory matching a DataFileDirectory (CASSANDRA-888)
 * default key cache size is 200k entries, changed from 10% (CASSANDRA-863)
 * add -Dcassandra-foreground=yes to cassandra.bat
 * exit if cluster name is changed unexpectedly (CASSANDRA-769)


0.6.0-beta1/beta2
 * add batch_mutate thrift command, deprecating batch_insert (CASSANDRA-336)
 * remove get_key_range Thrift API, deprecated in 0.5 (CASSANDRA-710)
 * add optional login() Thrift call for authentication (CASSANDRA-547)
 * support fat clients using gossiper and StorageProxy to perform
   replication in-process [jvm-only] (CASSANDRA-535)
 * support mmapped I/O for reads, on by default on 64bit JVMs
   (CASSANDRA-408, CASSANDRA-669)
 * improve insert concurrency, particularly during Hinted Handoff
   (CASSANDRA-658)
 * faster network code (CASSANDRA-675)
 * stress.py moved to contrib (CASSANDRA-635)
 * row caching [must be explicitly enabled per-CF in config] (CASSANDRA-678)
 * present a useful measure of compaction progress in JMX (CASSANDRA-599)
 * add bin/sstablekeys (CASSNADRA-679)
 * add ConsistencyLevel.ANY (CASSANDRA-687)
 * make removetoken remove nodes from gossip entirely (CASSANDRA-644)
 * add ability to set cache sizes at runtime (CASSANDRA-708)
 * report latency and cache hit rate statistics with lifetime totals
   instead of average over the last minute (CASSANDRA-702)
 * support get_range_slice for RandomPartitioner (CASSANDRA-745)
 * per-keyspace replication factory and replication strategy (CASSANDRA-620)
 * track latency in microseconds (CASSANDRA-733)
 * add describe_ Thrift methods, deprecating get_string_property and
   get_string_list_property
 * jmx interface for tracking operation mode and streams in general.
   (CASSANDRA-709)
 * keep memtables in sorted order to improve range query performance
   (CASSANDRA-799)
 * use while loop instead of recursion when trimming sstables compaction list
   to avoid blowing stack in pathological cases (CASSANDRA-804)
 * basic Hadoop map/reduce support (CASSANDRA-342)


0.5.1
 * ensure all files for an sstable are streamed to the same directory.
   (CASSANDRA-716)
 * more accurate load estimate for bootstrapping (CASSANDRA-762)
 * tolerate dead or unavailable bootstrap target on write (CASSANDRA-731)
 * allow larger numbers of keys (> 140M) in a sstable bloom filter
   (CASSANDRA-790)
 * include jvm argument improvements from CASSANDRA-504 in debian package
 * change streaming chunk size to 32MB to accomodate Windows XP limitations
   (was 64MB) (CASSANDRA-795)
 * fix get_range_slice returning results in the wrong order (CASSANDRA-781)


0.5.0 final
 * avoid attempting to delete temporary bootstrap files twice (CASSANDRA-681)
 * fix bogus NaN in nodeprobe cfstats output (CASSANDRA-646)
 * provide a policy for dealing with single thread executors w/ a full queue
   (CASSANDRA-694)
 * optimize inner read in MessagingService, vastly improving multiple-node
   performance (CASSANDRA-675)
 * wait for table flush before streaming data back to a bootstrapping node.
   (CASSANDRA-696)
 * keep track of bootstrapping sources by table so that bootstrapping doesn't
   give the indication of finishing early (CASSANDRA-673)


0.5.0 RC3
 * commit the correct version of the patch for CASSANDRA-663


0.5.0 RC2 (unreleased)
 * fix bugs in converting get_range_slice results to Thrift
   (CASSANDRA-647, CASSANDRA-649)
 * expose java.util.concurrent.TimeoutException in StorageProxy methods
   (CASSANDRA-600)
 * TcpConnectionManager was holding on to disconnected connections,
   giving the false indication they were being used. (CASSANDRA-651)
 * Remove duplicated write. (CASSANDRA-662)
 * Abort bootstrap if IP is already in the token ring (CASSANDRA-663)
 * increase default commitlog sync period, and wait for last sync to
   finish before submitting another (CASSANDRA-668)


0.5.0 RC1
 * Fix potential NPE in get_range_slice (CASSANDRA-623)
 * add CRC32 to commitlog entries (CASSANDRA-605)
 * fix data streaming on windows (CASSANDRA-630)
 * GC compacted sstables after cleanup and compaction (CASSANDRA-621)
 * Speed up anti-entropy validation (CASSANDRA-629)
 * Fix anti-entropy assertion error (CASSANDRA-639)
 * Fix pending range conflicts when bootstapping or moving
   multiple nodes at once (CASSANDRA-603)
 * Handle obsolete gossip related to node movement in the case where
   one or more nodes is down when the movement occurs (CASSANDRA-572)
 * Include dead nodes in gossip to avoid a variety of problems
   and fix HH to removed nodes (CASSANDRA-634)
 * return an InvalidRequestException for mal-formed SlicePredicates
   (CASSANDRA-643)
 * fix bug determining closest neighbor for use in multiple datacenters
   (CASSANDRA-648)
 * Vast improvements in anticompaction speed (CASSANDRA-607)
 * Speed up log replay and writes by avoiding redundant serializations
   (CASSANDRA-652)


0.5.0 beta 2
 * Bootstrap improvements (several tickets)
 * add nodeprobe repair anti-entropy feature (CASSANDRA-193, CASSANDRA-520)
 * fix possibility of partition when many nodes restart at once
   in clusters with multiple seeds (CASSANDRA-150)
 * fix NPE in get_range_slice when no data is found (CASSANDRA-578)
 * fix potential NPE in hinted handoff (CASSANDRA-585)
 * fix cleanup of local "system" keyspace (CASSANDRA-576)
 * improve computation of cluster load balance (CASSANDRA-554)
 * added super column read/write, column count, and column/row delete to
   cassandra-cli (CASSANDRA-567, CASSANDRA-594)
 * fix returning live subcolumns of deleted supercolumns (CASSANDRA-583)
 * respect JAVA_HOME in bin/ scripts (several tickets)
 * add StorageService.initClient for fat clients on the JVM (CASSANDRA-535)
   (see contrib/client_only for an example of use)
 * make consistency_level functional in get_range_slice (CASSANDRA-568)
 * optimize key deserialization for RandomPartitioner (CASSANDRA-581)
 * avoid GCing tombstones except on major compaction (CASSANDRA-604)
 * increase failure conviction threshold, resulting in less nodes
   incorrectly (and temporarily) marked as down (CASSANDRA-610)
 * respect memtable thresholds during log replay (CASSANDRA-609)
 * support ConsistencyLevel.ALL on read (CASSANDRA-584)
 * add nodeprobe removetoken command (CASSANDRA-564)


0.5.0 beta
 * Allow multiple simultaneous flushes, improving flush throughput
   on multicore systems (CASSANDRA-401)
 * Split up locks to improve write and read throughput on multicore systems
   (CASSANDRA-444, CASSANDRA-414)
 * More efficient use of memory during compaction (CASSANDRA-436)
 * autobootstrap option: when enabled, all non-seed nodes will attempt
   to bootstrap when started, until bootstrap successfully
   completes. -b option is removed.  (CASSANDRA-438)
 * Unless a token is manually specified in the configuration xml,
   a bootstraping node will use a token that gives it half the
   keys from the most-heavily-loaded node in the cluster,
   instead of generating a random token.
   (CASSANDRA-385, CASSANDRA-517)
 * Miscellaneous bootstrap fixes (several tickets)
 * Ability to change a node's token even after it has data on it
   (CASSANDRA-541)
 * Ability to decommission a live node from the ring (CASSANDRA-435)
 * Semi-automatic loadbalancing via nodeprobe (CASSANDRA-192)
 * Add ability to set compaction thresholds at runtime via
   JMX / nodeprobe.  (CASSANDRA-465)
 * Add "comment" field to ColumnFamily definition. (CASSANDRA-481)
 * Additional JMX metrics (CASSANDRA-482)
 * JSON based export and import tools (several tickets)
 * Hinted Handoff fixes (several tickets)
 * Add key cache to improve read performance (CASSANDRA-423)
 * Simplified construction of custom ReplicationStrategy classes
   (CASSANDRA-497)
 * Graphical application (Swing) for ring integrity verification and
   visualization was added to contrib (CASSANDRA-252)
 * Add DCQUORUM, DCQUORUMSYNC consistency levels and corresponding
   ReplicationStrategy / EndpointSnitch classes.  Experimental.
   (CASSANDRA-492)
 * Web client interface added to contrib (CASSANDRA-457)
 * More-efficient flush for Random, CollatedOPP partitioners
   for normal writes (CASSANDRA-446) and bulk load (CASSANDRA-420)
 * Add MemtableFlushAfterMinutes, a global replacement for the old
   per-CF FlushPeriodInMinutes setting (CASSANDRA-463)
 * optimizations to slice reading (CASSANDRA-350) and supercolumn
   queries (CASSANDRA-510)
 * force binding to given listenaddress for nodes with multiple
   interfaces (CASSANDRA-546)
 * stress.py benchmarking tool improvements (several tickets)
 * optimized replica placement code (CASSANDRA-525)
 * faster log replay on restart (CASSANDRA-539, CASSANDRA-540)
 * optimized local-node writes (CASSANDRA-558)
 * added get_range_slice, deprecating get_key_range (CASSANDRA-344)
 * expose TimedOutException to thrift (CASSANDRA-563)


0.4.2
 * Add validation disallowing null keys (CASSANDRA-486)
 * Fix race conditions in TCPConnectionManager (CASSANDRA-487)
 * Fix using non-utf8-aware comparison as a sanity check.
   (CASSANDRA-493)
 * Improve default garbage collector options (CASSANDRA-504)
 * Add "nodeprobe flush" (CASSANDRA-505)
 * remove NotFoundException from get_slice throws list (CASSANDRA-518)
 * fix get (not get_slice) of entire supercolumn (CASSANDRA-508)
 * fix null token during bootstrap (CASSANDRA-501)


0.4.1
 * Fix FlushPeriod columnfamily configuration regression
   (CASSANDRA-455)
 * Fix long column name support (CASSANDRA-460)
 * Fix for serializing a row that only contains tombstones
   (CASSANDRA-458)
 * Fix for discarding unneeded commitlog segments (CASSANDRA-459)
 * Add SnapshotBeforeCompaction configuration option (CASSANDRA-426)
 * Fix compaction abort under insufficient disk space (CASSANDRA-473)
 * Fix reading subcolumn slice from tombstoned CF (CASSANDRA-484)
 * Fix race condition in RVH causing occasional NPE (CASSANDRA-478)


0.4.0
 * fix get_key_range problems when a node is down (CASSANDRA-440)
   and add UnavailableException to more Thrift methods
 * Add example EndPointSnitch contrib code (several tickets)


0.4.0 RC2
 * fix SSTable generation clash during compaction (CASSANDRA-418)
 * reject method calls with null parameters (CASSANDRA-308)
 * properly order ranges in nodeprobe output (CASSANDRA-421)
 * fix logging of certain errors on executor threads (CASSANDRA-425)


0.4.0 RC1
 * Bootstrap feature is live; use -b on startup (several tickets)
 * Added multiget api (CASSANDRA-70)
 * fix Deadlock with SelectorManager.doProcess and TcpConnection.write
   (CASSANDRA-392)
 * remove key cache b/c of concurrency bugs in third-party
   CLHM library (CASSANDRA-405)
 * update non-major compaction logic to use two threshold values
   (CASSANDRA-407)
 * add periodic / batch commitlog sync modes (several tickets)
 * inline BatchMutation into batch_insert params (CASSANDRA-403)
 * allow setting the logging level at runtime via mbean (CASSANDRA-402)
 * change default comparator to BytesType (CASSANDRA-400)
 * add forwards-compatible ConsistencyLevel parameter to get_key_range
   (CASSANDRA-322)
 * r/m special case of blocking for local destination when writing with
   ConsistencyLevel.ZERO (CASSANDRA-399)
 * Fixes to make BinaryMemtable [bulk load interface] useful (CASSANDRA-337);
   see contrib/bmt_example for an example of using it.
 * More JMX properties added (several tickets)
 * Thrift changes (several tickets)
    - Merged _super get methods with the normal ones; return values
      are now of ColumnOrSuperColumn.
    - Similarly, merged batch_insert_super into batch_insert.



0.4.0 beta
 * On-disk data format has changed to allow billions of keys/rows per
   node instead of only millions
 * Multi-keyspace support
 * Scan all sstables for all queries to avoid situations where
   different types of operation on the same ColumnFamily could
   disagree on what data was present
 * Snapshot support via JMX
 * Thrift API has changed a _lot_:
    - removed time-sorted CFs; instead, user-defined comparators
      may be defined on the column names, which are now byte arrays.
      Default comparators are provided for UTF8, Bytes, Ascii, Long (i64),
      and UUID types.
    - removed colon-delimited strings in thrift api in favor of explicit
      structs such as ColumnPath, ColumnParent, etc.  Also normalized
      thrift struct and argument naming.
    - Added columnFamily argument to get_key_range.
    - Change signature of get_slice to accept starting and ending
      columns as well as an offset.  (This allows use of indexes.)
      Added "ascending" flag to allow reasonably-efficient reverse
      scans as well.  Removed get_slice_by_range as redundant.
    - get_key_range operates on one CF at a time
    - changed `block` boolean on insert methods to ConsistencyLevel enum,
      with options of NONE, ONE, QUORUM, and ALL.
    - added similar consistency_level parameter to read methods
    - column-name-set slice with no names given now returns zero columns
      instead of all of them.  ("all" can run your server out of memory.
      use a range-based slice with a high max column count instead.)
 * Removed the web interface. Node information can now be obtained by
   using the newly introduced nodeprobe utility.
 * More JMX stats
 * Remove magic values from internals (e.g. special key to indicate
   when to flush memtables)
 * Rename configuration "table" to "keyspace"
 * Moved to crash-only design; no more shutdown (just kill the process)
 * Lots of bug fixes

Full list of issues resolved in 0.4 is at https://issues.apache.org/jira/secure/IssueNavigator.jspa?reset=true&&pid=12310865&fixfor=12313862&resolution=1&sorter/field=issuekey&sorter/order=DESC


0.3.0 RC3
 * Fix potential deadlock under load in TCPConnection.
   (CASSANDRA-220)


0.3.0 RC2
 * Fix possible data loss when server is stopped after replaying
   log but before new inserts force memtable flush.
   (CASSANDRA-204)
 * Added BUGS file


0.3.0 RC1
 * Range queries on keys, including user-defined key collation
 * Remove support
 * Workarounds for a weird bug in JDK select/register that seems
   particularly common on VM environments. Cassandra should deploy
   fine on EC2 now
 * Much improved infrastructure: the beginnings of a decent test suite
   ("ant test" for unit tests; "nosetests" for system tests), code
   coverage reporting, etc.
 * Expanded node status reporting via JMX
 * Improved error reporting/logging on both server and client
 * Reduced memory footprint in default configuration
 * Combined blocking and non-blocking versions of insert APIs
 * Added FlushPeriodInMinutes configuration parameter to force
   flushing of infrequently-updated ColumnFamilies<|MERGE_RESOLUTION|>--- conflicted
+++ resolved
@@ -1,4 +1,3 @@
-<<<<<<< HEAD
 DSE 5.1.0
  * Move responsibility for qualifying ks in authz stmts to IResource (APOLLO-76)
  * Insert default superuser role with fixed timestamp (APOLLO-18)
@@ -10,13 +9,11 @@
  * Wait for remaining tasks to finish on RepairJob after task failure (APOLLO-87)
  * Allow the prepared statement cache size to be changed. (APOLLO-50)
 
-=======
 3.12
  * Add support for arithmetic operators (CASSANDRA-11935)
 
 3.11
  * AnticompactionRequestSerializer serializedSize is incorrect (CASSANDRA-12934)
->>>>>>> 8b3de2f4
 
 3.10
  * Don't shut down socket input/output on StreamSession (CASSANDRA-12903)
