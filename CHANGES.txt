<<<<<<< HEAD
DSE 5.0.6
 * Disable preemptive sstable opening if sstable_preemptive_open_interval_in_mb <= 0,
   and warn about high GC pressure for values below 4 (APOLLO-386)
 * Filter out duplicate sstables when performing snapshots to avoid
   duplicate hardlink errors (APOLLO-290)
 * Prevent duplicate SyncUtil.force() in SeqentialWriter on close (APOLLO-351)
 * Always log flush errors. (APOLLO-227)
 * Perform repair sync sequentially to avoid overloading coordinator (APOLLO-216)
 * Add repaired percentage metric (Backport CASSANDRA-11503)
Merged from 3.0.X
=======
3.0.12
 * Fix cqlsh COPY for dates before 1900 (CASSANDRA-13185)

Merged from 2.2
 * Fix ColumnCounter::countAll behaviour for reverse queries (CASSANDRA-13222)
 * Exceptions encountered calling getSeeds() breaks OTC thread (CASSANDRA-13018)

3.0.11
>>>>>>> f0502aa7
 * Use keyspace replication settings on system.size_estimates table (CASSANDRA-9639)
 * Add vm.max_map_count StartupCheck (CASSANDRA-13008)
 * Hint related logging should include the IP address of the destination in addition to 
   host ID (CASSANDRA-13205)
 * Reloading logback.xml does not work (CASSANDRA-13173)
 * Lightweight transactions temporarily fail after upgrade from 2.1 to 3.0 (CASSANDRA-13109)
 * Duplicate rows after upgrading from 2.1.16 to 3.0.10/3.9 (CASSANDRA-13125)
 * Fix UPDATE queries with empty IN restrictions (CASSANDRA-13152)
 * Abort or retry on failed hints delivery (CASSANDRA-13124)
 * Fix handling of partition with partition-level deletion plus
   live rows in sstabledump (CASSANDRA-13177)
 * Provide user workaround when system_schema.columns does not contain entries
   for a table that's in system_schema.tables (CASSANDRA-13180)
 * Dump threads when unit tests time out (CASSANDRA-13117)
 * Better error when modifying function permissions without explicit keyspace (CASSANDRA-12925)
 * Indexer is not correctly invoked when building indexes over sstables (CASSANDRA-13075)
 * Read repair is not blocking repair to finish in foreground repair (CASSANDRA-13115)
 * Stress daemon help is incorrect (CASSANDRA-12563)
 * Remove ALTER TYPE support (CASSANDRA-12443)
 * Fix assertion for certain legacy range tombstone pattern (CASSANDRA-12203)
 * Set javac encoding to utf-8 (CASSANDRA-11077)
 * Replace empty strings with null values if they cannot be converted (CASSANDRA-12794)
 * Fixed flacky SSTableRewriterTest: check file counts before calling validateCFS (CASSANDRA-12348)
 * Fix deserialization of 2.x DeletedCells (CASSANDRA-12620)
 * Add parent repair session id to anticompaction log message (CASSANDRA-12186)
 * Improve contention handling on failure to acquire MV lock for streaming and hints (CASSANDRA-12905)
 * Fix DELETE and UPDATE queries with empty IN restrictions (CASSANDRA-12829)
 * Mark MVs as built after successful bootstrap (CASSANDRA-12984)
Merged from 2.2:
 * Fix ColumnCounter::countAll behaviour for reverse queries (CASSANDRA-13222)
 * Exceptions encountered calling getSeeds() breaks OTC thread (CASSANDRA-13018)
 * Fix race causing infinite loop if Thrift server is stopped before it starts listening (CASSANDRA-12856)
 * CompactionTasks now correctly drops sstables out of compaction when not enough disk space is available (CASSANDRA-12979)
 * Remove support for non-JavaScript UDFs (CASSANDRA-12883)
 * cqlsh copy-from: encode column names to avoid primary key parsing errors (CASSANDRA-12909)
 * Temporarily fix bug that creates commit log when running offline tools (CASSANDRA-8616)
Merged from 2.1:
 * Use portable stderr for java error in startup (CASSANDRA-13211)
 * Fix Thread Leak in OutboundTcpConnection (CASSANDRA-13204)
 * Coalescing strategy can enter infinite loop (CASSANDRA-13159)
 * Upgrade netty version to fix memory leak with client encryption (CASSANDRA-13114)
 * cqlsh copy-from: sort user type fields in csv (CASSANDRA-12959)
 * cqlsh copy-from: sort user type fields in csv (CASSANDRA-12959)

DSE 5.0.5
 * Backport CASSANDRA-10134 Always perform collision check before joining ring (CASSANDRA-10134)
 * Backport CASSANDRA-12461 (Add pre- and post-shutdown hooks to Storage Service) (APOLLO-48)
Merged from 3.0.X
 * Estimated TS drop-time histogram updated with Cell.NO_DELETION_TIME (CASSANDRA-13040)
 * Nodetool compactionstats fails with NullPointerException (CASSANDRA-13021)
 * Thread local pools never cleaned up (CASSANDRA-13033)
 * Set RPC_READY to false when draining or if a node is marked as shutdown (CASSANDRA-12781)
 * Make sure sstables only get committed when it's safe to discard commit log records (CASSANDRA-12956)
 * Reject default_time_to_live option when creating or altering MVs (CASSANDRA-12868)
 * Nodetool should use a more sane max heap size (CASSANDRA-12739)
 * LocalToken ensures token values are cloned on heap (CASSANDRA-12651)
 * AnticompactionRequestSerializer serializedSize is incorrect (CASSANDRA-12934)
 * Prevent reloading of logback.xml from UDF sandbox (CASSANDRA-12535)
 * Reenable HeapPool (CASSANDRA-12900)
Merged from 2.2:
 * Coalescing strategy sleeps too much (CASSANDRA-13090)
 * Fix negative mean latency metric (CASSANDRA-12876)
 * Use only one file pointer when creating commitlog segments (CASSANDRA-12539)
 * Fix speculative retry bugs (CASSANDRA-13009)
 * Fix handling of nulls and unsets in IN conditions (CASSANDRA-12981)
 * Fix race causing infinite loop if Thrift server is stopped before it starts listening (CASSANDRA-12856)
 * CompactionTasks now correctly drops sstables out of compaction when not enough disk space is available (CASSANDRA-12979)
 * Remove support for non-JavaScript UDFs (CASSANDRA-12883)
 * Fix DynamicEndpointSnitch noop in multi-datacenter situations (CASSANDRA-13074)
 * cqlsh copy-from: encode column names to avoid primary key parsing errors (CASSANDRA-12909)
 * Temporarily fix bug that creates commit log when running offline tools (CASSANDRA-8616)
 * Reduce granuality of OpOrder.Group during index build (CASSANDRA-12796)
 * Test bind parameters and unset parameters in InsertUpdateIfConditionTest (CASSANDRA-12980)
 * Do not specify local address on outgoing connection when listen_on_broadcast_address is set (CASSANDRA-12673)
 * Use saved tokens when setting local tokens on StorageService.joinRing (CASSANDRA-12935)
 * cqlsh: fix DESC TYPES errors (CASSANDRA-12914)
 * Fix leak on skipped SSTables in sstableupgrade (CASSANDRA-12899)
 * Avoid blocking gossip during pending range calculation (CASSANDRA-12281)
 * Fix purgeability of tombstones with max timestamp (CASSANDRA-12792)
 * Fail repair if participant dies during sync or anticompaction (CASSANDRA-12901)


DSE 5.0.4
 * Wait for remaining tasks to finish on RepairJob after task failure (APOLLO-87)
 * Allow the prepared statement cache size to be changed. (APOLLO-50)
Merged from 3.0.X
 * Disallow offheap_buffers memtable allocation (CASSANDRA-11039)
 * Fix CommitLogSegmentManagerTest (CASSANDRA-12283)
 * Pass root cause to CorruptBlockException when uncompression failed (CASSANDRA-12889)
 * Fix partition count log during compaction (CASSANDRA-12184)
 * Batch with multiple conditional updates for the same partition causes AssertionError (CASSANDRA-12867)
 * Make AbstractReplicationStrategy extendable from outside its package (CASSANDRA-12788)
 * Fix CommitLogTest.testDeleteIfNotDirty (CASSANDRA-12854)
 * Don't tell users to turn off consistent rangemovements during rebuild. (CASSANDRA-12296)
 * Avoid deadlock due to materialized view lock contention (CASSANDRA-12689)
 * Fix for KeyCacheCqlTest flakiness (CASSANDRA-12801)
 * Include SSTable filename in compacting large row message (CASSANDRA-12384)
 * Fix potential socket leak (CASSANDRA-12329, CASSANDRA-12330)
 * Fix ViewTest.testCompaction (CASSANDRA-12789)
 * Improve avg aggregate functions (CASSANDRA-12417)
 * Preserve quoted reserved keyword column names in MV creation (CASSANDRA-11803)
 * nodetool stopdaemon errors out (CASSANDRA-12646)
 * Split materialized view mutations on build to prevent OOM (CASSANDRA-12268)
 * mx4j does not work in 3.0.8 (CASSANDRA-12274)
 * Abort cqlsh copy-from in case of no answer after prolonged period of time (CASSANDRA-12740)
 * Avoid sstable corrupt exception due to dropped static column (CASSANDRA-12582)
 * Make stress use client mode to avoid checking commit log size on startup (CASSANDRA-12478)
 * Fix exceptions with new vnode allocation (CASSANDRA-12715)
 * Unify drain and shutdown processes (CASSANDRA-12509)
 * Fix NPE in ComponentOfSlice.isEQ() (CASSANDRA-12706)
 * Fix failure in LogTransactionTest (CASSANDRA-12632)
 * Fix potentially incomplete non-frozen UDT values when querying with the
   full primary key specified (CASSANDRA-12605)
 * Skip writing MV mutations to commitlog on mutation.applyUnsafe() (CASSANDRA-11670)
 * Establish consistent distinction between non-existing partition and NULL value for LWTs on static columns (CASSANDRA-12060)
 * Extend ColumnIdentifier.internedInstances key to include the type that generated the byte buffer (CASSANDRA-12516)
 * Backport CASSANDRA-10756 (race condition in NativeTransportService shutdown) (CASSANDRA-12472)
 * If CF has no clustering columns, any row cache is full partition cache (CASSANDRA-12499)
 * Correct log message for statistics of offheap memtable flush (CASSANDRA-12776)
 * Explicitly set locale for string validation (CASSANDRA-12541,CASSANDRA-12542,CASSANDRA-12543,CASSANDRA-12545)
Merged from 2.2:
 * Fix CommitLogSegmentManagerTest (CASSANDRA-12283)
 * cqlsh COPY: unprotected pk values before converting them if not using prepared statements (CASSANDRA-12863)
 * Fix Util.spinAssertEquals (CASSANDRA-12283)
 * Fix potential NPE for compactionstats (CASSANDRA-12462)
 * Prepare legacy authenticate statement if credentials table initialised after node startup (CASSANDRA-12813)
 * Change cassandra.wait_for_tracing_events_timeout_secs default to 0 (CASSANDRA-12754)
 * Clean up permissions when a UDA is dropped (CASSANDRA-12720)
 * Limit colUpdateTimeDelta histogram updates to reasonable deltas (CASSANDRA-11117)
 * Fix leak errors and execution rejected exceptions when draining (CASSANDRA-12457)
 * Fix merkle tree depth calculation (CASSANDRA-12580)
 * Make Collections deserialization more robust (CASSANDRA-12618)
 * Better handle invalid system roles table (CASSANDRA-12700)
 * Fix exceptions when enabling gossip on nodes that haven't joined the ring (CASSANDRA-12253)
 * Fix authentication problem when invoking cqlsh copy from a SOURCE command (CASSANDRA-12642)
 * Decrement pending range calculator jobs counter in finally block
  (CASSANDRA-12554)
 * Split consistent range movement flag correction (CASSANDRA-12786)
Merged from 2.1:
 * Add system property to set the max number of native transport requests in queue (CASSANDRA-11363)
 * Don't skip sstables based on maxLocalDeletionTime (CASSANDRA-12765)


3.0.9
 * Handle composite prefixes with final EOC=0 as in 2.x and refactor LegacyLayout.decodeBound (CASSANDRA-12423)
 * Fix paging for 2.x to 3.x upgrades (CASSANDRA-11195)
 * select_distinct_with_deletions_test failing on non-vnode environments (CASSANDRA-11126)
 * Stack Overflow returned to queries while upgrading (CASSANDRA-12527)
 * Fix legacy regex for temporary files from 2.2 (CASSANDRA-12565)
 * Add option to state current gc_grace_seconds to tools/bin/sstablemetadata (CASSANDRA-12208)
 * Fix file system race condition that may cause LogAwareFileLister to fail to classify files (CASSANDRA-11889)
 * Fix file handle leaks due to simultaneous compaction/repair and
   listing snapshots, calculating snapshot sizes, or making schema
   changes (CASSANDRA-11594)
 * Fix nodetool repair exits with 0 for some errors (CASSANDRA-12508)
 * Do not shut down BatchlogManager twice during drain (CASSANDRA-12504)
 * Disk failure policy should not be invoked on out of space (CASSANDRA-12385)
 * Calculate last compacted key on startup (CASSANDRA-6216)
 * Add schema to snapshot manifest, add USING TIMESTAMP clause to ALTER TABLE statements (CASSANDRA-7190)
 * Fix clean interval not sent to commit log for empty memtable flush (CASSANDRA-12436)
 * Fix potential resource leak in RMIServerSocketFactoryImpl (CASSANDRA-12331)
 * Backport CASSANDRA-12002 (CASSANDRA-12177)
 * Make sure compaction stats are updated when compaction is interrupted (CASSANDRA-12100)
 * Fix potential bad messaging service message for paged range reads
   within mixed-version 3.x clusters (CASSANDRA-12249)
 * Change commitlog and sstables to track dirty and clean intervals (CASSANDRA-11828)
 * NullPointerException during compaction on table with static columns (CASSANDRA-12336)
 * Fixed ConcurrentModificationException when reading metrics in GraphiteReporter (CASSANDRA-11823)
 * Fix upgrade of super columns on thrift (CASSANDRA-12335)
 * Fixed flacky BlacklistingCompactionsTest, switched to fixed size types and increased corruption size (CASSANDRA-12359)
 * Rerun ReplicationAwareTokenAllocatorTest on failure to avoid flakiness (CASSANDRA-12277)
 * Exception when computing read-repair for range tombstones (CASSANDRA-12263)
 * Lost counter writes in compact table and static columns (CASSANDRA-12219)
 * AssertionError with MVs on updating a row that isn't indexed due to a null value (CASSANDRA-12247)
 * Disable RR and speculative retry with EACH_QUORUM reads (CASSANDRA-11980)
 * Add option to override compaction space check (CASSANDRA-12180)
 * Faster startup by only scanning each directory for temporary files once (CASSANDRA-12114)
 * Respond with v1/v2 protocol header when responding to driver that attempts
   to connect with too low of a protocol version (CASSANDRA-11464)
 * NullPointerExpception when reading/compacting table (CASSANDRA-11988)
 * Fix problem with undeleteable rows on upgrade to new sstable format (CASSANDRA-12144)
 * Fix paging logic for deleted partitions with static columns (CASSANDRA-12107)
 * Wait until the message is being send to decide which serializer must be used (CASSANDRA-11393)
 * Fix migration of static thrift column names with non-text comparators (CASSANDRA-12147)
 * Fix upgrading sparse tables that are incorrectly marked as dense (CASSANDRA-11315)
 * Fix reverse queries ignoring range tombstones (CASSANDRA-11733)
 * Avoid potential race when rebuilding CFMetaData (CASSANDRA-12098)
 * Avoid missing sstables when getting the canonical sstables (CASSANDRA-11996)
 * Always select the live sstables when getting sstables in bounds (CASSANDRA-11944)
 * Fix column ordering of results with static columns for Thrift requests in
   a mixed 2.x/3.x cluster, also fix potential non-resolved duplication of
   those static columns in query results (CASSANDRA-12123)
 * Avoid digest mismatch with empty but static rows (CASSANDRA-12090)
 * Fix EOF exception when altering column type (CASSANDRA-11820)
 * Fix JsonTransformer output of partition with deletion info (CASSANDRA-12418)
 * Fix NPE in SSTableLoader when specifying partial directory path (CASSANDRA-12609)
Merged from 2.2:
 * Add local address entry in PropertyFileSnitch (CASSANDRA-11332)
 * cqlshlib tests: increase default execute timeout (CASSANDRA-12481)
 * Forward writes to replacement node when replace_address != broadcast_address (CASSANDRA-8523)
 * Enable repair -pr and -local together (fix regression of CASSANDRA-7450) (CASSANDRA-12522)
 * Fail repair on non-existing table (CASSANDRA-12279)
 * cqlsh copy: fix missing counter values (CASSANDRA-12476)
 * Move migration tasks to non-periodic queue, assure flush executor shutdown after non-periodic executor (CASSANDRA-12251)
 * cqlsh copy: fixed possible race in initializing feeding thread (CASSANDRA-11701)
 * Only set broadcast_rpc_address on Ec2MultiRegionSnitch if it's not set (CASSANDRA-11357)
 * Update StorageProxy range metrics for timeouts, failures and unavailables (CASSANDRA-9507)
 * Add Sigar to classes included in clientutil.jar (CASSANDRA-11635)
 * Add decay to histograms and timers used for metrics (CASSANDRA-11752)
 * Fix hanging stream session (CASSANDRA-10992)
 * Fix INSERT JSON, fromJson() support of smallint, tinyint types (CASSANDRA-12371)
 * Restore JVM metric export for metric reporters (CASSANDRA-12312)
 * Release sstables of failed stream sessions only when outgoing transfers are finished (CASSANDRA-11345)
 * Wait for tracing events before returning response and query at same consistency level client side (CASSANDRA-11465)
 * cqlsh copyutil should get host metadata by connected address (CASSANDRA-11979)
 * Fixed cqlshlib.test.remove_test_db (CASSANDRA-12214)
 * Synchronize ThriftServer::stop() (CASSANDRA-12105)
 * Use dedicated thread for JMX notifications (CASSANDRA-12146)
 * Improve streaming synchronization and fault tolerance (CASSANDRA-11414)
 * MemoryUtil.getShort() should return an unsigned short also for architectures not supporting unaligned memory accesses (CASSANDRA-11973)
Merged from 2.1:
 * Fix queries with empty ByteBuffer values in clustering column restrictions (CASSANDRA-12127)
 * Disable passing control to post-flush after flush failure to prevent data loss (CASSANDRA-11828)
 * Allow STCS-in-L0 compactions to reduce scope with LCS (CASSANDRA-12040)
 * cannot use cql since upgrading python to 2.7.11+ (CASSANDRA-11850)
 * Fix filtering on clustering columns when 2i is used (CASSANDRA-11907)


3.0.8
 * Fix potential race in schema during new table creation (CASSANDRA-12083)
 * cqlsh: fix error handling in rare COPY FROM failure scenario (CASSANDRA-12070)
 * Disable autocompaction during drain (CASSANDRA-11878)
 * Add a metrics timer to MemtablePool and use it to track time spent blocked on memory in MemtableAllocator (CASSANDRA-11327)
 * Fix upgrading schema with super columns with non-text subcomparators (CASSANDRA-12023)
 * Add TimeWindowCompactionStrategy (CASSANDRA-9666)
Merged from 2.2:
 * Allow nodetool info to run with readonly JMX access (CASSANDRA-11755)
 * Validate bloom_filter_fp_chance against lowest supported
   value when the table is created (CASSANDRA-11920)
 * Don't send erroneous NEW_NODE notifications on restart (CASSANDRA-11038)
 * StorageService shutdown hook should use a volatile variable (CASSANDRA-11984)
Merged from 2.1:
 * Avoid stalling paxos when the paxos state expires (CASSANDRA-12043)
 * Remove finished incoming streaming connections from MessagingService (CASSANDRA-11854)
 * Don't try to get sstables for non-repairing column families (CASSANDRA-12077)
 * Avoid marking too many sstables as repaired (CASSANDRA-11696)
 * Prevent select statements with clustering key > 64k (CASSANDRA-11882)
 * Fix clock skew corrupting other nodes with paxos (CASSANDRA-11991)
 * Remove distinction between non-existing static columns and existing but null in LWTs (CASSANDRA-9842)
 * Cache local ranges when calculating repair neighbors (CASSANDRA-11934)
 * Allow LWT operation on static column with only partition keys (CASSANDRA-10532)
 * Create interval tree over canonical sstables to avoid missing sstables during streaming (CASSANDRA-11886)
 * cqlsh COPY FROM: shutdown parent cluster after forking, to avoid corrupting SSL connections (CASSANDRA-11749)


3.0.7
 * Fix legacy serialization of Thrift-generated non-compound range tombstones
   when communicating with 2.x nodes (CASSANDRA-11930)
 * Fix Directories instantiations where CFS.initialDirectories should be used (CASSANDRA-11849)
 * Avoid referencing DatabaseDescriptor in AbstractType (CASSANDRA-11912)
 * Fix sstables not being protected from removal during index build (CASSANDRA-11905)
 * cqlsh: Suppress stack trace from Read/WriteFailures (CASSANDRA-11032)
 * Remove unneeded code to repair index summaries that have
   been improperly down-sampled (CASSANDRA-11127)
 * Avoid WriteTimeoutExceptions during commit log replay due to materialized
   view lock contention (CASSANDRA-11891)
 * Prevent OOM failures on SSTable corruption, improve tests for corruption detection (CASSANDRA-9530)
 * Use CFS.initialDirectories when clearing snapshots (CASSANDRA-11705)
 * Allow compaction strategies to disable early open (CASSANDRA-11754)
 * Refactor Materialized View code (CASSANDRA-11475)
 * Update Java Driver (CASSANDRA-11615)
Merged from 2.2:
 * Persist local metadata earlier in startup sequence (CASSANDRA-11742)
 * Run CommitLog tests with different compression settings (CASSANDRA-9039)
 * cqlsh: fix tab completion for case-sensitive identifiers (CASSANDRA-11664)
 * Avoid showing estimated key as -1 in tablestats (CASSANDRA-11587)
 * Fix possible race condition in CommitLog.recover (CASSANDRA-11743)
 * Enable client encryption in sstableloader with cli options (CASSANDRA-11708)
 * Possible memory leak in NIODataInputStream (CASSANDRA-11867)
 * Add seconds to cqlsh tracing session duration (CASSANDRA-11753)
 * Prohibit Reversed Counter type as part of the PK (CASSANDRA-9395)
Merged from 2.1:
 * cqlsh: apply current keyspace to source command (CASSANDRA-11152)
 * Backport CASSANDRA-11578 (CASSANDRA-11750)
 * Clear out parent repair session if repair coordinator dies (CASSANDRA-11824)
 * Set default streaming_socket_timeout_in_ms to 24 hours (CASSANDRA-11840)
 * Do not consider local node a valid source during replace (CASSANDRA-11848)
 * Add message dropped tasks to nodetool netstats (CASSANDRA-11855)
 * Avoid holding SSTableReaders for duration of incremental repair (CASSANDRA-11739)


3.0.6
 * Disallow creating view with a static column (CASSANDRA-11602)
 * Reduce the amount of object allocations caused by the getFunctions methods (CASSANDRA-11593)
 * Potential error replaying commitlog with smallint/tinyint/date/time types (CASSANDRA-11618)
 * Fix queries with filtering on counter columns (CASSANDRA-11629)
 * Improve tombstone printing in sstabledump (CASSANDRA-11655)
 * Fix paging for range queries where all clustering columns are specified (CASSANDRA-11669)
 * Don't require HEAP_NEW_SIZE to be set when using G1 (CASSANDRA-11600)
 * Fix sstabledump not showing cells after tombstone marker (CASSANDRA-11654)
 * Ignore all LocalStrategy keyspaces for streaming and other related
   operations (CASSANDRA-11627)
 * Ensure columnfilter covers indexed columns for thrift 2i queries (CASSANDRA-11523)
 * Only open one sstable scanner per sstable (CASSANDRA-11412)
 * Option to specify ProtocolVersion in cassandra-stress (CASSANDRA-11410)
 * ArithmeticException in avgFunctionForDecimal (CASSANDRA-11485)
 * LogAwareFileLister should only use OLD sstable files in current folder to determine disk consistency (CASSANDRA-11470)
 * Notify indexers of expired rows during compaction (CASSANDRA-11329)
 * Properly respond with ProtocolError when a v1/v2 native protocol
   header is received (CASSANDRA-11464)
 * Validate that num_tokens and initial_token are consistent with one another (CASSANDRA-10120)
Merged from 2.2:
 * Fix commit log replay after out-of-order flush completion (CASSANDRA-9669)
 * cqlsh: correctly handle non-ascii chars in error messages (CASSANDRA-11626)
 * Exit JVM if JMX server fails to startup (CASSANDRA-11540)
 * Produce a heap dump when exiting on OOM (CASSANDRA-9861)
 * Restore ability to filter on clustering columns when using a 2i (CASSANDRA-11510)
 * JSON datetime formatting needs timezone (CASSANDRA-11137)
 * Fix is_dense recalculation for Thrift-updated tables (CASSANDRA-11502)
 * Remove unnescessary file existence check during anticompaction (CASSANDRA-11660)
 * Add missing files to debian packages (CASSANDRA-11642)
 * Avoid calling Iterables::concat in loops during ModificationStatement::getFunctions (CASSANDRA-11621)
 * cqlsh: COPY FROM should use regular inserts for single statement batches and
   report errors correctly if workers processes crash on initialization (CASSANDRA-11474)
 * Always close cluster with connection in CqlRecordWriter (CASSANDRA-11553)
 * Allow only DISTINCT queries with partition keys restrictions (CASSANDRA-11339)
 * CqlConfigHelper no longer requires both a keystore and truststore to work (CASSANDRA-11532)
 * Make deprecated repair methods backward-compatible with previous notification service (CASSANDRA-11430)
 * IncomingStreamingConnection version check message wrong (CASSANDRA-11462)
Merged from 2.1:
 * Support mlockall on IBM POWER arch (CASSANDRA-11576)
 * Add option to disable use of severity in DynamicEndpointSnitch (CASSANDRA-11737)
 * cqlsh COPY FROM fails for null values with non-prepared statements (CASSANDRA-11631)
 * Make cython optional in pylib/setup.py (CASSANDRA-11630)
 * Change order of directory searching for cassandra.in.sh to favor local one (CASSANDRA-11628)
 * cqlsh COPY FROM fails with []{} chars in UDT/tuple fields/values (CASSANDRA-11633)
 * clqsh: COPY FROM throws TypeError with Cython extensions enabled (CASSANDRA-11574)
 * cqlsh: COPY FROM ignores NULL values in conversion (CASSANDRA-11549)
 * Validate levels when building LeveledScanner to avoid overlaps with orphaned sstables (CASSANDRA-9935)


3.0.5
 * Fix rare NPE on schema upgrade from 2.x to 3.x (CASSANDRA-10943)
 * Improve backoff policy for cqlsh COPY FROM (CASSANDRA-11320)
 * Improve IF NOT EXISTS check in CREATE INDEX (CASSANDRA-11131)
 * Upgrade ohc to 0.4.3
 * Enable SO_REUSEADDR for JMX RMI server sockets (CASSANDRA-11093)
 * Allocate merkletrees with the correct size (CASSANDRA-11390)
 * Support streaming pre-3.0 sstables (CASSANDRA-10990)
 * Add backpressure to compressed commit log (CASSANDRA-10971)
 * SSTableExport supports secondary index tables (CASSANDRA-11330)
 * Fix sstabledump to include missing info in debug output (CASSANDRA-11321)
 * Establish and implement canonical bulk reading workload(s) (CASSANDRA-10331)
 * Fix paging for IN queries on tables without clustering columns (CASSANDRA-11208)
 * Remove recursive call from CompositesSearcher (CASSANDRA-11304)
 * Fix filtering on non-primary key columns for queries without index (CASSANDRA-6377)
 * Fix sstableloader fail when using materialized view (CASSANDRA-11275)
Merged from 2.2:
 * DatabaseDescriptor should log stacktrace in case of Eception during seed provider creation (CASSANDRA-11312)
 * Use canonical path for directory in SSTable descriptor (CASSANDRA-10587)
 * Add cassandra-stress keystore option (CASSANDRA-9325)
 * Dont mark sstables as repairing with sub range repairs (CASSANDRA-11451)
 * Notify when sstables change after cancelling compaction (CASSANDRA-11373)
 * cqlsh: COPY FROM should check that explicit column names are valid (CASSANDRA-11333)
 * Add -Dcassandra.start_gossip startup option (CASSANDRA-10809)
 * Fix UTF8Validator.validate() for modified UTF-8 (CASSANDRA-10748)
 * Clarify that now() function is calculated on the coordinator node in CQL documentation (CASSANDRA-10900)
 * Fix bloom filter sizing with LCS (CASSANDRA-11344)
 * (cqlsh) Fix error when result is 0 rows with EXPAND ON (CASSANDRA-11092)
 * Add missing newline at end of bin/cqlsh (CASSANDRA-11325)
 * Fix AE in nodetool cfstats (backport CASSANDRA-10859) (CASSANDRA-11297)
 * Unresolved hostname leads to replace being ignored (CASSANDRA-11210)
 * Only log yaml config once, at startup (CASSANDRA-11217)
 * Reference leak with parallel repairs on the same table (CASSANDRA-11215)
Merged from 2.1:
 * Add a -j parameter to scrub/cleanup/upgradesstables to state how
   many threads to use (CASSANDRA-11179)
 * Backport CASSANDRA-10679 (CASSANDRA-9598)
 * InvalidateKeys should have a weak ref to key cache (CASSANDRA-11176)
 * COPY FROM on large datasets: fix progress report and debug performance (CASSANDRA-11053)

3.0.4
 * Preserve order for preferred SSL cipher suites (CASSANDRA-11164)
 * MV should only query complex columns included in the view (CASSANDRA-11069)
 * Failed aggregate creation breaks server permanently (CASSANDRA-11064)
 * Add sstabledump tool (CASSANDRA-7464)
 * Introduce backpressure for hints (CASSANDRA-10972)
 * Fix ClusteringPrefix not being able to read tombstone range boundaries (CASSANDRA-11158)
 * Prevent logging in sandboxed state (CASSANDRA-11033)
 * Disallow drop/alter operations of UDTs used by UDAs (CASSANDRA-10721)
 * Add query time validation method on Index (CASSANDRA-11043)
 * Avoid potential AssertionError in mixed version cluster (CASSANDRA-11128)
 * Properly handle hinted handoff after topology changes (CASSANDRA-5902)
 * AssertionError when listing sstable files on inconsistent disk state (CASSANDRA-11156)
 * Fix wrong rack counting and invalid conditions check for TokenAllocation
   (CASSANDRA-11139)
 * Avoid creating empty hint files (CASSANDRA-11090)
 * Fix leak detection strong reference loop using weak reference (CASSANDRA-11120)
 * Configurie BatchlogManager to stop delayed tasks on shutdown (CASSANDRA-11062)
 * Hadoop integration is incompatible with Cassandra Driver 3.0.0 (CASSANDRA-11001)
 * Add dropped_columns to the list of schema table so it gets handled
   properly (CASSANDRA-11050)
 * Fix NPE when using forceRepairRangeAsync without DC (CASSANDRA-11239)
Merged from 2.2:
 * Range.compareTo() violates the contract of Comparable (CASSANDRA-11216)
 * Avoid NPE when serializing ErrorMessage with null message (CASSANDRA-11167)
 * Replacing an aggregate with a new version doesn't reset INITCOND (CASSANDRA-10840)
 * (cqlsh) cqlsh cannot be called through symlink (CASSANDRA-11037)
 * fix ohc and java-driver pom dependencies in build.xml (CASSANDRA-10793)
 * Protect from keyspace dropped during repair (CASSANDRA-11065)
 * Handle adding fields to a UDT in SELECT JSON and toJson() (CASSANDRA-11146)
 * Better error message for cleanup (CASSANDRA-10991)
 * cqlsh pg-style-strings broken if line ends with ';' (CASSANDRA-11123)
 * Always persist upsampled index summaries (CASSANDRA-10512)
 * (cqlsh) Fix inconsistent auto-complete (CASSANDRA-10733)
 * Make SELECT JSON and toJson() threadsafe (CASSANDRA-11048)
 * Fix SELECT on tuple relations for mixed ASC/DESC clustering order (CASSANDRA-7281)
 * Use cloned TokenMetadata in size estimates to avoid race against membership check
   (CASSANDRA-10736)
 * (cqlsh) Support utf-8/cp65001 encoding on Windows (CASSANDRA-11030)
 * Fix paging on DISTINCT queries repeats result when first row in partition changes
   (CASSANDRA-10010)
 * cqlsh: change default encoding to UTF-8 (CASSANDRA-11124)
Merged from 2.1:
 * Checking if an unlogged batch is local is inefficient (CASSANDRA-11529)
 * Fix out-of-space error treatment in memtable flushing (CASSANDRA-11448).
 * Don't do defragmentation if reading from repaired sstables (CASSANDRA-10342)
 * Fix streaming_socket_timeout_in_ms not enforced (CASSANDRA-11286)
 * Avoid dropping message too quickly due to missing unit conversion (CASSANDRA-11302)
 * Don't remove FailureDetector history on removeEndpoint (CASSANDRA-10371)
 * Only notify if repair status changed (CASSANDRA-11172)
 * Use logback setting for 'cassandra -v' command (CASSANDRA-10767)
 * Fix sstableloader to unthrottle streaming by default (CASSANDRA-9714)
 * Fix incorrect warning in 'nodetool status' (CASSANDRA-10176)
 * Properly release sstable ref when doing offline scrub (CASSANDRA-10697)
 * Improve nodetool status performance for large cluster (CASSANDRA-7238)
 * Gossiper#isEnabled is not thread safe (CASSANDRA-11116)
 * Avoid major compaction mixing repaired and unrepaired sstables in DTCS (CASSANDRA-11113)
 * Make it clear what DTCS timestamp_resolution is used for (CASSANDRA-11041)
 * (cqlsh) Support timezone conversion using pytz (CASSANDRA-10397)
 * (cqlsh) Display milliseconds when datetime overflows (CASSANDRA-10625)


3.0.3
 * Remove double initialization of newly added tables (CASSANDRA-11027)
 * Filter keys searcher results by target range (CASSANDRA-11104)
 * Fix deserialization of legacy read commands (CASSANDRA-11087)
 * Fix incorrect computation of deletion time in sstable metadata (CASSANDRA-11102)
 * Avoid memory leak when collecting sstable metadata (CASSANDRA-11026)
 * Mutations do not block for completion under view lock contention (CASSANDRA-10779)
 * Invalidate legacy schema tables when unloading them (CASSANDRA-11071)
 * (cqlsh) handle INSERT and UPDATE statements with LWT conditions correctly
   (CASSANDRA-11003)
 * Fix DISTINCT queries in mixed version clusters (CASSANDRA-10762)
 * Migrate build status for indexes along with legacy schema (CASSANDRA-11046)
 * Ensure SSTables for legacy KEYS indexes can be read (CASSANDRA-11045)
 * Added support for IBM zSystems architecture (CASSANDRA-11054)
 * Update CQL documentation (CASSANDRA-10899)
 * Check the column name, not cell name, for dropped columns when reading
   legacy sstables (CASSANDRA-11018)
 * Don't attempt to index clustering values of static rows (CASSANDRA-11021)
 * Remove checksum files after replaying hints (CASSANDRA-10947)
 * Support passing base table metadata to custom 2i validation (CASSANDRA-10924)
 * Ensure stale index entries are purged during reads (CASSANDRA-11013)
 * Fix AssertionError when removing from list using UPDATE (CASSANDRA-10954)
 * Fix UnsupportedOperationException when reading old sstable with range
   tombstone (CASSANDRA-10743)
 * MV should use the maximum timestamp of the primary key (CASSANDRA-10910)
 * Fix potential assertion error during compaction (CASSANDRA-10944)
 * Fix counting of received sstables in streaming (CASSANDRA-10949)
 * Implement hints compression (CASSANDRA-9428)
 * Fix potential assertion error when reading static columns (CASSANDRA-10903)
 * Avoid NoSuchElementException when executing empty batch (CASSANDRA-10711)
 * Avoid building PartitionUpdate in toString (CASSANDRA-10897)
 * Reduce heap spent when receiving many SSTables (CASSANDRA-10797)
 * Add back support for 3rd party auth providers to bulk loader (CASSANDRA-10873)
 * Eliminate the dependency on jgrapht for UDT resolution (CASSANDRA-10653)
 * (Hadoop) Close Clusters and Sessions in Hadoop Input/Output classes (CASSANDRA-10837)
 * Fix sstableloader not working with upper case keyspace name (CASSANDRA-10806)
Merged from 2.2:
 * maxPurgeableTimestamp needs to check memtables too (CASSANDRA-9949)
 * Apply change to compaction throughput in real time (CASSANDRA-10025)
 * Fix potential NPE on ORDER BY queries with IN (CASSANDRA-10955)
 * Start L0 STCS-compactions even if there is a L0 -> L1 compaction
   going (CASSANDRA-10979)
 * Make UUID LSB unique per process (CASSANDRA-7925)
 * Avoid NPE when performing sstable tasks (scrub etc.) (CASSANDRA-10980)
 * Make sure client gets tombstone overwhelmed warning (CASSANDRA-9465)
 * Fix error streaming section more than 2GB (CASSANDRA-10961)
 * (cqlsh) Also apply --connect-timeout to control connection
   timeout (CASSANDRA-10959)
 * Histogram buckets exposed in jmx are sorted incorrectly (CASSANDRA-10975)
 * Enable GC logging by default (CASSANDRA-10140)
 * Optimize pending range computation (CASSANDRA-9258)
 * Skip commit log and saved cache directories in SSTable version startup check (CASSANDRA-10902)
 * drop/alter user should be case sensitive (CASSANDRA-10817)
 * jemalloc detection fails due to quoting issues in regexv (CASSANDRA-10946)
 * (cqlsh) show correct column names for empty result sets (CASSANDRA-9813)
 * Add new types to Stress (CASSANDRA-9556)
 * Add property to allow listening on broadcast interface (CASSANDRA-9748)
 * Fix regression in split size on CqlInputFormat (CASSANDRA-10835)
 * Better handling of SSL connection errors inter-node (CASSANDRA-10816)
 * Disable reloading of GossipingPropertyFileSnitch (CASSANDRA-9474)
 * Verify tables in pseudo-system keyspaces at startup (CASSANDRA-10761)
 * (cqlsh) encode input correctly when saving history
Merged from 2.1:
 * test_bulk_round_trip_blogposts is failing occasionally (CASSANDRA-10938)
 * Fix isJoined return true only after becoming cluster member (CASANDRA-11007)
 * Fix bad gossip generation seen in long-running clusters (CASSANDRA-10969)
 * Avoid NPE when incremental repair fails (CASSANDRA-10909)
 * Unmark sstables compacting once they are done in cleanup/scrub/upgradesstables (CASSANDRA-10829)
 * Allow simultaneous bootstrapping with strict consistency when no vnodes are used (CASSANDRA-11005)
 * Log a message when major compaction does not result in a single file (CASSANDRA-10847)
 * (cqlsh) fix cqlsh_copy_tests when vnodes are disabled (CASSANDRA-10997)
 * (cqlsh) Add request timeout option to cqlsh (CASSANDRA-10686)
 * Avoid AssertionError while submitting hint with LWT (CASSANDRA-10477)
 * If CompactionMetadata is not in stats file, use index summary instead (CASSANDRA-10676)
 * Retry sending gossip syn multiple times during shadow round (CASSANDRA-8072)
 * Fix pending range calculation during moves (CASSANDRA-10887)
 * Sane default (200Mbps) for inter-DC streaming througput (CASSANDRA-8708)
 * Match cassandra-loader options in COPY FROM (CASSANDRA-9303)
 * Fix binding to any address in CqlBulkRecordWriter (CASSANDRA-9309)
 * cqlsh fails to decode utf-8 characters for text typed columns (CASSANDRA-10875)
 * Log error when stream session fails (CASSANDRA-9294)
 * Fix bugs in commit log archiving startup behavior (CASSANDRA-10593)
 * (cqlsh) further optimise COPY FROM (CASSANDRA-9302)
 * Allow CREATE TABLE WITH ID (CASSANDRA-9179)
 * Make Stress compiles within eclipse (CASSANDRA-10807)
 * Cassandra Daemon should print JVM arguments (CASSANDRA-10764)
 * Allow cancellation of index summary redistribution (CASSANDRA-8805)


3.0.2
 * Fix upgrade data loss due to range tombstone deleting more data than then should
   (CASSANDRA-10822)


3.0.1
 * Avoid MV race during node decommission (CASSANDRA-10674)
 * Disable reloading of GossipingPropertyFileSnitch (CASSANDRA-9474)
 * Handle single-column deletions correction in materialized views
   when the column is part of the view primary key (CASSANDRA-10796)
 * Fix issue with datadir migration on upgrade (CASSANDRA-10788)
 * Fix bug with range tombstones on reverse queries and test coverage for
   AbstractBTreePartition (CASSANDRA-10059)
 * Remove 64k limit on collection elements (CASSANDRA-10374)
 * Remove unclear Indexer.indexes() method (CASSANDRA-10690)
 * Fix NPE on stream read error (CASSANDRA-10771)
 * Normalize cqlsh DESC output (CASSANDRA-10431)
 * Rejects partition range deletions when columns are specified (CASSANDRA-10739)
 * Fix error when saving cached key for old format sstable (CASSANDRA-10778)
 * Invalidate prepared statements on DROP INDEX (CASSANDRA-10758)
 * Fix SELECT statement with IN restrictions on partition key,
   ORDER BY and LIMIT (CASSANDRA-10729)
 * Improve stress performance over 1k threads (CASSANDRA-7217)
 * Wait for migration responses to complete before bootstrapping (CASSANDRA-10731)
 * Unable to create a function with argument of type Inet (CASSANDRA-10741)
 * Fix backward incompatibiliy in CqlInputFormat (CASSANDRA-10717)
 * Correctly preserve deletion info on updated rows when notifying indexers
   of single-row deletions (CASSANDRA-10694)
 * Notify indexers of partition delete during cleanup (CASSANDRA-10685)
 * Keep the file open in trySkipCache (CASSANDRA-10669)
 * Updated trigger example (CASSANDRA-10257)
Merged from 2.2:
 * Verify tables in pseudo-system keyspaces at startup (CASSANDRA-10761)
 * Fix IllegalArgumentException in DataOutputBuffer.reallocate for large buffers (CASSANDRA-10592)
 * Show CQL help in cqlsh in web browser (CASSANDRA-7225)
 * Serialize on disk the proper SSTable compression ratio (CASSANDRA-10775)
 * Reject index queries while the index is building (CASSANDRA-8505)
 * CQL.textile syntax incorrectly includes optional keyspace for aggregate SFUNC and FINALFUNC (CASSANDRA-10747)
 * Fix JSON update with prepared statements (CASSANDRA-10631)
 * Don't do anticompaction after subrange repair (CASSANDRA-10422)
 * Fix SimpleDateType type compatibility (CASSANDRA-10027)
 * (Hadoop) fix splits calculation (CASSANDRA-10640)
 * (Hadoop) ensure that Cluster instances are always closed (CASSANDRA-10058)
Merged from 2.1:
 * Fix Stress profile parsing on Windows (CASSANDRA-10808)
 * Fix incremental repair hang when replica is down (CASSANDRA-10288)
 * Optimize the way we check if a token is repaired in anticompaction (CASSANDRA-10768)
 * Add proper error handling to stream receiver (CASSANDRA-10774)
 * Warn or fail when changing cluster topology live (CASSANDRA-10243)
 * Status command in debian/ubuntu init script doesn't work (CASSANDRA-10213)
 * Some DROP ... IF EXISTS incorrectly result in exceptions on non-existing KS (CASSANDRA-10658)
 * DeletionTime.compareTo wrong in rare cases (CASSANDRA-10749)
 * Force encoding when computing statement ids (CASSANDRA-10755)
 * Properly reject counters as map keys (CASSANDRA-10760)
 * Fix the sstable-needs-cleanup check (CASSANDRA-10740)
 * (cqlsh) Print column names before COPY operation (CASSANDRA-8935)
 * Fix CompressedInputStream for proper cleanup (CASSANDRA-10012)
 * (cqlsh) Support counters in COPY commands (CASSANDRA-9043)
 * Try next replica if not possible to connect to primary replica on
   ColumnFamilyRecordReader (CASSANDRA-2388)
 * Limit window size in DTCS (CASSANDRA-10280)
 * sstableloader does not use MAX_HEAP_SIZE env parameter (CASSANDRA-10188)
 * (cqlsh) Improve COPY TO performance and error handling (CASSANDRA-9304)
 * Create compression chunk for sending file only (CASSANDRA-10680)
 * Forbid compact clustering column type changes in ALTER TABLE (CASSANDRA-8879)
 * Reject incremental repair with subrange repair (CASSANDRA-10422)
 * Add a nodetool command to refresh size_estimates (CASSANDRA-9579)
 * Invalidate cache after stream receive task is completed (CASSANDRA-10341)
 * Reject counter writes in CQLSSTableWriter (CASSANDRA-10258)
 * Remove superfluous COUNTER_MUTATION stage mapping (CASSANDRA-10605)


3.0
 * Fix AssertionError while flushing memtable due to materialized views
   incorrectly inserting empty rows (CASSANDRA-10614)
 * Store UDA initcond as CQL literal in the schema table, instead of a blob (CASSANDRA-10650)
 * Don't use -1 for the position of partition key in schema (CASSANDRA-10491)
 * Fix distinct queries in mixed version cluster (CASSANDRA-10573)
 * Skip sstable on clustering in names query (CASSANDRA-10571)
 * Remove value skipping as it breaks read-repair (CASSANDRA-10655)
 * Fix bootstrapping with MVs (CASSANDRA-10621)
 * Make sure EACH_QUORUM reads are using NTS (CASSANDRA-10584)
 * Fix MV replica filtering for non-NetworkTopologyStrategy (CASSANDRA-10634)
 * (Hadoop) fix CIF describeSplits() not handling 0 size estimates (CASSANDRA-10600)
 * Fix reading of legacy sstables (CASSANDRA-10590)
 * Use CQL type names in schema metadata tables (CASSANDRA-10365)
 * Guard batchlog replay against integer division by zero (CASSANDRA-9223)
 * Fix bug when adding a column to thrift with the same name than a primary key (CASSANDRA-10608)
 * Add client address argument to IAuthenticator::newSaslNegotiator (CASSANDRA-8068)
 * Fix implementation of LegacyLayout.LegacyBoundComparator (CASSANDRA-10602)
 * Don't use 'names query' read path for counters (CASSANDRA-10572)
 * Fix backward compatibility for counters (CASSANDRA-10470)
 * Remove memory_allocator paramter from cassandra.yaml (CASSANDRA-10581,10628)
 * Execute the metadata reload task of all registered indexes on CFS::reload (CASSANDRA-10604)
 * Fix thrift cas operations with defined columns (CASSANDRA-10576)
 * Fix PartitionUpdate.operationCount()for updates with static column operations (CASSANDRA-10606)
 * Fix thrift get() queries with defined columns (CASSANDRA-10586)
 * Fix marking of indexes as built and removed (CASSANDRA-10601)
 * Skip initialization of non-registered 2i instances, remove Index::getIndexName (CASSANDRA-10595)
 * Fix batches on multiple tables (CASSANDRA-10554)
 * Ensure compaction options are validated when updating KeyspaceMetadata (CASSANDRA-10569)
 * Flatten Iterator Transformation Hierarchy (CASSANDRA-9975)
 * Remove token generator (CASSANDRA-5261)
 * RolesCache should not be created for any authenticator that does not requireAuthentication (CASSANDRA-10562)
 * Fix LogTransaction checking only a single directory for files (CASSANDRA-10421)
 * Fix handling of range tombstones when reading old format sstables (CASSANDRA-10360)
 * Aggregate with Initial Condition fails with C* 3.0 (CASSANDRA-10367)
Merged from 2.2:
 * (cqlsh) show partial trace if incomplete after max_trace_wait (CASSANDRA-7645)
 * Use most up-to-date version of schema for system tables (CASSANDRA-10652)
 * Deprecate memory_allocator in cassandra.yaml (CASSANDRA-10581,10628)
 * Expose phi values from failure detector via JMX and tweak debug
   and trace logging (CASSANDRA-9526)
 * Fix IllegalArgumentException in DataOutputBuffer.reallocate for large buffers (CASSANDRA-10592)
Merged from 2.1:
 * Shutdown compaction in drain to prevent leak (CASSANDRA-10079)
 * (cqlsh) fix COPY using wrong variable name for time_format (CASSANDRA-10633)
 * Do not run SizeEstimatesRecorder if a node is not a member of the ring (CASSANDRA-9912)
 * Improve handling of dead nodes in gossip (CASSANDRA-10298)
 * Fix logback-tools.xml incorrectly configured for outputing to System.err
   (CASSANDRA-9937)
 * Fix streaming to catch exception so retry not fail (CASSANDRA-10557)
 * Add validation method to PerRowSecondaryIndex (CASSANDRA-10092)
 * Support encrypted and plain traffic on the same port (CASSANDRA-10559)
 * Do STCS in DTCS windows (CASSANDRA-10276)
 * Avoid repetition of JVM_OPTS in debian package (CASSANDRA-10251)
 * Fix potential NPE from handling result of SIM.highestSelectivityIndex (CASSANDRA-10550)
 * Fix paging issues with partitions containing only static columns data (CASSANDRA-10381)
 * Fix conditions on static columns (CASSANDRA-10264)
 * AssertionError: attempted to delete non-existing file CommitLog (CASSANDRA-10377)
 * Fix sorting for queries with an IN condition on partition key columns (CASSANDRA-10363)


3.0-rc2
 * Fix SELECT DISTINCT queries between 2.2.2 nodes and 3.0 nodes (CASSANDRA-10473)
 * Remove circular references in SegmentedFile (CASSANDRA-10543)
 * Ensure validation of indexed values only occurs once per-partition (CASSANDRA-10536)
 * Fix handling of static columns for range tombstones in thrift (CASSANDRA-10174)
 * Support empty ColumnFilter for backward compatility on empty IN (CASSANDRA-10471)
 * Remove Pig support (CASSANDRA-10542)
 * Fix LogFile throws Exception when assertion is disabled (CASSANDRA-10522)
 * Revert CASSANDRA-7486, make CMS default GC, move GC config to
   conf/jvm.options (CASSANDRA-10403)
 * Fix TeeingAppender causing some logs to be truncated/empty (CASSANDRA-10447)
 * Allow EACH_QUORUM for reads (CASSANDRA-9602)
 * Fix potential ClassCastException while upgrading (CASSANDRA-10468)
 * Fix NPE in MVs on update (CASSANDRA-10503)
 * Only include modified cell data in indexing deltas (CASSANDRA-10438)
 * Do not load keyspace when creating sstable writer (CASSANDRA-10443)
 * If node is not yet gossiping write all MV updates to batchlog only (CASSANDRA-10413)
 * Re-populate token metadata after commit log recovery (CASSANDRA-10293)
 * Provide additional metrics for materialized views (CASSANDRA-10323)
 * Flush system schema tables after local schema changes (CASSANDRA-10429)
Merged from 2.2:
 * Reduce contention getting instances of CompositeType (CASSANDRA-10433)
 * Fix the regression when using LIMIT with aggregates (CASSANDRA-10487)
 * Avoid NoClassDefFoundError during DataDescriptor initialization on windows (CASSANDRA-10412)
 * Preserve case of quoted Role & User names (CASSANDRA-10394)
 * cqlsh pg-style-strings broken (CASSANDRA-10484)
 * cqlsh prompt includes name of keyspace after failed `use` statement (CASSANDRA-10369)
Merged from 2.1:
 * (cqlsh) Distinguish negative and positive infinity in output (CASSANDRA-10523)
 * (cqlsh) allow custom time_format for COPY TO (CASSANDRA-8970)
 * Don't allow startup if the node's rack has changed (CASSANDRA-10242)
 * (cqlsh) show partial trace if incomplete after max_trace_wait (CASSANDRA-7645)
 * Allow LOCAL_JMX to be easily overridden (CASSANDRA-10275)
 * Mark nodes as dead even if they've already left (CASSANDRA-10205)


3.0.0-rc1
 * Fix mixed version read request compatibility for compact static tables
   (CASSANDRA-10373)
 * Fix paging of DISTINCT with static and IN (CASSANDRA-10354)
 * Allow MATERIALIZED VIEW's SELECT statement to restrict primary key
   columns (CASSANDRA-9664)
 * Move crc_check_chance out of compression options (CASSANDRA-9839)
 * Fix descending iteration past end of BTreeSearchIterator (CASSANDRA-10301)
 * Transfer hints to a different node on decommission (CASSANDRA-10198)
 * Check partition keys for CAS operations during stmt validation (CASSANDRA-10338)
 * Add custom query expressions to SELECT (CASSANDRA-10217)
 * Fix minor bugs in MV handling (CASSANDRA-10362)
 * Allow custom indexes with 0,1 or multiple target columns (CASSANDRA-10124)
 * Improve MV schema representation (CASSANDRA-9921)
 * Add flag to enable/disable coordinator batchlog for MV writes (CASSANDRA-10230)
 * Update cqlsh COPY for new internal driver serialization interface (CASSANDRA-10318)
 * Give index implementations more control over rebuild operations (CASSANDRA-10312)
 * Update index file format (CASSANDRA-10314)
 * Add "shadowable" row tombstones to deal with mv timestamp issues (CASSANDRA-10261)
 * CFS.loadNewSSTables() broken for pre-3.0 sstables
 * Cache selected index in read command to reduce lookups (CASSANDRA-10215)
 * Small optimizations of sstable index serialization (CASSANDRA-10232)
 * Support for both encrypted and unencrypted native transport connections (CASSANDRA-9590)
Merged from 2.2:
 * Configurable page size in cqlsh (CASSANDRA-9855)
 * Defer default role manager setup until all nodes are on 2.2+ (CASSANDRA-9761)
 * Handle missing RoleManager in config after upgrade to 2.2 (CASSANDRA-10209)
Merged from 2.1:
 * Bulk Loader API could not tolerate even node failure (CASSANDRA-10347)
 * Avoid misleading pushed notifications when multiple nodes
   share an rpc_address (CASSANDRA-10052)
 * Fix dropping undroppable when message queue is full (CASSANDRA-10113)
 * Fix potential ClassCastException during paging (CASSANDRA-10352)
 * Prevent ALTER TYPE from creating circular references (CASSANDRA-10339)
 * Fix cache handling of 2i and base tables (CASSANDRA-10155, 10359)
 * Fix NPE in nodetool compactionhistory (CASSANDRA-9758)
 * (Pig) support BulkOutputFormat as a URL parameter (CASSANDRA-7410)
 * BATCH statement is broken in cqlsh (CASSANDRA-10272)
 * (cqlsh) Make cqlsh PEP8 Compliant (CASSANDRA-10066)
 * (cqlsh) Fix error when starting cqlsh with --debug (CASSANDRA-10282)
 * Scrub, Cleanup and Upgrade do not unmark compacting until all operations
   have completed, regardless of the occurence of exceptions (CASSANDRA-10274)


3.0.0-beta2
 * Fix columns returned by AbstractBtreePartitions (CASSANDRA-10220)
 * Fix backward compatibility issue due to AbstractBounds serialization bug (CASSANDRA-9857)
 * Fix startup error when upgrading nodes (CASSANDRA-10136)
 * Base table PRIMARY KEY can be assumed to be NOT NULL in MV creation (CASSANDRA-10147)
 * Improve batchlog write patch (CASSANDRA-9673)
 * Re-apply MaterializedView updates on commitlog replay (CASSANDRA-10164)
 * Require AbstractType.isByteOrderComparable declaration in constructor (CASSANDRA-9901)
 * Avoid digest mismatch on upgrade to 3.0 (CASSANDRA-9554)
 * Fix Materialized View builder when adding multiple MVs (CASSANDRA-10156)
 * Choose better poolingOptions for protocol v4 in cassandra-stress (CASSANDRA-10182)
 * Fix LWW bug affecting Materialized Views (CASSANDRA-10197)
 * Ensures frozen sets and maps are always sorted (CASSANDRA-10162)
 * Don't deadlock when flushing CFS backed custom indexes (CASSANDRA-10181)
 * Fix double flushing of secondary index tables (CASSANDRA-10180)
 * Fix incorrect handling of range tombstones in thrift (CASSANDRA-10046)
 * Only use batchlog when paired materialized view replica is remote (CASSANDRA-10061)
 * Reuse TemporalRow when updating multiple MaterializedViews (CASSANDRA-10060)
 * Validate gc_grace_seconds for batchlog writes and MVs (CASSANDRA-9917)
 * Fix sstablerepairedset (CASSANDRA-10132)
Merged from 2.2:
 * Cancel transaction for sstables we wont redistribute index summary
   for (CASSANDRA-10270)
 * Retry snapshot deletion after compaction and gc on Windows (CASSANDRA-10222)
 * Fix failure to start with space in directory path on Windows (CASSANDRA-10239)
 * Fix repair hang when snapshot failed (CASSANDRA-10057)
 * Fall back to 1/4 commitlog volume for commitlog_total_space on small disks
   (CASSANDRA-10199)
Merged from 2.1:
 * Added configurable warning threshold for GC duration (CASSANDRA-8907)
 * Fix handling of streaming EOF (CASSANDRA-10206)
 * Only check KeyCache when it is enabled
 * Change streaming_socket_timeout_in_ms default to 1 hour (CASSANDRA-8611)
 * (cqlsh) update list of CQL keywords (CASSANDRA-9232)
 * Add nodetool gettraceprobability command (CASSANDRA-10234)
Merged from 2.0:
 * Fix rare race where older gossip states can be shadowed (CASSANDRA-10366)
 * Fix consolidating racks violating the RF contract (CASSANDRA-10238)
 * Disallow decommission when node is in drained state (CASSANDRA-8741)


2.2.1
 * Fix race during construction of commit log (CASSANDRA-10049)
 * Fix LeveledCompactionStrategyTest (CASSANDRA-9757)
 * Fix broken UnbufferedDataOutputStreamPlus.writeUTF (CASSANDRA-10203)
 * (cqlsh) default load-from-file encoding to utf-8 (CASSANDRA-9898)
 * Avoid returning Permission.NONE when failing to query users table (CASSANDRA-10168)
 * (cqlsh) add CLEAR command (CASSANDRA-10086)
 * Support string literals as Role names for compatibility (CASSANDRA-10135)
Merged from 2.1:
 * Only check KeyCache when it is enabled
 * Change streaming_socket_timeout_in_ms default to 1 hour (CASSANDRA-8611)
 * (cqlsh) update list of CQL keywords (CASSANDRA-9232)


3.0.0-beta1
 * Redesign secondary index API (CASSANDRA-9459, 7771, 9041)
 * Fix throwing ReadFailure instead of ReadTimeout on range queries (CASSANDRA-10125)
 * Rewrite hinted handoff (CASSANDRA-6230)
 * Fix query on static compact tables (CASSANDRA-10093)
 * Fix race during construction of commit log (CASSANDRA-10049)
 * Add option to only purge repaired tombstones (CASSANDRA-6434)
 * Change authorization handling for MVs (CASSANDRA-9927)
 * Add custom JMX enabled executor for UDF sandbox (CASSANDRA-10026)
 * Fix row deletion bug for Materialized Views (CASSANDRA-10014)
 * Support mixed-version clusters with Cassandra 2.1 and 2.2 (CASSANDRA-9704)
 * Fix multiple slices on RowSearchers (CASSANDRA-10002)
 * Fix bug in merging of collections (CASSANDRA-10001)
 * Optimize batchlog replay to avoid full scans (CASSANDRA-7237)
 * Repair improvements when using vnodes (CASSANDRA-5220)
 * Disable scripted UDFs by default (CASSANDRA-9889)
 * Bytecode inspection for Java-UDFs (CASSANDRA-9890)
 * Use byte to serialize MT hash length (CASSANDRA-9792)
 * Replace usage of Adler32 with CRC32 (CASSANDRA-8684)
 * Fix migration to new format from 2.1 SSTable (CASSANDRA-10006)
 * SequentialWriter should extend BufferedDataOutputStreamPlus (CASSANDRA-9500)
 * Use the same repairedAt timestamp within incremental repair session (CASSANDRA-9111)
Merged from 2.2:
 * Allow count(*) and count(1) to be use as normal aggregation (CASSANDRA-10114)
 * An NPE is thrown if the column name is unknown for an IN relation (CASSANDRA-10043)
 * Apply commit_failure_policy to more errors on startup (CASSANDRA-9749)
 * Fix histogram overflow exception (CASSANDRA-9973)
 * Route gossip messages over dedicated socket (CASSANDRA-9237)
 * Add checksum to saved cache files (CASSANDRA-9265)
 * Log warning when using an aggregate without partition key (CASSANDRA-9737)
Merged from 2.1:
 * (cqlsh) Allow encoding to be set through command line (CASSANDRA-10004)
 * Add new JMX methods to change local compaction strategy (CASSANDRA-9965)
 * Write hints for paxos commits (CASSANDRA-7342)
 * (cqlsh) Fix timestamps before 1970 on Windows, always
   use UTC for timestamp display (CASSANDRA-10000)
 * (cqlsh) Avoid overwriting new config file with old config
   when both exist (CASSANDRA-9777)
 * Release snapshot selfRef when doing snapshot repair (CASSANDRA-9998)
 * Cannot replace token does not exist - DN node removed as Fat Client (CASSANDRA-9871)
Merged from 2.0:
 * Don't cast expected bf size to an int (CASSANDRA-9959)
 * Make getFullyExpiredSSTables less expensive (CASSANDRA-9882)


3.0.0-alpha1
 * Implement proper sandboxing for UDFs (CASSANDRA-9402)
 * Simplify (and unify) cleanup of compaction leftovers (CASSANDRA-7066)
 * Allow extra schema definitions in cassandra-stress yaml (CASSANDRA-9850)
 * Metrics should use up to date nomenclature (CASSANDRA-9448)
 * Change CREATE/ALTER TABLE syntax for compression (CASSANDRA-8384)
 * Cleanup crc and adler code for java 8 (CASSANDRA-9650)
 * Storage engine refactor (CASSANDRA-8099, 9743, 9746, 9759, 9781, 9808, 9825,
   9848, 9705, 9859, 9867, 9874, 9828, 9801)
 * Update Guava to 18.0 (CASSANDRA-9653)
 * Bloom filter false positive ratio is not honoured (CASSANDRA-8413)
 * New option for cassandra-stress to leave a ratio of columns null (CASSANDRA-9522)
 * Change hinted_handoff_enabled yaml setting, JMX (CASSANDRA-9035)
 * Add algorithmic token allocation (CASSANDRA-7032)
 * Add nodetool command to replay batchlog (CASSANDRA-9547)
 * Make file buffer cache independent of paths being read (CASSANDRA-8897)
 * Remove deprecated legacy Hadoop code (CASSANDRA-9353)
 * Decommissioned nodes will not rejoin the cluster (CASSANDRA-8801)
 * Change gossip stabilization to use endpoit size (CASSANDRA-9401)
 * Change default garbage collector to G1 (CASSANDRA-7486)
 * Populate TokenMetadata early during startup (CASSANDRA-9317)
 * Undeprecate cache recentHitRate (CASSANDRA-6591)
 * Add support for selectively varint encoding fields (CASSANDRA-9499, 9865)
 * Materialized Views (CASSANDRA-6477)
Merged from 2.2:
 * Avoid grouping sstables for anticompaction with DTCS (CASSANDRA-9900)
 * UDF / UDA execution time in trace (CASSANDRA-9723)
 * Fix broken internode SSL (CASSANDRA-9884)
Merged from 2.1:
 * Add new JMX methods to change local compaction strategy (CASSANDRA-9965)
 * Fix handling of enable/disable autocompaction (CASSANDRA-9899)
 * Add consistency level to tracing ouput (CASSANDRA-9827)
 * Remove repair snapshot leftover on startup (CASSANDRA-7357)
 * Use random nodes for batch log when only 2 racks (CASSANDRA-8735)
 * Ensure atomicity inside thrift and stream session (CASSANDRA-7757)
 * Fix nodetool info error when the node is not joined (CASSANDRA-9031)
Merged from 2.0:
 * Log when messages are dropped due to cross_node_timeout (CASSANDRA-9793)
 * Don't track hotness when opening from snapshot for validation (CASSANDRA-9382)


2.2.0
 * Allow the selection of columns together with aggregates (CASSANDRA-9767)
 * Fix cqlsh copy methods and other windows specific issues (CASSANDRA-9795)
 * Don't wrap byte arrays in SequentialWriter (CASSANDRA-9797)
 * sum() and avg() functions missing for smallint and tinyint types (CASSANDRA-9671)
 * Revert CASSANDRA-9542 (allow native functions in UDA) (CASSANDRA-9771)
Merged from 2.1:
 * Fix MarshalException when upgrading superColumn family (CASSANDRA-9582)
 * Fix broken logging for "empty" flushes in Memtable (CASSANDRA-9837)
 * Handle corrupt files on startup (CASSANDRA-9686)
 * Fix clientutil jar and tests (CASSANDRA-9760)
 * (cqlsh) Allow the SSL protocol version to be specified through the
    config file or environment variables (CASSANDRA-9544)
Merged from 2.0:
 * Add tool to find why expired sstables are not getting dropped (CASSANDRA-10015)
 * Remove erroneous pending HH tasks from tpstats/jmx (CASSANDRA-9129)
 * Don't cast expected bf size to an int (CASSANDRA-9959)
 * checkForEndpointCollision fails for legitimate collisions (CASSANDRA-9765)
 * Complete CASSANDRA-8448 fix (CASSANDRA-9519)
 * Don't include auth credentials in debug log (CASSANDRA-9682)
 * Can't transition from write survey to normal mode (CASSANDRA-9740)
 * Scrub (recover) sstables even when -Index.db is missing (CASSANDRA-9591)
 * Fix growing pending background compaction (CASSANDRA-9662)


2.2.0-rc2
 * Re-enable memory-mapped I/O on Windows (CASSANDRA-9658)
 * Warn when an extra-large partition is compacted (CASSANDRA-9643)
 * (cqlsh) Allow setting the initial connection timeout (CASSANDRA-9601)
 * BulkLoader has --transport-factory option but does not use it (CASSANDRA-9675)
 * Allow JMX over SSL directly from nodetool (CASSANDRA-9090)
 * Update cqlsh for UDFs (CASSANDRA-7556)
 * Change Windows kernel default timer resolution (CASSANDRA-9634)
 * Deprected sstable2json and json2sstable (CASSANDRA-9618)
 * Allow native functions in user-defined aggregates (CASSANDRA-9542)
 * Don't repair system_distributed by default (CASSANDRA-9621)
 * Fix mixing min, max, and count aggregates for blob type (CASSANRA-9622)
 * Rename class for DATE type in Java driver (CASSANDRA-9563)
 * Duplicate compilation of UDFs on coordinator (CASSANDRA-9475)
 * Fix connection leak in CqlRecordWriter (CASSANDRA-9576)
 * Mlockall before opening system sstables & remove boot_without_jna option (CASSANDRA-9573)
 * Add functions to convert timeuuid to date or time, deprecate dateOf and unixTimestampOf (CASSANDRA-9229)
 * Make sure we cancel non-compacting sstables from LifecycleTransaction (CASSANDRA-9566)
 * Fix deprecated repair JMX API (CASSANDRA-9570)
 * Add logback metrics (CASSANDRA-9378)
 * Update and refactor ant test/test-compression to run the tests in parallel (CASSANDRA-9583)
 * Fix upgrading to new directory for secondary index (CASSANDRA-9687)
Merged from 2.1:
 * (cqlsh) Fix bad check for CQL compatibility when DESCRIBE'ing
   COMPACT STORAGE tables with no clustering columns
 * Eliminate strong self-reference chains in sstable ref tidiers (CASSANDRA-9656)
 * Ensure StreamSession uses canonical sstable reader instances (CASSANDRA-9700) 
 * Ensure memtable book keeping is not corrupted in the event we shrink usage (CASSANDRA-9681)
 * Update internal python driver for cqlsh (CASSANDRA-9064)
 * Fix IndexOutOfBoundsException when inserting tuple with too many
   elements using the string literal notation (CASSANDRA-9559)
 * Enable describe on indices (CASSANDRA-7814)
 * Fix incorrect result for IN queries where column not found (CASSANDRA-9540)
 * ColumnFamilyStore.selectAndReference may block during compaction (CASSANDRA-9637)
 * Fix bug in cardinality check when compacting (CASSANDRA-9580)
 * Fix memory leak in Ref due to ConcurrentLinkedQueue.remove() behaviour (CASSANDRA-9549)
 * Make rebuild only run one at a time (CASSANDRA-9119)
Merged from 2.0:
 * Avoid NPE in AuthSuccess#decode (CASSANDRA-9727)
 * Add listen_address to system.local (CASSANDRA-9603)
 * Bug fixes to resultset metadata construction (CASSANDRA-9636)
 * Fix setting 'durable_writes' in ALTER KEYSPACE (CASSANDRA-9560)
 * Avoids ballot clash in Paxos (CASSANDRA-9649)
 * Improve trace messages for RR (CASSANDRA-9479)
 * Fix suboptimal secondary index selection when restricted
   clustering column is also indexed (CASSANDRA-9631)
 * (cqlsh) Add min_threshold to DTCS option autocomplete (CASSANDRA-9385)
 * Fix error message when attempting to create an index on a column
   in a COMPACT STORAGE table with clustering columns (CASSANDRA-9527)
 * 'WITH WITH' in alter keyspace statements causes NPE (CASSANDRA-9565)
 * Expose some internals of SelectStatement for inspection (CASSANDRA-9532)
 * ArrivalWindow should use primitives (CASSANDRA-9496)
 * Periodically submit background compaction tasks (CASSANDRA-9592)
 * Set HAS_MORE_PAGES flag to false when PagingState is null (CASSANDRA-9571)


2.2.0-rc1
 * Compressed commit log should measure compressed space used (CASSANDRA-9095)
 * Fix comparison bug in CassandraRoleManager#collectRoles (CASSANDRA-9551)
 * Add tinyint,smallint,time,date support for UDFs (CASSANDRA-9400)
 * Deprecates SSTableSimpleWriter and SSTableSimpleUnsortedWriter (CASSANDRA-9546)
 * Empty INITCOND treated as null in aggregate (CASSANDRA-9457)
 * Remove use of Cell in Thrift MapReduce classes (CASSANDRA-8609)
 * Integrate pre-release Java Driver 2.2-rc1, custom build (CASSANDRA-9493)
 * Clean up gossiper logic for old versions (CASSANDRA-9370)
 * Fix custom payload coding/decoding to match the spec (CASSANDRA-9515)
 * ant test-all results incomplete when parsed (CASSANDRA-9463)
 * Disallow frozen<> types in function arguments and return types for
   clarity (CASSANDRA-9411)
 * Static Analysis to warn on unsafe use of Autocloseable instances (CASSANDRA-9431)
 * Update commitlog archiving examples now that commitlog segments are
   not recycled (CASSANDRA-9350)
 * Extend Transactional API to sstable lifecycle management (CASSANDRA-8568)
 * (cqlsh) Add support for native protocol 4 (CASSANDRA-9399)
 * Ensure that UDF and UDAs are keyspace-isolated (CASSANDRA-9409)
 * Revert CASSANDRA-7807 (tracing completion client notifications) (CASSANDRA-9429)
 * Add ability to stop compaction by ID (CASSANDRA-7207)
 * Let CassandraVersion handle SNAPSHOT version (CASSANDRA-9438)
Merged from 2.1:
 * (cqlsh) Fix using COPY through SOURCE or -f (CASSANDRA-9083)
 * Fix occasional lack of `system` keyspace in schema tables (CASSANDRA-8487)
 * Use ProtocolError code instead of ServerError code for native protocol
   error responses to unsupported protocol versions (CASSANDRA-9451)
 * Default commitlog_sync_batch_window_in_ms changed to 2ms (CASSANDRA-9504)
 * Fix empty partition assertion in unsorted sstable writing tools (CASSANDRA-9071)
 * Ensure truncate without snapshot cannot produce corrupt responses (CASSANDRA-9388) 
 * Consistent error message when a table mixes counter and non-counter
   columns (CASSANDRA-9492)
 * Avoid getting unreadable keys during anticompaction (CASSANDRA-9508)
 * (cqlsh) Better float precision by default (CASSANDRA-9224)
 * Improve estimated row count (CASSANDRA-9107)
 * Optimize range tombstone memory footprint (CASSANDRA-8603)
 * Use configured gcgs in anticompaction (CASSANDRA-9397)
Merged from 2.0:
 * Don't accumulate more range than necessary in RangeTombstone.Tracker (CASSANDRA-9486)
 * Add broadcast and rpc addresses to system.local (CASSANDRA-9436)
 * Always mark sstable suspect when corrupted (CASSANDRA-9478)
 * Add database users and permissions to CQL3 documentation (CASSANDRA-7558)
 * Allow JVM_OPTS to be passed to standalone tools (CASSANDRA-5969)
 * Fix bad condition in RangeTombstoneList (CASSANDRA-9485)
 * Fix potential StackOverflow when setting CrcCheckChance over JMX (CASSANDRA-9488)
 * Fix null static columns in pages after the first, paged reversed
   queries (CASSANDRA-8502)
 * Fix counting cache serialization in request metrics (CASSANDRA-9466)
 * Add option not to validate atoms during scrub (CASSANDRA-9406)


2.2.0-beta1
 * Introduce Transactional API for internal state changes (CASSANDRA-8984)
 * Add a flag in cassandra.yaml to enable UDFs (CASSANDRA-9404)
 * Better support of null for UDF (CASSANDRA-8374)
 * Use ecj instead of javassist for UDFs (CASSANDRA-8241)
 * faster async logback configuration for tests (CASSANDRA-9376)
 * Add `smallint` and `tinyint` data types (CASSANDRA-8951)
 * Avoid thrift schema creation when native driver is used in stress tool (CASSANDRA-9374)
 * Make Functions.declared thread-safe
 * Add client warnings to native protocol v4 (CASSANDRA-8930)
 * Allow roles cache to be invalidated (CASSANDRA-8967)
 * Upgrade Snappy (CASSANDRA-9063)
 * Don't start Thrift rpc by default (CASSANDRA-9319)
 * Only stream from unrepaired sstables with incremental repair (CASSANDRA-8267)
 * Aggregate UDFs allow SFUNC return type to differ from STYPE if FFUNC specified (CASSANDRA-9321)
 * Remove Thrift dependencies in bundled tools (CASSANDRA-8358)
 * Disable memory mapping of hsperfdata file for JVM statistics (CASSANDRA-9242)
 * Add pre-startup checks to detect potential incompatibilities (CASSANDRA-8049)
 * Distinguish between null and unset in protocol v4 (CASSANDRA-7304)
 * Add user/role permissions for user-defined functions (CASSANDRA-7557)
 * Allow cassandra config to be updated to restart daemon without unloading classes (CASSANDRA-9046)
 * Don't initialize compaction writer before checking if iter is empty (CASSANDRA-9117)
 * Don't execute any functions at prepare-time (CASSANDRA-9037)
 * Share file handles between all instances of a SegmentedFile (CASSANDRA-8893)
 * Make it possible to major compact LCS (CASSANDRA-7272)
 * Make FunctionExecutionException extend RequestExecutionException
   (CASSANDRA-9055)
 * Add support for SELECT JSON, INSERT JSON syntax and new toJson(), fromJson()
   functions (CASSANDRA-7970)
 * Optimise max purgeable timestamp calculation in compaction (CASSANDRA-8920)
 * Constrain internode message buffer sizes, and improve IO class hierarchy (CASSANDRA-8670) 
 * New tool added to validate all sstables in a node (CASSANDRA-5791)
 * Push notification when tracing completes for an operation (CASSANDRA-7807)
 * Delay "node up" and "node added" notifications until native protocol server is started (CASSANDRA-8236)
 * Compressed Commit Log (CASSANDRA-6809)
 * Optimise IntervalTree (CASSANDRA-8988)
 * Add a key-value payload for third party usage (CASSANDRA-8553, 9212)
 * Bump metrics-reporter-config dependency for metrics 3.0 (CASSANDRA-8149)
 * Partition intra-cluster message streams by size, not type (CASSANDRA-8789)
 * Add WriteFailureException to native protocol, notify coordinator of
   write failures (CASSANDRA-8592)
 * Convert SequentialWriter to nio (CASSANDRA-8709)
 * Add role based access control (CASSANDRA-7653, 8650, 7216, 8760, 8849, 8761, 8850)
 * Record client ip address in tracing sessions (CASSANDRA-8162)
 * Indicate partition key columns in response metadata for prepared
   statements (CASSANDRA-7660)
 * Merge UUIDType and TimeUUIDType parse logic (CASSANDRA-8759)
 * Avoid memory allocation when searching index summary (CASSANDRA-8793)
 * Optimise (Time)?UUIDType Comparisons (CASSANDRA-8730)
 * Make CRC32Ex into a separate maven dependency (CASSANDRA-8836)
 * Use preloaded jemalloc w/ Unsafe (CASSANDRA-8714, 9197)
 * Avoid accessing partitioner through StorageProxy (CASSANDRA-8244, 8268)
 * Upgrade Metrics library and remove depricated metrics (CASSANDRA-5657)
 * Serializing Row cache alternative, fully off heap (CASSANDRA-7438)
 * Duplicate rows returned when in clause has repeated values (CASSANDRA-6706)
 * Make CassandraException unchecked, extend RuntimeException (CASSANDRA-8560)
 * Support direct buffer decompression for reads (CASSANDRA-8464)
 * DirectByteBuffer compatible LZ4 methods (CASSANDRA-7039)
 * Group sstables for anticompaction correctly (CASSANDRA-8578)
 * Add ReadFailureException to native protocol, respond
   immediately when replicas encounter errors while handling
   a read request (CASSANDRA-7886)
 * Switch CommitLogSegment from RandomAccessFile to nio (CASSANDRA-8308)
 * Allow mixing token and partition key restrictions (CASSANDRA-7016)
 * Support index key/value entries on map collections (CASSANDRA-8473)
 * Modernize schema tables (CASSANDRA-8261)
 * Support for user-defined aggregation functions (CASSANDRA-8053)
 * Fix NPE in SelectStatement with empty IN values (CASSANDRA-8419)
 * Refactor SelectStatement, return IN results in natural order instead
   of IN value list order and ignore duplicate values in partition key IN restrictions (CASSANDRA-7981)
 * Support UDTs, tuples, and collections in user-defined
   functions (CASSANDRA-7563)
 * Fix aggregate fn results on empty selection, result column name,
   and cqlsh parsing (CASSANDRA-8229)
 * Mark sstables as repaired after full repair (CASSANDRA-7586)
 * Extend Descriptor to include a format value and refactor reader/writer
   APIs (CASSANDRA-7443)
 * Integrate JMH for microbenchmarks (CASSANDRA-8151)
 * Keep sstable levels when bootstrapping (CASSANDRA-7460)
 * Add Sigar library and perform basic OS settings check on startup (CASSANDRA-7838)
 * Support for aggregation functions (CASSANDRA-4914)
 * Remove cassandra-cli (CASSANDRA-7920)
 * Accept dollar quoted strings in CQL (CASSANDRA-7769)
 * Make assassinate a first class command (CASSANDRA-7935)
 * Support IN clause on any partition key column (CASSANDRA-7855)
 * Support IN clause on any clustering column (CASSANDRA-4762)
 * Improve compaction logging (CASSANDRA-7818)
 * Remove YamlFileNetworkTopologySnitch (CASSANDRA-7917)
 * Do anticompaction in groups (CASSANDRA-6851)
 * Support user-defined functions (CASSANDRA-7395, 7526, 7562, 7740, 7781, 7929,
   7924, 7812, 8063, 7813, 7708)
 * Permit configurable timestamps with cassandra-stress (CASSANDRA-7416)
 * Move sstable RandomAccessReader to nio2, which allows using the
   FILE_SHARE_DELETE flag on Windows (CASSANDRA-4050)
 * Remove CQL2 (CASSANDRA-5918)
 * Optimize fetching multiple cells by name (CASSANDRA-6933)
 * Allow compilation in java 8 (CASSANDRA-7028)
 * Make incremental repair default (CASSANDRA-7250)
 * Enable code coverage thru JaCoCo (CASSANDRA-7226)
 * Switch external naming of 'column families' to 'tables' (CASSANDRA-4369) 
 * Shorten SSTable path (CASSANDRA-6962)
 * Use unsafe mutations for most unit tests (CASSANDRA-6969)
 * Fix race condition during calculation of pending ranges (CASSANDRA-7390)
 * Fail on very large batch sizes (CASSANDRA-8011)
 * Improve concurrency of repair (CASSANDRA-6455, 8208, 9145)
 * Select optimal CRC32 implementation at runtime (CASSANDRA-8614)
 * Evaluate MurmurHash of Token once per query (CASSANDRA-7096)
 * Generalize progress reporting (CASSANDRA-8901)
 * Resumable bootstrap streaming (CASSANDRA-8838, CASSANDRA-8942)
 * Allow scrub for secondary index (CASSANDRA-5174)
 * Save repair data to system table (CASSANDRA-5839)
 * fix nodetool names that reference column families (CASSANDRA-8872)
 Merged from 2.1:
 * Warn on misuse of unlogged batches (CASSANDRA-9282)
 * Failure detector detects and ignores local pauses (CASSANDRA-9183)
 * Add utility class to support for rate limiting a given log statement (CASSANDRA-9029)
 * Add missing consistency levels to cassandra-stess (CASSANDRA-9361)
 * Fix commitlog getCompletedTasks to not increment (CASSANDRA-9339)
 * Fix for harmless exceptions logged as ERROR (CASSANDRA-8564)
 * Delete processed sstables in sstablesplit/sstableupgrade (CASSANDRA-8606)
 * Improve sstable exclusion from partition tombstones (CASSANDRA-9298)
 * Validate the indexed column rather than the cell's contents for 2i (CASSANDRA-9057)
 * Add support for top-k custom 2i queries (CASSANDRA-8717)
 * Fix error when dropping table during compaction (CASSANDRA-9251)
 * cassandra-stress supports validation operations over user profiles (CASSANDRA-8773)
 * Add support for rate limiting log messages (CASSANDRA-9029)
 * Log the partition key with tombstone warnings (CASSANDRA-8561)
 * Reduce runWithCompactionsDisabled poll interval to 1ms (CASSANDRA-9271)
 * Fix PITR commitlog replay (CASSANDRA-9195)
 * GCInspector logs very different times (CASSANDRA-9124)
 * Fix deleting from an empty list (CASSANDRA-9198)
 * Update tuple and collection types that use a user-defined type when that UDT
   is modified (CASSANDRA-9148, CASSANDRA-9192)
 * Use higher timeout for prepair and snapshot in repair (CASSANDRA-9261)
 * Fix anticompaction blocking ANTI_ENTROPY stage (CASSANDRA-9151)
 * Repair waits for anticompaction to finish (CASSANDRA-9097)
 * Fix streaming not holding ref when stream error (CASSANDRA-9295)
 * Fix canonical view returning early opened SSTables (CASSANDRA-9396)
Merged from 2.0:
 * (cqlsh) Add LOGIN command to switch users (CASSANDRA-7212)
 * Clone SliceQueryFilter in AbstractReadCommand implementations (CASSANDRA-8940)
 * Push correct protocol notification for DROP INDEX (CASSANDRA-9310)
 * token-generator - generated tokens too long (CASSANDRA-9300)
 * Fix counting of tombstones for TombstoneOverwhelmingException (CASSANDRA-9299)
 * Fix ReconnectableSnitch reconnecting to peers during upgrade (CASSANDRA-6702)
 * Include keyspace and table name in error log for collections over the size
   limit (CASSANDRA-9286)
 * Avoid potential overlap in LCS with single-partition sstables (CASSANDRA-9322)
 * Log warning message when a table is queried before the schema has fully
   propagated (CASSANDRA-9136)
 * Overload SecondaryIndex#indexes to accept the column definition (CASSANDRA-9314)
 * (cqlsh) Add SERIAL and LOCAL_SERIAL consistency levels (CASSANDRA-8051)
 * Fix index selection during rebuild with certain table layouts (CASSANDRA-9281)
 * Fix partition-level-delete-only workload accounting (CASSANDRA-9194)
 * Allow scrub to handle corrupted compressed chunks (CASSANDRA-9140)
 * Fix assertion error when resetlocalschema is run during repair (CASSANDRA-9249)
 * Disable single sstable tombstone compactions for DTCS by default (CASSANDRA-9234)
 * IncomingTcpConnection thread is not named (CASSANDRA-9262)
 * Close incoming connections when MessagingService is stopped (CASSANDRA-9238)
 * Fix streaming hang when retrying (CASSANDRA-9132)


2.1.5
 * Re-add deprecated cold_reads_to_omit param for backwards compat (CASSANDRA-9203)
 * Make anticompaction visible in compactionstats (CASSANDRA-9098)
 * Improve nodetool getendpoints documentation about the partition
   key parameter (CASSANDRA-6458)
 * Don't check other keyspaces for schema changes when an user-defined
   type is altered (CASSANDRA-9187)
 * Add generate-idea-files target to build.xml (CASSANDRA-9123)
 * Allow takeColumnFamilySnapshot to take a list of tables (CASSANDRA-8348)
 * Limit major sstable operations to their canonical representation (CASSANDRA-8669)
 * cqlsh: Add tests for INSERT and UPDATE tab completion (CASSANDRA-9125)
 * cqlsh: quote column names when needed in COPY FROM inserts (CASSANDRA-9080)
 * Do not load read meter for offline operations (CASSANDRA-9082)
 * cqlsh: Make CompositeType data readable (CASSANDRA-8919)
 * cqlsh: Fix display of triggers (CASSANDRA-9081)
 * Fix NullPointerException when deleting or setting an element by index on
   a null list collection (CASSANDRA-9077)
 * Buffer bloom filter serialization (CASSANDRA-9066)
 * Fix anti-compaction target bloom filter size (CASSANDRA-9060)
 * Make FROZEN and TUPLE unreserved keywords in CQL (CASSANDRA-9047)
 * Prevent AssertionError from SizeEstimatesRecorder (CASSANDRA-9034)
 * Avoid overwriting index summaries for sstables with an older format that
   does not support downsampling; rebuild summaries on startup when this
   is detected (CASSANDRA-8993)
 * Fix potential data loss in CompressedSequentialWriter (CASSANDRA-8949)
 * Make PasswordAuthenticator number of hashing rounds configurable (CASSANDRA-8085)
 * Fix AssertionError when binding nested collections in DELETE (CASSANDRA-8900)
 * Check for overlap with non-early sstables in LCS (CASSANDRA-8739)
 * Only calculate max purgable timestamp if we have to (CASSANDRA-8914)
 * (cqlsh) Greatly improve performance of COPY FROM (CASSANDRA-8225)
 * IndexSummary effectiveIndexInterval is now a guideline, not a rule (CASSANDRA-8993)
 * Use correct bounds for page cache eviction of compressed files (CASSANDRA-8746)
 * SSTableScanner enforces its bounds (CASSANDRA-8946)
 * Cleanup cell equality (CASSANDRA-8947)
 * Introduce intra-cluster message coalescing (CASSANDRA-8692)
 * DatabaseDescriptor throws NPE when rpc_interface is used (CASSANDRA-8839)
 * Don't check if an sstable is live for offline compactions (CASSANDRA-8841)
 * Don't set clientMode in SSTableLoader (CASSANDRA-8238)
 * Fix SSTableRewriter with disabled early open (CASSANDRA-8535)
 * Fix cassandra-stress so it respects the CL passed in user mode (CASSANDRA-8948)
 * Fix rare NPE in ColumnDefinition#hasIndexOption() (CASSANDRA-8786)
 * cassandra-stress reports per-operation statistics, plus misc (CASSANDRA-8769)
 * Add SimpleDate (cql date) and Time (cql time) types (CASSANDRA-7523)
 * Use long for key count in cfstats (CASSANDRA-8913)
 * Make SSTableRewriter.abort() more robust to failure (CASSANDRA-8832)
 * Remove cold_reads_to_omit from STCS (CASSANDRA-8860)
 * Make EstimatedHistogram#percentile() use ceil instead of floor (CASSANDRA-8883)
 * Fix top partitions reporting wrong cardinality (CASSANDRA-8834)
 * Fix rare NPE in KeyCacheSerializer (CASSANDRA-8067)
 * Pick sstables for validation as late as possible inc repairs (CASSANDRA-8366)
 * Fix commitlog getPendingTasks to not increment (CASSANDRA-8862)
 * Fix parallelism adjustment in range and secondary index queries
   when the first fetch does not satisfy the limit (CASSANDRA-8856)
 * Check if the filtered sstables is non-empty in STCS (CASSANDRA-8843)
 * Upgrade java-driver used for cassandra-stress (CASSANDRA-8842)
 * Fix CommitLog.forceRecycleAllSegments() memory access error (CASSANDRA-8812)
 * Improve assertions in Memory (CASSANDRA-8792)
 * Fix SSTableRewriter cleanup (CASSANDRA-8802)
 * Introduce SafeMemory for CompressionMetadata.Writer (CASSANDRA-8758)
 * 'nodetool info' prints exception against older node (CASSANDRA-8796)
 * Ensure SSTableReader.last corresponds exactly with the file end (CASSANDRA-8750)
 * Make SSTableWriter.openEarly more robust and obvious (CASSANDRA-8747)
 * Enforce SSTableReader.first/last (CASSANDRA-8744)
 * Cleanup SegmentedFile API (CASSANDRA-8749)
 * Avoid overlap with early compaction replacement (CASSANDRA-8683)
 * Safer Resource Management++ (CASSANDRA-8707)
 * Write partition size estimates into a system table (CASSANDRA-7688)
 * cqlsh: Fix keys() and full() collection indexes in DESCRIBE output
   (CASSANDRA-8154)
 * Show progress of streaming in nodetool netstats (CASSANDRA-8886)
 * IndexSummaryBuilder utilises offheap memory, and shares data between
   each IndexSummary opened from it (CASSANDRA-8757)
 * markCompacting only succeeds if the exact SSTableReader instances being 
   marked are in the live set (CASSANDRA-8689)
 * cassandra-stress support for varint (CASSANDRA-8882)
 * Fix Adler32 digest for compressed sstables (CASSANDRA-8778)
 * Add nodetool statushandoff/statusbackup (CASSANDRA-8912)
 * Use stdout for progress and stats in sstableloader (CASSANDRA-8982)
 * Correctly identify 2i datadir from older versions (CASSANDRA-9116)
Merged from 2.0:
 * Ignore gossip SYNs after shutdown (CASSANDRA-9238)
 * Avoid overflow when calculating max sstable size in LCS (CASSANDRA-9235)
 * Make sstable blacklisting work with compression (CASSANDRA-9138)
 * Do not attempt to rebuild indexes if no index accepts any column (CASSANDRA-9196)
 * Don't initiate snitch reconnection for dead states (CASSANDRA-7292)
 * Fix ArrayIndexOutOfBoundsException in CQLSSTableWriter (CASSANDRA-8978)
 * Add shutdown gossip state to prevent timeouts during rolling restarts (CASSANDRA-8336)
 * Fix running with java.net.preferIPv6Addresses=true (CASSANDRA-9137)
 * Fix failed bootstrap/replace attempts being persisted in system.peers (CASSANDRA-9180)
 * Flush system.IndexInfo after marking index built (CASSANDRA-9128)
 * Fix updates to min/max_compaction_threshold through cassandra-cli
   (CASSANDRA-8102)
 * Don't include tmp files when doing offline relevel (CASSANDRA-9088)
 * Use the proper CAS WriteType when finishing a previous round during Paxos
   preparation (CASSANDRA-8672)
 * Avoid race in cancelling compactions (CASSANDRA-9070)
 * More aggressive check for expired sstables in DTCS (CASSANDRA-8359)
 * Fix ignored index_interval change in ALTER TABLE statements (CASSANDRA-7976)
 * Do more aggressive compaction in old time windows in DTCS (CASSANDRA-8360)
 * java.lang.AssertionError when reading saved cache (CASSANDRA-8740)
 * "disk full" when running cleanup (CASSANDRA-9036)
 * Lower logging level from ERROR to DEBUG when a scheduled schema pull
   cannot be completed due to a node being down (CASSANDRA-9032)
 * Fix MOVED_NODE client event (CASSANDRA-8516)
 * Allow overriding MAX_OUTSTANDING_REPLAY_COUNT (CASSANDRA-7533)
 * Fix malformed JMX ObjectName containing IPv6 addresses (CASSANDRA-9027)
 * (cqlsh) Allow increasing CSV field size limit through
   cqlshrc config option (CASSANDRA-8934)
 * Stop logging range tombstones when exceeding the threshold
   (CASSANDRA-8559)
 * Fix NullPointerException when nodetool getendpoints is run
   against invalid keyspaces or tables (CASSANDRA-8950)
 * Allow specifying the tmp dir (CASSANDRA-7712)
 * Improve compaction estimated tasks estimation (CASSANDRA-8904)
 * Fix duplicate up/down messages sent to native clients (CASSANDRA-7816)
 * Expose commit log archive status via JMX (CASSANDRA-8734)
 * Provide better exceptions for invalid replication strategy parameters
   (CASSANDRA-8909)
 * Fix regression in mixed single and multi-column relation support for
   SELECT statements (CASSANDRA-8613)
 * Add ability to limit number of native connections (CASSANDRA-8086)
 * Fix CQLSSTableWriter throwing exception and spawning threads
   (CASSANDRA-8808)
 * Fix MT mismatch between empty and GC-able data (CASSANDRA-8979)
 * Fix incorrect validation when snapshotting single table (CASSANDRA-8056)
 * Add offline tool to relevel sstables (CASSANDRA-8301)
 * Preserve stream ID for more protocol errors (CASSANDRA-8848)
 * Fix combining token() function with multi-column relations on
   clustering columns (CASSANDRA-8797)
 * Make CFS.markReferenced() resistant to bad refcounting (CASSANDRA-8829)
 * Fix StreamTransferTask abort/complete bad refcounting (CASSANDRA-8815)
 * Fix AssertionError when querying a DESC clustering ordered
   table with ASC ordering and paging (CASSANDRA-8767)
 * AssertionError: "Memory was freed" when running cleanup (CASSANDRA-8716)
 * Make it possible to set max_sstable_age to fractional days (CASSANDRA-8406)
 * Fix some multi-column relations with indexes on some clustering
   columns (CASSANDRA-8275)
 * Fix memory leak in SSTableSimple*Writer and SSTableReader.validate()
   (CASSANDRA-8748)
 * Throw OOM if allocating memory fails to return a valid pointer (CASSANDRA-8726)
 * Fix SSTableSimpleUnsortedWriter ConcurrentModificationException (CASSANDRA-8619)
 * 'nodetool info' prints exception against older node (CASSANDRA-8796)
 * Ensure SSTableSimpleUnsortedWriter.close() terminates if
   disk writer has crashed (CASSANDRA-8807)


2.1.4
 * Bind JMX to localhost unless explicitly configured otherwise (CASSANDRA-9085)


2.1.3
 * Fix HSHA/offheap_objects corruption (CASSANDRA-8719)
 * Upgrade libthrift to 0.9.2 (CASSANDRA-8685)
 * Don't use the shared ref in sstableloader (CASSANDRA-8704)
 * Purge internal prepared statements if related tables or
   keyspaces are dropped (CASSANDRA-8693)
 * (cqlsh) Handle unicode BOM at start of files (CASSANDRA-8638)
 * Stop compactions before exiting offline tools (CASSANDRA-8623)
 * Update tools/stress/README.txt to match current behaviour (CASSANDRA-7933)
 * Fix schema from Thrift conversion with empty metadata (CASSANDRA-8695)
 * Safer Resource Management (CASSANDRA-7705)
 * Make sure we compact highly overlapping cold sstables with
   STCS (CASSANDRA-8635)
 * rpc_interface and listen_interface generate NPE on startup when specified
   interface doesn't exist (CASSANDRA-8677)
 * Fix ArrayIndexOutOfBoundsException in nodetool cfhistograms (CASSANDRA-8514)
 * Switch from yammer metrics for nodetool cf/proxy histograms (CASSANDRA-8662)
 * Make sure we don't add tmplink files to the compaction
   strategy (CASSANDRA-8580)
 * (cqlsh) Handle maps with blob keys (CASSANDRA-8372)
 * (cqlsh) Handle DynamicCompositeType schemas correctly (CASSANDRA-8563)
 * Duplicate rows returned when in clause has repeated values (CASSANDRA-6706)
 * Add tooling to detect hot partitions (CASSANDRA-7974)
 * Fix cassandra-stress user-mode truncation of partition generation (CASSANDRA-8608)
 * Only stream from unrepaired sstables during inc repair (CASSANDRA-8267)
 * Don't allow starting multiple inc repairs on the same sstables (CASSANDRA-8316)
 * Invalidate prepared BATCH statements when related tables
   or keyspaces are dropped (CASSANDRA-8652)
 * Fix missing results in secondary index queries on collections
   with ALLOW FILTERING (CASSANDRA-8421)
 * Expose EstimatedHistogram metrics for range slices (CASSANDRA-8627)
 * (cqlsh) Escape clqshrc passwords properly (CASSANDRA-8618)
 * Fix NPE when passing wrong argument in ALTER TABLE statement (CASSANDRA-8355)
 * Pig: Refactor and deprecate CqlStorage (CASSANDRA-8599)
 * Don't reuse the same cleanup strategy for all sstables (CASSANDRA-8537)
 * Fix case-sensitivity of index name on CREATE and DROP INDEX
   statements (CASSANDRA-8365)
 * Better detection/logging for corruption in compressed sstables (CASSANDRA-8192)
 * Use the correct repairedAt value when closing writer (CASSANDRA-8570)
 * (cqlsh) Handle a schema mismatch being detected on startup (CASSANDRA-8512)
 * Properly calculate expected write size during compaction (CASSANDRA-8532)
 * Invalidate affected prepared statements when a table's columns
   are altered (CASSANDRA-7910)
 * Stress - user defined writes should populate sequentally (CASSANDRA-8524)
 * Fix regression in SSTableRewriter causing some rows to become unreadable 
   during compaction (CASSANDRA-8429)
 * Run major compactions for repaired/unrepaired in parallel (CASSANDRA-8510)
 * (cqlsh) Fix compression options in DESCRIBE TABLE output when compression
   is disabled (CASSANDRA-8288)
 * (cqlsh) Fix DESCRIBE output after keyspaces are altered (CASSANDRA-7623)
 * Make sure we set lastCompactedKey correctly (CASSANDRA-8463)
 * (cqlsh) Fix output of CONSISTENCY command (CASSANDRA-8507)
 * (cqlsh) Fixed the handling of LIST statements (CASSANDRA-8370)
 * Make sstablescrub check leveled manifest again (CASSANDRA-8432)
 * Check first/last keys in sstable when giving out positions (CASSANDRA-8458)
 * Disable mmap on Windows (CASSANDRA-6993)
 * Add missing ConsistencyLevels to cassandra-stress (CASSANDRA-8253)
 * Add auth support to cassandra-stress (CASSANDRA-7985)
 * Fix ArrayIndexOutOfBoundsException when generating error message
   for some CQL syntax errors (CASSANDRA-8455)
 * Scale memtable slab allocation logarithmically (CASSANDRA-7882)
 * cassandra-stress simultaneous inserts over same seed (CASSANDRA-7964)
 * Reduce cassandra-stress sampling memory requirements (CASSANDRA-7926)
 * Ensure memtable flush cannot expire commit log entries from its future (CASSANDRA-8383)
 * Make read "defrag" async to reclaim memtables (CASSANDRA-8459)
 * Remove tmplink files for offline compactions (CASSANDRA-8321)
 * Reduce maxHintsInProgress (CASSANDRA-8415)
 * BTree updates may call provided update function twice (CASSANDRA-8018)
 * Release sstable references after anticompaction (CASSANDRA-8386)
 * Handle abort() in SSTableRewriter properly (CASSANDRA-8320)
 * Centralize shared executors (CASSANDRA-8055)
 * Fix filtering for CONTAINS (KEY) relations on frozen collection
   clustering columns when the query is restricted to a single
   partition (CASSANDRA-8203)
 * Do more aggressive entire-sstable TTL expiry checks (CASSANDRA-8243)
 * Add more log info if readMeter is null (CASSANDRA-8238)
 * add check of the system wall clock time at startup (CASSANDRA-8305)
 * Support for frozen collections (CASSANDRA-7859)
 * Fix overflow on histogram computation (CASSANDRA-8028)
 * Have paxos reuse the timestamp generation of normal queries (CASSANDRA-7801)
 * Fix incremental repair not remove parent session on remote (CASSANDRA-8291)
 * Improve JBOD disk utilization (CASSANDRA-7386)
 * Log failed host when preparing incremental repair (CASSANDRA-8228)
 * Force config client mode in CQLSSTableWriter (CASSANDRA-8281)
 * Fix sstableupgrade throws exception (CASSANDRA-8688)
 * Fix hang when repairing empty keyspace (CASSANDRA-8694)
Merged from 2.0:
 * Fix IllegalArgumentException in dynamic snitch (CASSANDRA-8448)
 * Add support for UPDATE ... IF EXISTS (CASSANDRA-8610)
 * Fix reversal of list prepends (CASSANDRA-8733)
 * Prevent non-zero default_time_to_live on tables with counters
   (CASSANDRA-8678)
 * Fix SSTableSimpleUnsortedWriter ConcurrentModificationException
   (CASSANDRA-8619)
 * Round up time deltas lower than 1ms in BulkLoader (CASSANDRA-8645)
 * Add batch remove iterator to ABSC (CASSANDRA-8414, 8666)
 * Round up time deltas lower than 1ms in BulkLoader (CASSANDRA-8645)
 * Fix isClientMode check in Keyspace (CASSANDRA-8687)
 * Use more efficient slice size for querying internal secondary
   index tables (CASSANDRA-8550)
 * Fix potentially returning deleted rows with range tombstone (CASSANDRA-8558)
 * Check for available disk space before starting a compaction (CASSANDRA-8562)
 * Fix DISTINCT queries with LIMITs or paging when some partitions
   contain only tombstones (CASSANDRA-8490)
 * Introduce background cache refreshing to permissions cache
   (CASSANDRA-8194)
 * Fix race condition in StreamTransferTask that could lead to
   infinite loops and premature sstable deletion (CASSANDRA-7704)
 * Add an extra version check to MigrationTask (CASSANDRA-8462)
 * Ensure SSTableWriter cleans up properly after failure (CASSANDRA-8499)
 * Increase bf true positive count on key cache hit (CASSANDRA-8525)
 * Move MeteredFlusher to its own thread (CASSANDRA-8485)
 * Fix non-distinct results in DISTNCT queries on static columns when
   paging is enabled (CASSANDRA-8087)
 * Move all hints related tasks to hints internal executor (CASSANDRA-8285)
 * Fix paging for multi-partition IN queries (CASSANDRA-8408)
 * Fix MOVED_NODE topology event never being emitted when a node
   moves its token (CASSANDRA-8373)
 * Fix validation of indexes in COMPACT tables (CASSANDRA-8156)
 * Avoid StackOverflowError when a large list of IN values
   is used for a clustering column (CASSANDRA-8410)
 * Fix NPE when writetime() or ttl() calls are wrapped by
   another function call (CASSANDRA-8451)
 * Fix NPE after dropping a keyspace (CASSANDRA-8332)
 * Fix error message on read repair timeouts (CASSANDRA-7947)
 * Default DTCS base_time_seconds changed to 60 (CASSANDRA-8417)
 * Refuse Paxos operation with more than one pending endpoint (CASSANDRA-8346, 8640)
 * Throw correct exception when trying to bind a keyspace or table
   name (CASSANDRA-6952)
 * Make HHOM.compact synchronized (CASSANDRA-8416)
 * cancel latency-sampling task when CF is dropped (CASSANDRA-8401)
 * don't block SocketThread for MessagingService (CASSANDRA-8188)
 * Increase quarantine delay on replacement (CASSANDRA-8260)
 * Expose off-heap memory usage stats (CASSANDRA-7897)
 * Ignore Paxos commits for truncated tables (CASSANDRA-7538)
 * Validate size of indexed column values (CASSANDRA-8280)
 * Make LCS split compaction results over all data directories (CASSANDRA-8329)
 * Fix some failing queries that use multi-column relations
   on COMPACT STORAGE tables (CASSANDRA-8264)
 * Fix InvalidRequestException with ORDER BY (CASSANDRA-8286)
 * Disable SSLv3 for POODLE (CASSANDRA-8265)
 * Fix millisecond timestamps in Tracing (CASSANDRA-8297)
 * Include keyspace name in error message when there are insufficient
   live nodes to stream from (CASSANDRA-8221)
 * Avoid overlap in L1 when L0 contains many nonoverlapping
   sstables (CASSANDRA-8211)
 * Improve PropertyFileSnitch logging (CASSANDRA-8183)
 * Add DC-aware sequential repair (CASSANDRA-8193)
 * Use live sstables in snapshot repair if possible (CASSANDRA-8312)
 * Fix hints serialized size calculation (CASSANDRA-8587)


2.1.2
 * (cqlsh) parse_for_table_meta errors out on queries with undefined
   grammars (CASSANDRA-8262)
 * (cqlsh) Fix SELECT ... TOKEN() function broken in C* 2.1.1 (CASSANDRA-8258)
 * Fix Cassandra crash when running on JDK8 update 40 (CASSANDRA-8209)
 * Optimize partitioner tokens (CASSANDRA-8230)
 * Improve compaction of repaired/unrepaired sstables (CASSANDRA-8004)
 * Make cache serializers pluggable (CASSANDRA-8096)
 * Fix issues with CONTAINS (KEY) queries on secondary indexes
   (CASSANDRA-8147)
 * Fix read-rate tracking of sstables for some queries (CASSANDRA-8239)
 * Fix default timestamp in QueryOptions (CASSANDRA-8246)
 * Set socket timeout when reading remote version (CASSANDRA-8188)
 * Refactor how we track live size (CASSANDRA-7852)
 * Make sure unfinished compaction files are removed (CASSANDRA-8124)
 * Fix shutdown when run as Windows service (CASSANDRA-8136)
 * Fix DESCRIBE TABLE with custom indexes (CASSANDRA-8031)
 * Fix race in RecoveryManagerTest (CASSANDRA-8176)
 * Avoid IllegalArgumentException while sorting sstables in
   IndexSummaryManager (CASSANDRA-8182)
 * Shutdown JVM on file descriptor exhaustion (CASSANDRA-7579)
 * Add 'die' policy for commit log and disk failure (CASSANDRA-7927)
 * Fix installing as service on Windows (CASSANDRA-8115)
 * Fix CREATE TABLE for CQL2 (CASSANDRA-8144)
 * Avoid boxing in ColumnStats min/max trackers (CASSANDRA-8109)
Merged from 2.0:
 * Correctly handle non-text column names in cql3 (CASSANDRA-8178)
 * Fix deletion for indexes on primary key columns (CASSANDRA-8206)
 * Add 'nodetool statusgossip' (CASSANDRA-8125)
 * Improve client notification that nodes are ready for requests (CASSANDRA-7510)
 * Handle negative timestamp in writetime method (CASSANDRA-8139)
 * Pig: Remove errant LIMIT clause in CqlNativeStorage (CASSANDRA-8166)
 * Throw ConfigurationException when hsha is used with the default
   rpc_max_threads setting of 'unlimited' (CASSANDRA-8116)
 * Allow concurrent writing of the same table in the same JVM using
   CQLSSTableWriter (CASSANDRA-7463)
 * Fix totalDiskSpaceUsed calculation (CASSANDRA-8205)


2.1.1
 * Fix spin loop in AtomicSortedColumns (CASSANDRA-7546)
 * Dont notify when replacing tmplink files (CASSANDRA-8157)
 * Fix validation with multiple CONTAINS clause (CASSANDRA-8131)
 * Fix validation of collections in TriggerExecutor (CASSANDRA-8146)
 * Fix IllegalArgumentException when a list of IN values containing tuples
   is passed as a single arg to a prepared statement with the v1 or v2
   protocol (CASSANDRA-8062)
 * Fix ClassCastException in DISTINCT query on static columns with
   query paging (CASSANDRA-8108)
 * Fix NPE on null nested UDT inside a set (CASSANDRA-8105)
 * Fix exception when querying secondary index on set items or map keys
   when some clustering columns are specified (CASSANDRA-8073)
 * Send proper error response when there is an error during native
   protocol message decode (CASSANDRA-8118)
 * Gossip should ignore generation numbers too far in the future (CASSANDRA-8113)
 * Fix NPE when creating a table with frozen sets, lists (CASSANDRA-8104)
 * Fix high memory use due to tracking reads on incrementally opened sstable
   readers (CASSANDRA-8066)
 * Fix EXECUTE request with skipMetadata=false returning no metadata
   (CASSANDRA-8054)
 * Allow concurrent use of CQLBulkOutputFormat (CASSANDRA-7776)
 * Shutdown JVM on OOM (CASSANDRA-7507)
 * Upgrade netty version and enable epoll event loop (CASSANDRA-7761)
 * Don't duplicate sstables smaller than split size when using
   the sstablesplitter tool (CASSANDRA-7616)
 * Avoid re-parsing already prepared statements (CASSANDRA-7923)
 * Fix some Thrift slice deletions and updates of COMPACT STORAGE
   tables with some clustering columns omitted (CASSANDRA-7990)
 * Fix filtering for CONTAINS on sets (CASSANDRA-8033)
 * Properly track added size (CASSANDRA-7239)
 * Allow compilation in java 8 (CASSANDRA-7208)
 * Fix Assertion error on RangeTombstoneList diff (CASSANDRA-8013)
 * Release references to overlapping sstables during compaction (CASSANDRA-7819)
 * Send notification when opening compaction results early (CASSANDRA-8034)
 * Make native server start block until properly bound (CASSANDRA-7885)
 * (cqlsh) Fix IPv6 support (CASSANDRA-7988)
 * Ignore fat clients when checking for endpoint collision (CASSANDRA-7939)
 * Make sstablerepairedset take a list of files (CASSANDRA-7995)
 * (cqlsh) Tab completeion for indexes on map keys (CASSANDRA-7972)
 * (cqlsh) Fix UDT field selection in select clause (CASSANDRA-7891)
 * Fix resource leak in event of corrupt sstable
 * (cqlsh) Add command line option for cqlshrc file path (CASSANDRA-7131)
 * Provide visibility into prepared statements churn (CASSANDRA-7921, CASSANDRA-7930)
 * Invalidate prepared statements when their keyspace or table is
   dropped (CASSANDRA-7566)
 * cassandra-stress: fix support for NetworkTopologyStrategy (CASSANDRA-7945)
 * Fix saving caches when a table is dropped (CASSANDRA-7784)
 * Add better error checking of new stress profile (CASSANDRA-7716)
 * Use ThreadLocalRandom and remove FBUtilities.threadLocalRandom (CASSANDRA-7934)
 * Prevent operator mistakes due to simultaneous bootstrap (CASSANDRA-7069)
 * cassandra-stress supports whitelist mode for node config (CASSANDRA-7658)
 * GCInspector more closely tracks GC; cassandra-stress and nodetool report it (CASSANDRA-7916)
 * nodetool won't output bogus ownership info without a keyspace (CASSANDRA-7173)
 * Add human readable option to nodetool commands (CASSANDRA-5433)
 * Don't try to set repairedAt on old sstables (CASSANDRA-7913)
 * Add metrics for tracking PreparedStatement use (CASSANDRA-7719)
 * (cqlsh) tab-completion for triggers (CASSANDRA-7824)
 * (cqlsh) Support for query paging (CASSANDRA-7514)
 * (cqlsh) Show progress of COPY operations (CASSANDRA-7789)
 * Add syntax to remove multiple elements from a map (CASSANDRA-6599)
 * Support non-equals conditions in lightweight transactions (CASSANDRA-6839)
 * Add IF [NOT] EXISTS to create/drop triggers (CASSANDRA-7606)
 * (cqlsh) Display the current logged-in user (CASSANDRA-7785)
 * (cqlsh) Don't ignore CTRL-C during COPY FROM execution (CASSANDRA-7815)
 * (cqlsh) Order UDTs according to cross-type dependencies in DESCRIBE
   output (CASSANDRA-7659)
 * (cqlsh) Fix handling of CAS statement results (CASSANDRA-7671)
 * (cqlsh) COPY TO/FROM improvements (CASSANDRA-7405)
 * Support list index operations with conditions (CASSANDRA-7499)
 * Add max live/tombstoned cells to nodetool cfstats output (CASSANDRA-7731)
 * Validate IPv6 wildcard addresses properly (CASSANDRA-7680)
 * (cqlsh) Error when tracing query (CASSANDRA-7613)
 * Avoid IOOBE when building SyntaxError message snippet (CASSANDRA-7569)
 * SSTableExport uses correct validator to create string representation of partition
   keys (CASSANDRA-7498)
 * Avoid NPEs when receiving type changes for an unknown keyspace (CASSANDRA-7689)
 * Add support for custom 2i validation (CASSANDRA-7575)
 * Pig support for hadoop CqlInputFormat (CASSANDRA-6454)
 * Add duration mode to cassandra-stress (CASSANDRA-7468)
 * Add listen_interface and rpc_interface options (CASSANDRA-7417)
 * Improve schema merge performance (CASSANDRA-7444)
 * Adjust MT depth based on # of partition validating (CASSANDRA-5263)
 * Optimise NativeCell comparisons (CASSANDRA-6755)
 * Configurable client timeout for cqlsh (CASSANDRA-7516)
 * Include snippet of CQL query near syntax error in messages (CASSANDRA-7111)
 * Make repair -pr work with -local (CASSANDRA-7450)
 * Fix error in sstableloader with -cph > 1 (CASSANDRA-8007)
 * Fix snapshot repair error on indexed tables (CASSANDRA-8020)
 * Do not exit nodetool repair when receiving JMX NOTIF_LOST (CASSANDRA-7909)
 * Stream to private IP when available (CASSANDRA-8084)
Merged from 2.0:
 * Reject conditions on DELETE unless full PK is given (CASSANDRA-6430)
 * Properly reject the token function DELETE (CASSANDRA-7747)
 * Force batchlog replay before decommissioning a node (CASSANDRA-7446)
 * Fix hint replay with many accumulated expired hints (CASSANDRA-6998)
 * Fix duplicate results in DISTINCT queries on static columns with query
   paging (CASSANDRA-8108)
 * Add DateTieredCompactionStrategy (CASSANDRA-6602)
 * Properly validate ascii and utf8 string literals in CQL queries (CASSANDRA-8101)
 * (cqlsh) Fix autocompletion for alter keyspace (CASSANDRA-8021)
 * Create backup directories for commitlog archiving during startup (CASSANDRA-8111)
 * Reduce totalBlockFor() for LOCAL_* consistency levels (CASSANDRA-8058)
 * Fix merging schemas with re-dropped keyspaces (CASSANDRA-7256)
 * Fix counters in supercolumns during live upgrades from 1.2 (CASSANDRA-7188)
 * Notify DT subscribers when a column family is truncated (CASSANDRA-8088)
 * Add sanity check of $JAVA on startup (CASSANDRA-7676)
 * Schedule fat client schema pull on join (CASSANDRA-7993)
 * Don't reset nodes' versions when closing IncomingTcpConnections
   (CASSANDRA-7734)
 * Record the real messaging version in all cases in OutboundTcpConnection
   (CASSANDRA-8057)
 * SSL does not work in cassandra-cli (CASSANDRA-7899)
 * Fix potential exception when using ReversedType in DynamicCompositeType
   (CASSANDRA-7898)
 * Better validation of collection values (CASSANDRA-7833)
 * Track min/max timestamps correctly (CASSANDRA-7969)
 * Fix possible overflow while sorting CL segments for replay (CASSANDRA-7992)
 * Increase nodetool Xmx (CASSANDRA-7956)
 * Archive any commitlog segments present at startup (CASSANDRA-6904)
 * CrcCheckChance should adjust based on live CFMetadata not 
   sstable metadata (CASSANDRA-7978)
 * token() should only accept columns in the partitioning
   key order (CASSANDRA-6075)
 * Add method to invalidate permission cache via JMX (CASSANDRA-7977)
 * Allow propagating multiple gossip states atomically (CASSANDRA-6125)
 * Log exceptions related to unclean native protocol client disconnects
   at DEBUG or INFO (CASSANDRA-7849)
 * Allow permissions cache to be set via JMX (CASSANDRA-7698)
 * Include schema_triggers CF in readable system resources (CASSANDRA-7967)
 * Fix RowIndexEntry to report correct serializedSize (CASSANDRA-7948)
 * Make CQLSSTableWriter sync within partitions (CASSANDRA-7360)
 * Potentially use non-local replicas in CqlConfigHelper (CASSANDRA-7906)
 * Explicitly disallow mixing multi-column and single-column
   relations on clustering columns (CASSANDRA-7711)
 * Better error message when condition is set on PK column (CASSANDRA-7804)
 * Don't send schema change responses and events for no-op DDL
   statements (CASSANDRA-7600)
 * (Hadoop) fix cluster initialisation for a split fetching (CASSANDRA-7774)
 * Throw InvalidRequestException when queries contain relations on entire
   collection columns (CASSANDRA-7506)
 * (cqlsh) enable CTRL-R history search with libedit (CASSANDRA-7577)
 * (Hadoop) allow ACFRW to limit nodes to local DC (CASSANDRA-7252)
 * (cqlsh) cqlsh should automatically disable tracing when selecting
   from system_traces (CASSANDRA-7641)
 * (Hadoop) Add CqlOutputFormat (CASSANDRA-6927)
 * Don't depend on cassandra config for nodetool ring (CASSANDRA-7508)
 * (cqlsh) Fix failing cqlsh formatting tests (CASSANDRA-7703)
 * Fix IncompatibleClassChangeError from hadoop2 (CASSANDRA-7229)
 * Add 'nodetool sethintedhandoffthrottlekb' (CASSANDRA-7635)
 * (cqlsh) Add tab-completion for CREATE/DROP USER IF [NOT] EXISTS (CASSANDRA-7611)
 * Catch errors when the JVM pulls the rug out from GCInspector (CASSANDRA-5345)
 * cqlsh fails when version number parts are not int (CASSANDRA-7524)
 * Fix NPE when table dropped during streaming (CASSANDRA-7946)
 * Fix wrong progress when streaming uncompressed (CASSANDRA-7878)
 * Fix possible infinite loop in creating repair range (CASSANDRA-7983)
 * Fix unit in nodetool for streaming throughput (CASSANDRA-7375)
Merged from 1.2:
 * Don't index tombstones (CASSANDRA-7828)
 * Improve PasswordAuthenticator default super user setup (CASSANDRA-7788)


2.1.0
 * (cqlsh) Removed "ALTER TYPE <name> RENAME TO <name>" from tab-completion
   (CASSANDRA-7895)
 * Fixed IllegalStateException in anticompaction (CASSANDRA-7892)
 * cqlsh: DESCRIBE support for frozen UDTs, tuples (CASSANDRA-7863)
 * Avoid exposing internal classes over JMX (CASSANDRA-7879)
 * Add null check for keys when freezing collection (CASSANDRA-7869)
 * Improve stress workload realism (CASSANDRA-7519)
Merged from 2.0:
 * Configure system.paxos with LeveledCompactionStrategy (CASSANDRA-7753)
 * Fix ALTER clustering column type from DateType to TimestampType when
   using DESC clustering order (CASSANRDA-7797)
 * Throw EOFException if we run out of chunks in compressed datafile
   (CASSANDRA-7664)
 * Fix PRSI handling of CQL3 row markers for row cleanup (CASSANDRA-7787)
 * Fix dropping collection when it's the last regular column (CASSANDRA-7744)
 * Make StreamReceiveTask thread safe and gc friendly (CASSANDRA-7795)
 * Validate empty cell names from counter updates (CASSANDRA-7798)
Merged from 1.2:
 * Don't allow compacted sstables to be marked as compacting (CASSANDRA-7145)
 * Track expired tombstones (CASSANDRA-7810)


2.1.0-rc7
 * Add frozen keyword and require UDT to be frozen (CASSANDRA-7857)
 * Track added sstable size correctly (CASSANDRA-7239)
 * (cqlsh) Fix case insensitivity (CASSANDRA-7834)
 * Fix failure to stream ranges when moving (CASSANDRA-7836)
 * Correctly remove tmplink files (CASSANDRA-7803)
 * (cqlsh) Fix column name formatting for functions, CAS operations,
   and UDT field selections (CASSANDRA-7806)
 * (cqlsh) Fix COPY FROM handling of null/empty primary key
   values (CASSANDRA-7792)
 * Fix ordering of static cells (CASSANDRA-7763)
Merged from 2.0:
 * Forbid re-adding dropped counter columns (CASSANDRA-7831)
 * Fix CFMetaData#isThriftCompatible() for PK-only tables (CASSANDRA-7832)
 * Always reject inequality on the partition key without token()
   (CASSANDRA-7722)
 * Always send Paxos commit to all replicas (CASSANDRA-7479)
 * Make disruptor_thrift_server invocation pool configurable (CASSANDRA-7594)
 * Make repair no-op when RF=1 (CASSANDRA-7864)


2.1.0-rc6
 * Fix OOM issue from netty caching over time (CASSANDRA-7743)
 * json2sstable couldn't import JSON for CQL table (CASSANDRA-7477)
 * Invalidate all caches on table drop (CASSANDRA-7561)
 * Skip strict endpoint selection for ranges if RF == nodes (CASSANRA-7765)
 * Fix Thrift range filtering without 2ary index lookups (CASSANDRA-7741)
 * Add tracing entries about concurrent range requests (CASSANDRA-7599)
 * (cqlsh) Fix DESCRIBE for NTS keyspaces (CASSANDRA-7729)
 * Remove netty buffer ref-counting (CASSANDRA-7735)
 * Pass mutated cf to index updater for use by PRSI (CASSANDRA-7742)
 * Include stress yaml example in release and deb (CASSANDRA-7717)
 * workaround for netty issue causing corrupted data off the wire (CASSANDRA-7695)
 * cqlsh DESC CLUSTER fails retrieving ring information (CASSANDRA-7687)
 * Fix binding null values inside UDT (CASSANDRA-7685)
 * Fix UDT field selection with empty fields (CASSANDRA-7670)
 * Bogus deserialization of static cells from sstable (CASSANDRA-7684)
 * Fix NPE on compaction leftover cleanup for dropped table (CASSANDRA-7770)
Merged from 2.0:
 * Fix race condition in StreamTransferTask that could lead to
   infinite loops and premature sstable deletion (CASSANDRA-7704)
 * (cqlsh) Wait up to 10 sec for a tracing session (CASSANDRA-7222)
 * Fix NPE in FileCacheService.sizeInBytes (CASSANDRA-7756)
 * Remove duplicates from StorageService.getJoiningNodes (CASSANDRA-7478)
 * Clone token map outside of hot gossip loops (CASSANDRA-7758)
 * Fix MS expiring map timeout for Paxos messages (CASSANDRA-7752)
 * Do not flush on truncate if durable_writes is false (CASSANDRA-7750)
 * Give CRR a default input_cql Statement (CASSANDRA-7226)
 * Better error message when adding a collection with the same name
   than a previously dropped one (CASSANDRA-6276)
 * Fix validation when adding static columns (CASSANDRA-7730)
 * (Thrift) fix range deletion of supercolumns (CASSANDRA-7733)
 * Fix potential AssertionError in RangeTombstoneList (CASSANDRA-7700)
 * Validate arguments of blobAs* functions (CASSANDRA-7707)
 * Fix potential AssertionError with 2ndary indexes (CASSANDRA-6612)
 * Avoid logging CompactionInterrupted at ERROR (CASSANDRA-7694)
 * Minor leak in sstable2jon (CASSANDRA-7709)
 * Add cassandra.auto_bootstrap system property (CASSANDRA-7650)
 * Update java driver (for hadoop) (CASSANDRA-7618)
 * Remove CqlPagingRecordReader/CqlPagingInputFormat (CASSANDRA-7570)
 * Support connecting to ipv6 jmx with nodetool (CASSANDRA-7669)


2.1.0-rc5
 * Reject counters inside user types (CASSANDRA-7672)
 * Switch to notification-based GCInspector (CASSANDRA-7638)
 * (cqlsh) Handle nulls in UDTs and tuples correctly (CASSANDRA-7656)
 * Don't use strict consistency when replacing (CASSANDRA-7568)
 * Fix min/max cell name collection on 2.0 SSTables with range
   tombstones (CASSANDRA-7593)
 * Tolerate min/max cell names of different lengths (CASSANDRA-7651)
 * Filter cached results correctly (CASSANDRA-7636)
 * Fix tracing on the new SEPExecutor (CASSANDRA-7644)
 * Remove shuffle and taketoken (CASSANDRA-7601)
 * Clean up Windows batch scripts (CASSANDRA-7619)
 * Fix native protocol drop user type notification (CASSANDRA-7571)
 * Give read access to system.schema_usertypes to all authenticated users
   (CASSANDRA-7578)
 * (cqlsh) Fix cqlsh display when zero rows are returned (CASSANDRA-7580)
 * Get java version correctly when JAVA_TOOL_OPTIONS is set (CASSANDRA-7572)
 * Fix NPE when dropping index from non-existent keyspace, AssertionError when
   dropping non-existent index with IF EXISTS (CASSANDRA-7590)
 * Fix sstablelevelresetter hang (CASSANDRA-7614)
 * (cqlsh) Fix deserialization of blobs (CASSANDRA-7603)
 * Use "keyspace updated" schema change message for UDT changes in v1 and
   v2 protocols (CASSANDRA-7617)
 * Fix tracing of range slices and secondary index lookups that are local
   to the coordinator (CASSANDRA-7599)
 * Set -Dcassandra.storagedir for all tool shell scripts (CASSANDRA-7587)
 * Don't swap max/min col names when mutating sstable metadata (CASSANDRA-7596)
 * (cqlsh) Correctly handle paged result sets (CASSANDRA-7625)
 * (cqlsh) Improve waiting for a trace to complete (CASSANDRA-7626)
 * Fix tracing of concurrent range slices and 2ary index queries (CASSANDRA-7626)
 * Fix scrub against collection type (CASSANDRA-7665)
Merged from 2.0:
 * Set gc_grace_seconds to seven days for system schema tables (CASSANDRA-7668)
 * SimpleSeedProvider no longer caches seeds forever (CASSANDRA-7663)
 * Always flush on truncate (CASSANDRA-7511)
 * Fix ReversedType(DateType) mapping to native protocol (CASSANDRA-7576)
 * Always merge ranges owned by a single node (CASSANDRA-6930)
 * Track max/min timestamps for range tombstones (CASSANDRA-7647)
 * Fix NPE when listing saved caches dir (CASSANDRA-7632)


2.1.0-rc4
 * Fix word count hadoop example (CASSANDRA-7200)
 * Updated memtable_cleanup_threshold and memtable_flush_writers defaults 
   (CASSANDRA-7551)
 * (Windows) fix startup when WMI memory query fails (CASSANDRA-7505)
 * Anti-compaction proceeds if any part of the repair failed (CASSANDRA-7521)
 * Add missing table name to DROP INDEX responses and notifications (CASSANDRA-7539)
 * Bump CQL version to 3.2.0 and update CQL documentation (CASSANDRA-7527)
 * Fix configuration error message when running nodetool ring (CASSANDRA-7508)
 * Support conditional updates, tuple type, and the v3 protocol in cqlsh (CASSANDRA-7509)
 * Handle queries on multiple secondary index types (CASSANDRA-7525)
 * Fix cqlsh authentication with v3 native protocol (CASSANDRA-7564)
 * Fix NPE when unknown prepared statement ID is used (CASSANDRA-7454)
Merged from 2.0:
 * (Windows) force range-based repair to non-sequential mode (CASSANDRA-7541)
 * Fix range merging when DES scores are zero (CASSANDRA-7535)
 * Warn when SSL certificates have expired (CASSANDRA-7528)
 * Fix error when doing reversed queries with static columns (CASSANDRA-7490)
Merged from 1.2:
 * Set correct stream ID on responses when non-Exception Throwables
   are thrown while handling native protocol messages (CASSANDRA-7470)


2.1.0-rc3
 * Consider expiry when reconciling otherwise equal cells (CASSANDRA-7403)
 * Introduce CQL support for stress tool (CASSANDRA-6146)
 * Fix ClassCastException processing expired messages (CASSANDRA-7496)
 * Fix prepared marker for collections inside UDT (CASSANDRA-7472)
 * Remove left-over populate_io_cache_on_flush and replicate_on_write
   uses (CASSANDRA-7493)
 * (Windows) handle spaces in path names (CASSANDRA-7451)
 * Ensure writes have completed after dropping a table, before recycling
   commit log segments (CASSANDRA-7437)
 * Remove left-over rows_per_partition_to_cache (CASSANDRA-7493)
 * Fix error when CONTAINS is used with a bind marker (CASSANDRA-7502)
 * Properly reject unknown UDT field (CASSANDRA-7484)
Merged from 2.0:
 * Fix CC#collectTimeOrderedData() tombstone optimisations (CASSANDRA-7394)
 * Support DISTINCT for static columns and fix behaviour when DISTINC is
   not use (CASSANDRA-7305).
 * Workaround JVM NPE on JMX bind failure (CASSANDRA-7254)
 * Fix race in FileCacheService RemovalListener (CASSANDRA-7278)
 * Fix inconsistent use of consistencyForCommit that allowed LOCAL_QUORUM
   operations to incorrect become full QUORUM (CASSANDRA-7345)
 * Properly handle unrecognized opcodes and flags (CASSANDRA-7440)
 * (Hadoop) close CqlRecordWriter clients when finished (CASSANDRA-7459)
 * Commit disk failure policy (CASSANDRA-7429)
 * Make sure high level sstables get compacted (CASSANDRA-7414)
 * Fix AssertionError when using empty clustering columns and static columns
   (CASSANDRA-7455)
 * Add option to disable STCS in L0 (CASSANDRA-6621)
 * Upgrade to snappy-java 1.0.5.2 (CASSANDRA-7476)


2.1.0-rc2
 * Fix heap size calculation for CompoundSparseCellName and 
   CompoundSparseCellName.WithCollection (CASSANDRA-7421)
 * Allow counter mutations in UNLOGGED batches (CASSANDRA-7351)
 * Modify reconcile logic to always pick a tombstone over a counter cell
   (CASSANDRA-7346)
 * Avoid incremental compaction on Windows (CASSANDRA-7365)
 * Fix exception when querying a composite-keyed table with a collection index
   (CASSANDRA-7372)
 * Use node's host id in place of counter ids (CASSANDRA-7366)
 * Fix error when doing reversed queries with static columns (CASSANDRA-7490)
 * Backport CASSANDRA-6747 (CASSANDRA-7560)
 * Track max/min timestamps for range tombstones (CASSANDRA-7647)
 * Fix NPE when listing saved caches dir (CASSANDRA-7632)
 * Fix sstableloader unable to connect encrypted node (CASSANDRA-7585)
Merged from 1.2:
 * Clone token map outside of hot gossip loops (CASSANDRA-7758)
 * Add stop method to EmbeddedCassandraService (CASSANDRA-7595)
 * Support connecting to ipv6 jmx with nodetool (CASSANDRA-7669)
 * Set gc_grace_seconds to seven days for system schema tables (CASSANDRA-7668)
 * SimpleSeedProvider no longer caches seeds forever (CASSANDRA-7663)
 * Set correct stream ID on responses when non-Exception Throwables
   are thrown while handling native protocol messages (CASSANDRA-7470)
 * Fix row size miscalculation in LazilyCompactedRow (CASSANDRA-7543)
 * Fix race in background compaction check (CASSANDRA-7745)
 * Don't clear out range tombstones during compaction (CASSANDRA-7808)


2.1.0-rc1
 * Revert flush directory (CASSANDRA-6357)
 * More efficient executor service for fast operations (CASSANDRA-4718)
 * Move less common tools into a new cassandra-tools package (CASSANDRA-7160)
 * Support more concurrent requests in native protocol (CASSANDRA-7231)
 * Add tab-completion to debian nodetool packaging (CASSANDRA-6421)
 * Change concurrent_compactors defaults (CASSANDRA-7139)
 * Add PowerShell Windows launch scripts (CASSANDRA-7001)
 * Make commitlog archive+restore more robust (CASSANDRA-6974)
 * Fix marking commitlogsegments clean (CASSANDRA-6959)
 * Add snapshot "manifest" describing files included (CASSANDRA-6326)
 * Parallel streaming for sstableloader (CASSANDRA-3668)
 * Fix bugs in supercolumns handling (CASSANDRA-7138)
 * Fix ClassClassException on composite dense tables (CASSANDRA-7112)
 * Cleanup and optimize collation and slice iterators (CASSANDRA-7107)
 * Upgrade NBHM lib (CASSANDRA-7128)
 * Optimize netty server (CASSANDRA-6861)
 * Fix repair hang when given CF does not exist (CASSANDRA-7189)
 * Allow c* to be shutdown in an embedded mode (CASSANDRA-5635)
 * Add server side batching to native transport (CASSANDRA-5663)
 * Make batchlog replay asynchronous (CASSANDRA-6134)
 * remove unused classes (CASSANDRA-7197)
 * Limit user types to the keyspace they are defined in (CASSANDRA-6643)
 * Add validate method to CollectionType (CASSANDRA-7208)
 * New serialization format for UDT values (CASSANDRA-7209, CASSANDRA-7261)
 * Fix nodetool netstats (CASSANDRA-7270)
 * Fix potential ClassCastException in HintedHandoffManager (CASSANDRA-7284)
 * Use prepared statements internally (CASSANDRA-6975)
 * Fix broken paging state with prepared statement (CASSANDRA-7120)
 * Fix IllegalArgumentException in CqlStorage (CASSANDRA-7287)
 * Allow nulls/non-existant fields in UDT (CASSANDRA-7206)
 * Add Thrift MultiSliceRequest (CASSANDRA-6757, CASSANDRA-7027)
 * Handle overlapping MultiSlices (CASSANDRA-7279)
 * Fix DataOutputTest on Windows (CASSANDRA-7265)
 * Embedded sets in user defined data-types are not updating (CASSANDRA-7267)
 * Add tuple type to CQL/native protocol (CASSANDRA-7248)
 * Fix CqlPagingRecordReader on tables with few rows (CASSANDRA-7322)
Merged from 2.0:
 * Copy compaction options to make sure they are reloaded (CASSANDRA-7290)
 * Add option to do more aggressive tombstone compactions (CASSANDRA-6563)
 * Don't try to compact already-compacting files in HHOM (CASSANDRA-7288)
 * Always reallocate buffers in HSHA (CASSANDRA-6285)
 * (Hadoop) support authentication in CqlRecordReader (CASSANDRA-7221)
 * (Hadoop) Close java driver Cluster in CQLRR.close (CASSANDRA-7228)
 * Warn when 'USING TIMESTAMP' is used on a CAS BATCH (CASSANDRA-7067)
 * return all cpu values from BackgroundActivityMonitor.readAndCompute (CASSANDRA-7183)
 * Correctly delete scheduled range xfers (CASSANDRA-7143)
 * return all cpu values from BackgroundActivityMonitor.readAndCompute (CASSANDRA-7183)  
 * reduce garbage creation in calculatePendingRanges (CASSANDRA-7191)
 * fix c* launch issues on Russian os's due to output of linux 'free' cmd (CASSANDRA-6162)
 * Fix disabling autocompaction (CASSANDRA-7187)
 * Fix potential NumberFormatException when deserializing IntegerType (CASSANDRA-7088)
 * cqlsh can't tab-complete disabling compaction (CASSANDRA-7185)
 * cqlsh: Accept and execute CQL statement(s) from command-line parameter (CASSANDRA-7172)
 * Fix IllegalStateException in CqlPagingRecordReader (CASSANDRA-7198)
 * Fix the InvertedIndex trigger example (CASSANDRA-7211)
 * Add --resolve-ip option to 'nodetool ring' (CASSANDRA-7210)
 * reduce garbage on codec flag deserialization (CASSANDRA-7244) 
 * Fix duplicated error messages on directory creation error at startup (CASSANDRA-5818)
 * Proper null handle for IF with map element access (CASSANDRA-7155)
 * Improve compaction visibility (CASSANDRA-7242)
 * Correctly delete scheduled range xfers (CASSANDRA-7143)
 * Make batchlog replica selection rack-aware (CASSANDRA-6551)
 * Fix CFMetaData#getColumnDefinitionFromColumnName() (CASSANDRA-7074)
 * Fix writetime/ttl functions for static columns (CASSANDRA-7081)
 * Suggest CTRL-C or semicolon after three blank lines in cqlsh (CASSANDRA-7142)
 * Fix 2ndary index queries with DESC clustering order (CASSANDRA-6950)
 * Invalid key cache entries on DROP (CASSANDRA-6525)
 * Fix flapping RecoveryManagerTest (CASSANDRA-7084)
 * Add missing iso8601 patterns for date strings (CASSANDRA-6973)
 * Support selecting multiple rows in a partition using IN (CASSANDRA-6875)
 * Add authentication support to shuffle (CASSANDRA-6484)
 * Swap local and global default read repair chances (CASSANDRA-7320)
 * Add conditional CREATE/DROP USER support (CASSANDRA-7264)
 * Cqlsh counts non-empty lines for "Blank lines" warning (CASSANDRA-7325)
Merged from 1.2:
 * Add Cloudstack snitch (CASSANDRA-7147)
 * Update system.peers correctly when relocating tokens (CASSANDRA-7126)
 * Add Google Compute Engine snitch (CASSANDRA-7132)
 * remove duplicate query for local tokens (CASSANDRA-7182)
 * exit CQLSH with error status code if script fails (CASSANDRA-6344)
 * Fix bug with some IN queries missig results (CASSANDRA-7105)
 * Fix availability validation for LOCAL_ONE CL (CASSANDRA-7319)
 * Hint streaming can cause decommission to fail (CASSANDRA-7219)


2.1.0-beta2
 * Increase default CL space to 8GB (CASSANDRA-7031)
 * Add range tombstones to read repair digests (CASSANDRA-6863)
 * Fix BTree.clear for large updates (CASSANDRA-6943)
 * Fail write instead of logging a warning when unable to append to CL
   (CASSANDRA-6764)
 * Eliminate possibility of CL segment appearing twice in active list 
   (CASSANDRA-6557)
 * Apply DONTNEED fadvise to commitlog segments (CASSANDRA-6759)
 * Switch CRC component to Adler and include it for compressed sstables 
   (CASSANDRA-4165)
 * Allow cassandra-stress to set compaction strategy options (CASSANDRA-6451)
 * Add broadcast_rpc_address option to cassandra.yaml (CASSANDRA-5899)
 * Auto reload GossipingPropertyFileSnitch config (CASSANDRA-5897)
 * Fix overflow of memtable_total_space_in_mb (CASSANDRA-6573)
 * Fix ABTC NPE and apply update function correctly (CASSANDRA-6692)
 * Allow nodetool to use a file or prompt for password (CASSANDRA-6660)
 * Fix AIOOBE when concurrently accessing ABSC (CASSANDRA-6742)
 * Fix assertion error in ALTER TYPE RENAME (CASSANDRA-6705)
 * Scrub should not always clear out repaired status (CASSANDRA-5351)
 * Improve handling of range tombstone for wide partitions (CASSANDRA-6446)
 * Fix ClassCastException for compact table with composites (CASSANDRA-6738)
 * Fix potentially repairing with wrong nodes (CASSANDRA-6808)
 * Change caching option syntax (CASSANDRA-6745)
 * Fix stress to do proper counter reads (CASSANDRA-6835)
 * Fix help message for stress counter_write (CASSANDRA-6824)
 * Fix stress smart Thrift client to pick servers correctly (CASSANDRA-6848)
 * Add logging levels (minimal, normal or verbose) to stress tool (CASSANDRA-6849)
 * Fix race condition in Batch CLE (CASSANDRA-6860)
 * Improve cleanup/scrub/upgradesstables failure handling (CASSANDRA-6774)
 * ByteBuffer write() methods for serializing sstables (CASSANDRA-6781)
 * Proper compare function for CollectionType (CASSANDRA-6783)
 * Update native server to Netty 4 (CASSANDRA-6236)
 * Fix off-by-one error in stress (CASSANDRA-6883)
 * Make OpOrder AutoCloseable (CASSANDRA-6901)
 * Remove sync repair JMX interface (CASSANDRA-6900)
 * Add multiple memory allocation options for memtables (CASSANDRA-6689, 6694)
 * Remove adjusted op rate from stress output (CASSANDRA-6921)
 * Add optimized CF.hasColumns() implementations (CASSANDRA-6941)
 * Serialize batchlog mutations with the version of the target node
   (CASSANDRA-6931)
 * Optimize CounterColumn#reconcile() (CASSANDRA-6953)
 * Properly remove 1.2 sstable support in 2.1 (CASSANDRA-6869)
 * Lock counter cells, not partitions (CASSANDRA-6880)
 * Track presence of legacy counter shards in sstables (CASSANDRA-6888)
 * Ensure safe resource cleanup when replacing sstables (CASSANDRA-6912)
 * Add failure handler to async callback (CASSANDRA-6747)
 * Fix AE when closing SSTable without releasing reference (CASSANDRA-7000)
 * Clean up IndexInfo on keyspace/table drops (CASSANDRA-6924)
 * Only snapshot relative SSTables when sequential repair (CASSANDRA-7024)
 * Require nodetool rebuild_index to specify index names (CASSANDRA-7038)
 * fix cassandra stress errors on reads with native protocol (CASSANDRA-7033)
 * Use OpOrder to guard sstable references for reads (CASSANDRA-6919)
 * Preemptive opening of compaction result (CASSANDRA-6916)
 * Multi-threaded scrub/cleanup/upgradesstables (CASSANDRA-5547)
 * Optimize cellname comparison (CASSANDRA-6934)
 * Native protocol v3 (CASSANDRA-6855)
 * Optimize Cell liveness checks and clean up Cell (CASSANDRA-7119)
 * Support consistent range movements (CASSANDRA-2434)
 * Display min timestamp in sstablemetadata viewer (CASSANDRA-6767)
Merged from 2.0:
 * Avoid race-prone second "scrub" of system keyspace (CASSANDRA-6797)
 * Pool CqlRecordWriter clients by inetaddress rather than Range
   (CASSANDRA-6665)
 * Fix compaction_history timestamps (CASSANDRA-6784)
 * Compare scores of full replica ordering in DES (CASSANDRA-6683)
 * fix CME in SessionInfo updateProgress affecting netstats (CASSANDRA-6577)
 * Allow repairing between specific replicas (CASSANDRA-6440)
 * Allow per-dc enabling of hints (CASSANDRA-6157)
 * Add compatibility for Hadoop 0.2.x (CASSANDRA-5201)
 * Fix EstimatedHistogram races (CASSANDRA-6682)
 * Failure detector correctly converts initial value to nanos (CASSANDRA-6658)
 * Add nodetool taketoken to relocate vnodes (CASSANDRA-4445)
 * Expose bulk loading progress over JMX (CASSANDRA-4757)
 * Correctly handle null with IF conditions and TTL (CASSANDRA-6623)
 * Account for range/row tombstones in tombstone drop
   time histogram (CASSANDRA-6522)
 * Stop CommitLogSegment.close() from calling sync() (CASSANDRA-6652)
 * Make commitlog failure handling configurable (CASSANDRA-6364)
 * Avoid overlaps in LCS (CASSANDRA-6688)
 * Improve support for paginating over composites (CASSANDRA-4851)
 * Fix count(*) queries in a mixed cluster (CASSANDRA-6707)
 * Improve repair tasks(snapshot, differencing) concurrency (CASSANDRA-6566)
 * Fix replaying pre-2.0 commit logs (CASSANDRA-6714)
 * Add static columns to CQL3 (CASSANDRA-6561)
 * Optimize single partition batch statements (CASSANDRA-6737)
 * Disallow post-query re-ordering when paging (CASSANDRA-6722)
 * Fix potential paging bug with deleted columns (CASSANDRA-6748)
 * Fix NPE on BulkLoader caused by losing StreamEvent (CASSANDRA-6636)
 * Fix truncating compression metadata (CASSANDRA-6791)
 * Add CMSClassUnloadingEnabled JVM option (CASSANDRA-6541)
 * Catch memtable flush exceptions during shutdown (CASSANDRA-6735)
 * Fix upgradesstables NPE for non-CF-based indexes (CASSANDRA-6645)
 * Fix UPDATE updating PRIMARY KEY columns implicitly (CASSANDRA-6782)
 * Fix IllegalArgumentException when updating from 1.2 with SuperColumns
   (CASSANDRA-6733)
 * FBUtilities.singleton() should use the CF comparator (CASSANDRA-6778)
 * Fix CQLSStableWriter.addRow(Map<String, Object>) (CASSANDRA-6526)
 * Fix HSHA server introducing corrupt data (CASSANDRA-6285)
 * Fix CAS conditions for COMPACT STORAGE tables (CASSANDRA-6813)
 * Starting threads in OutboundTcpConnectionPool constructor causes race conditions (CASSANDRA-7177)
 * Allow overriding cassandra-rackdc.properties file (CASSANDRA-7072)
 * Set JMX RMI port to 7199 (CASSANDRA-7087)
 * Use LOCAL_QUORUM for data reads at LOCAL_SERIAL (CASSANDRA-6939)
 * Log a warning for large batches (CASSANDRA-6487)
 * Put nodes in hibernate when join_ring is false (CASSANDRA-6961)
 * Avoid early loading of non-system keyspaces before compaction-leftovers 
   cleanup at startup (CASSANDRA-6913)
 * Restrict Windows to parallel repairs (CASSANDRA-6907)
 * (Hadoop) Allow manually specifying start/end tokens in CFIF (CASSANDRA-6436)
 * Fix NPE in MeteredFlusher (CASSANDRA-6820)
 * Fix race processing range scan responses (CASSANDRA-6820)
 * Allow deleting snapshots from dropped keyspaces (CASSANDRA-6821)
 * Add uuid() function (CASSANDRA-6473)
 * Omit tombstones from schema digests (CASSANDRA-6862)
 * Include correct consistencyLevel in LWT timeout (CASSANDRA-6884)
 * Lower chances for losing new SSTables during nodetool refresh and
   ColumnFamilyStore.loadNewSSTables (CASSANDRA-6514)
 * Add support for DELETE ... IF EXISTS to CQL3 (CASSANDRA-5708)
 * Update hadoop_cql3_word_count example (CASSANDRA-6793)
 * Fix handling of RejectedExecution in sync Thrift server (CASSANDRA-6788)
 * Log more information when exceeding tombstone_warn_threshold (CASSANDRA-6865)
 * Fix truncate to not abort due to unreachable fat clients (CASSANDRA-6864)
 * Fix schema concurrency exceptions (CASSANDRA-6841)
 * Fix leaking validator FH in StreamWriter (CASSANDRA-6832)
 * Fix saving triggers to schema (CASSANDRA-6789)
 * Fix trigger mutations when base mutation list is immutable (CASSANDRA-6790)
 * Fix accounting in FileCacheService to allow re-using RAR (CASSANDRA-6838)
 * Fix static counter columns (CASSANDRA-6827)
 * Restore expiring->deleted (cell) compaction optimization (CASSANDRA-6844)
 * Fix CompactionManager.needsCleanup (CASSANDRA-6845)
 * Correctly compare BooleanType values other than 0 and 1 (CASSANDRA-6779)
 * Read message id as string from earlier versions (CASSANDRA-6840)
 * Properly use the Paxos consistency for (non-protocol) batch (CASSANDRA-6837)
 * Add paranoid disk failure option (CASSANDRA-6646)
 * Improve PerRowSecondaryIndex performance (CASSANDRA-6876)
 * Extend triggers to support CAS updates (CASSANDRA-6882)
 * Static columns with IF NOT EXISTS don't always work as expected (CASSANDRA-6873)
 * Fix paging with SELECT DISTINCT (CASSANDRA-6857)
 * Fix UnsupportedOperationException on CAS timeout (CASSANDRA-6923)
 * Improve MeteredFlusher handling of MF-unaffected column families
   (CASSANDRA-6867)
 * Add CqlRecordReader using native pagination (CASSANDRA-6311)
 * Add QueryHandler interface (CASSANDRA-6659)
 * Track liveRatio per-memtable, not per-CF (CASSANDRA-6945)
 * Make sure upgradesstables keeps sstable level (CASSANDRA-6958)
 * Fix LIMIT with static columns (CASSANDRA-6956)
 * Fix clash with CQL column name in thrift validation (CASSANDRA-6892)
 * Fix error with super columns in mixed 1.2-2.0 clusters (CASSANDRA-6966)
 * Fix bad skip of sstables on slice query with composite start/finish (CASSANDRA-6825)
 * Fix unintended update with conditional statement (CASSANDRA-6893)
 * Fix map element access in IF (CASSANDRA-6914)
 * Avoid costly range calculations for range queries on system keyspaces
   (CASSANDRA-6906)
 * Fix SSTable not released if stream session fails (CASSANDRA-6818)
 * Avoid build failure due to ANTLR timeout (CASSANDRA-6991)
 * Queries on compact tables can return more rows that requested (CASSANDRA-7052)
 * USING TIMESTAMP for batches does not work (CASSANDRA-7053)
 * Fix performance regression from CASSANDRA-5614 (CASSANDRA-6949)
 * Ensure that batchlog and hint timeouts do not produce hints (CASSANDRA-7058)
 * Merge groupable mutations in TriggerExecutor#execute() (CASSANDRA-7047)
 * Plug holes in resource release when wiring up StreamSession (CASSANDRA-7073)
 * Re-add parameter columns to tracing session (CASSANDRA-6942)
 * Preserves CQL metadata when updating table from thrift (CASSANDRA-6831)
Merged from 1.2:
 * Fix nodetool display with vnodes (CASSANDRA-7082)
 * Add UNLOGGED, COUNTER options to BATCH documentation (CASSANDRA-6816)
 * add extra SSL cipher suites (CASSANDRA-6613)
 * fix nodetool getsstables for blob PK (CASSANDRA-6803)
 * Fix BatchlogManager#deleteBatch() use of millisecond timestamps
   (CASSANDRA-6822)
 * Continue assassinating even if the endpoint vanishes (CASSANDRA-6787)
 * Schedule schema pulls on change (CASSANDRA-6971)
 * Non-droppable verbs shouldn't be dropped from OTC (CASSANDRA-6980)
 * Shutdown batchlog executor in SS#drain() (CASSANDRA-7025)
 * Fix batchlog to account for CF truncation records (CASSANDRA-6999)
 * Fix CQLSH parsing of functions and BLOB literals (CASSANDRA-7018)
 * Properly load trustore in the native protocol (CASSANDRA-6847)
 * Always clean up references in SerializingCache (CASSANDRA-6994)
 * Don't shut MessagingService down when replacing a node (CASSANDRA-6476)
 * fix npe when doing -Dcassandra.fd_initial_value_ms (CASSANDRA-6751)


2.1.0-beta1
 * Add flush directory distinct from compaction directories (CASSANDRA-6357)
 * Require JNA by default (CASSANDRA-6575)
 * add listsnapshots command to nodetool (CASSANDRA-5742)
 * Introduce AtomicBTreeColumns (CASSANDRA-6271, 6692)
 * Multithreaded commitlog (CASSANDRA-3578)
 * allocate fixed index summary memory pool and resample cold index summaries 
   to use less memory (CASSANDRA-5519)
 * Removed multithreaded compaction (CASSANDRA-6142)
 * Parallelize fetching rows for low-cardinality indexes (CASSANDRA-1337)
 * change logging from log4j to logback (CASSANDRA-5883)
 * switch to LZ4 compression for internode communication (CASSANDRA-5887)
 * Stop using Thrift-generated Index* classes internally (CASSANDRA-5971)
 * Remove 1.2 network compatibility code (CASSANDRA-5960)
 * Remove leveled json manifest migration code (CASSANDRA-5996)
 * Remove CFDefinition (CASSANDRA-6253)
 * Use AtomicIntegerFieldUpdater in RefCountedMemory (CASSANDRA-6278)
 * User-defined types for CQL3 (CASSANDRA-5590)
 * Use of o.a.c.metrics in nodetool (CASSANDRA-5871, 6406)
 * Batch read from OTC's queue and cleanup (CASSANDRA-1632)
 * Secondary index support for collections (CASSANDRA-4511, 6383)
 * SSTable metadata(Stats.db) format change (CASSANDRA-6356)
 * Push composites support in the storage engine
   (CASSANDRA-5417, CASSANDRA-6520)
 * Add snapshot space used to cfstats (CASSANDRA-6231)
 * Add cardinality estimator for key count estimation (CASSANDRA-5906)
 * CF id is changed to be non-deterministic. Data dir/key cache are created
   uniquely for CF id (CASSANDRA-5202)
 * New counters implementation (CASSANDRA-6504)
 * Replace UnsortedColumns, EmptyColumns, TreeMapBackedSortedColumns with new
   ArrayBackedSortedColumns (CASSANDRA-6630, CASSANDRA-6662, CASSANDRA-6690)
 * Add option to use row cache with a given amount of rows (CASSANDRA-5357)
 * Avoid repairing already repaired data (CASSANDRA-5351)
 * Reject counter updates with USING TTL/TIMESTAMP (CASSANDRA-6649)
 * Replace index_interval with min/max_index_interval (CASSANDRA-6379)
 * Lift limitation that order by columns must be selected for IN queries (CASSANDRA-4911)


2.0.5
 * Reduce garbage generated by bloom filter lookups (CASSANDRA-6609)
 * Add ks.cf names to tombstone logging (CASSANDRA-6597)
 * Use LOCAL_QUORUM for LWT operations at LOCAL_SERIAL (CASSANDRA-6495)
 * Wait for gossip to settle before accepting client connections (CASSANDRA-4288)
 * Delete unfinished compaction incrementally (CASSANDRA-6086)
 * Allow specifying custom secondary index options in CQL3 (CASSANDRA-6480)
 * Improve replica pinning for cache efficiency in DES (CASSANDRA-6485)
 * Fix LOCAL_SERIAL from thrift (CASSANDRA-6584)
 * Don't special case received counts in CAS timeout exceptions (CASSANDRA-6595)
 * Add support for 2.1 global counter shards (CASSANDRA-6505)
 * Fix NPE when streaming connection is not yet established (CASSANDRA-6210)
 * Avoid rare duplicate read repair triggering (CASSANDRA-6606)
 * Fix paging discardFirst (CASSANDRA-6555)
 * Fix ArrayIndexOutOfBoundsException in 2ndary index query (CASSANDRA-6470)
 * Release sstables upon rebuilding 2i (CASSANDRA-6635)
 * Add AbstractCompactionStrategy.startup() method (CASSANDRA-6637)
 * SSTableScanner may skip rows during cleanup (CASSANDRA-6638)
 * sstables from stalled repair sessions can resurrect deleted data (CASSANDRA-6503)
 * Switch stress to use ITransportFactory (CASSANDRA-6641)
 * Fix IllegalArgumentException during prepare (CASSANDRA-6592)
 * Fix possible loss of 2ndary index entries during compaction (CASSANDRA-6517)
 * Fix direct Memory on architectures that do not support unaligned long access
   (CASSANDRA-6628)
 * Let scrub optionally skip broken counter partitions (CASSANDRA-5930)
Merged from 1.2:
 * fsync compression metadata (CASSANDRA-6531)
 * Validate CF existence on execution for prepared statement (CASSANDRA-6535)
 * Add ability to throttle batchlog replay (CASSANDRA-6550)
 * Fix executing LOCAL_QUORUM with SimpleStrategy (CASSANDRA-6545)
 * Avoid StackOverflow when using large IN queries (CASSANDRA-6567)
 * Nodetool upgradesstables includes secondary indexes (CASSANDRA-6598)
 * Paginate batchlog replay (CASSANDRA-6569)
 * skip blocking on streaming during drain (CASSANDRA-6603)
 * Improve error message when schema doesn't match loaded sstable (CASSANDRA-6262)
 * Add properties to adjust FD initial value and max interval (CASSANDRA-4375)
 * Fix preparing with batch and delete from collection (CASSANDRA-6607)
 * Fix ABSC reverse iterator's remove() method (CASSANDRA-6629)
 * Handle host ID conflicts properly (CASSANDRA-6615)
 * Move handling of migration event source to solve bootstrap race. (CASSANDRA-6648)
 * Make sure compaction throughput value doesn't overflow with int math (CASSANDRA-6647)


2.0.4
 * Allow removing snapshots of no-longer-existing CFs (CASSANDRA-6418)
 * add StorageService.stopDaemon() (CASSANDRA-4268)
 * add IRE for invalid CF supplied to get_count (CASSANDRA-5701)
 * add client encryption support to sstableloader (CASSANDRA-6378)
 * Fix accept() loop for SSL sockets post-shutdown (CASSANDRA-6468)
 * Fix size-tiered compaction in LCS L0 (CASSANDRA-6496)
 * Fix assertion failure in filterColdSSTables (CASSANDRA-6483)
 * Fix row tombstones in larger-than-memory compactions (CASSANDRA-6008)
 * Fix cleanup ClassCastException (CASSANDRA-6462)
 * Reduce gossip memory use by interning VersionedValue strings (CASSANDRA-6410)
 * Allow specifying datacenters to participate in a repair (CASSANDRA-6218)
 * Fix divide-by-zero in PCI (CASSANDRA-6403)
 * Fix setting last compacted key in the wrong level for LCS (CASSANDRA-6284)
 * Add millisecond precision formats to the timestamp parser (CASSANDRA-6395)
 * Expose a total memtable size metric for a CF (CASSANDRA-6391)
 * cqlsh: handle symlinks properly (CASSANDRA-6425)
 * Fix potential infinite loop when paging query with IN (CASSANDRA-6464)
 * Fix assertion error in AbstractQueryPager.discardFirst (CASSANDRA-6447)
 * Fix streaming older SSTable yields unnecessary tombstones (CASSANDRA-6527)
Merged from 1.2:
 * Improved error message on bad properties in DDL queries (CASSANDRA-6453)
 * Randomize batchlog candidates selection (CASSANDRA-6481)
 * Fix thundering herd on endpoint cache invalidation (CASSANDRA-6345, 6485)
 * Improve batchlog write performance with vnodes (CASSANDRA-6488)
 * cqlsh: quote single quotes in strings inside collections (CASSANDRA-6172)
 * Improve gossip performance for typical messages (CASSANDRA-6409)
 * Throw IRE if a prepared statement has more markers than supported 
   (CASSANDRA-5598)
 * Expose Thread metrics for the native protocol server (CASSANDRA-6234)
 * Change snapshot response message verb to INTERNAL to avoid dropping it 
   (CASSANDRA-6415)
 * Warn when collection read has > 65K elements (CASSANDRA-5428)
 * Fix cache persistence when both row and key cache are enabled 
   (CASSANDRA-6413)
 * (Hadoop) add describe_local_ring (CASSANDRA-6268)
 * Fix handling of concurrent directory creation failure (CASSANDRA-6459)
 * Allow executing CREATE statements multiple times (CASSANDRA-6471)
 * Don't send confusing info with timeouts (CASSANDRA-6491)
 * Don't resubmit counter mutation runnables internally (CASSANDRA-6427)
 * Don't drop local mutations without a hint (CASSANDRA-6510)
 * Don't allow null max_hint_window_in_ms (CASSANDRA-6419)
 * Validate SliceRange start and finish lengths (CASSANDRA-6521)


2.0.3
 * Fix FD leak on slice read path (CASSANDRA-6275)
 * Cancel read meter task when closing SSTR (CASSANDRA-6358)
 * free off-heap IndexSummary during bulk (CASSANDRA-6359)
 * Recover from IOException in accept() thread (CASSANDRA-6349)
 * Improve Gossip tolerance of abnormally slow tasks (CASSANDRA-6338)
 * Fix trying to hint timed out counter writes (CASSANDRA-6322)
 * Allow restoring specific columnfamilies from archived CL (CASSANDRA-4809)
 * Avoid flushing compaction_history after each operation (CASSANDRA-6287)
 * Fix repair assertion error when tombstones expire (CASSANDRA-6277)
 * Skip loading corrupt key cache (CASSANDRA-6260)
 * Fixes for compacting larger-than-memory rows (CASSANDRA-6274)
 * Compact hottest sstables first and optionally omit coldest from
   compaction entirely (CASSANDRA-6109)
 * Fix modifying column_metadata from thrift (CASSANDRA-6182)
 * cqlsh: fix LIST USERS output (CASSANDRA-6242)
 * Add IRequestSink interface (CASSANDRA-6248)
 * Update memtable size while flushing (CASSANDRA-6249)
 * Provide hooks around CQL2/CQL3 statement execution (CASSANDRA-6252)
 * Require Permission.SELECT for CAS updates (CASSANDRA-6247)
 * New CQL-aware SSTableWriter (CASSANDRA-5894)
 * Reject CAS operation when the protocol v1 is used (CASSANDRA-6270)
 * Correctly throw error when frame too large (CASSANDRA-5981)
 * Fix serialization bug in PagedRange with 2ndary indexes (CASSANDRA-6299)
 * Fix CQL3 table validation in Thrift (CASSANDRA-6140)
 * Fix bug missing results with IN clauses (CASSANDRA-6327)
 * Fix paging with reversed slices (CASSANDRA-6343)
 * Set minTimestamp correctly to be able to drop expired sstables (CASSANDRA-6337)
 * Support NaN and Infinity as float literals (CASSANDRA-6003)
 * Remove RF from nodetool ring output (CASSANDRA-6289)
 * Fix attempting to flush empty rows (CASSANDRA-6374)
 * Fix potential out of bounds exception when paging (CASSANDRA-6333)
Merged from 1.2:
 * Optimize FD phi calculation (CASSANDRA-6386)
 * Improve initial FD phi estimate when starting up (CASSANDRA-6385)
 * Don't list CQL3 table in CLI describe even if named explicitely 
   (CASSANDRA-5750)
 * Invalidate row cache when dropping CF (CASSANDRA-6351)
 * add non-jamm path for cached statements (CASSANDRA-6293)
 * add windows bat files for shell commands (CASSANDRA-6145)
 * Require logging in for Thrift CQL2/3 statement preparation (CASSANDRA-6254)
 * restrict max_num_tokens to 1536 (CASSANDRA-6267)
 * Nodetool gets default JMX port from cassandra-env.sh (CASSANDRA-6273)
 * make calculatePendingRanges asynchronous (CASSANDRA-6244)
 * Remove blocking flushes in gossip thread (CASSANDRA-6297)
 * Fix potential socket leak in connectionpool creation (CASSANDRA-6308)
 * Allow LOCAL_ONE/LOCAL_QUORUM to work with SimpleStrategy (CASSANDRA-6238)
 * cqlsh: handle 'null' as session duration (CASSANDRA-6317)
 * Fix json2sstable handling of range tombstones (CASSANDRA-6316)
 * Fix missing one row in reverse query (CASSANDRA-6330)
 * Fix reading expired row value from row cache (CASSANDRA-6325)
 * Fix AssertionError when doing set element deletion (CASSANDRA-6341)
 * Make CL code for the native protocol match the one in C* 2.0
   (CASSANDRA-6347)
 * Disallow altering CQL3 table from thrift (CASSANDRA-6370)
 * Fix size computation of prepared statement (CASSANDRA-6369)


2.0.2
 * Update FailureDetector to use nanontime (CASSANDRA-4925)
 * Fix FileCacheService regressions (CASSANDRA-6149)
 * Never return WriteTimeout for CL.ANY (CASSANDRA-6132)
 * Fix race conditions in bulk loader (CASSANDRA-6129)
 * Add configurable metrics reporting (CASSANDRA-4430)
 * drop queries exceeding a configurable number of tombstones (CASSANDRA-6117)
 * Track and persist sstable read activity (CASSANDRA-5515)
 * Fixes for speculative retry (CASSANDRA-5932, CASSANDRA-6194)
 * Improve memory usage of metadata min/max column names (CASSANDRA-6077)
 * Fix thrift validation refusing row markers on CQL3 tables (CASSANDRA-6081)
 * Fix insertion of collections with CAS (CASSANDRA-6069)
 * Correctly send metadata on SELECT COUNT (CASSANDRA-6080)
 * Track clients' remote addresses in ClientState (CASSANDRA-6070)
 * Create snapshot dir if it does not exist when migrating
   leveled manifest (CASSANDRA-6093)
 * make sequential nodetool repair the default (CASSANDRA-5950)
 * Add more hooks for compaction strategy implementations (CASSANDRA-6111)
 * Fix potential NPE on composite 2ndary indexes (CASSANDRA-6098)
 * Delete can potentially be skipped in batch (CASSANDRA-6115)
 * Allow alter keyspace on system_traces (CASSANDRA-6016)
 * Disallow empty column names in cql (CASSANDRA-6136)
 * Use Java7 file-handling APIs and fix file moving on Windows (CASSANDRA-5383)
 * Save compaction history to system keyspace (CASSANDRA-5078)
 * Fix NPE if StorageService.getOperationMode() is executed before full startup (CASSANDRA-6166)
 * CQL3: support pre-epoch longs for TimestampType (CASSANDRA-6212)
 * Add reloadtriggers command to nodetool (CASSANDRA-4949)
 * cqlsh: ignore empty 'value alias' in DESCRIBE (CASSANDRA-6139)
 * Fix sstable loader (CASSANDRA-6205)
 * Reject bootstrapping if the node already exists in gossip (CASSANDRA-5571)
 * Fix NPE while loading paxos state (CASSANDRA-6211)
 * cqlsh: add SHOW SESSION <tracing-session> command (CASSANDRA-6228)
Merged from 1.2:
 * (Hadoop) Require CFRR batchSize to be at least 2 (CASSANDRA-6114)
 * Add a warning for small LCS sstable size (CASSANDRA-6191)
 * Add ability to list specific KS/CF combinations in nodetool cfstats (CASSANDRA-4191)
 * Mark CF clean if a mutation raced the drop and got it marked dirty (CASSANDRA-5946)
 * Add a LOCAL_ONE consistency level (CASSANDRA-6202)
 * Limit CQL prepared statement cache by size instead of count (CASSANDRA-6107)
 * Tracing should log write failure rather than raw exceptions (CASSANDRA-6133)
 * lock access to TM.endpointToHostIdMap (CASSANDRA-6103)
 * Allow estimated memtable size to exceed slab allocator size (CASSANDRA-6078)
 * Start MeteredFlusher earlier to prevent OOM during CL replay (CASSANDRA-6087)
 * Avoid sending Truncate command to fat clients (CASSANDRA-6088)
 * Allow where clause conditions to be in parenthesis (CASSANDRA-6037)
 * Do not open non-ssl storage port if encryption option is all (CASSANDRA-3916)
 * Move batchlog replay to its own executor (CASSANDRA-6079)
 * Add tombstone debug threshold and histogram (CASSANDRA-6042, 6057)
 * Enable tcp keepalive on incoming connections (CASSANDRA-4053)
 * Fix fat client schema pull NPE (CASSANDRA-6089)
 * Fix memtable flushing for indexed tables (CASSANDRA-6112)
 * Fix skipping columns with multiple slices (CASSANDRA-6119)
 * Expose connected thrift + native client counts (CASSANDRA-5084)
 * Optimize auth setup (CASSANDRA-6122)
 * Trace index selection (CASSANDRA-6001)
 * Update sstablesPerReadHistogram to use biased sampling (CASSANDRA-6164)
 * Log UnknownColumnfamilyException when closing socket (CASSANDRA-5725)
 * Properly error out on CREATE INDEX for counters table (CASSANDRA-6160)
 * Handle JMX notification failure for repair (CASSANDRA-6097)
 * (Hadoop) Fetch no more than 128 splits in parallel (CASSANDRA-6169)
 * stress: add username/password authentication support (CASSANDRA-6068)
 * Fix indexed queries with row cache enabled on parent table (CASSANDRA-5732)
 * Fix compaction race during columnfamily drop (CASSANDRA-5957)
 * Fix validation of empty column names for compact tables (CASSANDRA-6152)
 * Skip replaying mutations that pass CRC but fail to deserialize (CASSANDRA-6183)
 * Rework token replacement to use replace_address (CASSANDRA-5916)
 * Fix altering column types (CASSANDRA-6185)
 * cqlsh: fix CREATE/ALTER WITH completion (CASSANDRA-6196)
 * add windows bat files for shell commands (CASSANDRA-6145)
 * Fix potential stack overflow during range tombstones insertion (CASSANDRA-6181)
 * (Hadoop) Make LOCAL_ONE the default consistency level (CASSANDRA-6214)


2.0.1
 * Fix bug that could allow reading deleted data temporarily (CASSANDRA-6025)
 * Improve memory use defaults (CASSANDRA-6059)
 * Make ThriftServer more easlly extensible (CASSANDRA-6058)
 * Remove Hadoop dependency from ITransportFactory (CASSANDRA-6062)
 * add file_cache_size_in_mb setting (CASSANDRA-5661)
 * Improve error message when yaml contains invalid properties (CASSANDRA-5958)
 * Improve leveled compaction's ability to find non-overlapping L0 compactions
   to work on concurrently (CASSANDRA-5921)
 * Notify indexer of columns shadowed by range tombstones (CASSANDRA-5614)
 * Log Merkle tree stats (CASSANDRA-2698)
 * Switch from crc32 to adler32 for compressed sstable checksums (CASSANDRA-5862)
 * Improve offheap memcpy performance (CASSANDRA-5884)
 * Use a range aware scanner for cleanup (CASSANDRA-2524)
 * Cleanup doesn't need to inspect sstables that contain only local data
   (CASSANDRA-5722)
 * Add ability for CQL3 to list partition keys (CASSANDRA-4536)
 * Improve native protocol serialization (CASSANDRA-5664)
 * Upgrade Thrift to 0.9.1 (CASSANDRA-5923)
 * Require superuser status for adding triggers (CASSANDRA-5963)
 * Make standalone scrubber handle old and new style leveled manifest
   (CASSANDRA-6005)
 * Fix paxos bugs (CASSANDRA-6012, 6013, 6023)
 * Fix paged ranges with multiple replicas (CASSANDRA-6004)
 * Fix potential AssertionError during tracing (CASSANDRA-6041)
 * Fix NPE in sstablesplit (CASSANDRA-6027)
 * Migrate pre-2.0 key/value/column aliases to system.schema_columns
   (CASSANDRA-6009)
 * Paging filter empty rows too agressively (CASSANDRA-6040)
 * Support variadic parameters for IN clauses (CASSANDRA-4210)
 * cqlsh: return the result of CAS writes (CASSANDRA-5796)
 * Fix validation of IN clauses with 2ndary indexes (CASSANDRA-6050)
 * Support named bind variables in CQL (CASSANDRA-6033)
Merged from 1.2:
 * Allow cache-keys-to-save to be set at runtime (CASSANDRA-5980)
 * Avoid second-guessing out-of-space state (CASSANDRA-5605)
 * Tuning knobs for dealing with large blobs and many CFs (CASSANDRA-5982)
 * (Hadoop) Fix CQLRW for thrift tables (CASSANDRA-6002)
 * Fix possible divide-by-zero in HHOM (CASSANDRA-5990)
 * Allow local batchlog writes for CL.ANY (CASSANDRA-5967)
 * Upgrade metrics-core to version 2.2.0 (CASSANDRA-5947)
 * Fix CqlRecordWriter with composite keys (CASSANDRA-5949)
 * Add snitch, schema version, cluster, partitioner to JMX (CASSANDRA-5881)
 * Allow disabling SlabAllocator (CASSANDRA-5935)
 * Make user-defined compaction JMX blocking (CASSANDRA-4952)
 * Fix streaming does not transfer wrapped range (CASSANDRA-5948)
 * Fix loading index summary containing empty key (CASSANDRA-5965)
 * Correctly handle limits in CompositesSearcher (CASSANDRA-5975)
 * Pig: handle CQL collections (CASSANDRA-5867)
 * Pass the updated cf to the PRSI index() method (CASSANDRA-5999)
 * Allow empty CQL3 batches (as no-op) (CASSANDRA-5994)
 * Support null in CQL3 functions (CASSANDRA-5910)
 * Replace the deprecated MapMaker with CacheLoader (CASSANDRA-6007)
 * Add SSTableDeletingNotification to DataTracker (CASSANDRA-6010)
 * Fix snapshots in use get deleted during snapshot repair (CASSANDRA-6011)
 * Move hints and exception count to o.a.c.metrics (CASSANDRA-6017)
 * Fix memory leak in snapshot repair (CASSANDRA-6047)
 * Fix sstable2sjon for CQL3 tables (CASSANDRA-5852)


2.0.0
 * Fix thrift validation when inserting into CQL3 tables (CASSANDRA-5138)
 * Fix periodic memtable flushing behavior with clean memtables (CASSANDRA-5931)
 * Fix dateOf() function for pre-2.0 timestamp columns (CASSANDRA-5928)
 * Fix SSTable unintentionally loads BF when opened for batch (CASSANDRA-5938)
 * Add stream session progress to JMX (CASSANDRA-4757)
 * Fix NPE during CAS operation (CASSANDRA-5925)
Merged from 1.2:
 * Fix getBloomFilterDiskSpaceUsed for AlwaysPresentFilter (CASSANDRA-5900)
 * Don't announce schema version until we've loaded the changes locally
   (CASSANDRA-5904)
 * Fix to support off heap bloom filters size greater than 2 GB (CASSANDRA-5903)
 * Properly handle parsing huge map and set literals (CASSANDRA-5893)


2.0.0-rc2
 * enable vnodes by default (CASSANDRA-5869)
 * fix CAS contention timeout (CASSANDRA-5830)
 * fix HsHa to respect max frame size (CASSANDRA-4573)
 * Fix (some) 2i on composite components omissions (CASSANDRA-5851)
 * cqlsh: add DESCRIBE FULL SCHEMA variant (CASSANDRA-5880)
Merged from 1.2:
 * Correctly validate sparse composite cells in scrub (CASSANDRA-5855)
 * Add KeyCacheHitRate metric to CF metrics (CASSANDRA-5868)
 * cqlsh: add support for multiline comments (CASSANDRA-5798)
 * Handle CQL3 SELECT duplicate IN restrictions on clustering columns
   (CASSANDRA-5856)


2.0.0-rc1
 * improve DecimalSerializer performance (CASSANDRA-5837)
 * fix potential spurious wakeup in AsyncOneResponse (CASSANDRA-5690)
 * fix schema-related trigger issues (CASSANDRA-5774)
 * Better validation when accessing CQL3 table from thrift (CASSANDRA-5138)
 * Fix assertion error during repair (CASSANDRA-5801)
 * Fix range tombstone bug (CASSANDRA-5805)
 * DC-local CAS (CASSANDRA-5797)
 * Add a native_protocol_version column to the system.local table (CASSANRDA-5819)
 * Use index_interval from cassandra.yaml when upgraded (CASSANDRA-5822)
 * Fix buffer underflow on socket close (CASSANDRA-5792)
Merged from 1.2:
 * Fix reading DeletionTime from 1.1-format sstables (CASSANDRA-5814)
 * cqlsh: add collections support to COPY (CASSANDRA-5698)
 * retry important messages for any IOException (CASSANDRA-5804)
 * Allow empty IN relations in SELECT/UPDATE/DELETE statements (CASSANDRA-5626)
 * cqlsh: fix crashing on Windows due to libedit detection (CASSANDRA-5812)
 * fix bulk-loading compressed sstables (CASSANDRA-5820)
 * (Hadoop) fix quoting in CqlPagingRecordReader and CqlRecordWriter 
   (CASSANDRA-5824)
 * update default LCS sstable size to 160MB (CASSANDRA-5727)
 * Allow compacting 2Is via nodetool (CASSANDRA-5670)
 * Hex-encode non-String keys in OPP (CASSANDRA-5793)
 * nodetool history logging (CASSANDRA-5823)
 * (Hadoop) fix support for Thrift tables in CqlPagingRecordReader 
   (CASSANDRA-5752)
 * add "all time blocked" to StatusLogger output (CASSANDRA-5825)
 * Future-proof inter-major-version schema migrations (CASSANDRA-5845)
 * (Hadoop) add CqlPagingRecordReader support for ReversedType in Thrift table
   (CASSANDRA-5718)
 * Add -no-snapshot option to scrub (CASSANDRA-5891)
 * Fix to support off heap bloom filters size greater than 2 GB (CASSANDRA-5903)
 * Properly handle parsing huge map and set literals (CASSANDRA-5893)
 * Fix LCS L0 compaction may overlap in L1 (CASSANDRA-5907)
 * New sstablesplit tool to split large sstables offline (CASSANDRA-4766)
 * Fix potential deadlock in native protocol server (CASSANDRA-5926)
 * Disallow incompatible type change in CQL3 (CASSANDRA-5882)
Merged from 1.1:
 * Correctly validate sparse composite cells in scrub (CASSANDRA-5855)


2.0.0-beta2
 * Replace countPendingHints with Hints Created metric (CASSANDRA-5746)
 * Allow nodetool with no args, and with help to run without a server (CASSANDRA-5734)
 * Cleanup AbstractType/TypeSerializer classes (CASSANDRA-5744)
 * Remove unimplemented cli option schema-mwt (CASSANDRA-5754)
 * Support range tombstones in thrift (CASSANDRA-5435)
 * Normalize table-manipulating CQL3 statements' class names (CASSANDRA-5759)
 * cqlsh: add missing table options to DESCRIBE output (CASSANDRA-5749)
 * Fix assertion error during repair (CASSANDRA-5757)
 * Fix bulkloader (CASSANDRA-5542)
 * Add LZ4 compression to the native protocol (CASSANDRA-5765)
 * Fix bugs in the native protocol v2 (CASSANDRA-5770)
 * CAS on 'primary key only' table (CASSANDRA-5715)
 * Support streaming SSTables of old versions (CASSANDRA-5772)
 * Always respect protocol version in native protocol (CASSANDRA-5778)
 * Fix ConcurrentModificationException during streaming (CASSANDRA-5782)
 * Update deletion timestamp in Commit#updatesWithPaxosTime (CASSANDRA-5787)
 * Thrift cas() method crashes if input columns are not sorted (CASSANDRA-5786)
 * Order columns names correctly when querying for CAS (CASSANDRA-5788)
 * Fix streaming retry (CASSANDRA-5775)
Merged from 1.2:
 * if no seeds can be a reached a node won't start in a ring by itself (CASSANDRA-5768)
 * add cassandra.unsafesystem property (CASSANDRA-5704)
 * (Hadoop) quote identifiers in CqlPagingRecordReader (CASSANDRA-5763)
 * Add replace_node functionality for vnodes (CASSANDRA-5337)
 * Add timeout events to query traces (CASSANDRA-5520)
 * Fix serialization of the LEFT gossip value (CASSANDRA-5696)
 * Pig: support for cql3 tables (CASSANDRA-5234)
 * Fix skipping range tombstones with reverse queries (CASSANDRA-5712)
 * Expire entries out of ThriftSessionManager (CASSANDRA-5719)
 * Don't keep ancestor information in memory (CASSANDRA-5342)
 * Expose native protocol server status in nodetool info (CASSANDRA-5735)
 * Fix pathetic performance of range tombstones (CASSANDRA-5677)
 * Fix querying with an empty (impossible) range (CASSANDRA-5573)
 * cqlsh: handle CUSTOM 2i in DESCRIBE output (CASSANDRA-5760)
 * Fix minor bug in Range.intersects(Bound) (CASSANDRA-5771)
 * cqlsh: handle disabled compression in DESCRIBE output (CASSANDRA-5766)
 * Ensure all UP events are notified on the native protocol (CASSANDRA-5769)
 * Fix formatting of sstable2json with multiple -k arguments (CASSANDRA-5781)
 * Don't rely on row marker for queries in general to hide lost markers
   after TTL expires (CASSANDRA-5762)
 * Sort nodetool help output (CASSANDRA-5776)
 * Fix column expiring during 2 phases compaction (CASSANDRA-5799)
 * now() is being rejected in INSERTs when inside collections (CASSANDRA-5795)


2.0.0-beta1
 * Add support for indexing clustered columns (CASSANDRA-5125)
 * Removed on-heap row cache (CASSANDRA-5348)
 * use nanotime consistently for node-local timeouts (CASSANDRA-5581)
 * Avoid unnecessary second pass on name-based queries (CASSANDRA-5577)
 * Experimental triggers (CASSANDRA-1311)
 * JEMalloc support for off-heap allocation (CASSANDRA-3997)
 * Single-pass compaction (CASSANDRA-4180)
 * Removed token range bisection (CASSANDRA-5518)
 * Removed compatibility with pre-1.2.5 sstables and network messages
   (CASSANDRA-5511)
 * removed PBSPredictor (CASSANDRA-5455)
 * CAS support (CASSANDRA-5062, 5441, 5442, 5443, 5619, 5667)
 * Leveled compaction performs size-tiered compactions in L0 
   (CASSANDRA-5371, 5439)
 * Add yaml network topology snitch for mixed ec2/other envs (CASSANDRA-5339)
 * Log when a node is down longer than the hint window (CASSANDRA-4554)
 * Optimize tombstone creation for ExpiringColumns (CASSANDRA-4917)
 * Improve LeveledScanner work estimation (CASSANDRA-5250, 5407)
 * Replace compaction lock with runWithCompactionsDisabled (CASSANDRA-3430)
 * Change Message IDs to ints (CASSANDRA-5307)
 * Move sstable level information into the Stats component, removing the
   need for a separate Manifest file (CASSANDRA-4872)
 * avoid serializing to byte[] on commitlog append (CASSANDRA-5199)
 * make index_interval configurable per columnfamily (CASSANDRA-3961, CASSANDRA-5650)
 * add default_time_to_live (CASSANDRA-3974)
 * add memtable_flush_period_in_ms (CASSANDRA-4237)
 * replace supercolumns internally by composites (CASSANDRA-3237, 5123)
 * upgrade thrift to 0.9.0 (CASSANDRA-3719)
 * drop unnecessary keyspace parameter from user-defined compaction API 
   (CASSANDRA-5139)
 * more robust solution to incomplete compactions + counters (CASSANDRA-5151)
 * Change order of directory searching for c*.in.sh (CASSANDRA-3983)
 * Add tool to reset SSTable compaction level for LCS (CASSANDRA-5271)
 * Allow custom configuration loader (CASSANDRA-5045)
 * Remove memory emergency pressure valve logic (CASSANDRA-3534)
 * Reduce request latency with eager retry (CASSANDRA-4705)
 * cqlsh: Remove ASSUME command (CASSANDRA-5331)
 * Rebuild BF when loading sstables if bloom_filter_fp_chance
   has changed since compaction (CASSANDRA-5015)
 * remove row-level bloom filters (CASSANDRA-4885)
 * Change Kernel Page Cache skipping into row preheating (disabled by default)
   (CASSANDRA-4937)
 * Improve repair by deciding on a gcBefore before sending
   out TreeRequests (CASSANDRA-4932)
 * Add an official way to disable compactions (CASSANDRA-5074)
 * Reenable ALTER TABLE DROP with new semantics (CASSANDRA-3919)
 * Add binary protocol versioning (CASSANDRA-5436)
 * Swap THshaServer for TThreadedSelectorServer (CASSANDRA-5530)
 * Add alias support to SELECT statement (CASSANDRA-5075)
 * Don't create empty RowMutations in CommitLogReplayer (CASSANDRA-5541)
 * Use range tombstones when dropping cfs/columns from schema (CASSANDRA-5579)
 * cqlsh: drop CQL2/CQL3-beta support (CASSANDRA-5585)
 * Track max/min column names in sstables to be able to optimize slice
   queries (CASSANDRA-5514, CASSANDRA-5595, CASSANDRA-5600)
 * Binary protocol: allow batching already prepared statements (CASSANDRA-4693)
 * Allow preparing timestamp, ttl and limit in CQL3 queries (CASSANDRA-4450)
 * Support native link w/o JNA in Java7 (CASSANDRA-3734)
 * Use SASL authentication in binary protocol v2 (CASSANDRA-5545)
 * Replace Thrift HsHa with LMAX Disruptor based implementation (CASSANDRA-5582)
 * cqlsh: Add row count to SELECT output (CASSANDRA-5636)
 * Include a timestamp with all read commands to determine column expiration
   (CASSANDRA-5149)
 * Streaming 2.0 (CASSANDRA-5286, 5699)
 * Conditional create/drop ks/table/index statements in CQL3 (CASSANDRA-2737)
 * more pre-table creation property validation (CASSANDRA-5693)
 * Redesign repair messages (CASSANDRA-5426)
 * Fix ALTER RENAME post-5125 (CASSANDRA-5702)
 * Disallow renaming a 2ndary indexed column (CASSANDRA-5705)
 * Rename Table to Keyspace (CASSANDRA-5613)
 * Ensure changing column_index_size_in_kb on different nodes don't corrupt the
   sstable (CASSANDRA-5454)
 * Move resultset type information into prepare, not execute (CASSANDRA-5649)
 * Auto paging in binary protocol (CASSANDRA-4415, 5714)
 * Don't tie client side use of AbstractType to JDBC (CASSANDRA-4495)
 * Adds new TimestampType to replace DateType (CASSANDRA-5723, CASSANDRA-5729)
Merged from 1.2:
 * make starting native protocol server idempotent (CASSANDRA-5728)
 * Fix loading key cache when a saved entry is no longer valid (CASSANDRA-5706)
 * Fix serialization of the LEFT gossip value (CASSANDRA-5696)
 * cqlsh: Don't show 'null' in place of empty values (CASSANDRA-5675)
 * Race condition in detecting version on a mixed 1.1/1.2 cluster
   (CASSANDRA-5692)
 * Fix skipping range tombstones with reverse queries (CASSANDRA-5712)
 * Expire entries out of ThriftSessionManager (CASSANRDA-5719)
 * Don't keep ancestor information in memory (CASSANDRA-5342)
 * cqlsh: fix handling of semicolons inside BATCH queries (CASSANDRA-5697)


1.2.6
 * Fix tracing when operation completes before all responses arrive 
   (CASSANDRA-5668)
 * Fix cross-DC mutation forwarding (CASSANDRA-5632)
 * Reduce SSTableLoader memory usage (CASSANDRA-5555)
 * Scale hinted_handoff_throttle_in_kb to cluster size (CASSANDRA-5272)
 * (Hadoop) Add CQL3 input/output formats (CASSANDRA-4421, 5622)
 * (Hadoop) Fix InputKeyRange in CFIF (CASSANDRA-5536)
 * Fix dealing with ridiculously large max sstable sizes in LCS (CASSANDRA-5589)
 * Ignore pre-truncate hints (CASSANDRA-4655)
 * Move System.exit on OOM into a separate thread (CASSANDRA-5273)
 * Write row markers when serializing schema (CASSANDRA-5572)
 * Check only SSTables for the requested range when streaming (CASSANDRA-5569)
 * Improve batchlog replay behavior and hint ttl handling (CASSANDRA-5314)
 * Exclude localTimestamp from validation for tombstones (CASSANDRA-5398)
 * cqlsh: add custom prompt support (CASSANDRA-5539)
 * Reuse prepared statements in hot auth queries (CASSANDRA-5594)
 * cqlsh: add vertical output option (see EXPAND) (CASSANDRA-5597)
 * Add a rate limit option to stress (CASSANDRA-5004)
 * have BulkLoader ignore snapshots directories (CASSANDRA-5587) 
 * fix SnitchProperties logging context (CASSANDRA-5602)
 * Expose whether jna is enabled and memory is locked via JMX (CASSANDRA-5508)
 * cqlsh: fix COPY FROM with ReversedType (CASSANDRA-5610)
 * Allow creating CUSTOM indexes on collections (CASSANDRA-5615)
 * Evaluate now() function at execution time (CASSANDRA-5616)
 * Expose detailed read repair metrics (CASSANDRA-5618)
 * Correct blob literal + ReversedType parsing (CASSANDRA-5629)
 * Allow GPFS to prefer the internal IP like EC2MRS (CASSANDRA-5630)
 * fix help text for -tspw cassandra-cli (CASSANDRA-5643)
 * don't throw away initial causes exceptions for internode encryption issues 
   (CASSANDRA-5644)
 * Fix message spelling errors for cql select statements (CASSANDRA-5647)
 * Suppress custom exceptions thru jmx (CASSANDRA-5652)
 * Update CREATE CUSTOM INDEX syntax (CASSANDRA-5639)
 * Fix PermissionDetails.equals() method (CASSANDRA-5655)
 * Never allow partition key ranges in CQL3 without token() (CASSANDRA-5666)
 * Gossiper incorrectly drops AppState for an upgrading node (CASSANDRA-5660)
 * Connection thrashing during multi-region ec2 during upgrade, due to 
   messaging version (CASSANDRA-5669)
 * Avoid over reconnecting in EC2MRS (CASSANDRA-5678)
 * Fix ReadResponseSerializer.serializedSize() for digest reads (CASSANDRA-5476)
 * allow sstable2json on 2i CFs (CASSANDRA-5694)
Merged from 1.1:
 * Remove buggy thrift max message length option (CASSANDRA-5529)
 * Fix NPE in Pig's widerow mode (CASSANDRA-5488)
 * Add split size parameter to Pig and disable split combination (CASSANDRA-5544)


1.2.5
 * make BytesToken.toString only return hex bytes (CASSANDRA-5566)
 * Ensure that submitBackground enqueues at least one task (CASSANDRA-5554)
 * fix 2i updates with identical values and timestamps (CASSANDRA-5540)
 * fix compaction throttling bursty-ness (CASSANDRA-4316)
 * reduce memory consumption of IndexSummary (CASSANDRA-5506)
 * remove per-row column name bloom filters (CASSANDRA-5492)
 * Include fatal errors in trace events (CASSANDRA-5447)
 * Ensure that PerRowSecondaryIndex is notified of row-level deletes
   (CASSANDRA-5445)
 * Allow empty blob literals in CQL3 (CASSANDRA-5452)
 * Fix streaming RangeTombstones at column index boundary (CASSANDRA-5418)
 * Fix preparing statements when current keyspace is not set (CASSANDRA-5468)
 * Fix SemanticVersion.isSupportedBy minor/patch handling (CASSANDRA-5496)
 * Don't provide oldCfId for post-1.1 system cfs (CASSANDRA-5490)
 * Fix primary range ignores replication strategy (CASSANDRA-5424)
 * Fix shutdown of binary protocol server (CASSANDRA-5507)
 * Fix repair -snapshot not working (CASSANDRA-5512)
 * Set isRunning flag later in binary protocol server (CASSANDRA-5467)
 * Fix use of CQL3 functions with descending clustering order (CASSANDRA-5472)
 * Disallow renaming columns one at a time for thrift table in CQL3
   (CASSANDRA-5531)
 * cqlsh: add CLUSTERING ORDER BY support to DESCRIBE (CASSANDRA-5528)
 * Add custom secondary index support to CQL3 (CASSANDRA-5484)
 * Fix repair hanging silently on unexpected error (CASSANDRA-5229)
 * Fix Ec2Snitch regression introduced by CASSANDRA-5171 (CASSANDRA-5432)
 * Add nodetool enablebackup/disablebackup (CASSANDRA-5556)
 * cqlsh: fix DESCRIBE after case insensitive USE (CASSANDRA-5567)
Merged from 1.1
 * Add retry mechanism to OTC for non-droppable_verbs (CASSANDRA-5393)
 * Use allocator information to improve memtable memory usage estimate
   (CASSANDRA-5497)
 * Fix trying to load deleted row into row cache on startup (CASSANDRA-4463)
 * fsync leveled manifest to avoid corruption (CASSANDRA-5535)
 * Fix Bound intersection computation (CASSANDRA-5551)
 * sstablescrub now respects max memory size in cassandra.in.sh (CASSANDRA-5562)


1.2.4
 * Ensure that PerRowSecondaryIndex updates see the most recent values
   (CASSANDRA-5397)
 * avoid duplicate index entries ind PrecompactedRow and 
   ParallelCompactionIterable (CASSANDRA-5395)
 * remove the index entry on oldColumn when new column is a tombstone 
   (CASSANDRA-5395)
 * Change default stream throughput from 400 to 200 mbps (CASSANDRA-5036)
 * Gossiper logs DOWN for symmetry with UP (CASSANDRA-5187)
 * Fix mixing prepared statements between keyspaces (CASSANDRA-5352)
 * Fix consistency level during bootstrap - strike 3 (CASSANDRA-5354)
 * Fix transposed arguments in AlreadyExistsException (CASSANDRA-5362)
 * Improve asynchronous hint delivery (CASSANDRA-5179)
 * Fix Guava dependency version (12.0 -> 13.0.1) for Maven (CASSANDRA-5364)
 * Validate that provided CQL3 collection value are < 64K (CASSANDRA-5355)
 * Make upgradeSSTable skip current version sstables by default (CASSANDRA-5366)
 * Optimize min/max timestamp collection (CASSANDRA-5373)
 * Invalid streamId in cql binary protocol when using invalid CL 
   (CASSANDRA-5164)
 * Fix validation for IN where clauses with collections (CASSANDRA-5376)
 * Copy resultSet on count query to avoid ConcurrentModificationException 
   (CASSANDRA-5382)
 * Correctly typecheck in CQL3 even with ReversedType (CASSANDRA-5386)
 * Fix streaming compressed files when using encryption (CASSANDRA-5391)
 * cassandra-all 1.2.0 pom missing netty dependency (CASSANDRA-5392)
 * Fix writetime/ttl functions on null values (CASSANDRA-5341)
 * Fix NPE during cql3 select with token() (CASSANDRA-5404)
 * IndexHelper.skipBloomFilters won't skip non-SHA filters (CASSANDRA-5385)
 * cqlsh: Print maps ordered by key, sort sets (CASSANDRA-5413)
 * Add null syntax support in CQL3 for inserts (CASSANDRA-3783)
 * Allow unauthenticated set_keyspace() calls (CASSANDRA-5423)
 * Fix potential incremental backups race (CASSANDRA-5410)
 * Fix prepared BATCH statements with batch-level timestamps (CASSANDRA-5415)
 * Allow overriding superuser setup delay (CASSANDRA-5430)
 * cassandra-shuffle with JMX usernames and passwords (CASSANDRA-5431)
Merged from 1.1:
 * cli: Quote ks and cf names in schema output when needed (CASSANDRA-5052)
 * Fix bad default for min/max timestamp in SSTableMetadata (CASSANDRA-5372)
 * Fix cf name extraction from manifest in Directories.migrateFile() 
   (CASSANDRA-5242)
 * Support pluggable internode authentication (CASSANDRA-5401)


1.2.3
 * add check for sstable overlap within a level on startup (CASSANDRA-5327)
 * replace ipv6 colons in jmx object names (CASSANDRA-5298, 5328)
 * Avoid allocating SSTableBoundedScanner during repair when the range does 
   not intersect the sstable (CASSANDRA-5249)
 * Don't lowercase property map keys (this breaks NTS) (CASSANDRA-5292)
 * Fix composite comparator with super columns (CASSANDRA-5287)
 * Fix insufficient validation of UPDATE queries against counter cfs
   (CASSANDRA-5300)
 * Fix PropertyFileSnitch default DC/Rack behavior (CASSANDRA-5285)
 * Handle null values when executing prepared statement (CASSANDRA-5081)
 * Add netty to pom dependencies (CASSANDRA-5181)
 * Include type arguments in Thrift CQLPreparedResult (CASSANDRA-5311)
 * Fix compaction not removing columns when bf_fp_ratio is 1 (CASSANDRA-5182)
 * cli: Warn about missing CQL3 tables in schema descriptions (CASSANDRA-5309)
 * Re-enable unknown option in replication/compaction strategies option for
   backward compatibility (CASSANDRA-4795)
 * Add binary protocol support to stress (CASSANDRA-4993)
 * cqlsh: Fix COPY FROM value quoting and null handling (CASSANDRA-5305)
 * Fix repair -pr for vnodes (CASSANDRA-5329)
 * Relax CL for auth queries for non-default users (CASSANDRA-5310)
 * Fix AssertionError during repair (CASSANDRA-5245)
 * Don't announce migrations to pre-1.2 nodes (CASSANDRA-5334)
Merged from 1.1:
 * Update offline scrub for 1.0 -> 1.1 directory structure (CASSANDRA-5195)
 * add tmp flag to Descriptor hashcode (CASSANDRA-4021)
 * fix logging of "Found table data in data directories" when only system tables
   are present (CASSANDRA-5289)
 * cli: Add JMX authentication support (CASSANDRA-5080)
 * nodetool: ability to repair specific range (CASSANDRA-5280)
 * Fix possible assertion triggered in SliceFromReadCommand (CASSANDRA-5284)
 * cqlsh: Add inet type support on Windows (ipv4-only) (CASSANDRA-4801)
 * Fix race when initializing ColumnFamilyStore (CASSANDRA-5350)
 * Add UseTLAB JVM flag (CASSANDRA-5361)


1.2.2
 * fix potential for multiple concurrent compactions of the same sstables
   (CASSANDRA-5256)
 * avoid no-op caching of byte[] on commitlog append (CASSANDRA-5199)
 * fix symlinks under data dir not working (CASSANDRA-5185)
 * fix bug in compact storage metadata handling (CASSANDRA-5189)
 * Validate login for USE queries (CASSANDRA-5207)
 * cli: remove default username and password (CASSANDRA-5208)
 * configure populate_io_cache_on_flush per-CF (CASSANDRA-4694)
 * allow configuration of internode socket buffer (CASSANDRA-3378)
 * Make sstable directory picking blacklist-aware again (CASSANDRA-5193)
 * Correctly expire gossip states for edge cases (CASSANDRA-5216)
 * Improve handling of directory creation failures (CASSANDRA-5196)
 * Expose secondary indicies to the rest of nodetool (CASSANDRA-4464)
 * Binary protocol: avoid sending notification for 0.0.0.0 (CASSANDRA-5227)
 * add UseCondCardMark XX jvm settings on jdk 1.7 (CASSANDRA-4366)
 * CQL3 refactor to allow conversion function (CASSANDRA-5226)
 * Fix drop of sstables in some circumstance (CASSANDRA-5232)
 * Implement caching of authorization results (CASSANDRA-4295)
 * Add support for LZ4 compression (CASSANDRA-5038)
 * Fix missing columns in wide rows queries (CASSANDRA-5225)
 * Simplify auth setup and make system_auth ks alterable (CASSANDRA-5112)
 * Stop compactions from hanging during bootstrap (CASSANDRA-5244)
 * fix compressed streaming sending extra chunk (CASSANDRA-5105)
 * Add CQL3-based implementations of IAuthenticator and IAuthorizer
   (CASSANDRA-4898)
 * Fix timestamp-based tomstone removal logic (CASSANDRA-5248)
 * cli: Add JMX authentication support (CASSANDRA-5080)
 * Fix forceFlush behavior (CASSANDRA-5241)
 * cqlsh: Add username autocompletion (CASSANDRA-5231)
 * Fix CQL3 composite partition key error (CASSANDRA-5240)
 * Allow IN clause on last clustering key (CASSANDRA-5230)
Merged from 1.1:
 * fix start key/end token validation for wide row iteration (CASSANDRA-5168)
 * add ConfigHelper support for Thrift frame and max message sizes (CASSANDRA-5188)
 * fix nodetool repair not fail on node down (CASSANDRA-5203)
 * always collect tombstone hints (CASSANDRA-5068)
 * Fix error when sourcing file in cqlsh (CASSANDRA-5235)


1.2.1
 * stream undelivered hints on decommission (CASSANDRA-5128)
 * GossipingPropertyFileSnitch loads saved dc/rack info if needed (CASSANDRA-5133)
 * drain should flush system CFs too (CASSANDRA-4446)
 * add inter_dc_tcp_nodelay setting (CASSANDRA-5148)
 * re-allow wrapping ranges for start_token/end_token range pairitspwng (CASSANDRA-5106)
 * fix validation compaction of empty rows (CASSANDRA-5136)
 * nodetool methods to enable/disable hint storage/delivery (CASSANDRA-4750)
 * disallow bloom filter false positive chance of 0 (CASSANDRA-5013)
 * add threadpool size adjustment methods to JMXEnabledThreadPoolExecutor and 
   CompactionManagerMBean (CASSANDRA-5044)
 * fix hinting for dropped local writes (CASSANDRA-4753)
 * off-heap cache doesn't need mutable column container (CASSANDRA-5057)
 * apply disk_failure_policy to bad disks on initial directory creation 
   (CASSANDRA-4847)
 * Optimize name-based queries to use ArrayBackedSortedColumns (CASSANDRA-5043)
 * Fall back to old manifest if most recent is unparseable (CASSANDRA-5041)
 * pool [Compressed]RandomAccessReader objects on the partitioned read path
   (CASSANDRA-4942)
 * Add debug logging to list filenames processed by Directories.migrateFile 
   method (CASSANDRA-4939)
 * Expose black-listed directories via JMX (CASSANDRA-4848)
 * Log compaction merge counts (CASSANDRA-4894)
 * Minimize byte array allocation by AbstractData{Input,Output} (CASSANDRA-5090)
 * Add SSL support for the binary protocol (CASSANDRA-5031)
 * Allow non-schema system ks modification for shuffle to work (CASSANDRA-5097)
 * cqlsh: Add default limit to SELECT statements (CASSANDRA-4972)
 * cqlsh: fix DESCRIBE for 1.1 cfs in CQL3 (CASSANDRA-5101)
 * Correctly gossip with nodes >= 1.1.7 (CASSANDRA-5102)
 * Ensure CL guarantees on digest mismatch (CASSANDRA-5113)
 * Validate correctly selects on composite partition key (CASSANDRA-5122)
 * Fix exception when adding collection (CASSANDRA-5117)
 * Handle states for non-vnode clusters correctly (CASSANDRA-5127)
 * Refuse unrecognized replication and compaction strategy options (CASSANDRA-4795)
 * Pick the correct value validator in sstable2json for cql3 tables (CASSANDRA-5134)
 * Validate login for describe_keyspace, describe_keyspaces and set_keyspace
   (CASSANDRA-5144)
 * Fix inserting empty maps (CASSANDRA-5141)
 * Don't remove tokens from System table for node we know (CASSANDRA-5121)
 * fix streaming progress report for compresed files (CASSANDRA-5130)
 * Coverage analysis for low-CL queries (CASSANDRA-4858)
 * Stop interpreting dates as valid timeUUID value (CASSANDRA-4936)
 * Adds E notation for floating point numbers (CASSANDRA-4927)
 * Detect (and warn) unintentional use of the cql2 thrift methods when cql3 was
   intended (CASSANDRA-5172)
 * cli: Quote ks and cf names in schema output when needed (CASSANDRA-5052)
 * Fix cf name extraction from manifest in Directories.migrateFile() (CASSANDRA-5242)
 * Replace mistaken usage of commons-logging with slf4j (CASSANDRA-5464)
 * Ensure Jackson dependency matches lib (CASSANDRA-5126)
 * Expose droppable tombstone ratio stats over JMX (CASSANDRA-5159)
Merged from 1.1:
 * Simplify CompressedRandomAccessReader to work around JDK FD bug (CASSANDRA-5088)
 * Improve handling a changing target throttle rate mid-compaction (CASSANDRA-5087)
 * Pig: correctly decode row keys in widerow mode (CASSANDRA-5098)
 * nodetool repair command now prints progress (CASSANDRA-4767)
 * fix user defined compaction to run against 1.1 data directory (CASSANDRA-5118)
 * Fix CQL3 BATCH authorization caching (CASSANDRA-5145)
 * fix get_count returns incorrect value with TTL (CASSANDRA-5099)
 * better handling for mid-compaction failure (CASSANDRA-5137)
 * convert default marshallers list to map for better readability (CASSANDRA-5109)
 * fix ConcurrentModificationException in getBootstrapSource (CASSANDRA-5170)
 * fix sstable maxtimestamp for row deletes and pre-1.1.1 sstables (CASSANDRA-5153)
 * Fix thread growth on node removal (CASSANDRA-5175)
 * Make Ec2Region's datacenter name configurable (CASSANDRA-5155)


1.2.0
 * Disallow counters in collections (CASSANDRA-5082)
 * cqlsh: add unit tests (CASSANDRA-3920)
 * fix default bloom_filter_fp_chance for LeveledCompactionStrategy (CASSANDRA-5093)
Merged from 1.1:
 * add validation for get_range_slices with start_key and end_token (CASSANDRA-5089)


1.2.0-rc2
 * fix nodetool ownership display with vnodes (CASSANDRA-5065)
 * cqlsh: add DESCRIBE KEYSPACES command (CASSANDRA-5060)
 * Fix potential infinite loop when reloading CFS (CASSANDRA-5064)
 * Fix SimpleAuthorizer example (CASSANDRA-5072)
 * cqlsh: force CL.ONE for tracing and system.schema* queries (CASSANDRA-5070)
 * Includes cassandra-shuffle in the debian package (CASSANDRA-5058)
Merged from 1.1:
 * fix multithreaded compaction deadlock (CASSANDRA-4492)
 * fix temporarily missing schema after upgrade from pre-1.1.5 (CASSANDRA-5061)
 * Fix ALTER TABLE overriding compression options with defaults
   (CASSANDRA-4996, 5066)
 * fix specifying and altering crc_check_chance (CASSANDRA-5053)
 * fix Murmur3Partitioner ownership% calculation (CASSANDRA-5076)
 * Don't expire columns sooner than they should in 2ndary indexes (CASSANDRA-5079)


1.2-rc1
 * rename rpc_timeout settings to request_timeout (CASSANDRA-5027)
 * add BF with 0.1 FP to LCS by default (CASSANDRA-5029)
 * Fix preparing insert queries (CASSANDRA-5016)
 * Fix preparing queries with counter increment (CASSANDRA-5022)
 * Fix preparing updates with collections (CASSANDRA-5017)
 * Don't generate UUID based on other node address (CASSANDRA-5002)
 * Fix message when trying to alter a clustering key type (CASSANDRA-5012)
 * Update IAuthenticator to match the new IAuthorizer (CASSANDRA-5003)
 * Fix inserting only a key in CQL3 (CASSANDRA-5040)
 * Fix CQL3 token() function when used with strings (CASSANDRA-5050)
Merged from 1.1:
 * reduce log spam from invalid counter shards (CASSANDRA-5026)
 * Improve schema propagation performance (CASSANDRA-5025)
 * Fix for IndexHelper.IndexFor throws OOB Exception (CASSANDRA-5030)
 * cqlsh: make it possible to describe thrift CFs (CASSANDRA-4827)
 * cqlsh: fix timestamp formatting on some platforms (CASSANDRA-5046)


1.2-beta3
 * make consistency level configurable in cqlsh (CASSANDRA-4829)
 * fix cqlsh rendering of blob fields (CASSANDRA-4970)
 * fix cqlsh DESCRIBE command (CASSANDRA-4913)
 * save truncation position in system table (CASSANDRA-4906)
 * Move CompressionMetadata off-heap (CASSANDRA-4937)
 * allow CLI to GET cql3 columnfamily data (CASSANDRA-4924)
 * Fix rare race condition in getExpireTimeForEndpoint (CASSANDRA-4402)
 * acquire references to overlapping sstables during compaction so bloom filter
   doesn't get free'd prematurely (CASSANDRA-4934)
 * Don't share slice query filter in CQL3 SelectStatement (CASSANDRA-4928)
 * Separate tracing from Log4J (CASSANDRA-4861)
 * Exclude gcable tombstones from merkle-tree computation (CASSANDRA-4905)
 * Better printing of AbstractBounds for tracing (CASSANDRA-4931)
 * Optimize mostRecentTombstone check in CC.collectAllData (CASSANDRA-4883)
 * Change stream session ID to UUID to avoid collision from same node (CASSANDRA-4813)
 * Use Stats.db when bulk loading if present (CASSANDRA-4957)
 * Skip repair on system_trace and keyspaces with RF=1 (CASSANDRA-4956)
 * (cql3) Remove arbitrary SELECT limit (CASSANDRA-4918)
 * Correctly handle prepared operation on collections (CASSANDRA-4945)
 * Fix CQL3 LIMIT (CASSANDRA-4877)
 * Fix Stress for CQL3 (CASSANDRA-4979)
 * Remove cassandra specific exceptions from JMX interface (CASSANDRA-4893)
 * (CQL3) Force using ALLOW FILTERING on potentially inefficient queries (CASSANDRA-4915)
 * (cql3) Fix adding column when the table has collections (CASSANDRA-4982)
 * (cql3) Fix allowing collections with compact storage (CASSANDRA-4990)
 * (cql3) Refuse ttl/writetime function on collections (CASSANDRA-4992)
 * Replace IAuthority with new IAuthorizer (CASSANDRA-4874)
 * clqsh: fix KEY pseudocolumn escaping when describing Thrift tables
   in CQL3 mode (CASSANDRA-4955)
 * add basic authentication support for Pig CassandraStorage (CASSANDRA-3042)
 * fix CQL2 ALTER TABLE compaction_strategy_class altering (CASSANDRA-4965)
Merged from 1.1:
 * Fall back to old describe_splits if d_s_ex is not available (CASSANDRA-4803)
 * Improve error reporting when streaming ranges fail (CASSANDRA-5009)
 * Fix cqlsh timestamp formatting of timezone info (CASSANDRA-4746)
 * Fix assertion failure with leveled compaction (CASSANDRA-4799)
 * Check for null end_token in get_range_slice (CASSANDRA-4804)
 * Remove all remnants of removed nodes (CASSANDRA-4840)
 * Add aut-reloading of the log4j file in debian package (CASSANDRA-4855)
 * Fix estimated row cache entry size (CASSANDRA-4860)
 * reset getRangeSlice filter after finishing a row for get_paged_slice
   (CASSANDRA-4919)
 * expunge row cache post-truncate (CASSANDRA-4940)
 * Allow static CF definition with compact storage (CASSANDRA-4910)
 * Fix endless loop/compaction of schema_* CFs due to broken timestamps (CASSANDRA-4880)
 * Fix 'wrong class type' assertion in CounterColumn (CASSANDRA-4976)


1.2-beta2
 * fp rate of 1.0 disables BF entirely; LCS defaults to 1.0 (CASSANDRA-4876)
 * off-heap bloom filters for row keys (CASSANDRA_4865)
 * add extension point for sstable components (CASSANDRA-4049)
 * improve tracing output (CASSANDRA-4852, 4862)
 * make TRACE verb droppable (CASSANDRA-4672)
 * fix BulkLoader recognition of CQL3 columnfamilies (CASSANDRA-4755)
 * Sort commitlog segments for replay by id instead of mtime (CASSANDRA-4793)
 * Make hint delivery asynchronous (CASSANDRA-4761)
 * Pluggable Thrift transport factories for CLI and cqlsh (CASSANDRA-4609, 4610)
 * cassandra-cli: allow Double value type to be inserted to a column (CASSANDRA-4661)
 * Add ability to use custom TServerFactory implementations (CASSANDRA-4608)
 * optimize batchlog flushing to skip successful batches (CASSANDRA-4667)
 * include metadata for system keyspace itself in schema tables (CASSANDRA-4416)
 * add check to PropertyFileSnitch to verify presence of location for
   local node (CASSANDRA-4728)
 * add PBSPredictor consistency modeler (CASSANDRA-4261)
 * remove vestiges of Thrift unframed mode (CASSANDRA-4729)
 * optimize single-row PK lookups (CASSANDRA-4710)
 * adjust blockFor calculation to account for pending ranges due to node 
   movement (CASSANDRA-833)
 * Change CQL version to 3.0.0 and stop accepting 3.0.0-beta1 (CASSANDRA-4649)
 * (CQL3) Make prepared statement global instead of per connection 
   (CASSANDRA-4449)
 * Fix scrubbing of CQL3 created tables (CASSANDRA-4685)
 * (CQL3) Fix validation when using counter and regular columns in the same 
   table (CASSANDRA-4706)
 * Fix bug starting Cassandra with simple authentication (CASSANDRA-4648)
 * Add support for batchlog in CQL3 (CASSANDRA-4545, 4738)
 * Add support for multiple column family outputs in CFOF (CASSANDRA-4208)
 * Support repairing only the local DC nodes (CASSANDRA-4747)
 * Use rpc_address for binary protocol and change default port (CASSANDRA-4751)
 * Fix use of collections in prepared statements (CASSANDRA-4739)
 * Store more information into peers table (CASSANDRA-4351, 4814)
 * Configurable bucket size for size tiered compaction (CASSANDRA-4704)
 * Run leveled compaction in parallel (CASSANDRA-4310)
 * Fix potential NPE during CFS reload (CASSANDRA-4786)
 * Composite indexes may miss results (CASSANDRA-4796)
 * Move consistency level to the protocol level (CASSANDRA-4734, 4824)
 * Fix Subcolumn slice ends not respected (CASSANDRA-4826)
 * Fix Assertion error in cql3 select (CASSANDRA-4783)
 * Fix list prepend logic (CQL3) (CASSANDRA-4835)
 * Add booleans as literals in CQL3 (CASSANDRA-4776)
 * Allow renaming PK columns in CQL3 (CASSANDRA-4822)
 * Fix binary protocol NEW_NODE event (CASSANDRA-4679)
 * Fix potential infinite loop in tombstone compaction (CASSANDRA-4781)
 * Remove system tables accounting from schema (CASSANDRA-4850)
 * (cql3) Force provided columns in clustering key order in 
   'CLUSTERING ORDER BY' (CASSANDRA-4881)
 * Fix composite index bug (CASSANDRA-4884)
 * Fix short read protection for CQL3 (CASSANDRA-4882)
 * Add tracing support to the binary protocol (CASSANDRA-4699)
 * (cql3) Don't allow prepared marker inside collections (CASSANDRA-4890)
 * Re-allow order by on non-selected columns (CASSANDRA-4645)
 * Bug when composite index is created in a table having collections (CASSANDRA-4909)
 * log index scan subject in CompositesSearcher (CASSANDRA-4904)
Merged from 1.1:
 * add get[Row|Key]CacheEntries to CacheServiceMBean (CASSANDRA-4859)
 * fix get_paged_slice to wrap to next row correctly (CASSANDRA-4816)
 * fix indexing empty column values (CASSANDRA-4832)
 * allow JdbcDate to compose null Date objects (CASSANDRA-4830)
 * fix possible stackoverflow when compacting 1000s of sstables
   (CASSANDRA-4765)
 * fix wrong leveled compaction progress calculation (CASSANDRA-4807)
 * add a close() method to CRAR to prevent leaking file descriptors (CASSANDRA-4820)
 * fix potential infinite loop in get_count (CASSANDRA-4833)
 * fix compositeType.{get/from}String methods (CASSANDRA-4842)
 * (CQL) fix CREATE COLUMNFAMILY permissions check (CASSANDRA-4864)
 * Fix DynamicCompositeType same type comparison (CASSANDRA-4711)
 * Fix duplicate SSTable reference when stream session failed (CASSANDRA-3306)
 * Allow static CF definition with compact storage (CASSANDRA-4910)
 * Fix endless loop/compaction of schema_* CFs due to broken timestamps (CASSANDRA-4880)
 * Fix 'wrong class type' assertion in CounterColumn (CASSANDRA-4976)


1.2-beta1
 * add atomic_batch_mutate (CASSANDRA-4542, -4635)
 * increase default max_hint_window_in_ms to 3h (CASSANDRA-4632)
 * include message initiation time to replicas so they can more
   accurately drop timed-out requests (CASSANDRA-2858)
 * fix clientutil.jar dependencies (CASSANDRA-4566)
 * optimize WriteResponse (CASSANDRA-4548)
 * new metrics (CASSANDRA-4009)
 * redesign KEYS indexes to avoid read-before-write (CASSANDRA-2897)
 * debug tracing (CASSANDRA-1123)
 * parallelize row cache loading (CASSANDRA-4282)
 * Make compaction, flush JBOD-aware (CASSANDRA-4292)
 * run local range scans on the read stage (CASSANDRA-3687)
 * clean up ioexceptions (CASSANDRA-2116)
 * add disk_failure_policy (CASSANDRA-2118)
 * Introduce new json format with row level deletion (CASSANDRA-4054)
 * remove redundant "name" column from schema_keyspaces (CASSANDRA-4433)
 * improve "nodetool ring" handling of multi-dc clusters (CASSANDRA-3047)
 * update NTS calculateNaturalEndpoints to be O(N log N) (CASSANDRA-3881)
 * split up rpc timeout by operation type (CASSANDRA-2819)
 * rewrite key cache save/load to use only sequential i/o (CASSANDRA-3762)
 * update MS protocol with a version handshake + broadcast address id
   (CASSANDRA-4311)
 * multithreaded hint replay (CASSANDRA-4189)
 * add inter-node message compression (CASSANDRA-3127)
 * remove COPP (CASSANDRA-2479)
 * Track tombstone expiration and compact when tombstone content is
   higher than a configurable threshold, default 20% (CASSANDRA-3442, 4234)
 * update MurmurHash to version 3 (CASSANDRA-2975)
 * (CLI) track elapsed time for `delete' operation (CASSANDRA-4060)
 * (CLI) jline version is bumped to 1.0 to properly  support
   'delete' key function (CASSANDRA-4132)
 * Save IndexSummary into new SSTable 'Summary' component (CASSANDRA-2392, 4289)
 * Add support for range tombstones (CASSANDRA-3708)
 * Improve MessagingService efficiency (CASSANDRA-3617)
 * Avoid ID conflicts from concurrent schema changes (CASSANDRA-3794)
 * Set thrift HSHA server thread limit to unlimited by default (CASSANDRA-4277)
 * Avoids double serialization of CF id in RowMutation messages
   (CASSANDRA-4293)
 * stream compressed sstables directly with java nio (CASSANDRA-4297)
 * Support multiple ranges in SliceQueryFilter (CASSANDRA-3885)
 * Add column metadata to system column families (CASSANDRA-4018)
 * (cql3) Always use composite types by default (CASSANDRA-4329)
 * (cql3) Add support for set, map and list (CASSANDRA-3647)
 * Validate date type correctly (CASSANDRA-4441)
 * (cql3) Allow definitions with only a PK (CASSANDRA-4361)
 * (cql3) Add support for row key composites (CASSANDRA-4179)
 * improve DynamicEndpointSnitch by using reservoir sampling (CASSANDRA-4038)
 * (cql3) Add support for 2ndary indexes (CASSANDRA-3680)
 * (cql3) fix defining more than one PK to be invalid (CASSANDRA-4477)
 * remove schema agreement checking from all external APIs (Thrift, CQL and CQL3) (CASSANDRA-4487)
 * add Murmur3Partitioner and make it default for new installations (CASSANDRA-3772, 4621)
 * (cql3) update pseudo-map syntax to use map syntax (CASSANDRA-4497)
 * Finer grained exceptions hierarchy and provides error code with exceptions (CASSANDRA-3979)
 * Adds events push to binary protocol (CASSANDRA-4480)
 * Rewrite nodetool help (CASSANDRA-2293)
 * Make CQL3 the default for CQL (CASSANDRA-4640)
 * update stress tool to be able to use CQL3 (CASSANDRA-4406)
 * Accept all thrift update on CQL3 cf but don't expose their metadata (CASSANDRA-4377)
 * Replace Throttle with Guava's RateLimiter for HintedHandOff (CASSANDRA-4541)
 * fix counter add/get using CQL2 and CQL3 in stress tool (CASSANDRA-4633)
 * Add sstable count per level to cfstats (CASSANDRA-4537)
 * (cql3) Add ALTER KEYSPACE statement (CASSANDRA-4611)
 * (cql3) Allow defining default consistency levels (CASSANDRA-4448)
 * (cql3) Fix queries using LIMIT missing results (CASSANDRA-4579)
 * fix cross-version gossip messaging (CASSANDRA-4576)
 * added inet data type (CASSANDRA-4627)


1.1.6
 * Wait for writes on synchronous read digest mismatch (CASSANDRA-4792)
 * fix commitlog replay for nanotime-infected sstables (CASSANDRA-4782)
 * preflight check ttl for maximum of 20 years (CASSANDRA-4771)
 * (Pig) fix widerow input with single column rows (CASSANDRA-4789)
 * Fix HH to compact with correct gcBefore, which avoids wiping out
   undelivered hints (CASSANDRA-4772)
 * LCS will merge up to 32 L0 sstables as intended (CASSANDRA-4778)
 * NTS will default unconfigured DC replicas to zero (CASSANDRA-4675)
 * use default consistency level in counter validation if none is
   explicitly provide (CASSANDRA-4700)
 * Improve IAuthority interface by introducing fine-grained
   access permissions and grant/revoke commands (CASSANDRA-4490, 4644)
 * fix assumption error in CLI when updating/describing keyspace 
   (CASSANDRA-4322)
 * Adds offline sstablescrub to debian packaging (CASSANDRA-4642)
 * Automatic fixing of overlapping leveled sstables (CASSANDRA-4644)
 * fix error when using ORDER BY with extended selections (CASSANDRA-4689)
 * (CQL3) Fix validation for IN queries for non-PK cols (CASSANDRA-4709)
 * fix re-created keyspace disappering after 1.1.5 upgrade 
   (CASSANDRA-4698, 4752)
 * (CLI) display elapsed time in 2 fraction digits (CASSANDRA-3460)
 * add authentication support to sstableloader (CASSANDRA-4712)
 * Fix CQL3 'is reversed' logic (CASSANDRA-4716, 4759)
 * (CQL3) Don't return ReversedType in result set metadata (CASSANDRA-4717)
 * Backport adding AlterKeyspace statement (CASSANDRA-4611)
 * (CQL3) Correcty accept upper-case data types (CASSANDRA-4770)
 * Add binary protocol events for schema changes (CASSANDRA-4684)
Merged from 1.0:
 * Switch from NBHM to CHM in MessagingService's callback map, which
   prevents OOM in long-running instances (CASSANDRA-4708)


1.1.5
 * add SecondaryIndex.reload API (CASSANDRA-4581)
 * use millis + atomicint for commitlog segment creation instead of
   nanotime, which has issues under some hypervisors (CASSANDRA-4601)
 * fix FD leak in slice queries (CASSANDRA-4571)
 * avoid recursion in leveled compaction (CASSANDRA-4587)
 * increase stack size under Java7 to 180K
 * Log(info) schema changes (CASSANDRA-4547)
 * Change nodetool setcachecapcity to manipulate global caches (CASSANDRA-4563)
 * (cql3) fix setting compaction strategy (CASSANDRA-4597)
 * fix broken system.schema_* timestamps on system startup (CASSANDRA-4561)
 * fix wrong skip of cache saving (CASSANDRA-4533)
 * Avoid NPE when lost+found is in data dir (CASSANDRA-4572)
 * Respect five-minute flush moratorium after initial CL replay (CASSANDRA-4474)
 * Adds ntp as recommended in debian packaging (CASSANDRA-4606)
 * Configurable transport in CF Record{Reader|Writer} (CASSANDRA-4558)
 * (cql3) fix potential NPE with both equal and unequal restriction (CASSANDRA-4532)
 * (cql3) improves ORDER BY validation (CASSANDRA-4624)
 * Fix potential deadlock during counter writes (CASSANDRA-4578)
 * Fix cql error with ORDER BY when using IN (CASSANDRA-4612)
Merged from 1.0:
 * increase Xss to 160k to accomodate latest 1.6 JVMs (CASSANDRA-4602)
 * fix toString of hint destination tokens (CASSANDRA-4568)
 * Fix multiple values for CurrentLocal NodeID (CASSANDRA-4626)


1.1.4
 * fix offline scrub to catch >= out of order rows (CASSANDRA-4411)
 * fix cassandra-env.sh on RHEL and other non-dash-based systems 
   (CASSANDRA-4494)
Merged from 1.0:
 * (Hadoop) fix setting key length for old-style mapred api (CASSANDRA-4534)
 * (Hadoop) fix iterating through a resultset consisting entirely
   of tombstoned rows (CASSANDRA-4466)


1.1.3
 * (cqlsh) add COPY TO (CASSANDRA-4434)
 * munmap commitlog segments before rename (CASSANDRA-4337)
 * (JMX) rename getRangeKeySample to sampleKeyRange to avoid returning
   multi-MB results as an attribute (CASSANDRA-4452)
 * flush based on data size, not throughput; overwritten columns no 
   longer artificially inflate liveRatio (CASSANDRA-4399)
 * update default commitlog segment size to 32MB and total commitlog
   size to 32/1024 MB for 32/64 bit JVMs, respectively (CASSANDRA-4422)
 * avoid using global partitioner to estimate ranges in index sstables
   (CASSANDRA-4403)
 * restore pre-CASSANDRA-3862 approach to removing expired tombstones
   from row cache during compaction (CASSANDRA-4364)
 * (stress) support for CQL prepared statements (CASSANDRA-3633)
 * Correctly catch exception when Snappy cannot be loaded (CASSANDRA-4400)
 * (cql3) Support ORDER BY when IN condition is given in WHERE clause (CASSANDRA-4327)
 * (cql3) delete "component_index" column on DROP TABLE call (CASSANDRA-4420)
 * change nanoTime() to currentTimeInMillis() in schema related code (CASSANDRA-4432)
 * add a token generation tool (CASSANDRA-3709)
 * Fix LCS bug with sstable containing only 1 row (CASSANDRA-4411)
 * fix "Can't Modify Index Name" problem on CF update (CASSANDRA-4439)
 * Fix assertion error in getOverlappingSSTables during repair (CASSANDRA-4456)
 * fix nodetool's setcompactionthreshold command (CASSANDRA-4455)
 * Ensure compacted files are never used, to avoid counter overcount (CASSANDRA-4436)
Merged from 1.0:
 * Push the validation of secondary index values to the SecondaryIndexManager (CASSANDRA-4240)
 * allow dropping columns shadowed by not-yet-expired supercolumn or row
   tombstones in PrecompactedRow (CASSANDRA-4396)


1.1.2
 * Fix cleanup not deleting index entries (CASSANDRA-4379)
 * Use correct partitioner when saving + loading caches (CASSANDRA-4331)
 * Check schema before trying to export sstable (CASSANDRA-2760)
 * Raise a meaningful exception instead of NPE when PFS encounters
   an unconfigured node + no default (CASSANDRA-4349)
 * fix bug in sstable blacklisting with LCS (CASSANDRA-4343)
 * LCS no longer promotes tiny sstables out of L0 (CASSANDRA-4341)
 * skip tombstones during hint replay (CASSANDRA-4320)
 * fix NPE in compactionstats (CASSANDRA-4318)
 * enforce 1m min keycache for auto (CASSANDRA-4306)
 * Have DeletedColumn.isMFD always return true (CASSANDRA-4307)
 * (cql3) exeption message for ORDER BY constraints said primary filter can be
    an IN clause, which is misleading (CASSANDRA-4319)
 * (cql3) Reject (not yet supported) creation of 2ndardy indexes on tables with
   composite primary keys (CASSANDRA-4328)
 * Set JVM stack size to 160k for java 7 (CASSANDRA-4275)
 * cqlsh: add COPY command to load data from CSV flat files (CASSANDRA-4012)
 * CFMetaData.fromThrift to throw ConfigurationException upon error (CASSANDRA-4353)
 * Use CF comparator to sort indexed columns in SecondaryIndexManager
   (CASSANDRA-4365)
 * add strategy_options to the KSMetaData.toString() output (CASSANDRA-4248)
 * (cql3) fix range queries containing unqueried results (CASSANDRA-4372)
 * (cql3) allow updating column_alias types (CASSANDRA-4041)
 * (cql3) Fix deletion bug (CASSANDRA-4193)
 * Fix computation of overlapping sstable for leveled compaction (CASSANDRA-4321)
 * Improve scrub and allow to run it offline (CASSANDRA-4321)
 * Fix assertionError in StorageService.bulkLoad (CASSANDRA-4368)
 * (cqlsh) add option to authenticate to a keyspace at startup (CASSANDRA-4108)
 * (cqlsh) fix ASSUME functionality (CASSANDRA-4352)
 * Fix ColumnFamilyRecordReader to not return progress > 100% (CASSANDRA-3942)
Merged from 1.0:
 * Set gc_grace on index CF to 0 (CASSANDRA-4314)


1.1.1
 * add populate_io_cache_on_flush option (CASSANDRA-2635)
 * allow larger cache capacities than 2GB (CASSANDRA-4150)
 * add getsstables command to nodetool (CASSANDRA-4199)
 * apply parent CF compaction settings to secondary index CFs (CASSANDRA-4280)
 * preserve commitlog size cap when recycling segments at startup
   (CASSANDRA-4201)
 * (Hadoop) fix split generation regression (CASSANDRA-4259)
 * ignore min/max compactions settings in LCS, while preserving
   behavior that min=max=0 disables autocompaction (CASSANDRA-4233)
 * log number of rows read from saved cache (CASSANDRA-4249)
 * calculate exact size required for cleanup operations (CASSANDRA-1404)
 * avoid blocking additional writes during flush when the commitlog
   gets behind temporarily (CASSANDRA-1991)
 * enable caching on index CFs based on data CF cache setting (CASSANDRA-4197)
 * warn on invalid replication strategy creation options (CASSANDRA-4046)
 * remove [Freeable]Memory finalizers (CASSANDRA-4222)
 * include tombstone size in ColumnFamily.size, which can prevent OOM
   during sudden mass delete operations by yielding a nonzero liveRatio
   (CASSANDRA-3741)
 * Open 1 sstableScanner per level for leveled compaction (CASSANDRA-4142)
 * Optimize reads when row deletion timestamps allow us to restrict
   the set of sstables we check (CASSANDRA-4116)
 * add support for commitlog archiving and point-in-time recovery
   (CASSANDRA-3690)
 * avoid generating redundant compaction tasks during streaming
   (CASSANDRA-4174)
 * add -cf option to nodetool snapshot, and takeColumnFamilySnapshot to
   StorageService mbean (CASSANDRA-556)
 * optimize cleanup to drop entire sstables where possible (CASSANDRA-4079)
 * optimize truncate when autosnapshot is disabled (CASSANDRA-4153)
 * update caches to use byte[] keys to reduce memory overhead (CASSANDRA-3966)
 * add column limit to cli (CASSANDRA-3012, 4098)
 * clean up and optimize DataOutputBuffer, used by CQL compression and
   CompositeType (CASSANDRA-4072)
 * optimize commitlog checksumming (CASSANDRA-3610)
 * identify and blacklist corrupted SSTables from future compactions 
   (CASSANDRA-2261)
 * Move CfDef and KsDef validation out of thrift (CASSANDRA-4037)
 * Expose API to repair a user provided range (CASSANDRA-3912)
 * Add way to force the cassandra-cli to refresh its schema (CASSANDRA-4052)
 * Avoid having replicate on write tasks stacking up at CL.ONE (CASSANDRA-2889)
 * (cql3) Backwards compatibility for composite comparators in non-cql3-aware
   clients (CASSANDRA-4093)
 * (cql3) Fix order by for reversed queries (CASSANDRA-4160)
 * (cql3) Add ReversedType support (CASSANDRA-4004)
 * (cql3) Add timeuuid type (CASSANDRA-4194)
 * (cql3) Minor fixes (CASSANDRA-4185)
 * (cql3) Fix prepared statement in BATCH (CASSANDRA-4202)
 * (cql3) Reduce the list of reserved keywords (CASSANDRA-4186)
 * (cql3) Move max/min compaction thresholds to compaction strategy options
   (CASSANDRA-4187)
 * Fix exception during move when localhost is the only source (CASSANDRA-4200)
 * (cql3) Allow paging through non-ordered partitioner results (CASSANDRA-3771)
 * (cql3) Fix drop index (CASSANDRA-4192)
 * (cql3) Don't return range ghosts anymore (CASSANDRA-3982)
 * fix re-creating Keyspaces/ColumnFamilies with the same name as dropped
   ones (CASSANDRA-4219)
 * fix SecondaryIndex LeveledManifest save upon snapshot (CASSANDRA-4230)
 * fix missing arrayOffset in FBUtilities.hash (CASSANDRA-4250)
 * (cql3) Add name of parameters in CqlResultSet (CASSANDRA-4242)
 * (cql3) Correctly validate order by queries (CASSANDRA-4246)
 * rename stress to cassandra-stress for saner packaging (CASSANDRA-4256)
 * Fix exception on colum metadata with non-string comparator (CASSANDRA-4269)
 * Check for unknown/invalid compression options (CASSANDRA-4266)
 * (cql3) Adds simple access to column timestamp and ttl (CASSANDRA-4217)
 * (cql3) Fix range queries with secondary indexes (CASSANDRA-4257)
 * Better error messages from improper input in cli (CASSANDRA-3865)
 * Try to stop all compaction upon Keyspace or ColumnFamily drop (CASSANDRA-4221)
 * (cql3) Allow keyspace properties to contain hyphens (CASSANDRA-4278)
 * (cql3) Correctly validate keyspace access in create table (CASSANDRA-4296)
 * Avoid deadlock in migration stage (CASSANDRA-3882)
 * Take supercolumn names and deletion info into account in memtable throughput
   (CASSANDRA-4264)
 * Add back backward compatibility for old style replication factor (CASSANDRA-4294)
 * Preserve compatibility with pre-1.1 index queries (CASSANDRA-4262)
Merged from 1.0:
 * Fix super columns bug where cache is not updated (CASSANDRA-4190)
 * fix maxTimestamp to include row tombstones (CASSANDRA-4116)
 * (CLI) properly handle quotes in create/update keyspace commands (CASSANDRA-4129)
 * Avoids possible deadlock during bootstrap (CASSANDRA-4159)
 * fix stress tool that hangs forever on timeout or error (CASSANDRA-4128)
 * stress tool to return appropriate exit code on failure (CASSANDRA-4188)
 * fix compaction NPE when out of disk space and assertions disabled
   (CASSANDRA-3985)
 * synchronize LCS getEstimatedTasks to avoid CME (CASSANDRA-4255)
 * ensure unique streaming session id's (CASSANDRA-4223)
 * kick off background compaction when min/max thresholds change 
   (CASSANDRA-4279)
 * improve ability of STCS.getBuckets to deal with 100s of 1000s of
   sstables, such as when convertinb back from LCS (CASSANDRA-4287)
 * Oversize integer in CQL throws NumberFormatException (CASSANDRA-4291)
 * fix 1.0.x node join to mixed version cluster, other nodes >= 1.1 (CASSANDRA-4195)
 * Fix LCS splitting sstable base on uncompressed size (CASSANDRA-4419)
 * Push the validation of secondary index values to the SecondaryIndexManager (CASSANDRA-4240)
 * Don't purge columns during upgradesstables (CASSANDRA-4462)
 * Make cqlsh work with piping (CASSANDRA-4113)
 * Validate arguments for nodetool decommission (CASSANDRA-4061)
 * Report thrift status in nodetool info (CASSANDRA-4010)


1.1.0-final
 * average a reduced liveRatio estimate with the previous one (CASSANDRA-4065)
 * Allow KS and CF names up to 48 characters (CASSANDRA-4157)
 * fix stress build (CASSANDRA-4140)
 * add time remaining estimate to nodetool compactionstats (CASSANDRA-4167)
 * (cql) fix NPE in cql3 ALTER TABLE (CASSANDRA-4163)
 * (cql) Add support for CL.TWO and CL.THREE in CQL (CASSANDRA-4156)
 * (cql) Fix type in CQL3 ALTER TABLE preventing update (CASSANDRA-4170)
 * (cql) Throw invalid exception from CQL3 on obsolete options (CASSANDRA-4171)
 * (cqlsh) fix recognizing uppercase SELECT keyword (CASSANDRA-4161)
 * Pig: wide row support (CASSANDRA-3909)
Merged from 1.0:
 * avoid streaming empty files with bulk loader if sstablewriter errors out
   (CASSANDRA-3946)


1.1-rc1
 * Include stress tool in binary builds (CASSANDRA-4103)
 * (Hadoop) fix wide row iteration when last row read was deleted
   (CASSANDRA-4154)
 * fix read_repair_chance to really default to 0.1 in the cli (CASSANDRA-4114)
 * Adds caching and bloomFilterFpChange to CQL options (CASSANDRA-4042)
 * Adds posibility to autoconfigure size of the KeyCache (CASSANDRA-4087)
 * fix KEYS index from skipping results (CASSANDRA-3996)
 * Remove sliced_buffer_size_in_kb dead option (CASSANDRA-4076)
 * make loadNewSStable preserve sstable version (CASSANDRA-4077)
 * Respect 1.0 cache settings as much as possible when upgrading 
   (CASSANDRA-4088)
 * relax path length requirement for sstable files when upgrading on 
   non-Windows platforms (CASSANDRA-4110)
 * fix terminination of the stress.java when errors were encountered
   (CASSANDRA-4128)
 * Move CfDef and KsDef validation out of thrift (CASSANDRA-4037)
 * Fix get_paged_slice (CASSANDRA-4136)
 * CQL3: Support slice with exclusive start and stop (CASSANDRA-3785)
Merged from 1.0:
 * support PropertyFileSnitch in bulk loader (CASSANDRA-4145)
 * add auto_snapshot option allowing disabling snapshot before drop/truncate
   (CASSANDRA-3710)
 * allow short snitch names (CASSANDRA-4130)


1.1-beta2
 * rename loaded sstables to avoid conflicts with local snapshots
   (CASSANDRA-3967)
 * start hint replay as soon as FD notifies that the target is back up
   (CASSANDRA-3958)
 * avoid unproductive deserializing of cached rows during compaction
   (CASSANDRA-3921)
 * fix concurrency issues with CQL keyspace creation (CASSANDRA-3903)
 * Show Effective Owership via Nodetool ring <keyspace> (CASSANDRA-3412)
 * Update ORDER BY syntax for CQL3 (CASSANDRA-3925)
 * Fix BulkRecordWriter to not throw NPE if reducer gets no map data from Hadoop (CASSANDRA-3944)
 * Fix bug with counters in super columns (CASSANDRA-3821)
 * Remove deprecated merge_shard_chance (CASSANDRA-3940)
 * add a convenient way to reset a node's schema (CASSANDRA-2963)
 * fix for intermittent SchemaDisagreementException (CASSANDRA-3884)
 * CLI `list <CF>` to limit number of columns and their order (CASSANDRA-3012)
 * ignore deprecated KsDef/CfDef/ColumnDef fields in native schema (CASSANDRA-3963)
 * CLI to report when unsupported column_metadata pair was given (CASSANDRA-3959)
 * reincarnate removed and deprecated KsDef/CfDef attributes (CASSANDRA-3953)
 * Fix race between writes and read for cache (CASSANDRA-3862)
 * perform static initialization of StorageProxy on start-up (CASSANDRA-3797)
 * support trickling fsync() on writes (CASSANDRA-3950)
 * expose counters for unavailable/timeout exceptions given to thrift clients (CASSANDRA-3671)
 * avoid quadratic startup time in LeveledManifest (CASSANDRA-3952)
 * Add type information to new schema_ columnfamilies and remove thrift
   serialization for schema (CASSANDRA-3792)
 * add missing column validator options to the CLI help (CASSANDRA-3926)
 * skip reading saved key cache if CF's caching strategy is NONE or ROWS_ONLY (CASSANDRA-3954)
 * Unify migration code (CASSANDRA-4017)
Merged from 1.0:
 * cqlsh: guess correct version of Python for Arch Linux (CASSANDRA-4090)
 * (CLI) properly handle quotes in create/update keyspace commands (CASSANDRA-4129)
 * Avoids possible deadlock during bootstrap (CASSANDRA-4159)
 * fix stress tool that hangs forever on timeout or error (CASSANDRA-4128)
 * Fix super columns bug where cache is not updated (CASSANDRA-4190)
 * stress tool to return appropriate exit code on failure (CASSANDRA-4188)


1.0.9
 * improve index sampling performance (CASSANDRA-4023)
 * always compact away deleted hints immediately after handoff (CASSANDRA-3955)
 * delete hints from dropped ColumnFamilies on handoff instead of
   erroring out (CASSANDRA-3975)
 * add CompositeType ref to the CLI doc for create/update column family (CASSANDRA-3980)
 * Pig: support Counter ColumnFamilies (CASSANDRA-3973)
 * Pig: Composite column support (CASSANDRA-3684)
 * Avoid NPE during repair when a keyspace has no CFs (CASSANDRA-3988)
 * Fix division-by-zero error on get_slice (CASSANDRA-4000)
 * don't change manifest level for cleanup, scrub, and upgradesstables
   operations under LeveledCompactionStrategy (CASSANDRA-3989, 4112)
 * fix race leading to super columns assertion failure (CASSANDRA-3957)
 * fix NPE on invalid CQL delete command (CASSANDRA-3755)
 * allow custom types in CLI's assume command (CASSANDRA-4081)
 * fix totalBytes count for parallel compactions (CASSANDRA-3758)
 * fix intermittent NPE in get_slice (CASSANDRA-4095)
 * remove unnecessary asserts in native code interfaces (CASSANDRA-4096)
 * Validate blank keys in CQL to avoid assertion errors (CASSANDRA-3612)
 * cqlsh: fix bad decoding of some column names (CASSANDRA-4003)
 * cqlsh: fix incorrect padding with unicode chars (CASSANDRA-4033)
 * Fix EC2 snitch incorrectly reporting region (CASSANDRA-4026)
 * Shut down thrift during decommission (CASSANDRA-4086)
 * Expose nodetool cfhistograms for 2ndary indexes (CASSANDRA-4063)
Merged from 0.8:
 * Fix ConcurrentModificationException in gossiper (CASSANDRA-4019)


1.1-beta1
 * (cqlsh)
   + add SOURCE and CAPTURE commands, and --file option (CASSANDRA-3479)
   + add ALTER COLUMNFAMILY WITH (CASSANDRA-3523)
   + bundle Python dependencies with Cassandra (CASSANDRA-3507)
   + added to Debian package (CASSANDRA-3458)
   + display byte data instead of erroring out on decode failure 
     (CASSANDRA-3874)
 * add nodetool rebuild_index (CASSANDRA-3583)
 * add nodetool rangekeysample (CASSANDRA-2917)
 * Fix streaming too much data during move operations (CASSANDRA-3639)
 * Nodetool and CLI connect to localhost by default (CASSANDRA-3568)
 * Reduce memory used by primary index sample (CASSANDRA-3743)
 * (Hadoop) separate input/output configurations (CASSANDRA-3197, 3765)
 * avoid returning internal Cassandra classes over JMX (CASSANDRA-2805)
 * add row-level isolation via SnapTree (CASSANDRA-2893)
 * Optimize key count estimation when opening sstable on startup
   (CASSANDRA-2988)
 * multi-dc replication optimization supporting CL > ONE (CASSANDRA-3577)
 * add command to stop compactions (CASSANDRA-1740, 3566, 3582)
 * multithreaded streaming (CASSANDRA-3494)
 * removed in-tree redhat spec (CASSANDRA-3567)
 * "defragment" rows for name-based queries under STCS, again (CASSANDRA-2503)
 * Recycle commitlog segments for improved performance 
   (CASSANDRA-3411, 3543, 3557, 3615)
 * update size-tiered compaction to prioritize small tiers (CASSANDRA-2407)
 * add message expiration logic to OutboundTcpConnection (CASSANDRA-3005)
 * off-heap cache to use sun.misc.Unsafe instead of JNA (CASSANDRA-3271)
 * EACH_QUORUM is only supported for writes (CASSANDRA-3272)
 * replace compactionlock use in schema migration by checking CFS.isValid
   (CASSANDRA-3116)
 * recognize that "SELECT first ... *" isn't really "SELECT *" (CASSANDRA-3445)
 * Use faster bytes comparison (CASSANDRA-3434)
 * Bulk loader is no longer a fat client, (HADOOP) bulk load output format
   (CASSANDRA-3045)
 * (Hadoop) add support for KeyRange.filter
 * remove assumption that keys and token are in bijection
   (CASSANDRA-1034, 3574, 3604)
 * always remove endpoints from delevery queue in HH (CASSANDRA-3546)
 * fix race between cf flush and its 2ndary indexes flush (CASSANDRA-3547)
 * fix potential race in AES when a repair fails (CASSANDRA-3548)
 * Remove columns shadowed by a deleted container even when we cannot purge
   (CASSANDRA-3538)
 * Improve memtable slice iteration performance (CASSANDRA-3545)
 * more efficient allocation of small bloom filters (CASSANDRA-3618)
 * Use separate writer thread in SSTableSimpleUnsortedWriter (CASSANDRA-3619)
 * fsync the directory after new sstable or commitlog segment are created (CASSANDRA-3250)
 * fix minor issues reported by FindBugs (CASSANDRA-3658)
 * global key/row caches (CASSANDRA-3143, 3849)
 * optimize memtable iteration during range scan (CASSANDRA-3638)
 * introduce 'crc_check_chance' in CompressionParameters to support
   a checksum percentage checking chance similarly to read-repair (CASSANDRA-3611)
 * a way to deactivate global key/row cache on per-CF basis (CASSANDRA-3667)
 * fix LeveledCompactionStrategy broken because of generation pre-allocation
   in LeveledManifest (CASSANDRA-3691)
 * finer-grained control over data directories (CASSANDRA-2749)
 * Fix ClassCastException during hinted handoff (CASSANDRA-3694)
 * Upgrade Thrift to 0.7 (CASSANDRA-3213)
 * Make stress.java insert operation to use microseconds (CASSANDRA-3725)
 * Allows (internally) doing a range query with a limit of columns instead of
   rows (CASSANDRA-3742)
 * Allow rangeSlice queries to be start/end inclusive/exclusive (CASSANDRA-3749)
 * Fix BulkLoader to support new SSTable layout and add stream
   throttling to prevent an NPE when there is no yaml config (CASSANDRA-3752)
 * Allow concurrent schema migrations (CASSANDRA-1391, 3832)
 * Add SnapshotCommand to trigger snapshot on remote node (CASSANDRA-3721)
 * Make CFMetaData conversions to/from thrift/native schema inverses
   (CASSANDRA_3559)
 * Add initial code for CQL 3.0-beta (CASSANDRA-2474, 3781, 3753)
 * Add wide row support for ColumnFamilyInputFormat (CASSANDRA-3264)
 * Allow extending CompositeType comparator (CASSANDRA-3657)
 * Avoids over-paging during get_count (CASSANDRA-3798)
 * Add new command to rebuild a node without (repair) merkle tree calculations
   (CASSANDRA-3483, 3922)
 * respect not only row cache capacity but caching mode when
   trying to read data (CASSANDRA-3812)
 * fix system tests (CASSANDRA-3827)
 * CQL support for altering row key type in ALTER TABLE (CASSANDRA-3781)
 * turn compression on by default (CASSANDRA-3871)
 * make hexToBytes refuse invalid input (CASSANDRA-2851)
 * Make secondary indexes CF inherit compression and compaction from their
   parent CF (CASSANDRA-3877)
 * Finish cleanup up tombstone purge code (CASSANDRA-3872)
 * Avoid NPE on aboarted stream-out sessions (CASSANDRA-3904)
 * BulkRecordWriter throws NPE for counter columns (CASSANDRA-3906)
 * Support compression using BulkWriter (CASSANDRA-3907)


1.0.8
 * fix race between cleanup and flush on secondary index CFSes (CASSANDRA-3712)
 * avoid including non-queried nodes in rangeslice read repair
   (CASSANDRA-3843)
 * Only snapshot CF being compacted for snapshot_before_compaction 
   (CASSANDRA-3803)
 * Log active compactions in StatusLogger (CASSANDRA-3703)
 * Compute more accurate compaction score per level (CASSANDRA-3790)
 * Return InvalidRequest when using a keyspace that doesn't exist
   (CASSANDRA-3764)
 * disallow user modification of System keyspace (CASSANDRA-3738)
 * allow using sstable2json on secondary index data (CASSANDRA-3738)
 * (cqlsh) add DESCRIBE COLUMNFAMILIES (CASSANDRA-3586)
 * (cqlsh) format blobs correctly and use colors to improve output
   readability (CASSANDRA-3726)
 * synchronize BiMap of bootstrapping tokens (CASSANDRA-3417)
 * show index options in CLI (CASSANDRA-3809)
 * add optional socket timeout for streaming (CASSANDRA-3838)
 * fix truncate not to leave behind non-CFS backed secondary indexes
   (CASSANDRA-3844)
 * make CLI `show schema` to use output stream directly instead
   of StringBuilder (CASSANDRA-3842)
 * remove the wait on hint future during write (CASSANDRA-3870)
 * (cqlsh) ignore missing CfDef opts (CASSANDRA-3933)
 * (cqlsh) look for cqlshlib relative to realpath (CASSANDRA-3767)
 * Fix short read protection (CASSANDRA-3934)
 * Make sure infered and actual schema match (CASSANDRA-3371)
 * Fix NPE during HH delivery (CASSANDRA-3677)
 * Don't put boostrapping node in 'hibernate' status (CASSANDRA-3737)
 * Fix double quotes in windows bat files (CASSANDRA-3744)
 * Fix bad validator lookup (CASSANDRA-3789)
 * Fix soft reset in EC2MultiRegionSnitch (CASSANDRA-3835)
 * Don't leave zombie connections with THSHA thrift server (CASSANDRA-3867)
 * (cqlsh) fix deserialization of data (CASSANDRA-3874)
 * Fix removetoken force causing an inconsistent state (CASSANDRA-3876)
 * Fix ahndling of some types with Pig (CASSANDRA-3886)
 * Don't allow to drop the system keyspace (CASSANDRA-3759)
 * Make Pig deletes disabled by default and configurable (CASSANDRA-3628)
Merged from 0.8:
 * (Pig) fix CassandraStorage to use correct comparator in Super ColumnFamily
   case (CASSANDRA-3251)
 * fix thread safety issues in commitlog replay, primarily affecting
   systems with many (100s) of CF definitions (CASSANDRA-3751)
 * Fix relevant tombstone ignored with super columns (CASSANDRA-3875)


1.0.7
 * fix regression in HH page size calculation (CASSANDRA-3624)
 * retry failed stream on IOException (CASSANDRA-3686)
 * allow configuring bloom_filter_fp_chance (CASSANDRA-3497)
 * attempt hint delivery every ten minutes, or when failure detector
   notifies us that a node is back up, whichever comes first.  hint
   handoff throttle delay default changed to 1ms, from 50 (CASSANDRA-3554)
 * add nodetool setstreamthroughput (CASSANDRA-3571)
 * fix assertion when dropping a columnfamily with no sstables (CASSANDRA-3614)
 * more efficient allocation of small bloom filters (CASSANDRA-3618)
 * CLibrary.createHardLinkWithExec() to check for errors (CASSANDRA-3101)
 * Avoid creating empty and non cleaned writer during compaction (CASSANDRA-3616)
 * stop thrift service in shutdown hook so we can quiesce MessagingService
   (CASSANDRA-3335)
 * (CQL) compaction_strategy_options and compression_parameters for
   CREATE COLUMNFAMILY statement (CASSANDRA-3374)
 * Reset min/max compaction threshold when creating size tiered compaction
   strategy (CASSANDRA-3666)
 * Don't ignore IOException during compaction (CASSANDRA-3655)
 * Fix assertion error for CF with gc_grace=0 (CASSANDRA-3579)
 * Shutdown ParallelCompaction reducer executor after use (CASSANDRA-3711)
 * Avoid < 0 value for pending tasks in leveled compaction (CASSANDRA-3693)
 * (Hadoop) Support TimeUUID in Pig CassandraStorage (CASSANDRA-3327)
 * Check schema is ready before continuing boostrapping (CASSANDRA-3629)
 * Catch overflows during parsing of chunk_length_kb (CASSANDRA-3644)
 * Improve stream protocol mismatch errors (CASSANDRA-3652)
 * Avoid multiple thread doing HH to the same target (CASSANDRA-3681)
 * Add JMX property for rp_timeout_in_ms (CASSANDRA-2940)
 * Allow DynamicCompositeType to compare component of different types
   (CASSANDRA-3625)
 * Flush non-cfs backed secondary indexes (CASSANDRA-3659)
 * Secondary Indexes should report memory consumption (CASSANDRA-3155)
 * fix for SelectStatement start/end key are not set correctly
   when a key alias is involved (CASSANDRA-3700)
 * fix CLI `show schema` command insert of an extra comma in
   column_metadata (CASSANDRA-3714)
Merged from 0.8:
 * avoid logging (harmless) exception when GC takes < 1ms (CASSANDRA-3656)
 * prevent new nodes from thinking down nodes are up forever (CASSANDRA-3626)
 * use correct list of replicas for LOCAL_QUORUM reads when read repair
   is disabled (CASSANDRA-3696)
 * block on flush before compacting hints (may prevent OOM) (CASSANDRA-3733)


1.0.6
 * (CQL) fix cqlsh support for replicate_on_write (CASSANDRA-3596)
 * fix adding to leveled manifest after streaming (CASSANDRA-3536)
 * filter out unavailable cipher suites when using encryption (CASSANDRA-3178)
 * (HADOOP) add old-style api support for CFIF and CFRR (CASSANDRA-2799)
 * Support TimeUUIDType column names in Stress.java tool (CASSANDRA-3541)
 * (CQL) INSERT/UPDATE/DELETE/TRUNCATE commands should allow CF names to
   be qualified by keyspace (CASSANDRA-3419)
 * always remove endpoints from delevery queue in HH (CASSANDRA-3546)
 * fix race between cf flush and its 2ndary indexes flush (CASSANDRA-3547)
 * fix potential race in AES when a repair fails (CASSANDRA-3548)
 * fix default value validation usage in CLI SET command (CASSANDRA-3553)
 * Optimize componentsFor method for compaction and startup time
   (CASSANDRA-3532)
 * (CQL) Proper ColumnFamily metadata validation on CREATE COLUMNFAMILY 
   (CASSANDRA-3565)
 * fix compression "chunk_length_kb" option to set correct kb value for 
   thrift/avro (CASSANDRA-3558)
 * fix missing response during range slice repair (CASSANDRA-3551)
 * 'describe ring' moved from CLI to nodetool and available through JMX (CASSANDRA-3220)
 * add back partitioner to sstable metadata (CASSANDRA-3540)
 * fix NPE in get_count for counters (CASSANDRA-3601)
Merged from 0.8:
 * remove invalid assertion that table was opened before dropping it
   (CASSANDRA-3580)
 * range and index scans now only send requests to enough replicas to
   satisfy requested CL + RR (CASSANDRA-3598)
 * use cannonical host for local node in nodetool info (CASSANDRA-3556)
 * remove nonlocal DC write optimization since it only worked with
   CL.ONE or CL.LOCAL_QUORUM (CASSANDRA-3577, 3585)
 * detect misuses of CounterColumnType (CASSANDRA-3422)
 * turn off string interning in json2sstable, take 2 (CASSANDRA-2189)
 * validate compression parameters on add/update of the ColumnFamily 
   (CASSANDRA-3573)
 * Check for 0.0.0.0 is incorrect in CFIF (CASSANDRA-3584)
 * Increase vm.max_map_count in debian packaging (CASSANDRA-3563)
 * gossiper will never add itself to saved endpoints (CASSANDRA-3485)


1.0.5
 * revert CASSANDRA-3407 (see CASSANDRA-3540)
 * fix assertion error while forwarding writes to local nodes (CASSANDRA-3539)


1.0.4
 * fix self-hinting of timed out read repair updates and make hinted handoff
   less prone to OOMing a coordinator (CASSANDRA-3440)
 * expose bloom filter sizes via JMX (CASSANDRA-3495)
 * enforce RP tokens 0..2**127 (CASSANDRA-3501)
 * canonicalize paths exposed through JMX (CASSANDRA-3504)
 * fix "liveSize" stat when sstables are removed (CASSANDRA-3496)
 * add bloom filter FP rates to nodetool cfstats (CASSANDRA-3347)
 * record partitioner in sstable metadata component (CASSANDRA-3407)
 * add new upgradesstables nodetool command (CASSANDRA-3406)
 * skip --debug requirement to see common exceptions in CLI (CASSANDRA-3508)
 * fix incorrect query results due to invalid max timestamp (CASSANDRA-3510)
 * make sstableloader recognize compressed sstables (CASSANDRA-3521)
 * avoids race in OutboundTcpConnection in multi-DC setups (CASSANDRA-3530)
 * use SETLOCAL in cassandra.bat (CASSANDRA-3506)
 * fix ConcurrentModificationException in Table.all() (CASSANDRA-3529)
Merged from 0.8:
 * fix concurrence issue in the FailureDetector (CASSANDRA-3519)
 * fix array out of bounds error in counter shard removal (CASSANDRA-3514)
 * avoid dropping tombstones when they might still be needed to shadow
   data in a different sstable (CASSANDRA-2786)


1.0.3
 * revert name-based query defragmentation aka CASSANDRA-2503 (CASSANDRA-3491)
 * fix invalidate-related test failures (CASSANDRA-3437)
 * add next-gen cqlsh to bin/ (CASSANDRA-3188, 3131, 3493)
 * (CQL) fix handling of rows with no columns (CASSANDRA-3424, 3473)
 * fix querying supercolumns by name returning only a subset of
   subcolumns or old subcolumn versions (CASSANDRA-3446)
 * automatically compute sha1 sum for uncompressed data files (CASSANDRA-3456)
 * fix reading metadata/statistics component for version < h (CASSANDRA-3474)
 * add sstable forward-compatibility (CASSANDRA-3478)
 * report compression ratio in CFSMBean (CASSANDRA-3393)
 * fix incorrect size exception during streaming of counters (CASSANDRA-3481)
 * (CQL) fix for counter decrement syntax (CASSANDRA-3418)
 * Fix race introduced by CASSANDRA-2503 (CASSANDRA-3482)
 * Fix incomplete deletion of delivered hints (CASSANDRA-3466)
 * Avoid rescheduling compactions when no compaction was executed 
   (CASSANDRA-3484)
 * fix handling of the chunk_length_kb compression options (CASSANDRA-3492)
Merged from 0.8:
 * fix updating CF row_cache_provider (CASSANDRA-3414)
 * CFMetaData.convertToThrift method to set RowCacheProvider (CASSANDRA-3405)
 * acquire compactionlock during truncate (CASSANDRA-3399)
 * fix displaying cfdef entries for super columnfamilies (CASSANDRA-3415)
 * Make counter shard merging thread safe (CASSANDRA-3178)
 * Revert CASSANDRA-2855
 * Fix bug preventing the use of efficient cross-DC writes (CASSANDRA-3472)
 * `describe ring` command for CLI (CASSANDRA-3220)
 * (Hadoop) skip empty rows when entire row is requested, redux (CASSANDRA-2855)


1.0.2
 * "defragment" rows for name-based queries under STCS (CASSANDRA-2503)
 * Add timing information to cassandra-cli GET/SET/LIST queries (CASSANDRA-3326)
 * Only create one CompressionMetadata object per sstable (CASSANDRA-3427)
 * cleanup usage of StorageService.setMode() (CASSANDRA-3388)
 * Avoid large array allocation for compressed chunk offsets (CASSANDRA-3432)
 * fix DecimalType bytebuffer marshalling (CASSANDRA-3421)
 * fix bug that caused first column in per row indexes to be ignored 
   (CASSANDRA-3441)
 * add JMX call to clean (failed) repair sessions (CASSANDRA-3316)
 * fix sstableloader reference acquisition bug (CASSANDRA-3438)
 * fix estimated row size regression (CASSANDRA-3451)
 * make sure we don't return more columns than asked (CASSANDRA-3303, 3395)
Merged from 0.8:
 * acquire compactionlock during truncate (CASSANDRA-3399)
 * fix displaying cfdef entries for super columnfamilies (CASSANDRA-3415)


1.0.1
 * acquire references during index build to prevent delete problems
   on Windows (CASSANDRA-3314)
 * describe_ring should include datacenter/topology information (CASSANDRA-2882)
 * Thrift sockets are not properly buffered (CASSANDRA-3261)
 * performance improvement for bytebufferutil compare function (CASSANDRA-3286)
 * add system.versions ColumnFamily (CASSANDRA-3140)
 * reduce network copies (CASSANDRA-3333, 3373)
 * limit nodetool to 32MB of heap (CASSANDRA-3124)
 * (CQL) update parser to accept "timestamp" instead of "date" (CASSANDRA-3149)
 * Fix CLI `show schema` to include "compression_options" (CASSANDRA-3368)
 * Snapshot to include manifest under LeveledCompactionStrategy (CASSANDRA-3359)
 * (CQL) SELECT query should allow CF name to be qualified by keyspace (CASSANDRA-3130)
 * (CQL) Fix internal application error specifying 'using consistency ...'
   in lower case (CASSANDRA-3366)
 * fix Deflate compression when compression actually makes the data bigger
   (CASSANDRA-3370)
 * optimize UUIDGen to avoid lock contention on InetAddress.getLocalHost 
   (CASSANDRA-3387)
 * tolerate index being dropped mid-mutation (CASSANDRA-3334, 3313)
 * CompactionManager is now responsible for checking for new candidates
   post-task execution, enabling more consistent leveled compaction 
   (CASSANDRA-3391)
 * Cache HSHA threads (CASSANDRA-3372)
 * use CF/KS names as snapshot prefix for drop + truncate operations
   (CASSANDRA-2997)
 * Break bloom filters up to avoid heap fragmentation (CASSANDRA-2466)
 * fix cassandra hanging on jsvc stop (CASSANDRA-3302)
 * Avoid leveled compaction getting blocked on errors (CASSANDRA-3408)
 * Make reloading the compaction strategy safe (CASSANDRA-3409)
 * ignore 0.8 hints even if compaction begins before we try to purge
   them (CASSANDRA-3385)
 * remove procrun (bin\daemon) from Cassandra source tree and 
   artifacts (CASSANDRA-3331)
 * make cassandra compile under JDK7 (CASSANDRA-3275)
 * remove dependency of clientutil.jar to FBUtilities (CASSANDRA-3299)
 * avoid truncation errors by using long math on long values (CASSANDRA-3364)
 * avoid clock drift on some Windows machine (CASSANDRA-3375)
 * display cache provider in cli 'describe keyspace' command (CASSANDRA-3384)
 * fix incomplete topology information in describe_ring (CASSANDRA-3403)
 * expire dead gossip states based on time (CASSANDRA-2961)
 * improve CompactionTask extensibility (CASSANDRA-3330)
 * Allow one leveled compaction task to kick off another (CASSANDRA-3363)
 * allow encryption only between datacenters (CASSANDRA-2802)
Merged from 0.8:
 * fix truncate allowing data to be replayed post-restart (CASSANDRA-3297)
 * make iwriter final in IndexWriter to avoid NPE (CASSANDRA-2863)
 * (CQL) update grammar to require key clause in DELETE statement
   (CASSANDRA-3349)
 * (CQL) allow numeric keyspace names in USE statement (CASSANDRA-3350)
 * (Hadoop) skip empty rows when slicing the entire row (CASSANDRA-2855)
 * Fix handling of tombstone by SSTableExport/Import (CASSANDRA-3357)
 * fix ColumnIndexer to use long offsets (CASSANDRA-3358)
 * Improved CLI exceptions (CASSANDRA-3312)
 * Fix handling of tombstone by SSTableExport/Import (CASSANDRA-3357)
 * Only count compaction as active (for throttling) when they have
   successfully acquired the compaction lock (CASSANDRA-3344)
 * Display CLI version string on startup (CASSANDRA-3196)
 * (Hadoop) make CFIF try rpc_address or fallback to listen_address
   (CASSANDRA-3214)
 * (Hadoop) accept comma delimited lists of initial thrift connections
   (CASSANDRA-3185)
 * ColumnFamily min_compaction_threshold should be >= 2 (CASSANDRA-3342)
 * (Pig) add 0.8+ types and key validation type in schema (CASSANDRA-3280)
 * Fix completely removing column metadata using CLI (CASSANDRA-3126)
 * CLI `describe cluster;` output should be on separate lines for separate versions
   (CASSANDRA-3170)
 * fix changing durable_writes keyspace option during CF creation
   (CASSANDRA-3292)
 * avoid locking on update when no indexes are involved (CASSANDRA-3386)
 * fix assertionError during repair with ordered partitioners (CASSANDRA-3369)
 * correctly serialize key_validation_class for avro (CASSANDRA-3391)
 * don't expire counter tombstone after streaming (CASSANDRA-3394)
 * prevent nodes that failed to join from hanging around forever 
   (CASSANDRA-3351)
 * remove incorrect optimization from slice read path (CASSANDRA-3390)
 * Fix race in AntiEntropyService (CASSANDRA-3400)


1.0.0-final
 * close scrubbed sstable fd before deleting it (CASSANDRA-3318)
 * fix bug preventing obsolete commitlog segments from being removed
   (CASSANDRA-3269)
 * tolerate whitespace in seed CDL (CASSANDRA-3263)
 * Change default heap thresholds to max(min(1/2 ram, 1G), min(1/4 ram, 8GB))
   (CASSANDRA-3295)
 * Fix broken CompressedRandomAccessReaderTest (CASSANDRA-3298)
 * (CQL) fix type information returned for wildcard queries (CASSANDRA-3311)
 * add estimated tasks to LeveledCompactionStrategy (CASSANDRA-3322)
 * avoid including compaction cache-warming in keycache stats (CASSANDRA-3325)
 * run compaction and hinted handoff threads at MIN_PRIORITY (CASSANDRA-3308)
 * default hsha thrift server to cpu core count in rpc pool (CASSANDRA-3329)
 * add bin\daemon to binary tarball for Windows service (CASSANDRA-3331)
 * Fix places where uncompressed size of sstables was use in place of the
   compressed one (CASSANDRA-3338)
 * Fix hsha thrift server (CASSANDRA-3346)
 * Make sure repair only stream needed sstables (CASSANDRA-3345)


1.0.0-rc2
 * Log a meaningful warning when a node receives a message for a repair session
   that doesn't exist anymore (CASSANDRA-3256)
 * test for NUMA policy support as well as numactl presence (CASSANDRA-3245)
 * Fix FD leak when internode encryption is enabled (CASSANDRA-3257)
 * Remove incorrect assertion in mergeIterator (CASSANDRA-3260)
 * FBUtilities.hexToBytes(String) to throw NumberFormatException when string
   contains non-hex characters (CASSANDRA-3231)
 * Keep SimpleSnitch proximity ordering unchanged from what the Strategy
   generates, as intended (CASSANDRA-3262)
 * remove Scrub from compactionstats when finished (CASSANDRA-3255)
 * fix counter entry in jdbc TypesMap (CASSANDRA-3268)
 * fix full queue scenario for ParallelCompactionIterator (CASSANDRA-3270)
 * fix bootstrap process (CASSANDRA-3285)
 * don't try delivering hints if when there isn't any (CASSANDRA-3176)
 * CLI documentation change for ColumnFamily `compression_options` (CASSANDRA-3282)
 * ignore any CF ids sent by client for adding CF/KS (CASSANDRA-3288)
 * remove obsolete hints on first startup (CASSANDRA-3291)
 * use correct ISortedColumns for time-optimized reads (CASSANDRA-3289)
 * Evict gossip state immediately when a token is taken over by a new IP 
   (CASSANDRA-3259)


1.0.0-rc1
 * Update CQL to generate microsecond timestamps by default (CASSANDRA-3227)
 * Fix counting CFMetadata towards Memtable liveRatio (CASSANDRA-3023)
 * Kill server on wrapped OOME such as from FileChannel.map (CASSANDRA-3201)
 * remove unnecessary copy when adding to row cache (CASSANDRA-3223)
 * Log message when a full repair operation completes (CASSANDRA-3207)
 * Fix streamOutSession keeping sstables references forever if the remote end
   dies (CASSANDRA-3216)
 * Remove dynamic_snitch boolean from example configuration (defaulting to 
   true) and set default badness threshold to 0.1 (CASSANDRA-3229)
 * Base choice of random or "balanced" token on bootstrap on whether
   schema definitions were found (CASSANDRA-3219)
 * Fixes for LeveledCompactionStrategy score computation, prioritization,
   scheduling, and performance (CASSANDRA-3224, 3234)
 * parallelize sstable open at server startup (CASSANDRA-2988)
 * fix handling of exceptions writing to OutboundTcpConnection (CASSANDRA-3235)
 * Allow using quotes in "USE <keyspace>;" CLI command (CASSANDRA-3208)
 * Don't allow any cache loading exceptions to halt startup (CASSANDRA-3218)
 * Fix sstableloader --ignores option (CASSANDRA-3247)
 * File descriptor limit increased in packaging (CASSANDRA-3206)
 * Fix deadlock in commit log during flush (CASSANDRA-3253) 


1.0.0-beta1
 * removed binarymemtable (CASSANDRA-2692)
 * add commitlog_total_space_in_mb to prevent fragmented logs (CASSANDRA-2427)
 * removed commitlog_rotation_threshold_in_mb configuration (CASSANDRA-2771)
 * make AbstractBounds.normalize de-overlapp overlapping ranges (CASSANDRA-2641)
 * replace CollatingIterator, ReducingIterator with MergeIterator 
   (CASSANDRA-2062)
 * Fixed the ability to set compaction strategy in cli using create column 
   family command (CASSANDRA-2778)
 * clean up tmp files after failed compaction (CASSANDRA-2468)
 * restrict repair streaming to specific columnfamilies (CASSANDRA-2280)
 * don't bother persisting columns shadowed by a row tombstone (CASSANDRA-2589)
 * reset CF and SC deletion times after gc_grace (CASSANDRA-2317)
 * optimize away seek when compacting wide rows (CASSANDRA-2879)
 * single-pass streaming (CASSANDRA-2677, 2906, 2916, 3003)
 * use reference counting for deleting sstables instead of relying on GC
   (CASSANDRA-2521, 3179)
 * store hints as serialized mutations instead of pointers to data row
   (CASSANDRA-2045)
 * store hints in the coordinator node instead of in the closest replica 
   (CASSANDRA-2914)
 * add row_cache_keys_to_save CF option (CASSANDRA-1966)
 * check column family validity in nodetool repair (CASSANDRA-2933)
 * use lazy initialization instead of class initialization in NodeId
   (CASSANDRA-2953)
 * add paging to get_count (CASSANDRA-2894)
 * fix "short reads" in [multi]get (CASSANDRA-2643, 3157, 3192)
 * add optional compression for sstables (CASSANDRA-47, 2994, 3001, 3128)
 * add scheduler JMX metrics (CASSANDRA-2962)
 * add block level checksum for compressed data (CASSANDRA-1717)
 * make column family backed column map pluggable and introduce unsynchronized
   ArrayList backed one to speedup reads (CASSANDRA-2843, 3165, 3205)
 * refactoring of the secondary index api (CASSANDRA-2982)
 * make CL > ONE reads wait for digest reconciliation before returning
   (CASSANDRA-2494)
 * fix missing logging for some exceptions (CASSANDRA-2061)
 * refactor and optimize ColumnFamilyStore.files(...) and Descriptor.fromFilename(String)
   and few other places responsible for work with SSTable files (CASSANDRA-3040)
 * Stop reading from sstables once we know we have the most recent columns,
   for query-by-name requests (CASSANDRA-2498)
 * Add query-by-column mode to stress.java (CASSANDRA-3064)
 * Add "install" command to cassandra.bat (CASSANDRA-292)
 * clean up KSMetadata, CFMetadata from unnecessary
   Thrift<->Avro conversion methods (CASSANDRA-3032)
 * Add timeouts to client request schedulers (CASSANDRA-3079, 3096)
 * Cli to use hashes rather than array of hashes for strategy options (CASSANDRA-3081)
 * LeveledCompactionStrategy (CASSANDRA-1608, 3085, 3110, 3087, 3145, 3154, 3182)
 * Improvements of the CLI `describe` command (CASSANDRA-2630)
 * reduce window where dropped CF sstables may not be deleted (CASSANDRA-2942)
 * Expose gossip/FD info to JMX (CASSANDRA-2806)
 * Fix streaming over SSL when compressed SSTable involved (CASSANDRA-3051)
 * Add support for pluggable secondary index implementations (CASSANDRA-3078)
 * remove compaction_thread_priority setting (CASSANDRA-3104)
 * generate hints for replicas that timeout, not just replicas that are known
   to be down before starting (CASSANDRA-2034)
 * Add throttling for internode streaming (CASSANDRA-3080)
 * make the repair of a range repair all replica (CASSANDRA-2610, 3194)
 * expose the ability to repair the first range (as returned by the
   partitioner) of a node (CASSANDRA-2606)
 * Streams Compression (CASSANDRA-3015)
 * add ability to use multiple threads during a single compaction
   (CASSANDRA-2901)
 * make AbstractBounds.normalize support overlapping ranges (CASSANDRA-2641)
 * fix of the CQL count() behavior (CASSANDRA-3068)
 * use TreeMap backed column families for the SSTable simple writers
   (CASSANDRA-3148)
 * fix inconsistency of the CLI syntax when {} should be used instead of [{}]
   (CASSANDRA-3119)
 * rename CQL type names to match expected SQL behavior (CASSANDRA-3149, 3031)
 * Arena-based allocation for memtables (CASSANDRA-2252, 3162, 3163, 3168)
 * Default RR chance to 0.1 (CASSANDRA-3169)
 * Add RowLevel support to secondary index API (CASSANDRA-3147)
 * Make SerializingCacheProvider the default if JNA is available (CASSANDRA-3183)
 * Fix backwards compatibilty for CQL memtable properties (CASSANDRA-3190)
 * Add five-minute delay before starting compactions on a restarted server
   (CASSANDRA-3181)
 * Reduce copies done for intra-host messages (CASSANDRA-1788, 3144)
 * support of compaction strategy option for stress.java (CASSANDRA-3204)
 * make memtable throughput and column count thresholds no-ops (CASSANDRA-2449)
 * Return schema information along with the resultSet in CQL (CASSANDRA-2734)
 * Add new DecimalType (CASSANDRA-2883)
 * Fix assertion error in RowRepairResolver (CASSANDRA-3156)
 * Reduce unnecessary high buffer sizes (CASSANDRA-3171)
 * Pluggable compaction strategy (CASSANDRA-1610)
 * Add new broadcast_address config option (CASSANDRA-2491)


0.8.7
 * Kill server on wrapped OOME such as from FileChannel.map (CASSANDRA-3201)
 * Allow using quotes in "USE <keyspace>;" CLI command (CASSANDRA-3208)
 * Log message when a full repair operation completes (CASSANDRA-3207)
 * Don't allow any cache loading exceptions to halt startup (CASSANDRA-3218)
 * Fix sstableloader --ignores option (CASSANDRA-3247)
 * File descriptor limit increased in packaging (CASSANDRA-3206)
 * Log a meaningfull warning when a node receive a message for a repair session
   that doesn't exist anymore (CASSANDRA-3256)
 * Fix FD leak when internode encryption is enabled (CASSANDRA-3257)
 * FBUtilities.hexToBytes(String) to throw NumberFormatException when string
   contains non-hex characters (CASSANDRA-3231)
 * Keep SimpleSnitch proximity ordering unchanged from what the Strategy
   generates, as intended (CASSANDRA-3262)
 * remove Scrub from compactionstats when finished (CASSANDRA-3255)
 * Fix tool .bat files when CASSANDRA_HOME contains spaces (CASSANDRA-3258)
 * Force flush of status table when removing/updating token (CASSANDRA-3243)
 * Evict gossip state immediately when a token is taken over by a new IP (CASSANDRA-3259)
 * Fix bug where the failure detector can take too long to mark a host
   down (CASSANDRA-3273)
 * (Hadoop) allow wrapping ranges in queries (CASSANDRA-3137)
 * (Hadoop) check all interfaces for a match with split location
   before falling back to random replica (CASSANDRA-3211)
 * (Hadoop) Make Pig storage handle implements LoadMetadata (CASSANDRA-2777)
 * (Hadoop) Fix exception during PIG 'dump' (CASSANDRA-2810)
 * Fix stress COUNTER_GET option (CASSANDRA-3301)
 * Fix missing fields in CLI `show schema` output (CASSANDRA-3304)
 * Nodetool no longer leaks threads and closes JMX connections (CASSANDRA-3309)
 * fix truncate allowing data to be replayed post-restart (CASSANDRA-3297)
 * Move SimpleAuthority and SimpleAuthenticator to examples (CASSANDRA-2922)
 * Fix handling of tombstone by SSTableExport/Import (CASSANDRA-3357)
 * Fix transposition in cfHistograms (CASSANDRA-3222)
 * Allow using number as DC name when creating keyspace in CQL (CASSANDRA-3239)
 * Force flush of system table after updating/removing a token (CASSANDRA-3243)


0.8.6
 * revert CASSANDRA-2388
 * change TokenRange.endpoints back to listen/broadcast address to match
   pre-1777 behavior, and add TokenRange.rpc_endpoints instead (CASSANDRA-3187)
 * avoid trying to watch cassandra-topology.properties when loaded from jar
   (CASSANDRA-3138)
 * prevent users from creating keyspaces with LocalStrategy replication
   (CASSANDRA-3139)
 * fix CLI `show schema;` to output correct keyspace definition statement
   (CASSANDRA-3129)
 * CustomTThreadPoolServer to log TTransportException at DEBUG level
   (CASSANDRA-3142)
 * allow topology sort to work with non-unique rack names between 
   datacenters (CASSANDRA-3152)
 * Improve caching of same-version Messages on digest and repair paths
   (CASSANDRA-3158)
 * Randomize choice of first replica for counter increment (CASSANDRA-2890)
 * Fix using read_repair_chance instead of merge_shard_change (CASSANDRA-3202)
 * Avoid streaming data to nodes that already have it, on move as well as
   decommission (CASSANDRA-3041)
 * Fix divide by zero error in GCInspector (CASSANDRA-3164)
 * allow quoting of the ColumnFamily name in CLI `create column family`
   statement (CASSANDRA-3195)
 * Fix rolling upgrade from 0.7 to 0.8 problem (CASSANDRA-3166)
 * Accomodate missing encryption_options in IncomingTcpConnection.stream
   (CASSANDRA-3212)


0.8.5
 * fix NPE when encryption_options is unspecified (CASSANDRA-3007)
 * include column name in validation failure exceptions (CASSANDRA-2849)
 * make sure truncate clears out the commitlog so replay won't re-
   populate with truncated data (CASSANDRA-2950)
 * fix NPE when debug logging is enabled and dropped CF is present
   in a commitlog segment (CASSANDRA-3021)
 * fix cassandra.bat when CASSANDRA_HOME contains spaces (CASSANDRA-2952)
 * fix to SSTableSimpleUnsortedWriter bufferSize calculation (CASSANDRA-3027)
 * make cleanup and normal compaction able to skip empty rows
   (rows containing nothing but expired tombstones) (CASSANDRA-3039)
 * work around native memory leak in com.sun.management.GarbageCollectorMXBean
   (CASSANDRA-2868)
 * validate that column names in column_metadata are not equal to key_alias
   on create/update of the ColumnFamily and CQL 'ALTER' statement (CASSANDRA-3036)
 * return an InvalidRequestException if an indexed column is assigned
   a value larger than 64KB (CASSANDRA-3057)
 * fix of numeric-only and string column names handling in CLI "drop index" 
   (CASSANDRA-3054)
 * prune index scan resultset back to original request for lazy
   resultset expansion case (CASSANDRA-2964)
 * (Hadoop) fail jobs when Cassandra node has failed but TaskTracker
   has not (CASSANDRA-2388)
 * fix dynamic snitch ignoring nodes when read_repair_chance is zero
   (CASSANDRA-2662)
 * avoid retaining references to dropped CFS objects in 
   CompactionManager.estimatedCompactions (CASSANDRA-2708)
 * expose rpc timeouts per host in MessagingServiceMBean (CASSANDRA-2941)
 * avoid including cwd in classpath for deb and rpm packages (CASSANDRA-2881)
 * remove gossip state when a new IP takes over a token (CASSANDRA-3071)
 * allow sstable2json to work on index sstable files (CASSANDRA-3059)
 * always hint counters (CASSANDRA-3099)
 * fix log4j initialization in EmbeddedCassandraService (CASSANDRA-2857)
 * remove gossip state when a new IP takes over a token (CASSANDRA-3071)
 * work around native memory leak in com.sun.management.GarbageCollectorMXBean
    (CASSANDRA-2868)
 * fix UnavailableException with writes at CL.EACH_QUORM (CASSANDRA-3084)
 * fix parsing of the Keyspace and ColumnFamily names in numeric
   and string representations in CLI (CASSANDRA-3075)
 * fix corner cases in Range.differenceToFetch (CASSANDRA-3084)
 * fix ip address String representation in the ring cache (CASSANDRA-3044)
 * fix ring cache compatibility when mixing pre-0.8.4 nodes with post-
   in the same cluster (CASSANDRA-3023)
 * make repair report failure when a node participating dies (instead of
   hanging forever) (CASSANDRA-2433)
 * fix handling of the empty byte buffer by ReversedType (CASSANDRA-3111)
 * Add validation that Keyspace names are case-insensitively unique (CASSANDRA-3066)
 * catch invalid key_validation_class before instantiating UpdateColumnFamily (CASSANDRA-3102)
 * make Range and Bounds objects client-safe (CASSANDRA-3108)
 * optionally skip log4j configuration (CASSANDRA-3061)
 * bundle sstableloader with the debian package (CASSANDRA-3113)
 * don't try to build secondary indexes when there is none (CASSANDRA-3123)
 * improve SSTableSimpleUnsortedWriter speed for large rows (CASSANDRA-3122)
 * handle keyspace arguments correctly in nodetool snapshot (CASSANDRA-3038)
 * Fix SSTableImportTest on windows (CASSANDRA-3043)
 * expose compactionThroughputMbPerSec through JMX (CASSANDRA-3117)
 * log keyspace and CF of large rows being compacted


0.8.4
 * change TokenRing.endpoints to be a list of rpc addresses instead of 
   listen/broadcast addresses (CASSANDRA-1777)
 * include files-to-be-streamed in StreamInSession.getSources (CASSANDRA-2972)
 * use JAVA env var in cassandra-env.sh (CASSANDRA-2785, 2992)
 * avoid doing read for no-op replicate-on-write at CL=1 (CASSANDRA-2892)
 * refuse counter write for CL.ANY (CASSANDRA-2990)
 * switch back to only logging recent dropped messages (CASSANDRA-3004)
 * always deserialize RowMutation for counters (CASSANDRA-3006)
 * ignore saved replication_factor strategy_option for NTS (CASSANDRA-3011)
 * make sure pre-truncate CL segments are discarded (CASSANDRA-2950)


0.8.3
 * add ability to drop local reads/writes that are going to timeout
   (CASSANDRA-2943)
 * revamp token removal process, keep gossip states for 3 days (CASSANDRA-2496)
 * don't accept extra args for 0-arg nodetool commands (CASSANDRA-2740)
 * log unavailableexception details at debug level (CASSANDRA-2856)
 * expose data_dir though jmx (CASSANDRA-2770)
 * don't include tmp files as sstable when create cfs (CASSANDRA-2929)
 * log Java classpath on startup (CASSANDRA-2895)
 * keep gossipped version in sync with actual on migration coordinator 
   (CASSANDRA-2946)
 * use lazy initialization instead of class initialization in NodeId
   (CASSANDRA-2953)
 * check column family validity in nodetool repair (CASSANDRA-2933)
 * speedup bytes to hex conversions dramatically (CASSANDRA-2850)
 * Flush memtables on shutdown when durable writes are disabled 
   (CASSANDRA-2958)
 * improved POSIX compatibility of start scripts (CASsANDRA-2965)
 * add counter support to Hadoop InputFormat (CASSANDRA-2981)
 * fix bug where dirty commitlog segments were removed (and avoid keeping 
   segments with no post-flush activity permanently dirty) (CASSANDRA-2829)
 * fix throwing exception with batch mutation of counter super columns
   (CASSANDRA-2949)
 * ignore system tables during repair (CASSANDRA-2979)
 * throw exception when NTS is given replication_factor as an option
   (CASSANDRA-2960)
 * fix assertion error during compaction of counter CFs (CASSANDRA-2968)
 * avoid trying to create index names, when no index exists (CASSANDRA-2867)
 * don't sample the system table when choosing a bootstrap token
   (CASSANDRA-2825)
 * gossiper notifies of local state changes (CASSANDRA-2948)
 * add asynchronous and half-sync/half-async (hsha) thrift servers 
   (CASSANDRA-1405)
 * fix potential use of free'd native memory in SerializingCache 
   (CASSANDRA-2951)
 * prune index scan resultset back to original request for lazy
   resultset expansion case (CASSANDRA-2964)
 * (Hadoop) fail jobs when Cassandra node has failed but TaskTracker
    has not (CASSANDRA-2388)


0.8.2
 * CQL: 
   - include only one row per unique key for IN queries (CASSANDRA-2717)
   - respect client timestamp on full row deletions (CASSANDRA-2912)
 * improve thread-safety in StreamOutSession (CASSANDRA-2792)
 * allow deleting a row and updating indexed columns in it in the
   same mutation (CASSANDRA-2773)
 * Expose number of threads blocked on submitting memtable to flush
   in JMX (CASSANDRA-2817)
 * add ability to return "endpoints" to nodetool (CASSANDRA-2776)
 * Add support for multiple (comma-delimited) coordinator addresses
   to ColumnFamilyInputFormat (CASSANDRA-2807)
 * fix potential NPE while scheduling read repair for range slice
   (CASSANDRA-2823)
 * Fix race in SystemTable.getCurrentLocalNodeId (CASSANDRA-2824)
 * Correctly set default for replicate_on_write (CASSANDRA-2835)
 * improve nodetool compactionstats formatting (CASSANDRA-2844)
 * fix index-building status display (CASSANDRA-2853)
 * fix CLI perpetuating obsolete KsDef.replication_factor (CASSANDRA-2846)
 * improve cli treatment of multiline comments (CASSANDRA-2852)
 * handle row tombstones correctly in EchoedRow (CASSANDRA-2786)
 * add MessagingService.get[Recently]DroppedMessages and
   StorageService.getExceptionCount (CASSANDRA-2804)
 * fix possibility of spurious UnavailableException for LOCAL_QUORUM
   reads with dynamic snitch + read repair disabled (CASSANDRA-2870)
 * add ant-optional as dependence for the debian package (CASSANDRA-2164)
 * add option to specify limit for get_slice in the CLI (CASSANDRA-2646)
 * decrease HH page size (CASSANDRA-2832)
 * reset cli keyspace after dropping the current one (CASSANDRA-2763)
 * add KeyRange option to Hadoop inputformat (CASSANDRA-1125)
 * fix protocol versioning (CASSANDRA-2818, 2860)
 * support spaces in path to log4j configuration (CASSANDRA-2383)
 * avoid including inferred types in CF update (CASSANDRA-2809)
 * fix JMX bulkload call (CASSANDRA-2908)
 * fix updating KS with durable_writes=false (CASSANDRA-2907)
 * add simplified facade to SSTableWriter for bulk loading use
   (CASSANDRA-2911)
 * fix re-using index CF sstable names after drop/recreate (CASSANDRA-2872)
 * prepend CF to default index names (CASSANDRA-2903)
 * fix hint replay (CASSANDRA-2928)
 * Properly synchronize repair's merkle tree computation (CASSANDRA-2816)


0.8.1
 * CQL:
   - support for insert, delete in BATCH (CASSANDRA-2537)
   - support for IN to SELECT, UPDATE (CASSANDRA-2553)
   - timestamp support for INSERT, UPDATE, and BATCH (CASSANDRA-2555)
   - TTL support (CASSANDRA-2476)
   - counter support (CASSANDRA-2473)
   - ALTER COLUMNFAMILY (CASSANDRA-1709)
   - DROP INDEX (CASSANDRA-2617)
   - add SCHEMA/TABLE as aliases for KS/CF (CASSANDRA-2743)
   - server handles wait-for-schema-agreement (CASSANDRA-2756)
   - key alias support (CASSANDRA-2480)
 * add support for comparator parameters and a generic ReverseType
   (CASSANDRA-2355)
 * add CompositeType and DynamicCompositeType (CASSANDRA-2231)
 * optimize batches containing multiple updates to the same row
   (CASSANDRA-2583)
 * adjust hinted handoff page size to avoid OOM with large columns 
   (CASSANDRA-2652)
 * mark BRAF buffer invalid post-flush so we don't re-flush partial
   buffers again, especially on CL writes (CASSANDRA-2660)
 * add DROP INDEX support to CLI (CASSANDRA-2616)
 * don't perform HH to client-mode [storageproxy] nodes (CASSANDRA-2668)
 * Improve forceDeserialize/getCompactedRow encapsulation (CASSANDRA-2659)
 * Don't write CounterUpdateColumn to disk in tests (CASSANDRA-2650)
 * Add sstable bulk loading utility (CASSANDRA-1278)
 * avoid replaying hints to dropped columnfamilies (CASSANDRA-2685)
 * add placeholders for missing rows in range query pseudo-RR (CASSANDRA-2680)
 * remove no-op HHOM.renameHints (CASSANDRA-2693)
 * clone super columns to avoid modifying them during flush (CASSANDRA-2675)
 * allow writes to bypass the commitlog for certain keyspaces (CASSANDRA-2683)
 * avoid NPE when bypassing commitlog during memtable flush (CASSANDRA-2781)
 * Added support for making bootstrap retry if nodes flap (CASSANDRA-2644)
 * Added statusthrift to nodetool to report if thrift server is running (CASSANDRA-2722)
 * Fixed rows being cached if they do not exist (CASSANDRA-2723)
 * Support passing tableName and cfName to RowCacheProviders (CASSANDRA-2702)
 * close scrub file handles (CASSANDRA-2669)
 * throttle migration replay (CASSANDRA-2714)
 * optimize column serializer creation (CASSANDRA-2716)
 * Added support for making bootstrap retry if nodes flap (CASSANDRA-2644)
 * Added statusthrift to nodetool to report if thrift server is running
   (CASSANDRA-2722)
 * Fixed rows being cached if they do not exist (CASSANDRA-2723)
 * fix truncate/compaction race (CASSANDRA-2673)
 * workaround large resultsets causing large allocation retention
   by nio sockets (CASSANDRA-2654)
 * fix nodetool ring use with Ec2Snitch (CASSANDRA-2733)
 * fix removing columns and subcolumns that are supressed by a row or
   supercolumn tombstone during replica resolution (CASSANDRA-2590)
 * support sstable2json against snapshot sstables (CASSANDRA-2386)
 * remove active-pull schema requests (CASSANDRA-2715)
 * avoid marking entire list of sstables as actively being compacted
   in multithreaded compaction (CASSANDRA-2765)
 * seek back after deserializing a row to update cache with (CASSANDRA-2752)
 * avoid skipping rows in scrub for counter column family (CASSANDRA-2759)
 * fix ConcurrentModificationException in repair when dealing with 0.7 node
   (CASSANDRA-2767)
 * use threadsafe collections for StreamInSession (CASSANDRA-2766)
 * avoid infinite loop when creating merkle tree (CASSANDRA-2758)
 * avoids unmarking compacting sstable prematurely in cleanup (CASSANDRA-2769)
 * fix NPE when the commit log is bypassed (CASSANDRA-2718)
 * don't throw an exception in SS.isRPCServerRunning (CASSANDRA-2721)
 * make stress.jar executable (CASSANDRA-2744)
 * add daemon mode to java stress (CASSANDRA-2267)
 * expose the DC and rack of a node through JMX and nodetool ring (CASSANDRA-2531)
 * fix cache mbean getSize (CASSANDRA-2781)
 * Add Date, Float, Double, and Boolean types (CASSANDRA-2530)
 * Add startup flag to renew counter node id (CASSANDRA-2788)
 * add jamm agent to cassandra.bat (CASSANDRA-2787)
 * fix repair hanging if a neighbor has nothing to send (CASSANDRA-2797)
 * purge tombstone even if row is in only one sstable (CASSANDRA-2801)
 * Fix wrong purge of deleted cf during compaction (CASSANDRA-2786)
 * fix race that could result in Hadoop writer failing to throw an
   exception encountered after close() (CASSANDRA-2755)
 * fix scan wrongly throwing assertion error (CASSANDRA-2653)
 * Always use even distribution for merkle tree with RandomPartitionner
   (CASSANDRA-2841)
 * fix describeOwnership for OPP (CASSANDRA-2800)
 * ensure that string tokens do not contain commas (CASSANDRA-2762)


0.8.0-final
 * fix CQL grammar warning and cqlsh regression from CASSANDRA-2622
 * add ant generate-cql-html target (CASSANDRA-2526)
 * update CQL consistency levels (CASSANDRA-2566)
 * debian packaging fixes (CASSANDRA-2481, 2647)
 * fix UUIDType, IntegerType for direct buffers (CASSANDRA-2682, 2684)
 * switch to native Thrift for Hadoop map/reduce (CASSANDRA-2667)
 * fix StackOverflowError when building from eclipse (CASSANDRA-2687)
 * only provide replication_factor to strategy_options "help" for
   SimpleStrategy, OldNetworkTopologyStrategy (CASSANDRA-2678, 2713)
 * fix exception adding validators to non-string columns (CASSANDRA-2696)
 * avoid instantiating DatabaseDescriptor in JDBC (CASSANDRA-2694)
 * fix potential stack overflow during compaction (CASSANDRA-2626)
 * clone super columns to avoid modifying them during flush (CASSANDRA-2675)
 * reset underlying iterator in EchoedRow constructor (CASSANDRA-2653)


0.8.0-rc1
 * faster flushes and compaction from fixing excessively pessimistic 
   rebuffering in BRAF (CASSANDRA-2581)
 * fix returning null column values in the python cql driver (CASSANDRA-2593)
 * fix merkle tree splitting exiting early (CASSANDRA-2605)
 * snapshot_before_compaction directory name fix (CASSANDRA-2598)
 * Disable compaction throttling during bootstrap (CASSANDRA-2612) 
 * fix CQL treatment of > and < operators in range slices (CASSANDRA-2592)
 * fix potential double-application of counter updates on commitlog replay
   by moving replay position from header to sstable metadata (CASSANDRA-2419)
 * JDBC CQL driver exposes getColumn for access to timestamp
 * JDBC ResultSetMetadata properties added to AbstractType
 * r/m clustertool (CASSANDRA-2607)
 * add support for presenting row key as a column in CQL result sets 
   (CASSANDRA-2622)
 * Don't allow {LOCAL|EACH}_QUORUM unless strategy is NTS (CASSANDRA-2627)
 * validate keyspace strategy_options during CQL create (CASSANDRA-2624)
 * fix empty Result with secondary index when limit=1 (CASSANDRA-2628)
 * Fix regression where bootstrapping a node with no schema fails
   (CASSANDRA-2625)
 * Allow removing LocationInfo sstables (CASSANDRA-2632)
 * avoid attempting to replay mutations from dropped keyspaces (CASSANDRA-2631)
 * avoid using cached position of a key when GT is requested (CASSANDRA-2633)
 * fix counting bloom filter true positives (CASSANDRA-2637)
 * initialize local ep state prior to gossip startup if needed (CASSANDRA-2638)
 * fix counter increment lost after restart (CASSANDRA-2642)
 * add quote-escaping via backslash to CLI (CASSANDRA-2623)
 * fix pig example script (CASSANDRA-2487)
 * fix dynamic snitch race in adding latencies (CASSANDRA-2618)
 * Start/stop cassandra after more important services such as mdadm in
   debian packaging (CASSANDRA-2481)


0.8.0-beta2
 * fix NPE compacting index CFs (CASSANDRA-2528)
 * Remove checking all column families on startup for compaction candidates 
   (CASSANDRA-2444)
 * validate CQL create keyspace options (CASSANDRA-2525)
 * fix nodetool setcompactionthroughput (CASSANDRA-2550)
 * move	gossip heartbeat back to its own thread (CASSANDRA-2554)
 * validate cql TRUNCATE columnfamily before truncating (CASSANDRA-2570)
 * fix batch_mutate for mixed standard-counter mutations (CASSANDRA-2457)
 * disallow making schema changes to system keyspace (CASSANDRA-2563)
 * fix sending mutation messages multiple times (CASSANDRA-2557)
 * fix incorrect use of NBHM.size in ReadCallback that could cause
   reads to time out even when responses were received (CASSANDRA-2552)
 * trigger read repair correctly for LOCAL_QUORUM reads (CASSANDRA-2556)
 * Allow configuring the number of compaction thread (CASSANDRA-2558)
 * forceUserDefinedCompaction will attempt to compact what it is given
   even if the pessimistic estimate is that there is not enough disk space;
   automatic compactions will only compact 2 or more sstables (CASSANDRA-2575)
 * refuse to apply migrations with older timestamps than the current 
   schema (CASSANDRA-2536)
 * remove unframed Thrift transport option
 * include indexes in snapshots (CASSANDRA-2596)
 * improve ignoring of obsolete mutations in index maintenance (CASSANDRA-2401)
 * recognize attempt to drop just the index while leaving the column
   definition alone (CASSANDRA-2619)
  

0.8.0-beta1
 * remove Avro RPC support (CASSANDRA-926)
 * support for columns that act as incr/decr counters 
   (CASSANDRA-1072, 1937, 1944, 1936, 2101, 2093, 2288, 2105, 2384, 2236, 2342,
   2454)
 * CQL (CASSANDRA-1703, 1704, 1705, 1706, 1707, 1708, 1710, 1711, 1940, 
   2124, 2302, 2277, 2493)
 * avoid double RowMutation serialization on write path (CASSANDRA-1800)
 * make NetworkTopologyStrategy the default (CASSANDRA-1960)
 * configurable internode encryption (CASSANDRA-1567, 2152)
 * human readable column names in sstable2json output (CASSANDRA-1933)
 * change default JMX port to 7199 (CASSANDRA-2027)
 * backwards compatible internal messaging (CASSANDRA-1015)
 * atomic switch of memtables and sstables (CASSANDRA-2284)
 * add pluggable SeedProvider (CASSANDRA-1669)
 * Fix clustertool to not throw exception when calling get_endpoints (CASSANDRA-2437)
 * upgrade to thrift 0.6 (CASSANDRA-2412) 
 * repair works on a token range instead of full ring (CASSANDRA-2324)
 * purge tombstones from row cache (CASSANDRA-2305)
 * push replication_factor into strategy_options (CASSANDRA-1263)
 * give snapshots the same name on each node (CASSANDRA-1791)
 * remove "nodetool loadbalance" (CASSANDRA-2448)
 * multithreaded compaction (CASSANDRA-2191)
 * compaction throttling (CASSANDRA-2156)
 * add key type information and alias (CASSANDRA-2311, 2396)
 * cli no longer divides read_repair_chance by 100 (CASSANDRA-2458)
 * made CompactionInfo.getTaskType return an enum (CASSANDRA-2482)
 * add a server-wide cap on measured memtable memory usage and aggressively
   flush to keep under that threshold (CASSANDRA-2006)
 * add unified UUIDType (CASSANDRA-2233)
 * add off-heap row cache support (CASSANDRA-1969)


0.7.5
 * improvements/fixes to PIG driver (CASSANDRA-1618, CASSANDRA-2387,
   CASSANDRA-2465, CASSANDRA-2484)
 * validate index names (CASSANDRA-1761)
 * reduce contention on Table.flusherLock (CASSANDRA-1954)
 * try harder to detect failures during streaming, cleaning up temporary
   files more reliably (CASSANDRA-2088)
 * shut down server for OOM on a Thrift thread (CASSANDRA-2269)
 * fix tombstone handling in repair and sstable2json (CASSANDRA-2279)
 * preserve version when streaming data from old sstables (CASSANDRA-2283)
 * don't start repair if a neighboring node is marked as dead (CASSANDRA-2290)
 * purge tombstones from row cache (CASSANDRA-2305)
 * Avoid seeking when sstable2json exports the entire file (CASSANDRA-2318)
 * clear Built flag in system table when dropping an index (CASSANDRA-2320)
 * don't allow arbitrary argument for stress.java (CASSANDRA-2323)
 * validate values for index predicates in get_indexed_slice (CASSANDRA-2328)
 * queue secondary indexes for flush before the parent (CASSANDRA-2330)
 * allow job configuration to set the CL used in Hadoop jobs (CASSANDRA-2331)
 * add memtable_flush_queue_size defaulting to 4 (CASSANDRA-2333)
 * Allow overriding of initial_token, storage_port and rpc_port from system
   properties (CASSANDRA-2343)
 * fix comparator used for non-indexed secondary expressions in index scan
   (CASSANDRA-2347)
 * ensure size calculation and write phase of large-row compaction use
   the same threshold for TTL expiration (CASSANDRA-2349)
 * fix race when iterating CFs during add/drop (CASSANDRA-2350)
 * add ConsistencyLevel command to CLI (CASSANDRA-2354)
 * allow negative numbers in the cli (CASSANDRA-2358)
 * hard code serialVersionUID for tokens class (CASSANDRA-2361)
 * fix potential infinite loop in ByteBufferUtil.inputStream (CASSANDRA-2365)
 * fix encoding bugs in HintedHandoffManager, SystemTable when default
   charset is not UTF8 (CASSANDRA-2367)
 * avoids having removed node reappearing in Gossip (CASSANDRA-2371)
 * fix incorrect truncation of long to int when reading columns via block
   index (CASSANDRA-2376)
 * fix NPE during stream session (CASSANDRA-2377)
 * fix race condition that could leave orphaned data files when dropping CF or
   KS (CASSANDRA-2381)
 * fsync statistics component on write (CASSANDRA-2382)
 * fix duplicate results from CFS.scan (CASSANDRA-2406)
 * add IntegerType to CLI help (CASSANDRA-2414)
 * avoid caching token-only decoratedkeys (CASSANDRA-2416)
 * convert mmap assertion to if/throw so scrub can catch it (CASSANDRA-2417)
 * don't overwrite gc log (CASSANDR-2418)
 * invalidate row cache for streamed row to avoid inconsitencies
   (CASSANDRA-2420)
 * avoid copies in range/index scans (CASSANDRA-2425)
 * make sure we don't wipe data during cleanup if the node has not join
   the ring (CASSANDRA-2428)
 * Try harder to close files after compaction (CASSANDRA-2431)
 * re-set bootstrapped flag after move finishes (CASSANDRA-2435)
 * display validation_class in CLI 'describe keyspace' (CASSANDRA-2442)
 * make cleanup compactions cleanup the row cache (CASSANDRA-2451)
 * add column fields validation to scrub (CASSANDRA-2460)
 * use 64KB flush buffer instead of in_memory_compaction_limit (CASSANDRA-2463)
 * fix backslash substitutions in CLI (CASSANDRA-2492)
 * disable cache saving for system CFS (CASSANDRA-2502)
 * fixes for verifying destination availability under hinted conditions
   so UE can be thrown intead of timing out (CASSANDRA-2514)
 * fix update of validation class in column metadata (CASSANDRA-2512)
 * support LOCAL_QUORUM, EACH_QUORUM CLs outside of NTS (CASSANDRA-2516)
 * preserve version when streaming data from old sstables (CASSANDRA-2283)
 * fix backslash substitutions in CLI (CASSANDRA-2492)
 * count a row deletion as one operation towards memtable threshold 
   (CASSANDRA-2519)
 * support LOCAL_QUORUM, EACH_QUORUM CLs outside of NTS (CASSANDRA-2516)


0.7.4
 * add nodetool join command (CASSANDRA-2160)
 * fix secondary indexes on pre-existing or streamed data (CASSANDRA-2244)
 * initialize endpoint in gossiper earlier (CASSANDRA-2228)
 * add ability to write to Cassandra from Pig (CASSANDRA-1828)
 * add rpc_[min|max]_threads (CASSANDRA-2176)
 * add CL.TWO, CL.THREE (CASSANDRA-2013)
 * avoid exporting an un-requested row in sstable2json, when exporting 
   a key that does not exist (CASSANDRA-2168)
 * add incremental_backups option (CASSANDRA-1872)
 * add configurable row limit to Pig loadfunc (CASSANDRA-2276)
 * validate column values in batches as well as single-Column inserts
   (CASSANDRA-2259)
 * move sample schema from cassandra.yaml to schema-sample.txt,
   a cli scripts (CASSANDRA-2007)
 * avoid writing empty rows when scrubbing tombstoned rows (CASSANDRA-2296)
 * fix assertion error in range and index scans for CL < ALL
   (CASSANDRA-2282)
 * fix commitlog replay when flush position refers to data that didn't
   get synced before server died (CASSANDRA-2285)
 * fix fd leak in sstable2json with non-mmap'd i/o (CASSANDRA-2304)
 * reduce memory use during streaming of multiple sstables (CASSANDRA-2301)
 * purge tombstoned rows from cache after GCGraceSeconds (CASSANDRA-2305)
 * allow zero replicas in a NTS datacenter (CASSANDRA-1924)
 * make range queries respect snitch for local replicas (CASSANDRA-2286)
 * fix HH delivery when column index is larger than 2GB (CASSANDRA-2297)
 * make 2ary indexes use parent CF flush thresholds during initial build
   (CASSANDRA-2294)
 * update memtable_throughput to be a long (CASSANDRA-2158)


0.7.3
 * Keep endpoint state until aVeryLongTime (CASSANDRA-2115)
 * lower-latency read repair (CASSANDRA-2069)
 * add hinted_handoff_throttle_delay_in_ms option (CASSANDRA-2161)
 * fixes for cache save/load (CASSANDRA-2172, -2174)
 * Handle whole-row deletions in CFOutputFormat (CASSANDRA-2014)
 * Make memtable_flush_writers flush in parallel (CASSANDRA-2178)
 * Add compaction_preheat_key_cache option (CASSANDRA-2175)
 * refactor stress.py to have only one copy of the format string 
   used for creating row keys (CASSANDRA-2108)
 * validate index names for \w+ (CASSANDRA-2196)
 * Fix Cassandra cli to respect timeout if schema does not settle 
   (CASSANDRA-2187)
 * fix for compaction and cleanup writing old-format data into new-version 
   sstable (CASSANDRA-2211, -2216)
 * add nodetool scrub (CASSANDRA-2217, -2240)
 * fix sstable2json large-row pagination (CASSANDRA-2188)
 * fix EOFing on requests for the last bytes in a file (CASSANDRA-2213)
 * fix BufferedRandomAccessFile bugs (CASSANDRA-2218, -2241)
 * check for memtable flush_after_mins exceeded every 10s (CASSANDRA-2183)
 * fix cache saving on Windows (CASSANDRA-2207)
 * add validateSchemaAgreement call + synchronization to schema
   modification operations (CASSANDRA-2222)
 * fix for reversed slice queries on large rows (CASSANDRA-2212)
 * fat clients were writing local data (CASSANDRA-2223)
 * set DEFAULT_MEMTABLE_LIFETIME_IN_MINS to 24h
 * improve detection and cleanup of partially-written sstables 
   (CASSANDRA-2206)
 * fix supercolumn de/serialization when subcolumn comparator is different
   from supercolumn's (CASSANDRA-2104)
 * fix starting up on Windows when CASSANDRA_HOME contains whitespace
   (CASSANDRA-2237)
 * add [get|set][row|key]cacheSavePeriod to JMX (CASSANDRA-2100)
 * fix Hadoop ColumnFamilyOutputFormat dropping of mutations
   when batch fills up (CASSANDRA-2255)
 * move file deletions off of scheduledtasks executor (CASSANDRA-2253)


0.7.2
 * copy DecoratedKey.key when inserting into caches to avoid retaining
   a reference to the underlying buffer (CASSANDRA-2102)
 * format subcolumn names with subcomparator (CASSANDRA-2136)
 * fix column bloom filter deserialization (CASSANDRA-2165)


0.7.1
 * refactor MessageDigest creation code. (CASSANDRA-2107)
 * buffer network stack to avoid inefficient small TCP messages while avoiding
   the nagle/delayed ack problem (CASSANDRA-1896)
 * check log4j configuration for changes every 10s (CASSANDRA-1525, 1907)
 * more-efficient cross-DC replication (CASSANDRA-1530, -2051, -2138)
 * avoid polluting page cache with commitlog or sstable writes
   and seq scan operations (CASSANDRA-1470)
 * add RMI authentication options to nodetool (CASSANDRA-1921)
 * make snitches configurable at runtime (CASSANDRA-1374)
 * retry hadoop split requests on connection failure (CASSANDRA-1927)
 * implement describeOwnership for BOP, COPP (CASSANDRA-1928)
 * make read repair behave as expected for ConsistencyLevel > ONE
   (CASSANDRA-982, 2038)
 * distributed test harness (CASSANDRA-1859, 1964)
 * reduce flush lock contention (CASSANDRA-1930)
 * optimize supercolumn deserialization (CASSANDRA-1891)
 * fix CFMetaData.apply to only compare objects of the same class 
   (CASSANDRA-1962)
 * allow specifying specific SSTables to compact from JMX (CASSANDRA-1963)
 * fix race condition in MessagingService.targets (CASSANDRA-1959, 2094, 2081)
 * refuse to open sstables from a future version (CASSANDRA-1935)
 * zero-copy reads (CASSANDRA-1714)
 * fix copy bounds for word Text in wordcount demo (CASSANDRA-1993)
 * fixes for contrib/javautils (CASSANDRA-1979)
 * check more frequently for memtable expiration (CASSANDRA-2000)
 * fix writing SSTable column count statistics (CASSANDRA-1976)
 * fix streaming of multiple CFs during bootstrap (CASSANDRA-1992)
 * explicitly set JVM GC new generation size with -Xmn (CASSANDRA-1968)
 * add short options for CLI flags (CASSANDRA-1565)
 * make keyspace argument to "describe keyspace" in CLI optional
   when authenticated to keyspace already (CASSANDRA-2029)
 * added option to specify -Dcassandra.join_ring=false on startup
   to allow "warm spare" nodes or performing JMX maintenance before
   joining the ring (CASSANDRA-526)
 * log migrations at INFO (CASSANDRA-2028)
 * add CLI verbose option in file mode (CASSANDRA-2030)
 * add single-line "--" comments to CLI (CASSANDRA-2032)
 * message serialization tests (CASSANDRA-1923)
 * switch from ivy to maven-ant-tasks (CASSANDRA-2017)
 * CLI attempts to block for new schema to propagate (CASSANDRA-2044)
 * fix potential overflow in nodetool cfstats (CASSANDRA-2057)
 * add JVM shutdownhook to sync commitlog (CASSANDRA-1919)
 * allow nodes to be up without being part of  normal traffic (CASSANDRA-1951)
 * fix CLI "show keyspaces" with null options on NTS (CASSANDRA-2049)
 * fix possible ByteBuffer race conditions (CASSANDRA-2066)
 * reduce garbage generated by MessagingService to prevent load spikes
   (CASSANDRA-2058)
 * fix math in RandomPartitioner.describeOwnership (CASSANDRA-2071)
 * fix deletion of sstable non-data components (CASSANDRA-2059)
 * avoid blocking gossip while deleting handoff hints (CASSANDRA-2073)
 * ignore messages from newer versions, keep track of nodes in gossip 
   regardless of version (CASSANDRA-1970)
 * cache writing moved to CompactionManager to reduce i/o contention and
   updated to use non-cache-polluting writes (CASSANDRA-2053)
 * page through large rows when exporting to JSON (CASSANDRA-2041)
 * add flush_largest_memtables_at and reduce_cache_sizes_at options
   (CASSANDRA-2142)
 * add cli 'describe cluster' command (CASSANDRA-2127)
 * add cli support for setting username/password at 'connect' command 
   (CASSANDRA-2111)
 * add -D option to Stress.java to allow reading hosts from a file 
   (CASSANDRA-2149)
 * bound hints CF throughput between 32M and 256M (CASSANDRA-2148)
 * continue starting when invalid saved cache entries are encountered
   (CASSANDRA-2076)
 * add max_hint_window_in_ms option (CASSANDRA-1459)


0.7.0-final
 * fix offsets to ByteBuffer.get (CASSANDRA-1939)


0.7.0-rc4
 * fix cli crash after backgrounding (CASSANDRA-1875)
 * count timeouts in storageproxy latencies, and include latency 
   histograms in StorageProxyMBean (CASSANDRA-1893)
 * fix CLI get recognition of supercolumns (CASSANDRA-1899)
 * enable keepalive on intra-cluster sockets (CASSANDRA-1766)
 * count timeouts towards dynamicsnitch latencies (CASSANDRA-1905)
 * Expose index-building status in JMX + cli schema description
   (CASSANDRA-1871)
 * allow [LOCAL|EACH]_QUORUM to be used with non-NetworkTopology 
   replication Strategies
 * increased amount of index locks for faster commitlog replay
 * collect secondary index tombstones immediately (CASSANDRA-1914)
 * revert commitlog changes from #1780 (CASSANDRA-1917)
 * change RandomPartitioner min token to -1 to avoid collision w/
   tokens on actual nodes (CASSANDRA-1901)
 * examine the right nibble when validating TimeUUID (CASSANDRA-1910)
 * include secondary indexes in cleanup (CASSANDRA-1916)
 * CFS.scrubDataDirectories should also cleanup invalid secondary indexes
   (CASSANDRA-1904)
 * ability to disable/enable gossip on nodes to force them down
   (CASSANDRA-1108)


0.7.0-rc3
 * expose getNaturalEndpoints in StorageServiceMBean taking byte[]
   key; RMI cannot serialize ByteBuffer (CASSANDRA-1833)
 * infer org.apache.cassandra.locator for replication strategy classes
   when not otherwise specified
 * validation that generates less garbage (CASSANDRA-1814)
 * add TTL support to CLI (CASSANDRA-1838)
 * cli defaults to bytestype for subcomparator when creating
   column families (CASSANDRA-1835)
 * unregister index MBeans when index is dropped (CASSANDRA-1843)
 * make ByteBufferUtil.clone thread-safe (CASSANDRA-1847)
 * change exception for read requests during bootstrap from 
   InvalidRequest to Unavailable (CASSANDRA-1862)
 * respect row-level tombstones post-flush in range scans
   (CASSANDRA-1837)
 * ReadResponseResolver check digests against each other (CASSANDRA-1830)
 * return InvalidRequest when remove of subcolumn without supercolumn
   is requested (CASSANDRA-1866)
 * flush before repair (CASSANDRA-1748)
 * SSTableExport validates key order (CASSANDRA-1884)
 * large row support for SSTableExport (CASSANDRA-1867)
 * Re-cache hot keys post-compaction without hitting disk (CASSANDRA-1878)
 * manage read repair in coordinator instead of data source, to
   provide latency information to dynamic snitch (CASSANDRA-1873)


0.7.0-rc2
 * fix live-column-count of slice ranges including tombstoned supercolumn 
   with live subcolumn (CASSANDRA-1591)
 * rename o.a.c.internal.AntientropyStage -> AntiEntropyStage,
   o.a.c.request.Request_responseStage -> RequestResponseStage,
   o.a.c.internal.Internal_responseStage -> InternalResponseStage
 * add AbstractType.fromString (CASSANDRA-1767)
 * require index_type to be present when specifying index_name
   on ColumnDef (CASSANDRA-1759)
 * fix add/remove index bugs in CFMetadata (CASSANDRA-1768)
 * rebuild Strategy during system_update_keyspace (CASSANDRA-1762)
 * cli updates prompt to ... in continuation lines (CASSANDRA-1770)
 * support multiple Mutations per key in hadoop ColumnFamilyOutputFormat
   (CASSANDRA-1774)
 * improvements to Debian init script (CASSANDRA-1772)
 * use local classloader to check for version.properties (CASSANDRA-1778)
 * Validate that column names in column_metadata are valid for the
   defined comparator, and decode properly in cli (CASSANDRA-1773)
 * use cross-platform newlines in cli (CASSANDRA-1786)
 * add ExpiringColumn support to sstable import/export (CASSANDRA-1754)
 * add flush for each append to periodic commitlog mode; added
   periodic_without_flush option to disable this (CASSANDRA-1780)
 * close file handle used for post-flush truncate (CASSANDRA-1790)
 * various code cleanup (CASSANDRA-1793, -1794, -1795)
 * fix range queries against wrapped range (CASSANDRA-1781)
 * fix consistencylevel calculations for NetworkTopologyStrategy
   (CASSANDRA-1804)
 * cli support index type enum names (CASSANDRA-1810)
 * improved validation of column_metadata (CASSANDRA-1813)
 * reads at ConsistencyLevel > 1 throw UnavailableException
   immediately if insufficient live nodes exist (CASSANDRA-1803)
 * copy bytebuffers for local writes to avoid retaining the entire
   Thrift frame (CASSANDRA-1801)
 * fix NPE adding index to column w/o prior metadata (CASSANDRA-1764)
 * reduce fat client timeout (CASSANDRA-1730)
 * fix botched merge of CASSANDRA-1316


0.7.0-rc1
 * fix compaction and flush races with schema updates (CASSANDRA-1715)
 * add clustertool, config-converter, sstablekeys, and schematool 
   Windows .bat files (CASSANDRA-1723)
 * reject range queries received during bootstrap (CASSANDRA-1739)
 * fix wrapping-range queries on non-minimum token (CASSANDRA-1700)
 * add nodetool cfhistogram (CASSANDRA-1698)
 * limit repaired ranges to what the nodes have in common (CASSANDRA-1674)
 * index scan treats missing columns as not matching secondary
   expressions (CASSANDRA-1745)
 * Fix misuse of DataOutputBuffer.getData in AntiEntropyService
   (CASSANDRA-1729)
 * detect and warn when obsolete version of JNA is present (CASSANDRA-1760)
 * reduce fat client timeout (CASSANDRA-1730)
 * cleanup smallest CFs first to increase free temp space for larger ones
   (CASSANDRA-1811)
 * Update windows .bat files to work outside of main Cassandra
   directory (CASSANDRA-1713)
 * fix read repair regression from 0.6.7 (CASSANDRA-1727)
 * more-efficient read repair (CASSANDRA-1719)
 * fix hinted handoff replay (CASSANDRA-1656)
 * log type of dropped messages (CASSANDRA-1677)
 * upgrade to SLF4J 1.6.1
 * fix ByteBuffer bug in ExpiringColumn.updateDigest (CASSANDRA-1679)
 * fix IntegerType.getString (CASSANDRA-1681)
 * make -Djava.net.preferIPv4Stack=true the default (CASSANDRA-628)
 * add INTERNAL_RESPONSE verb to differentiate from responses related
   to client requests (CASSANDRA-1685)
 * log tpstats when dropping messages (CASSANDRA-1660)
 * include unreachable nodes in describeSchemaVersions (CASSANDRA-1678)
 * Avoid dropping messages off the client request path (CASSANDRA-1676)
 * fix jna errno reporting (CASSANDRA-1694)
 * add friendlier error for UnknownHostException on startup (CASSANDRA-1697)
 * include jna dependency in RPM package (CASSANDRA-1690)
 * add --skip-keys option to stress.py (CASSANDRA-1696)
 * improve cli handling of non-string keys and column names 
   (CASSANDRA-1701, -1693)
 * r/m extra subcomparator line in cli keyspaces output (CASSANDRA-1712)
 * add read repair chance to cli "show keyspaces"
 * upgrade to ConcurrentLinkedHashMap 1.1 (CASSANDRA-975)
 * fix index scan routing (CASSANDRA-1722)
 * fix tombstoning of supercolumns in range queries (CASSANDRA-1734)
 * clear endpoint cache after updating keyspace metadata (CASSANDRA-1741)
 * fix wrapping-range queries on non-minimum token (CASSANDRA-1700)
 * truncate includes secondary indexes (CASSANDRA-1747)
 * retain reference to PendingFile sstables (CASSANDRA-1749)
 * fix sstableimport regression (CASSANDRA-1753)
 * fix for bootstrap when no non-system tables are defined (CASSANDRA-1732)
 * handle replica unavailability in index scan (CASSANDRA-1755)
 * fix service initialization order deadlock (CASSANDRA-1756)
 * multi-line cli commands (CASSANDRA-1742)
 * fix race between snapshot and compaction (CASSANDRA-1736)
 * add listEndpointsPendingHints, deleteHintsForEndpoint JMX methods 
   (CASSANDRA-1551)


0.7.0-beta3
 * add strategy options to describe_keyspace output (CASSANDRA-1560)
 * log warning when using randomly generated token (CASSANDRA-1552)
 * re-organize JMX into .db, .net, .internal, .request (CASSANDRA-1217)
 * allow nodes to change IPs between restarts (CASSANDRA-1518)
 * remember ring state between restarts by default (CASSANDRA-1518)
 * flush index built flag so we can read it before log replay (CASSANDRA-1541)
 * lock row cache updates to prevent race condition (CASSANDRA-1293)
 * remove assertion causing rare (and harmless) error messages in
   commitlog (CASSANDRA-1330)
 * fix moving nodes with no keyspaces defined (CASSANDRA-1574)
 * fix unbootstrap when no data is present in a transfer range (CASSANDRA-1573)
 * take advantage of AVRO-495 to simplify our avro IDL (CASSANDRA-1436)
 * extend authorization hierarchy to column family (CASSANDRA-1554)
 * deletion support in secondary indexes (CASSANDRA-1571)
 * meaningful error message for invalid replication strategy class 
   (CASSANDRA-1566)
 * allow keyspace creation with RF > N (CASSANDRA-1428)
 * improve cli error handling (CASSANDRA-1580)
 * add cache save/load ability (CASSANDRA-1417, 1606, 1647)
 * add StorageService.getDrainProgress (CASSANDRA-1588)
 * Disallow bootstrap to an in-use token (CASSANDRA-1561)
 * Allow dynamic secondary index creation and destruction (CASSANDRA-1532)
 * log auto-guessed memtable thresholds (CASSANDRA-1595)
 * add ColumnDef support to cli (CASSANDRA-1583)
 * reduce index sample time by 75% (CASSANDRA-1572)
 * add cli support for column, strategy metadata (CASSANDRA-1578, 1612)
 * add cli support for schema modification (CASSANDRA-1584)
 * delete temp files on failed compactions (CASSANDRA-1596)
 * avoid blocking for dead nodes during removetoken (CASSANDRA-1605)
 * remove ConsistencyLevel.ZERO (CASSANDRA-1607)
 * expose in-progress compaction type in jmx (CASSANDRA-1586)
 * removed IClock & related classes from internals (CASSANDRA-1502)
 * fix removing tokens from SystemTable on decommission and removetoken
   (CASSANDRA-1609)
 * include CF metadata in cli 'show keyspaces' (CASSANDRA-1613)
 * switch from Properties to HashMap in PropertyFileSnitch to
   avoid synchronization bottleneck (CASSANDRA-1481)
 * PropertyFileSnitch configuration file renamed to 
   cassandra-topology.properties
 * add cli support for get_range_slices (CASSANDRA-1088, CASSANDRA-1619)
 * Make memtable flush thresholds per-CF instead of global 
   (CASSANDRA-1007, 1637)
 * add cli support for binary data without CfDef hints (CASSANDRA-1603)
 * fix building SSTable statistics post-stream (CASSANDRA-1620)
 * fix potential infinite loop in 2ary index queries (CASSANDRA-1623)
 * allow creating NTS keyspaces with no replicas configured (CASSANDRA-1626)
 * add jmx histogram of sstables accessed per read (CASSANDRA-1624)
 * remove system_rename_column_family and system_rename_keyspace from the
   client API until races can be fixed (CASSANDRA-1630, CASSANDRA-1585)
 * add cli sanity tests (CASSANDRA-1582)
 * update GC settings in cassandra.bat (CASSANDRA-1636)
 * cli support for index queries (CASSANDRA-1635)
 * cli support for updating schema memtable settings (CASSANDRA-1634)
 * cli --file option (CASSANDRA-1616)
 * reduce automatically chosen memtable sizes by 50% (CASSANDRA-1641)
 * move endpoint cache from snitch to strategy (CASSANDRA-1643)
 * fix commitlog recovery deleting the newly-created segment as well as
   the old ones (CASSANDRA-1644)
 * upgrade to Thrift 0.5 (CASSANDRA-1367)
 * renamed CL.DCQUORUM to LOCAL_QUORUM and DCQUORUMSYNC to EACH_QUORUM
 * cli truncate support (CASSANDRA-1653)
 * update GC settings in cassandra.bat (CASSANDRA-1636)
 * avoid logging when a node's ip/token is gossipped back to it (CASSANDRA-1666)


0.7-beta2
 * always use UTF-8 for hint keys (CASSANDRA-1439)
 * remove cassandra.yaml dependency from Hadoop and Pig (CASSADRA-1322)
 * expose CfDef metadata in describe_keyspaces (CASSANDRA-1363)
 * restore use of mmap_index_only option (CASSANDRA-1241)
 * dropping a keyspace with no column families generated an error 
   (CASSANDRA-1378)
 * rename RackAwareStrategy to OldNetworkTopologyStrategy, RackUnawareStrategy 
   to SimpleStrategy, DatacenterShardStrategy to NetworkTopologyStrategy,
   AbstractRackAwareSnitch to AbstractNetworkTopologySnitch (CASSANDRA-1392)
 * merge StorageProxy.mutate, mutateBlocking (CASSANDRA-1396)
 * faster UUIDType, LongType comparisons (CASSANDRA-1386, 1393)
 * fix setting read_repair_chance from CLI addColumnFamily (CASSANDRA-1399)
 * fix updates to indexed columns (CASSANDRA-1373)
 * fix race condition leaving to FileNotFoundException (CASSANDRA-1382)
 * fix sharded lock hash on index write path (CASSANDRA-1402)
 * add support for GT/E, LT/E in subordinate index clauses (CASSANDRA-1401)
 * cfId counter got out of sync when CFs were added (CASSANDRA-1403)
 * less chatty schema updates (CASSANDRA-1389)
 * rename column family mbeans. 'type' will now include either 
   'IndexColumnFamilies' or 'ColumnFamilies' depending on the CFS type.
   (CASSANDRA-1385)
 * disallow invalid keyspace and column family names. This includes name that
   matches a '^\w+' regex. (CASSANDRA-1377)
 * use JNA, if present, to take snapshots (CASSANDRA-1371)
 * truncate hints if starting 0.7 for the first time (CASSANDRA-1414)
 * fix FD leak in single-row slicepredicate queries (CASSANDRA-1416)
 * allow index expressions against columns that are not part of the 
   SlicePredicate (CASSANDRA-1410)
 * config-converter properly handles snitches and framed support 
   (CASSANDRA-1420)
 * remove keyspace argument from multiget_count (CASSANDRA-1422)
 * allow specifying cassandra.yaml location as (local or remote) URL
   (CASSANDRA-1126)
 * fix using DynamicEndpointSnitch with NetworkTopologyStrategy
   (CASSANDRA-1429)
 * Add CfDef.default_validation_class (CASSANDRA-891)
 * fix EstimatedHistogram.max (CASSANDRA-1413)
 * quorum read optimization (CASSANDRA-1622)
 * handle zero-length (or missing) rows during HH paging (CASSANDRA-1432)
 * include secondary indexes during schema migrations (CASSANDRA-1406)
 * fix commitlog header race during schema change (CASSANDRA-1435)
 * fix ColumnFamilyStoreMBeanIterator to use new type name (CASSANDRA-1433)
 * correct filename generated by xml->yaml converter (CASSANDRA-1419)
 * add CMSInitiatingOccupancyFraction=75 and UseCMSInitiatingOccupancyOnly
   to default JVM options
 * decrease jvm heap for cassandra-cli (CASSANDRA-1446)
 * ability to modify keyspaces and column family definitions on a live cluster
   (CASSANDRA-1285)
 * support for Hadoop Streaming [non-jvm map/reduce via stdin/out]
   (CASSANDRA-1368)
 * Move persistent sstable stats from the system table to an sstable component
   (CASSANDRA-1430)
 * remove failed bootstrap attempt from pending ranges when gossip times
   it out after 1h (CASSANDRA-1463)
 * eager-create tcp connections to other cluster members (CASSANDRA-1465)
 * enumerate stages and derive stage from message type instead of 
   transmitting separately (CASSANDRA-1465)
 * apply reversed flag during collation from different data sources
   (CASSANDRA-1450)
 * make failure to remove commitlog segment non-fatal (CASSANDRA-1348)
 * correct ordering of drain operations so CL.recover is no longer 
   necessary (CASSANDRA-1408)
 * removed keyspace from describe_splits method (CASSANDRA-1425)
 * rename check_schema_agreement to describe_schema_versions
   (CASSANDRA-1478)
 * fix QUORUM calculation for RF > 3 (CASSANDRA-1487)
 * remove tombstones during non-major compactions when bloom filter
   verifies that row does not exist in other sstables (CASSANDRA-1074)
 * nodes that coordinated a loadbalance in the past could not be seen by
   newly added nodes (CASSANDRA-1467)
 * exposed endpoint states (gossip details) via jmx (CASSANDRA-1467)
 * ensure that compacted sstables are not included when new readers are
   instantiated (CASSANDRA-1477)
 * by default, calculate heap size and memtable thresholds at runtime (CASSANDRA-1469)
 * fix races dealing with adding/dropping keyspaces and column families in
   rapid succession (CASSANDRA-1477)
 * clean up of Streaming system (CASSANDRA-1503, 1504, 1506)
 * add options to configure Thrift socket keepalive and buffer sizes (CASSANDRA-1426)
 * make contrib CassandraServiceDataCleaner recursive (CASSANDRA-1509)
 * min, max compaction threshold are configurable and persistent 
   per-ColumnFamily (CASSANDRA-1468)
 * fix replaying the last mutation in a commitlog unnecessarily 
   (CASSANDRA-1512)
 * invoke getDefaultUncaughtExceptionHandler from DTPE with the original
   exception rather than the ExecutionException wrapper (CASSANDRA-1226)
 * remove Clock from the Thrift (and Avro) API (CASSANDRA-1501)
 * Close intra-node sockets when connection is broken (CASSANDRA-1528)
 * RPM packaging spec file (CASSANDRA-786)
 * weighted request scheduler (CASSANDRA-1485)
 * treat expired columns as deleted (CASSANDRA-1539)
 * make IndexInterval configurable (CASSANDRA-1488)
 * add describe_snitch to Thrift API (CASSANDRA-1490)
 * MD5 authenticator compares plain text submitted password with MD5'd
   saved property, instead of vice versa (CASSANDRA-1447)
 * JMX MessagingService pending and completed counts (CASSANDRA-1533)
 * fix race condition processing repair responses (CASSANDRA-1511)
 * make repair blocking (CASSANDRA-1511)
 * create EndpointSnitchInfo and MBean to expose rack and DC (CASSANDRA-1491)
 * added option to contrib/word_count to output results back to Cassandra
   (CASSANDRA-1342)
 * rewrite Hadoop ColumnFamilyRecordWriter to pool connections, retry to
   multiple Cassandra nodes, and smooth impact on the Cassandra cluster
   by using smaller batch sizes (CASSANDRA-1434)
 * fix setting gc_grace_seconds via CLI (CASSANDRA-1549)
 * support TTL'd index values (CASSANDRA-1536)
 * make removetoken work like decommission (CASSANDRA-1216)
 * make cli comparator-aware and improve quote rules (CASSANDRA-1523,-1524)
 * make nodetool compact and cleanup blocking (CASSANDRA-1449)
 * add memtable, cache information to GCInspector logs (CASSANDRA-1558)
 * enable/disable HintedHandoff via JMX (CASSANDRA-1550)
 * Ignore stray files in the commit log directory (CASSANDRA-1547)
 * Disallow bootstrap to an in-use token (CASSANDRA-1561)


0.7-beta1
 * sstable versioning (CASSANDRA-389)
 * switched to slf4j logging (CASSANDRA-625)
 * add (optional) expiration time for column (CASSANDRA-699)
 * access levels for authentication/authorization (CASSANDRA-900)
 * add ReadRepairChance to CF definition (CASSANDRA-930)
 * fix heisenbug in system tests, especially common on OS X (CASSANDRA-944)
 * convert to byte[] keys internally and all public APIs (CASSANDRA-767)
 * ability to alter schema definitions on a live cluster (CASSANDRA-44)
 * renamed configuration file to cassandra.xml, and log4j.properties to
   log4j-server.properties, which must now be loaded from
   the classpath (which is how our scripts in bin/ have always done it)
   (CASSANDRA-971)
 * change get_count to require a SlicePredicate. create multi_get_count
   (CASSANDRA-744)
 * re-organized endpointsnitch implementations and added SimpleSnitch
   (CASSANDRA-994)
 * Added preload_row_cache option (CASSANDRA-946)
 * add CRC to commitlog header (CASSANDRA-999)
 * removed deprecated batch_insert and get_range_slice methods (CASSANDRA-1065)
 * add truncate thrift method (CASSANDRA-531)
 * http mini-interface using mx4j (CASSANDRA-1068)
 * optimize away copy of sliced row on memtable read path (CASSANDRA-1046)
 * replace constant-size 2GB mmaped segments and special casing for index 
   entries spanning segment boundaries, with SegmentedFile that computes 
   segments that always contain entire entries/rows (CASSANDRA-1117)
 * avoid reading large rows into memory during compaction (CASSANDRA-16)
 * added hadoop OutputFormat (CASSANDRA-1101)
 * efficient Streaming (no more anticompaction) (CASSANDRA-579)
 * split commitlog header into separate file and add size checksum to
   mutations (CASSANDRA-1179)
 * avoid allocating a new byte[] for each mutation on replay (CASSANDRA-1219)
 * revise HH schema to be per-endpoint (CASSANDRA-1142)
 * add joining/leaving status to nodetool ring (CASSANDRA-1115)
 * allow multiple repair sessions per node (CASSANDRA-1190)
 * optimize away MessagingService for local range queries (CASSANDRA-1261)
 * make framed transport the default so malformed requests can't OOM the 
   server (CASSANDRA-475)
 * significantly faster reads from row cache (CASSANDRA-1267)
 * take advantage of row cache during range queries (CASSANDRA-1302)
 * make GCGraceSeconds a per-ColumnFamily value (CASSANDRA-1276)
 * keep persistent row size and column count statistics (CASSANDRA-1155)
 * add IntegerType (CASSANDRA-1282)
 * page within a single row during hinted handoff (CASSANDRA-1327)
 * push DatacenterShardStrategy configuration into keyspace definition,
   eliminating datacenter.properties. (CASSANDRA-1066)
 * optimize forward slices starting with '' and single-index-block name 
   queries by skipping the column index (CASSANDRA-1338)
 * streaming refactor (CASSANDRA-1189)
 * faster comparison for UUID types (CASSANDRA-1043)
 * secondary index support (CASSANDRA-749 and subtasks)
 * make compaction buckets deterministic (CASSANDRA-1265)


0.6.6
 * Allow using DynamicEndpointSnitch with RackAwareStrategy (CASSANDRA-1429)
 * remove the remaining vestiges of the unfinished DatacenterShardStrategy 
   (replaced by NetworkTopologyStrategy in 0.7)
   

0.6.5
 * fix key ordering in range query results with RandomPartitioner
   and ConsistencyLevel > ONE (CASSANDRA-1145)
 * fix for range query starting with the wrong token range (CASSANDRA-1042)
 * page within a single row during hinted handoff (CASSANDRA-1327)
 * fix compilation on non-sun JDKs (CASSANDRA-1061)
 * remove String.trim() call on row keys in batch mutations (CASSANDRA-1235)
 * Log summary of dropped messages instead of spamming log (CASSANDRA-1284)
 * add dynamic endpoint snitch (CASSANDRA-981)
 * fix streaming for keyspaces with hyphens in their name (CASSANDRA-1377)
 * fix errors in hard-coded bloom filter optKPerBucket by computing it
   algorithmically (CASSANDRA-1220
 * remove message deserialization stage, and uncap read/write stages
   so slow reads/writes don't block gossip processing (CASSANDRA-1358)
 * add jmx port configuration to Debian package (CASSANDRA-1202)
 * use mlockall via JNA, if present, to prevent Linux from swapping
   out parts of the JVM (CASSANDRA-1214)


0.6.4
 * avoid queuing multiple hint deliveries for the same endpoint
   (CASSANDRA-1229)
 * better performance for and stricter checking of UTF8 column names
   (CASSANDRA-1232)
 * extend option to lower compaction priority to hinted handoff
   as well (CASSANDRA-1260)
 * log errors in gossip instead of re-throwing (CASSANDRA-1289)
 * avoid aborting commitlog replay prematurely if a flushed-but-
   not-removed commitlog segment is encountered (CASSANDRA-1297)
 * fix duplicate rows being read during mapreduce (CASSANDRA-1142)
 * failure detection wasn't closing command sockets (CASSANDRA-1221)
 * cassandra-cli.bat works on windows (CASSANDRA-1236)
 * pre-emptively drop requests that cannot be processed within RPCTimeout
   (CASSANDRA-685)
 * add ack to Binary write verb and update CassandraBulkLoader
   to wait for acks for each row (CASSANDRA-1093)
 * added describe_partitioner Thrift method (CASSANDRA-1047)
 * Hadoop jobs no longer require the Cassandra storage-conf.xml
   (CASSANDRA-1280, CASSANDRA-1047)
 * log thread pool stats when GC is excessive (CASSANDRA-1275)
 * remove gossip message size limit (CASSANDRA-1138)
 * parallelize local and remote reads during multiget, and respect snitch 
   when determining whether to do local read for CL.ONE (CASSANDRA-1317)
 * fix read repair to use requested consistency level on digest mismatch,
   rather than assuming QUORUM (CASSANDRA-1316)
 * process digest mismatch re-reads in parallel (CASSANDRA-1323)
 * switch hints CF comparator to BytesType (CASSANDRA-1274)


0.6.3
 * retry to make streaming connections up to 8 times. (CASSANDRA-1019)
 * reject describe_ring() calls on invalid keyspaces (CASSANDRA-1111)
 * fix cache size calculation for size of 100% (CASSANDRA-1129)
 * fix cache capacity only being recalculated once (CASSANDRA-1129)
 * remove hourly scan of all hints on the off chance that the gossiper
   missed a status change; instead, expose deliverHintsToEndpoint to JMX
   so it can be done manually, if necessary (CASSANDRA-1141)
 * don't reject reads at CL.ALL (CASSANDRA-1152)
 * reject deletions to supercolumns in CFs containing only standard
   columns (CASSANDRA-1139)
 * avoid preserving login information after client disconnects
   (CASSANDRA-1057)
 * prefer sun jdk to openjdk in debian init script (CASSANDRA-1174)
 * detect partioner config changes between restarts and fail fast 
   (CASSANDRA-1146)
 * use generation time to resolve node token reassignment disagreements
   (CASSANDRA-1118)
 * restructure the startup ordering of Gossiper and MessageService to avoid
   timing anomalies (CASSANDRA-1160)
 * detect incomplete commit log hearders (CASSANDRA-1119)
 * force anti-entropy service to stream files on the stream stage to avoid
   sending streams out of order (CASSANDRA-1169)
 * remove inactive stream managers after AES streams files (CASSANDRA-1169)
 * allow removing entire row through batch_mutate Deletion (CASSANDRA-1027)
 * add JMX metrics for row-level bloom filter false positives (CASSANDRA-1212)
 * added a redhat init script to contrib (CASSANDRA-1201)
 * use midpoint when bootstrapping a new machine into range with not
   much data yet instead of random token (CASSANDRA-1112)
 * kill server on OOM in executor stage as well as Thrift (CASSANDRA-1226)
 * remove opportunistic repairs, when two machines with overlapping replica
   responsibilities happen to finish major compactions of the same CF near
   the same time.  repairs are now fully manual (CASSANDRA-1190)
 * add ability to lower compaction priority (default is no change from 0.6.2)
   (CASSANDRA-1181)


0.6.2
 * fix contrib/word_count build. (CASSANDRA-992)
 * split CommitLogExecutorService into BatchCommitLogExecutorService and 
   PeriodicCommitLogExecutorService (CASSANDRA-1014)
 * add latency histograms to CFSMBean (CASSANDRA-1024)
 * make resolving timestamp ties deterministic by using value bytes
   as a tiebreaker (CASSANDRA-1039)
 * Add option to turn off Hinted Handoff (CASSANDRA-894)
 * fix windows startup (CASSANDRA-948)
 * make concurrent_reads, concurrent_writes configurable at runtime via JMX
   (CASSANDRA-1060)
 * disable GCInspector on non-Sun JVMs (CASSANDRA-1061)
 * fix tombstone handling in sstable rows with no other data (CASSANDRA-1063)
 * fix size of row in spanned index entries (CASSANDRA-1056)
 * install json2sstable, sstable2json, and sstablekeys to Debian package
 * StreamingService.StreamDestinations wouldn't empty itself after streaming
   finished (CASSANDRA-1076)
 * added Collections.shuffle(splits) before returning the splits in 
   ColumnFamilyInputFormat (CASSANDRA-1096)
 * do not recalculate cache capacity post-compaction if it's been manually 
   modified (CASSANDRA-1079)
 * better defaults for flush sorter + writer executor queue sizes
   (CASSANDRA-1100)
 * windows scripts for SSTableImport/Export (CASSANDRA-1051)
 * windows script for nodetool (CASSANDRA-1113)
 * expose PhiConvictThreshold (CASSANDRA-1053)
 * make repair of RF==1 a no-op (CASSANDRA-1090)
 * improve default JVM GC options (CASSANDRA-1014)
 * fix SlicePredicate serialization inside Hadoop jobs (CASSANDRA-1049)
 * close Thrift sockets in Hadoop ColumnFamilyRecordReader (CASSANDRA-1081)


0.6.1
 * fix NPE in sstable2json when no excluded keys are given (CASSANDRA-934)
 * keep the replica set constant throughout the read repair process
   (CASSANDRA-937)
 * allow querying getAllRanges with empty token list (CASSANDRA-933)
 * fix command line arguments inversion in clustertool (CASSANDRA-942)
 * fix race condition that could trigger a false-positive assertion
   during post-flush discard of old commitlog segments (CASSANDRA-936)
 * fix neighbor calculation for anti-entropy repair (CASSANDRA-924)
 * perform repair even for small entropy differences (CASSANDRA-924)
 * Use hostnames in CFInputFormat to allow Hadoop's naive string-based
   locality comparisons to work (CASSANDRA-955)
 * cache read-only BufferedRandomAccessFile length to avoid
   3 system calls per invocation (CASSANDRA-950)
 * nodes with IPv6 (and no IPv4) addresses could not join cluster
   (CASSANDRA-969)
 * Retrieve the correct number of undeleted columns, if any, from
   a supercolumn in a row that had been deleted previously (CASSANDRA-920)
 * fix index scans that cross the 2GB mmap boundaries for both mmap
   and standard i/o modes (CASSANDRA-866)
 * expose drain via nodetool (CASSANDRA-978)


0.6.0-RC1
 * JMX drain to flush memtables and run through commit log (CASSANDRA-880)
 * Bootstrapping can skip ranges under the right conditions (CASSANDRA-902)
 * fix merging row versions in range_slice for CL > ONE (CASSANDRA-884)
 * default write ConsistencyLeven chaned from ZERO to ONE
 * fix for index entries spanning mmap buffer boundaries (CASSANDRA-857)
 * use lexical comparison if time part of TimeUUIDs are the same 
   (CASSANDRA-907)
 * bound read, mutation, and response stages to fix possible OOM
   during log replay (CASSANDRA-885)
 * Use microseconds-since-epoch (UTC) in cli, instead of milliseconds
 * Treat batch_mutate Deletion with null supercolumn as "apply this predicate 
   to top level supercolumns" (CASSANDRA-834)
 * Streaming destination nodes do not update their JMX status (CASSANDRA-916)
 * Fix internal RPC timeout calculation (CASSANDRA-911)
 * Added Pig loadfunc to contrib/pig (CASSANDRA-910)


0.6.0-beta3
 * fix compaction bucketing bug (CASSANDRA-814)
 * update windows batch file (CASSANDRA-824)
 * deprecate KeysCachedFraction configuration directive in favor
   of KeysCached; move to unified-per-CF key cache (CASSANDRA-801)
 * add invalidateRowCache to ColumnFamilyStoreMBean (CASSANDRA-761)
 * send Handoff hints to natural locations to reduce load on
   remaining nodes in a failure scenario (CASSANDRA-822)
 * Add RowWarningThresholdInMB configuration option to warn before very 
   large rows get big enough to threaten node stability, and -x option to
   be able to remove them with sstable2json if the warning is unheeded
   until it's too late (CASSANDRA-843)
 * Add logging of GC activity (CASSANDRA-813)
 * fix ConcurrentModificationException in commitlog discard (CASSANDRA-853)
 * Fix hardcoded row count in Hadoop RecordReader (CASSANDRA-837)
 * Add a jmx status to the streaming service and change several DEBUG
   messages to INFO (CASSANDRA-845)
 * fix classpath in cassandra-cli.bat for Windows (CASSANDRA-858)
 * allow re-specifying host, port to cassandra-cli if invalid ones
   are first tried (CASSANDRA-867)
 * fix race condition handling rpc timeout in the coordinator
   (CASSANDRA-864)
 * Remove CalloutLocation and StagingFileDirectory from storage-conf files 
   since those settings are no longer used (CASSANDRA-878)
 * Parse a long from RowWarningThresholdInMB instead of an int (CASSANDRA-882)
 * Remove obsolete ControlPort code from DatabaseDescriptor (CASSANDRA-886)
 * move skipBytes side effect out of assert (CASSANDRA-899)
 * add "double getLoad" to StorageServiceMBean (CASSANDRA-898)
 * track row stats per CF at compaction time (CASSANDRA-870)
 * disallow CommitLogDirectory matching a DataFileDirectory (CASSANDRA-888)
 * default key cache size is 200k entries, changed from 10% (CASSANDRA-863)
 * add -Dcassandra-foreground=yes to cassandra.bat
 * exit if cluster name is changed unexpectedly (CASSANDRA-769)


0.6.0-beta1/beta2
 * add batch_mutate thrift command, deprecating batch_insert (CASSANDRA-336)
 * remove get_key_range Thrift API, deprecated in 0.5 (CASSANDRA-710)
 * add optional login() Thrift call for authentication (CASSANDRA-547)
 * support fat clients using gossiper and StorageProxy to perform
   replication in-process [jvm-only] (CASSANDRA-535)
 * support mmapped I/O for reads, on by default on 64bit JVMs 
   (CASSANDRA-408, CASSANDRA-669)
 * improve insert concurrency, particularly during Hinted Handoff
   (CASSANDRA-658)
 * faster network code (CASSANDRA-675)
 * stress.py moved to contrib (CASSANDRA-635)
 * row caching [must be explicitly enabled per-CF in config] (CASSANDRA-678)
 * present a useful measure of compaction progress in JMX (CASSANDRA-599)
 * add bin/sstablekeys (CASSNADRA-679)
 * add ConsistencyLevel.ANY (CASSANDRA-687)
 * make removetoken remove nodes from gossip entirely (CASSANDRA-644)
 * add ability to set cache sizes at runtime (CASSANDRA-708)
 * report latency and cache hit rate statistics with lifetime totals
   instead of average over the last minute (CASSANDRA-702)
 * support get_range_slice for RandomPartitioner (CASSANDRA-745)
 * per-keyspace replication factory and replication strategy (CASSANDRA-620)
 * track latency in microseconds (CASSANDRA-733)
 * add describe_ Thrift methods, deprecating get_string_property and 
   get_string_list_property
 * jmx interface for tracking operation mode and streams in general.
   (CASSANDRA-709)
 * keep memtables in sorted order to improve range query performance
   (CASSANDRA-799)
 * use while loop instead of recursion when trimming sstables compaction list 
   to avoid blowing stack in pathological cases (CASSANDRA-804)
 * basic Hadoop map/reduce support (CASSANDRA-342)


0.5.1
 * ensure all files for an sstable are streamed to the same directory.
   (CASSANDRA-716)
 * more accurate load estimate for bootstrapping (CASSANDRA-762)
 * tolerate dead or unavailable bootstrap target on write (CASSANDRA-731)
 * allow larger numbers of keys (> 140M) in a sstable bloom filter
   (CASSANDRA-790)
 * include jvm argument improvements from CASSANDRA-504 in debian package
 * change streaming chunk size to 32MB to accomodate Windows XP limitations
   (was 64MB) (CASSANDRA-795)
 * fix get_range_slice returning results in the wrong order (CASSANDRA-781)
 

0.5.0 final
 * avoid attempting to delete temporary bootstrap files twice (CASSANDRA-681)
 * fix bogus NaN in nodeprobe cfstats output (CASSANDRA-646)
 * provide a policy for dealing with single thread executors w/ a full queue
   (CASSANDRA-694)
 * optimize inner read in MessagingService, vastly improving multiple-node
   performance (CASSANDRA-675)
 * wait for table flush before streaming data back to a bootstrapping node.
   (CASSANDRA-696)
 * keep track of bootstrapping sources by table so that bootstrapping doesn't 
   give the indication of finishing early (CASSANDRA-673)


0.5.0 RC3
 * commit the correct version of the patch for CASSANDRA-663


0.5.0 RC2 (unreleased)
 * fix bugs in converting get_range_slice results to Thrift 
   (CASSANDRA-647, CASSANDRA-649)
 * expose java.util.concurrent.TimeoutException in StorageProxy methods
   (CASSANDRA-600)
 * TcpConnectionManager was holding on to disconnected connections, 
   giving the false indication they were being used. (CASSANDRA-651)
 * Remove duplicated write. (CASSANDRA-662)
 * Abort bootstrap if IP is already in the token ring (CASSANDRA-663)
 * increase default commitlog sync period, and wait for last sync to 
   finish before submitting another (CASSANDRA-668)


0.5.0 RC1
 * Fix potential NPE in get_range_slice (CASSANDRA-623)
 * add CRC32 to commitlog entries (CASSANDRA-605)
 * fix data streaming on windows (CASSANDRA-630)
 * GC compacted sstables after cleanup and compaction (CASSANDRA-621)
 * Speed up anti-entropy validation (CASSANDRA-629)
 * Fix anti-entropy assertion error (CASSANDRA-639)
 * Fix pending range conflicts when bootstapping or moving
   multiple nodes at once (CASSANDRA-603)
 * Handle obsolete gossip related to node movement in the case where
   one or more nodes is down when the movement occurs (CASSANDRA-572)
 * Include dead nodes in gossip to avoid a variety of problems
   and fix HH to removed nodes (CASSANDRA-634)
 * return an InvalidRequestException for mal-formed SlicePredicates
   (CASSANDRA-643)
 * fix bug determining closest neighbor for use in multiple datacenters
   (CASSANDRA-648)
 * Vast improvements in anticompaction speed (CASSANDRA-607)
 * Speed up log replay and writes by avoiding redundant serializations
   (CASSANDRA-652)


0.5.0 beta 2
 * Bootstrap improvements (several tickets)
 * add nodeprobe repair anti-entropy feature (CASSANDRA-193, CASSANDRA-520)
 * fix possibility of partition when many nodes restart at once
   in clusters with multiple seeds (CASSANDRA-150)
 * fix NPE in get_range_slice when no data is found (CASSANDRA-578)
 * fix potential NPE in hinted handoff (CASSANDRA-585)
 * fix cleanup of local "system" keyspace (CASSANDRA-576)
 * improve computation of cluster load balance (CASSANDRA-554)
 * added super column read/write, column count, and column/row delete to
   cassandra-cli (CASSANDRA-567, CASSANDRA-594)
 * fix returning live subcolumns of deleted supercolumns (CASSANDRA-583)
 * respect JAVA_HOME in bin/ scripts (several tickets)
 * add StorageService.initClient for fat clients on the JVM (CASSANDRA-535)
   (see contrib/client_only for an example of use)
 * make consistency_level functional in get_range_slice (CASSANDRA-568)
 * optimize key deserialization for RandomPartitioner (CASSANDRA-581)
 * avoid GCing tombstones except on major compaction (CASSANDRA-604)
 * increase failure conviction threshold, resulting in less nodes
   incorrectly (and temporarily) marked as down (CASSANDRA-610)
 * respect memtable thresholds during log replay (CASSANDRA-609)
 * support ConsistencyLevel.ALL on read (CASSANDRA-584)
 * add nodeprobe removetoken command (CASSANDRA-564)


0.5.0 beta
 * Allow multiple simultaneous flushes, improving flush throughput 
   on multicore systems (CASSANDRA-401)
 * Split up locks to improve write and read throughput on multicore systems
   (CASSANDRA-444, CASSANDRA-414)
 * More efficient use of memory during compaction (CASSANDRA-436)
 * autobootstrap option: when enabled, all non-seed nodes will attempt
   to bootstrap when started, until bootstrap successfully
   completes. -b option is removed.  (CASSANDRA-438)
 * Unless a token is manually specified in the configuration xml,
   a bootstraping node will use a token that gives it half the
   keys from the most-heavily-loaded node in the cluster,
   instead of generating a random token. 
   (CASSANDRA-385, CASSANDRA-517)
 * Miscellaneous bootstrap fixes (several tickets)
 * Ability to change a node's token even after it has data on it
   (CASSANDRA-541)
 * Ability to decommission a live node from the ring (CASSANDRA-435)
 * Semi-automatic loadbalancing via nodeprobe (CASSANDRA-192)
 * Add ability to set compaction thresholds at runtime via
   JMX / nodeprobe.  (CASSANDRA-465)
 * Add "comment" field to ColumnFamily definition. (CASSANDRA-481)
 * Additional JMX metrics (CASSANDRA-482)
 * JSON based export and import tools (several tickets)
 * Hinted Handoff fixes (several tickets)
 * Add key cache to improve read performance (CASSANDRA-423)
 * Simplified construction of custom ReplicationStrategy classes
   (CASSANDRA-497)
 * Graphical application (Swing) for ring integrity verification and 
   visualization was added to contrib (CASSANDRA-252)
 * Add DCQUORUM, DCQUORUMSYNC consistency levels and corresponding
   ReplicationStrategy / EndpointSnitch classes.  Experimental.
   (CASSANDRA-492)
 * Web client interface added to contrib (CASSANDRA-457)
 * More-efficient flush for Random, CollatedOPP partitioners 
   for normal writes (CASSANDRA-446) and bulk load (CASSANDRA-420)
 * Add MemtableFlushAfterMinutes, a global replacement for the old 
   per-CF FlushPeriodInMinutes setting (CASSANDRA-463)
 * optimizations to slice reading (CASSANDRA-350) and supercolumn
   queries (CASSANDRA-510)
 * force binding to given listenaddress for nodes with multiple
   interfaces (CASSANDRA-546)
 * stress.py benchmarking tool improvements (several tickets)
 * optimized replica placement code (CASSANDRA-525)
 * faster log replay on restart (CASSANDRA-539, CASSANDRA-540)
 * optimized local-node writes (CASSANDRA-558)
 * added get_range_slice, deprecating get_key_range (CASSANDRA-344)
 * expose TimedOutException to thrift (CASSANDRA-563)
 

0.4.2
 * Add validation disallowing null keys (CASSANDRA-486)
 * Fix race conditions in TCPConnectionManager (CASSANDRA-487)
 * Fix using non-utf8-aware comparison as a sanity check.
   (CASSANDRA-493)
 * Improve default garbage collector options (CASSANDRA-504)
 * Add "nodeprobe flush" (CASSANDRA-505)
 * remove NotFoundException from get_slice throws list (CASSANDRA-518)
 * fix get (not get_slice) of entire supercolumn (CASSANDRA-508)
 * fix null token during bootstrap (CASSANDRA-501)


0.4.1
 * Fix FlushPeriod columnfamily configuration regression
   (CASSANDRA-455)
 * Fix long column name support (CASSANDRA-460)
 * Fix for serializing a row that only contains tombstones
   (CASSANDRA-458)
 * Fix for discarding unneeded commitlog segments (CASSANDRA-459)
 * Add SnapshotBeforeCompaction configuration option (CASSANDRA-426)
 * Fix compaction abort under insufficient disk space (CASSANDRA-473)
 * Fix reading subcolumn slice from tombstoned CF (CASSANDRA-484)
 * Fix race condition in RVH causing occasional NPE (CASSANDRA-478)


0.4.0
 * fix get_key_range problems when a node is down (CASSANDRA-440)
   and add UnavailableException to more Thrift methods
 * Add example EndPointSnitch contrib code (several tickets)


0.4.0 RC2
 * fix SSTable generation clash during compaction (CASSANDRA-418)
 * reject method calls with null parameters (CASSANDRA-308)
 * properly order ranges in nodeprobe output (CASSANDRA-421)
 * fix logging of certain errors on executor threads (CASSANDRA-425)


0.4.0 RC1
 * Bootstrap feature is live; use -b on startup (several tickets)
 * Added multiget api (CASSANDRA-70)
 * fix Deadlock with SelectorManager.doProcess and TcpConnection.write
   (CASSANDRA-392)
 * remove key cache b/c of concurrency bugs in third-party
   CLHM library (CASSANDRA-405)
 * update non-major compaction logic to use two threshold values
   (CASSANDRA-407)
 * add periodic / batch commitlog sync modes (several tickets)
 * inline BatchMutation into batch_insert params (CASSANDRA-403)
 * allow setting the logging level at runtime via mbean (CASSANDRA-402)
 * change default comparator to BytesType (CASSANDRA-400)
 * add forwards-compatible ConsistencyLevel parameter to get_key_range
   (CASSANDRA-322)
 * r/m special case of blocking for local destination when writing with 
   ConsistencyLevel.ZERO (CASSANDRA-399)
 * Fixes to make BinaryMemtable [bulk load interface] useful (CASSANDRA-337);
   see contrib/bmt_example for an example of using it.
 * More JMX properties added (several tickets)
 * Thrift changes (several tickets)
    - Merged _super get methods with the normal ones; return values
      are now of ColumnOrSuperColumn.
    - Similarly, merged batch_insert_super into batch_insert.



0.4.0 beta
 * On-disk data format has changed to allow billions of keys/rows per
   node instead of only millions
 * Multi-keyspace support
 * Scan all sstables for all queries to avoid situations where
   different types of operation on the same ColumnFamily could
   disagree on what data was present
 * Snapshot support via JMX
 * Thrift API has changed a _lot_:
    - removed time-sorted CFs; instead, user-defined comparators
      may be defined on the column names, which are now byte arrays.
      Default comparators are provided for UTF8, Bytes, Ascii, Long (i64),
      and UUID types.
    - removed colon-delimited strings in thrift api in favor of explicit
      structs such as ColumnPath, ColumnParent, etc.  Also normalized
      thrift struct and argument naming.
    - Added columnFamily argument to get_key_range.
    - Change signature of get_slice to accept starting and ending
      columns as well as an offset.  (This allows use of indexes.)
      Added "ascending" flag to allow reasonably-efficient reverse
      scans as well.  Removed get_slice_by_range as redundant.
    - get_key_range operates on one CF at a time
    - changed `block` boolean on insert methods to ConsistencyLevel enum,
      with options of NONE, ONE, QUORUM, and ALL.
    - added similar consistency_level parameter to read methods
    - column-name-set slice with no names given now returns zero columns
      instead of all of them.  ("all" can run your server out of memory.
      use a range-based slice with a high max column count instead.)
 * Removed the web interface. Node information can now be obtained by 
   using the newly introduced nodeprobe utility.
 * More JMX stats
 * Remove magic values from internals (e.g. special key to indicate
   when to flush memtables)
 * Rename configuration "table" to "keyspace"
 * Moved to crash-only design; no more shutdown (just kill the process)
 * Lots of bug fixes

Full list of issues resolved in 0.4 is at https://issues.apache.org/jira/secure/IssueNavigator.jspa?reset=true&&pid=12310865&fixfor=12313862&resolution=1&sorter/field=issuekey&sorter/order=DESC


0.3.0 RC3
 * Fix potential deadlock under load in TCPConnection.
   (CASSANDRA-220)


0.3.0 RC2
 * Fix possible data loss when server is stopped after replaying
   log but before new inserts force memtable flush.
   (CASSANDRA-204)
 * Added BUGS file


0.3.0 RC1
 * Range queries on keys, including user-defined key collation
 * Remove support
 * Workarounds for a weird bug in JDK select/register that seems
   particularly common on VM environments. Cassandra should deploy
   fine on EC2 now
 * Much improved infrastructure: the beginnings of a decent test suite
   ("ant test" for unit tests; "nosetests" for system tests), code
   coverage reporting, etc.
 * Expanded node status reporting via JMX
 * Improved error reporting/logging on both server and client
 * Reduced memory footprint in default configuration
 * Combined blocking and non-blocking versions of insert APIs
 * Added FlushPeriodInMinutes configuration parameter to force
   flushing of infrequently-updated ColumnFamilies<|MERGE_RESOLUTION|>--- conflicted
+++ resolved
@@ -1,4 +1,3 @@
-<<<<<<< HEAD
 DSE 5.0.6
  * Disable preemptive sstable opening if sstable_preemptive_open_interval_in_mb <= 0,
    and warn about high GC pressure for values below 4 (APOLLO-386)
@@ -9,16 +8,7 @@
  * Perform repair sync sequentially to avoid overloading coordinator (APOLLO-216)
  * Add repaired percentage metric (Backport CASSANDRA-11503)
 Merged from 3.0.X
-=======
-3.0.12
  * Fix cqlsh COPY for dates before 1900 (CASSANDRA-13185)
-
-Merged from 2.2
- * Fix ColumnCounter::countAll behaviour for reverse queries (CASSANDRA-13222)
- * Exceptions encountered calling getSeeds() breaks OTC thread (CASSANDRA-13018)
-
-3.0.11
->>>>>>> f0502aa7
  * Use keyspace replication settings on system.size_estimates table (CASSANDRA-9639)
  * Add vm.max_map_count StartupCheck (CASSANDRA-13008)
  * Hint related logging should include the IP address of the destination in addition to 
